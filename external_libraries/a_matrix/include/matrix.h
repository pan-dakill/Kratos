#pragma once

// A matrix Library to be simple and fast
#include <cmath>
#include <limits>
#include "matrix_storage.h"
#include "matrix_iterator.h"

namespace AMatrix {

template <typename TDataType, std::size_t TSize1, std::size_t TSize2>
class Matrix : public MatrixExpression<Matrix<TDataType, TSize1, TSize2>,
                   row_major_access>,
               public MatrixStorage<TDataType, TSize1, TSize2> {
   public:
    using data_type = TDataType;
    using base_type = MatrixStorage<TDataType, TSize1, TSize2>;
    using base_type::at;
    using base_type::data;
    using base_type::size;
    using base_type::size1;
    using base_type::size2;
    
    using iterator = RandomAccessIterator<TDataType>;
    using const_iterator = RandomAccessIterator<const TDataType>;


    Matrix() {}

    explicit Matrix(std::size_t TheSize1, std::size_t TheSize2)
        : base_type(TheSize1, TheSize2) {}

    Matrix(Matrix const& Other) : base_type(Other) {}

    Matrix(Matrix&& Other) : base_type(Other) {}

    template <typename TExpressionType, std::size_t TCategory>
    explicit Matrix(MatrixExpression<TExpressionType, TCategory> const& Other)
        : base_type(Other) {}

    template <typename TOtherMatrixType>
    explicit Matrix(TOtherMatrixType const& Other) : base_type(Other) {}

    explicit Matrix(std::initializer_list<TDataType> InitialValues)
        : base_type(InitialValues) {}
	 
    template <typename TExpressionType, std::size_t TCategory>
    Matrix& operator=(
        MatrixExpression<TExpressionType, TCategory> const& Other) {
        base_type::operator=(Other);
        return *this;
    }

    template <typename TOtherMatrixType>
    Matrix& operator=(TOtherMatrixType const& Other) {
        base_type::operator=(Other);
        return *this;
    }

    Matrix& operator=(Matrix const& Other) {
        base_type::operator=(Other);
        return *this;
    }

    Matrix& operator=(Matrix&& Other) {
        base_type::operator=(Other);
        return *this;
    }

    friend bool operator==(Matrix const& First, Matrix const& Second) {
        for (std::size_t i = 0; i < First.size(); i++)
            if (First.data()[i] != Second.data()[i])
                return false;
        return true;
    }

    template <typename TExpressionType, std::size_t TCategory>
    Matrix& operator+=(
        MatrixExpression<TExpressionType, TCategory> const& Other) {
        for (std::size_t i = 0; i < size1(); i++)
            for (std::size_t j = 0; j < size2(); j++)
                at(i, j) += Other.expression()(i, j);

        return *this;
    }

    template <typename TExpressionType>
    Matrix& operator+=(
        MatrixExpression<TExpressionType, row_major_access> const& Other) {
        for (std::size_t i = 0; i < size(); i++)
            at(i) += Other.expression()[i];

        return *this;
    }

    template <typename TExpressionType, std::size_t TCategory>
    Matrix& operator-=(
        MatrixExpression<TExpressionType, TCategory> const& Other) {
        for (std::size_t i = 0; i < size1(); i++)
            for (std::size_t j = 0; j < size2(); j++)
                at(i, j) -= Other.expression()(i, j);

        return *this;
    }

    template <typename TExpressionType>
    Matrix& operator-=(
        MatrixExpression<TExpressionType, row_major_access> const& Other) {
        for (std::size_t i = 0; i < size(); i++)
            at(i) -= Other.expression()[i];

        return *this;
    }

    Matrix& operator*=(data_type TheValue) {
        for (std::size_t i = 0; i < size(); i++)
            at(i) *= TheValue;

        return *this;
    }

    Matrix& operator/=(data_type TheValue) {
        auto inverse_of_value = 1.00 / TheValue;
        for (std::size_t i = 0; i < size(); i++)
            at(i) *= inverse_of_value;

        return *this;
    }

    void resize(std::size_t NewSize1, std::size_t NewSize2) {
        base_type::resize(NewSize1, NewSize2);
    }

    void resize(std::size_t NewSize) { base_type::resize(NewSize); }

    void swap(Matrix& Other){
        base_type::swap(Other);
    }

    iterator begin() { return iterator(data()); }

    iterator end() { return iterator(data() + size()); }

    const_iterator begin() const { return const_iterator(data()); }

    const_iterator end() const { return const_iterator(data() + size()); }

    template <typename TExpressionType>
    data_type dot(
        MatrixExpression<TExpressionType, row_major_access> const& Other)
        const {
        data_type result = data_type();
        for (std::size_t i = 0; i < size(); ++i) {
            result += at(i) * Other.expression()[i];
        }
        return result;
    }

    data_type squared_norm() const { return dot(*this); }

    data_type norm() const { return std::sqrt(dot(*this)); }

    void normalize() {
        auto the_norm = norm();
        if (the_norm > std::numeric_limits<data_type>::epsilon()) {
            const auto norm_inverse = 1.0 / the_norm;
            for (std::size_t i = 0; i < size(); ++i) {
                at(i) *= norm_inverse;
            }
        }
    }

    Matrix& noalias() { return *this; }

    TransposeMatrix<Matrix<TDataType, TSize1, TSize2>> transpose() {
        return TransposeMatrix<Matrix<TDataType, TSize1, TSize2>>(*this);
    }
<<<<<<< HEAD
=======

    MatrixRow<Matrix<TDataType, TSize1, TSize2>> row(std::size_t i) {
        return MatrixRow<Matrix<TDataType, TSize1, TSize2>>(*this, i);
    }

    MatrixColumn<Matrix<TDataType, TSize1, TSize2>> column(std::size_t i) {
        return MatrixColumn<Matrix<TDataType, TSize1, TSize2>>(*this, i);
    }

	void fill(data_type const& value) {
        for (std::size_t i = 0; i < size(); i++)
            at(i) = value;

	}

	void fill_identity() {
		fill(0.00);
		const std::size_t next_diagonal = size1() + 1;
        for (std::size_t i = 0; i < size(); i+= next_diagonal)
            at(i) = 1.00;

	}
>>>>>>> cfef7dcd
};

template <typename TDataType, std::size_t TSize1, std::size_t TSize2>
bool operator!=(Matrix<TDataType, TSize1, TSize2> const& First,
    Matrix<TDataType, TSize1, TSize2> const& Second) {
    return !(First == Second);
}

/// output stream function
template <typename TDataType, std::size_t TSize1, std::size_t TSize2>
inline std::ostream& operator<<(std::ostream& rOStream,
    Matrix<TDataType, TSize1, TSize2> const& TheMatrix) {
    rOStream << '{';
    for (std::size_t i = 0; i < TheMatrix.size1(); i++) {
        for (std::size_t j = 0; j < TheMatrix.size2(); j++)
            rOStream << TheMatrix(i, j) << ',';
        rOStream << '\n';
    }
    rOStream << '}';

    return rOStream;
}

#ifndef AMATRIX_NO_IO_OPERATOR
template <typename TExpressionType, std::size_t TCategory>
inline std::ostream& operator<<(std::ostream& rOStream,
    MatrixExpression<TExpressionType, TCategory> const& TheMatrixExpression) {
    auto& expression = TheMatrixExpression.expression();

    rOStream << '{';
    for (std::size_t i = 0; i < expression.size1(); i++) {
        for (std::size_t j = 0; j < expression.size2(); j++)
            rOStream << expression(i, j) << ',';
        rOStream << '\n';
    }
    rOStream << '}';

    return rOStream;
}
#endif

}  // namespace AMatrix<|MERGE_RESOLUTION|>--- conflicted
+++ resolved
@@ -175,8 +175,6 @@
     TransposeMatrix<Matrix<TDataType, TSize1, TSize2>> transpose() {
         return TransposeMatrix<Matrix<TDataType, TSize1, TSize2>>(*this);
     }
-<<<<<<< HEAD
-=======
 
     MatrixRow<Matrix<TDataType, TSize1, TSize2>> row(std::size_t i) {
         return MatrixRow<Matrix<TDataType, TSize1, TSize2>>(*this, i);
@@ -199,7 +197,6 @@
             at(i) = 1.00;
 
 	}
->>>>>>> cfef7dcd
 };
 
 template <typename TDataType, std::size_t TSize1, std::size_t TSize2>
