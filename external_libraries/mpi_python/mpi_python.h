--- conflicted
+++ resolved
@@ -113,7 +113,6 @@
 {
 public:
 
-<<<<<<< HEAD
     enum MPI_Operation {
         MAX,
         MIN,
@@ -127,15 +126,6 @@
 	PythonMPI()
 	{
 		int MpiIsInitialized = 0;
-=======
-    /// Default constructor.
-    /** Initializes MPI if required and defines a wrapper for MPI_COMM_WORLD,
-     * which can be accessed by calling GetWorld().
-     */
-    PythonMPI()
-    {
-        int MpiIsInitialized = 0;
->>>>>>> a9afea6c
 
         MPI_Initialized(&MpiIsInitialized);
 
@@ -161,70 +151,69 @@
 
                         }
 #endif
-<<<<<<< HEAD
-			delete[] a;
-		}
-
-		mWorld = PythonMPIComm(MPI_COMM_WORLD );
-	}
-
-	/// Destructor, finalizes MPI if necessary.
-	~PythonMPI()
-	{
-		int MpiIsFinalized = 0;
-
-		MPI_Finalized(&MpiIsFinalized);
-
-		if (MpiIsFinalized == 0)
-			MPI_Finalize();
-	}
-
-	/**
-	 * @return A PythonMPIComm object wrapping MPI_COMM_WORLD
-	 */
-	PythonMPIComm& GetWorld()
-	{
-		return mWorld;
-	}
-
-	/// Return MPI rank as given by the provided communicator.
-	int rank(PythonMPIComm& rComm)
-	{
-		int rank;
-		MPI_Comm_rank(rComm.GetMPIComm(), &rank);
-		return rank;
-	}
-
-	/// Return MPI rank as given by MPI_COMM_WORLD.
-	int rank()
-	{
-		return this->rank(mWorld);
-	}
-
-	/// Return MPI size as given by the provided communicator.
-	int size(PythonMPIComm& rComm)
-	{
-		int size;
-		MPI_Comm_size(rComm.GetMPIComm(), &size);
-		return size;
-	}
-
-	/// Return MPI size as given by MPI_COMM_WORLD.
-	int size()
-	{
-		return this->size(mWorld);
-	}
-
-	/// Synchronize processes using an MPI_Barrier call using given communicator.
-	void barrier(PythonMPIComm& rComm)
-	{
-		MPI_Barrier(rComm.GetMPIComm());
-	}
-
-	void barrier()
-	{
-		this->barrier(mWorld);
-	}
+            delete[] a;
+        }
+
+        mWorld = PythonMPIComm(MPI_COMM_WORLD );
+    }
+
+    /// Destructor, finalizes MPI if necessary.
+    ~PythonMPI()
+    {
+        int MpiIsFinalized = 0;
+
+        MPI_Finalized(&MpiIsFinalized);
+
+        if (MpiIsFinalized == 0)
+            MPI_Finalize();
+    }
+
+    /**
+     * @return A PythonMPIComm object wrapping MPI_COMM_WORLD
+     */
+    PythonMPIComm& GetWorld()
+    {
+        return mWorld;
+    }
+
+    /// Return MPI rank as given by the provided communicator.
+    int rank(PythonMPIComm& rComm)
+    {
+        int rank;
+        MPI_Comm_rank(rComm.GetMPIComm(), &rank);
+        return rank;
+    }
+
+    /// Return MPI rank as given by MPI_COMM_WORLD.
+    int rank()
+    {
+        return this->rank(mWorld);
+    }
+
+    /// Return MPI size as given by the provided communicator.
+    int size(PythonMPIComm& rComm)
+    {
+        int size;
+        MPI_Comm_size(rComm.GetMPIComm(), &size);
+        return size;
+    }
+
+    /// Return MPI size as given by MPI_COMM_WORLD.
+    int size()
+    {
+        return this->size(mWorld);
+    }
+
+    /// Synchronize processes using an MPI_Barrier call using given communicator.
+    void barrier(PythonMPIComm& rComm)
+    {
+        MPI_Barrier(rComm.GetMPIComm());
+    }
+
+    void barrier()
+    {
+        this->barrier(mWorld);
+    }
 
 	template<class TValueType>
 	TValueType broadcast(PythonMPIComm& rComm,
@@ -292,82 +281,6 @@
 	 */
 	template<class TValueType>
 	std::vector<TValueType> gather(PythonMPIComm& rComm,
-=======
-            delete[] a;
-        }
-
-        mWorld = PythonMPIComm(MPI_COMM_WORLD );
-    }
-
-    /// Destructor, finalizes MPI if necessary.
-    ~PythonMPI()
-    {
-        int MpiIsFinalized = 0;
-
-        MPI_Finalized(&MpiIsFinalized);
-
-        if (MpiIsFinalized == 0)
-            MPI_Finalize();
-    }
-
-    /**
-     * @return A PythonMPIComm object wrapping MPI_COMM_WORLD
-     */
-    PythonMPIComm& GetWorld()
-    {
-        return mWorld;
-    }
-
-    /// Return MPI rank as given by the provided communicator.
-    int rank(PythonMPIComm& rComm)
-    {
-        int rank;
-        MPI_Comm_rank(rComm.GetMPIComm(), &rank);
-        return rank;
-    }
-
-    /// Return MPI rank as given by MPI_COMM_WORLD.
-    int rank()
-    {
-        return this->rank(mWorld);
-    }
-
-    /// Return MPI size as given by the provided communicator.
-    int size(PythonMPIComm& rComm)
-    {
-        int size;
-        MPI_Comm_size(rComm.GetMPIComm(), &size);
-        return size;
-    }
-
-    /// Return MPI size as given by MPI_COMM_WORLD.
-    int size()
-    {
-        return this->size(mWorld);
-    }
-
-    /// Synchronize processes using an MPI_Barrier call using given communicator.
-    void barrier(PythonMPIComm& rComm)
-    {
-        MPI_Barrier(rComm.GetMPIComm());
-    }
-
-    void barrier()
-    {
-        this->barrier(mWorld);
-    }
-
-    /// Perform a MPI_Gather operation.
-    /**
-     * Provide a std::vector containing all local values to the Root process.
-     * @param rComm A communicator object.
-     * @param LocalValue The local value to be sent in the gather.
-     * @param Root The MPI rank of the process where the valued will be gathered.
-     * @return A std::vector containing the local values in all processes, sorted by rank, for the Root thread, an empty std::vector for other processes
-     */
-    template<class TValueType>
-    std::vector<TValueType> gather(PythonMPIComm& rComm,
->>>>>>> a9afea6c
                                    const TValueType LocalValue,
                                    const int Root)
     {
@@ -491,7 +404,6 @@
     template<class T>
     inline MPI_Datatype GetMPIDatatype(const T& Value);
 
-<<<<<<< HEAD
     inline MPI_Op GetMPIOpType(const MPI_Operation MPIOpEnum)
     {
         switch(MPIOpEnum) {
@@ -503,9 +415,6 @@
     }
 
 	int mArgc;
-=======
-    int mArgc;
->>>>>>> a9afea6c
 
     char** mArgv;
 
