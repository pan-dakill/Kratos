--- conflicted
+++ resolved
@@ -529,12 +529,8 @@
         )
     {
         if (A != 1.00) {
-<<<<<<< HEAD
-            rX.Scale(A);
-=======
             const int ierr = rX.Scale(A);
             KRATOS_ERROR_IF(ierr != 0) << "Epetra scaling failure " << ierr << std::endl;
->>>>>>> 24a3e746
         }
     }
 
@@ -554,12 +550,8 @@
         )
     {
         if (A != 1.00) {
-<<<<<<< HEAD
-            rX.Scale(A, rY); //not sure
-=======
             const int ierr = rX.Scale(A, rY); //not sure
             KRATOS_ERROR_IF(ierr != 0) << "Epetra assign failure " << ierr << std::endl;
->>>>>>> 24a3e746
         } else {
             rX = rY;
         }
