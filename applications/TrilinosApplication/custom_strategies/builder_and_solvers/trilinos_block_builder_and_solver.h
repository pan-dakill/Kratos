--- conflicted
+++ resolved
@@ -88,17 +88,10 @@
     ///@name Type Definitions
     ///@{
     KRATOS_CLASS_POINTER_DEFINITION(TrilinosBlockBuilderAndSolver);
-<<<<<<< HEAD
 
     /// Definition of the base class
     typedef BuilderAndSolver<TSparseSpace, TDenseSpace, TLinearSolver> BaseType;
 
-=======
-
-    /// Definition of the base class
-    typedef BuilderAndSolver<TSparseSpace, TDenseSpace, TLinearSolver> BaseType;
-
->>>>>>> 41820f66
     /// The size_t types
     typedef std::size_t SizeType;
     typedef std::size_t IndexType;
@@ -145,19 +138,10 @@
     /**
      * @brief Default destructor.
      */
-<<<<<<< HEAD
-    virtual ~TrilinosBlockBuilderAndSolver()
-    {
-    }
-
-    /**
-     * Copy constructor (deleted)
-=======
     ~TrilinosBlockBuilderAndSolver() override = default;
 
     /**
      * Copy constructor
->>>>>>> 41820f66
      */
     TrilinosBlockBuilderAndSolver(const TrilinosBlockBuilderAndSolver& rOther) = delete;
 
@@ -377,22 +361,13 @@
         }
         else {
             TSparseSpace::SetToZero(rDx);
-<<<<<<< HEAD
-            KRATOS_WARNING_IF("TrilinosResidualBasedBlockBuilderAndSolver", mrComm.MyPID() == 0)
-=======
             KRATOS_WARNING_ALL_RANKS(
                 "TrilinosResidualBasedBlockBuilderAndSolver")
->>>>>>> 41820f66
                 << "ATTENTION! setting the RHS to zero!" << std::endl;
         }
 
         // prints informations about the current time
-<<<<<<< HEAD
-        KRATOS_INFO_IF("TrilinosResidualBasedBlockBuilderAndSolver",
-                       ((BaseType::GetEchoLevel() > 1) && (mrComm.MyPID() == 0)))
-=======
         KRATOS_INFO_IF("TrilinosResidualBasedBlockBuilderAndSolver", (BaseType::GetEchoLevel() > 1))
->>>>>>> 41820f66
             << *(BaseType::mpLinearSystemSolver) << std::endl;
 
         KRATOS_CATCH("")
@@ -616,13 +591,8 @@
         int current_rank = r_comm.MyPID();
 
         // Calculating number of fixed and free dofs
-<<<<<<< HEAD
-        for (const auto& dof : BaseType::mDofSet)
-            if (dof.GetSolutionStepValue(PARTITION_INDEX) == current_rank)
-=======
         for (const auto& r_dof : BaseType::mDofSet)
             if (r_dof.GetSolutionStepValue(PARTITION_INDEX) == current_rank)
->>>>>>> 41820f66
                 free_size++;
 
         // Calculating the total size and required offset
@@ -641,15 +611,9 @@
         free_offset -= free_size;
 
         // Now setting the equation id with .
-<<<<<<< HEAD
-        for (auto& dof : BaseType::mDofSet)
-            if (dof.GetSolutionStepValue(PARTITION_INDEX) == current_rank)
-                dof.SetEquationId(free_offset++);
-=======
         for (auto& r_dof : BaseType::mDofSet)
             if (r_dof.GetSolutionStepValue(PARTITION_INDEX) == current_rank)
                 r_dof.SetEquationId(free_offset++);
->>>>>>> 41820f66
 
         BaseType::mEquationSystemSize = global_size;
         mLocalSystemSize = free_size;
@@ -685,22 +649,14 @@
     {
         KRATOS_TRY
         // resizing the system vectors and matrix
-<<<<<<< HEAD
-        if (rpA == NULL || TSparseSpace::Size1(*rpA) == 0 ||
-=======
         if (rpA == nullptr || TSparseSpace::Size1(*rpA) == 0 ||
->>>>>>> 41820f66
             BaseType::GetReshapeMatrixFlag() == true) // if the matrix is not initialized
         {
             IndexType number_of_local_dofs = mLastMyId - mFirstMyId;
             int temp_size = number_of_local_dofs;
             if (temp_size < 1000)
                 temp_size = 1000;
-<<<<<<< HEAD
-            int* temp = new int[temp_size];
-=======
             std::vector<int> temp(temp_size, 0);
->>>>>>> 41820f66
             auto& r_elements_array = rModelPart.Elements();
             const IndexType number_of_elements =
                 static_cast<IndexType>(r_elements_array.size());
@@ -710,11 +666,7 @@
             // generate map - use the "temp" array here
             for (IndexType i = 0; i != number_of_local_dofs; i++)
                 temp[i] = mFirstMyId + i;
-<<<<<<< HEAD
-            Epetra_Map my_map(-1, number_of_local_dofs, temp, 0, mrComm);
-=======
             Epetra_Map my_map(-1, number_of_local_dofs, temp.data(), 0, mrComm);
->>>>>>> 41820f66
             // create and fill the graph of the matrix --> the temp array is
             // reused here with a different meaning
             Epetra_FECrsGraph Agraph(Copy, my_map, mGuessRowSize);
@@ -736,17 +688,10 @@
 
                 if (num_active_indices != 0) {
                     int ierr = Agraph.InsertGlobalIndices(
-<<<<<<< HEAD
-                        num_active_indices, temp, num_active_indices, temp);
-                    KRATOS_ERROR_IF(ierr < 0)
-                        << "In " << __FILE__ << ":"
-                        << __LINE__ << ": Epetra failure in Graph.InsertGlobalIndices. Error code: "
-=======
                         num_active_indices, temp.data(), num_active_indices, temp.data());
                     KRATOS_ERROR_IF(ierr < 0)
                         << ": Epetra failure in Graph.InsertGlobalIndices. "
                            "Error code: "
->>>>>>> 41820f66
                         << ierr << std::endl;
                 }
                 std::fill(temp.begin(), temp.end(), 0);
@@ -767,17 +712,10 @@
 
                 if (num_active_indices != 0) {
                     int ierr = Agraph.InsertGlobalIndices(
-<<<<<<< HEAD
-                        num_active_indices, temp, num_active_indices, temp);
-                    KRATOS_ERROR_IF(ierr < 0)
-                        << "In " << __FILE__ << ":"
-                        << __LINE__ << ": Epetra failure in Graph.InsertGlobalIndices. Error code: "
-=======
                         num_active_indices, temp.data(), num_active_indices, temp.data());
                     KRATOS_ERROR_IF(ierr < 0)
                         << ": Epetra failure in Graph.InsertGlobalIndices. "
                            "Error code: "
->>>>>>> 41820f66
                         << ierr << std::endl;
                 }
                 std::fill(temp.begin(), temp.end(), 0);
@@ -785,55 +723,31 @@
 
             // finalizing graph construction
             int ierr = Agraph.GlobalAssemble();
-<<<<<<< HEAD
-            KRATOS_ERROR_IF(ierr != 0)
-                << "In " << __FILE__ << ":" << __LINE__
-                << ": Epetra failure in Graph.GlobalAssemble, Error code: " << ierr
-=======
             KRATOS_ERROR_IF(ierr < 0)
                 << ": Epetra failure in Graph.InsertGlobalIndices. Error code: " << ierr
->>>>>>> 41820f66
                 << std::endl;
             // generate a new matrix pointer according to this graph
             TSystemMatrixPointerType p_new_A =
                 TSystemMatrixPointerType(new TSystemMatrixType(Copy, Agraph));
             rpA.swap(p_new_A);
             // generate new vector pointers according to the given map
-<<<<<<< HEAD
-            if (rpb == NULL || TSparseSpace::Size(*rpb) != BaseType::mEquationSystemSize) {
-=======
             if (rpb == nullptr || TSparseSpace::Size(*rpb) != BaseType::mEquationSystemSize) {
->>>>>>> 41820f66
                 TSystemVectorPointerType p_new_b =
                     TSystemVectorPointerType(new TSystemVectorType(my_map));
                 rpb.swap(p_new_b);
             }
-<<<<<<< HEAD
-            if (rpDx == NULL || TSparseSpace::Size(*rpDx) != BaseType::mEquationSystemSize) {
-=======
             if (rpDx == nullptr || TSparseSpace::Size(*rpDx) != BaseType::mEquationSystemSize) {
->>>>>>> 41820f66
                 TSystemVectorPointerType p_new_Dx =
                     TSystemVectorPointerType(new TSystemVectorType(my_map));
                 rpDx.swap(p_new_Dx);
             }
-<<<<<<< HEAD
-            if (BaseType::mpReactionsVector ==
-                NULL) // if the pointer is not initialized initialize it to an
-                      // empty matrix
-=======
             if (BaseType::mpReactionsVector == nullptr) // if the pointer is not initialized initialize it to an
                                                         // empty matrix
->>>>>>> 41820f66
             {
                 TSystemVectorPointerType pNewReactionsVector =
                     TSystemVectorPointerType(new TSystemVectorType(my_map));
                 BaseType::mpReactionsVector.swap(pNewReactionsVector);
             }
-<<<<<<< HEAD
-            delete[] temp;
-=======
->>>>>>> 41820f66
         }
         else if (BaseType::mpReactionsVector == nullptr && this->mCalculateReactionsFlag) {
             TSystemVectorPointerType pNewReactionsVector =
@@ -850,37 +764,11 @@
             }
         }
 
-<<<<<<< HEAD
         KRATOS_CATCH("")
     }
 
     //**************************************************************************
     //**************************************************************************
-    void InitializeSolutionStep(ModelPart& rModelPart,
-                                TSystemMatrixType& A,
-                                TSystemVectorType& Dx,
-                                TSystemVectorType& b) override
-    {
-        KRATOS_TRY
-=======
->>>>>>> 41820f66
-        KRATOS_CATCH("")
-    }
-
-    //**************************************************************************
-    //**************************************************************************
-<<<<<<< HEAD
-    void FinalizeSolutionStep(ModelPart& rModelPart,
-                              TSystemMatrixType& A,
-                              TSystemVectorType& Dx,
-                              TSystemVectorType& b) override
-    {
-    }
-
-    //**************************************************************************
-    //**************************************************************************
-=======
->>>>>>> 41820f66
     void CalculateReactions(typename TSchemeType::Pointer pScheme,
                             ModelPart& rModelPart,
                             TSystemMatrixType& rA,
@@ -905,12 +793,7 @@
         for (const auto& dof : BaseType::mDofSet) {
             id = dof.EquationId();
             if (id < system_size) {
-<<<<<<< HEAD
-                index_array[counter] = id;
-                counter += 1;
-=======
                 index_array[counter++] = id;
->>>>>>> 41820f66
             }
         }
 
@@ -922,19 +805,10 @@
         int check_size = -1;
         int tot_update_dofs = index_array.size();
         rb.Comm().SumAll(&tot_update_dofs, &check_size, 1);
-<<<<<<< HEAD
-        if ((check_size < system_size) && (rb.Comm().MyPID() == 0)) {
-            KRATOS_ERROR << "Dof count is not correct. There are less dofs "
-                            "than expected.\n"
-                         << "Expected number of active dofs = " << system_size
-                         << " dofs found = " << check_size;
-        }
-=======
         KRATOS_ERROR_IF(check_size < system_size)
             << "Dof count is not correct. There are less dofs than expected.\n"
             << "Expected number of active dofs = " << system_size
             << " dofs found = " << check_size;
->>>>>>> 41820f66
 
         // defining a map as needed
         Epetra_Map dof_update_map(-1, index_array.size(),
@@ -1001,19 +875,8 @@
         IndexType i = 0;
         for (const auto& dof : BaseType::mDofSet) {
             const int global_id = dof.EquationId();
-<<<<<<< HEAD
-            global_ids[i] = global_id;
-
-            if (dof.IsFixed())
-                is_dirichlet[i] = 1;
-            else
-                is_dirichlet[i] = 0;
-
-            i++;
-=======
             global_ids[i++] = global_id;
             is_dirichlet[i] = dof.IsFixed();
->>>>>>> 41820f66
         }
 
         // here we construct and fill a vector "fixed local" which cont
@@ -1090,7 +953,6 @@
     int mFirstMyId;
     int mLastMyId;
 
-<<<<<<< HEAD
     // For Constraints
     TSystemMatrixType mT;              /// This is matrix containing the global relation for the constraints
     TSystemVectorType mConstantVector; /// This is vector containing the rigid movement of the constraint
@@ -1359,42 +1221,6 @@
     ///@name Private Operators
     ///@{
 
-=======
-    ///@}
-    ///@name Protected Operators
-    ///@{
-
-    ///@}
-    ///@name Protected Operations
-    ///@{
-
-    ///@}
-    ///@name Protected  Access
-    ///@{
-
-    ///@}
-    ///@name Protected Inquiry
-    ///@{
-
-    ///@}
-    ///@name Protected LifeCycle
-    ///@{
-
-    ///@}
-
-private:
-    ///@name Static Member Variables
-    ///@{
-
-    ///@}
-    ///@name Member Variables
-    ///@{
-
-    ///@}
-    ///@name Private Operators
-    ///@{
-
->>>>>>> 41820f66
     ///@}
     ///@name Private Operations
     ///@{
@@ -1411,21 +1237,12 @@
     ///@}
     ///@name Private  Access
     ///@{
-<<<<<<< HEAD
 
     ///@}
     ///@name Private Inquiry
     ///@{
 
     ///@}
-=======
-
-    ///@}
-    ///@name Private Inquiry
-    ///@{
-
-    ///@}
->>>>>>> 41820f66
     ///@name Un accessible methods
     ///@{
 
