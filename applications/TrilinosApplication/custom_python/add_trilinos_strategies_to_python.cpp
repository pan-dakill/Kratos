--- conflicted
+++ resolved
@@ -162,24 +162,6 @@
         }))
     .def(py::init< ModelPart&, TrilinosBaseSchemeType::Pointer, TrilinosConvergenceCriteria::Pointer, TrilinosBuilderAndSolverType::Pointer, int, bool, bool, bool >())
     ;
-<<<<<<< HEAD
-
-    // Mesh Moving ********************************************************************************************
-    typedef TrilinosSpace<Epetra_FECrsMatrix, Epetra_FEVector> TrilinosSparseSpaceType;
-    typedef UblasSpace<double, Matrix, Vector> TrilinosLocalSpaceType;
-
-    using TrilinosLaplacianMeshMovingStrategyType = TrilinosLaplacianMeshMovingStrategy< TrilinosSparseSpaceType, TrilinosLocalSpaceType, TrilinosLinearSolverType >;
-    py::class_< TrilinosLaplacianMeshMovingStrategyType, typename TrilinosLaplacianMeshMovingStrategyType::Pointer, TrilinosImplicitSolvingStrategyType >
-    (m,"TrilinosLaplacianMeshMovingStrategy").def(py::init<Epetra_MpiComm&, ModelPart&, TrilinosLinearSolverType::Pointer, int, bool, bool, bool, int >() )
-    ;
-
-    using TrilinosStructuralMeshMovingStrategyType = TrilinosStructuralMeshMovingStrategy< TrilinosSparseSpaceType, TrilinosLocalSpaceType, TrilinosLinearSolverType >;
-    py::class_< TrilinosStructuralMeshMovingStrategyType, typename TrilinosStructuralMeshMovingStrategyType::Pointer, TrilinosImplicitSolvingStrategyType  >
-    (m,"TrilinosStructuralMeshMovingStrategy").def(py::init<Epetra_MpiComm&, ModelPart&, TrilinosLinearSolverType::Pointer, int, bool, bool, bool, int >() )
-    ;
-
-=======
->>>>>>> c856d9f7
 }
 
 } // namespace Python.
