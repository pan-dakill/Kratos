--- conflicted
+++ resolved
@@ -111,27 +111,20 @@
           mFilterRadius( optimizationSettings["design_variables"]["filter"]["filter_radius"].GetDouble() ),
           mMaxNumberOfNeighbors( optimizationSettings["design_variables"]["filter"]["max_nodes_in_filter_radius"].GetInt() )
     {
-<<<<<<< HEAD
-        setPrecisionForOutput();
-        assignMappingMatrixIds();
-        initalizeDampingFactorsToHaveNoInfluence();
-        if(mPerformDamping)
-            setDampingFactorsForAllDampingRegions( dampingRegions, optimizationSettings["design_variables"]["damping"]["damping_regions"] );
-
-        try {
-            mUseTranspose = optimizationSettings["design_variables"]["use_transpose"].GetBool();
-        }
-        catch (...) {
-            mUseTranspose = true;
-        }
-
-=======
         CreateListOfNodesOfDesignSurface();
         CreateFilterFunction();
         InitializeMappingVariables();
-        AssignMappingIds();        
+        AssignMappingIds();
         ComputeMappingMatrix();
->>>>>>> a3bc8616
+
+        // optional flags
+        try {
+            mConsistentBackwardMapping = optimizationSettings["design_variables"]["consistent_backward_mapping"].GetBool();
+        }
+        catch (...)
+        {
+            mConsistentBackwardMapping = false;
+        }
     }
 
     /// Destructor.
@@ -158,18 +151,18 @@
             mListOfNodesOfDesignSurface.push_back(pnode);
         }
     }
-    
+
     // --------------------------------------------------------------------------
     void CreateFilterFunction()
     {
         mpFilterFunction = boost::shared_ptr<FilterFunction>(new FilterFunction(mFilterType, mFilterRadius));
-    }     
+    }
 
     // --------------------------------------------------------------------------
     void InitializeMappingVariables()
     {
         mMappingMatrix.resize(mNumberOfDesignVariables,mNumberOfDesignVariables);
-        mMappingMatrix.clear();                
+        mMappingMatrix.clear();
 
         x_variables_in_design_space.resize(mNumberOfDesignVariables,0.0);
         y_variables_in_design_space.resize(mNumberOfDesignVariables,0.0);
@@ -186,34 +179,25 @@
         unsigned int i = 0;
         for (ModelPart::NodeIterator node_i = mrDesignSurface.NodesBegin(); node_i != mrDesignSurface.NodesEnd(); ++node_i)
             node_i->SetValue(MAPPING_ID,i++);
-    }        
+    }
 
     // --------------------------------------------------------------------------
     void ComputeMappingMatrix()
     {
-<<<<<<< HEAD
-        for (ModelPart::NodeIterator node_i = mrDesignSurface.NodesBegin(); node_i != mrDesignSurface.NodesEnd(); ++node_i)
-        {
-            node_i->SetValue(DAMPING_FACTOR_X,1.0);
-            node_i->SetValue(DAMPING_FACTOR_Y,1.0);
-            node_i->SetValue(DAMPING_FACTOR_Z,1.0);
-        }
-=======
-        boost::timer timer;        
+        boost::timer timer;
         std::cout << "> Computing mapping matrix to perform mapping..." << std::endl;
 
         CreateSearchTreeWithAllNodesOnDesignSurface();
-        ComputeEntriesOfMappingMatrix(); 
+        ComputeEntriesOfMappingMatrix();
 
         std::cout << "> Mapping matrix computed in: " << timer.elapsed() << " s" << std::endl;
->>>>>>> a3bc8616
     }
 
     // --------------------------------------------------------------------------
     void CreateSearchTreeWithAllNodesOnDesignSurface()
     {
         mpSearchTree = boost::shared_ptr<KDTree>(new KDTree(mListOfNodesOfDesignSurface.begin(), mListOfNodesOfDesignSurface.end(), mBucketSize));
-    }   
+    }
 
     // --------------------------------------------------------------------------
     void ComputeEntriesOfMappingMatrix()
@@ -225,15 +209,15 @@
             NodeVector neighbor_nodes( mMaxNumberOfNeighbors );
             std::vector<double> resulting_squared_distances( mMaxNumberOfNeighbors );
             unsigned int number_of_neighbors = mpSearchTree->SearchInRadius( design_node,
-                                                                             mFilterRadius, 
+                                                                             mFilterRadius,
                                                                              neighbor_nodes.begin(),
-                                                                             resulting_squared_distances.begin(), 
+                                                                             resulting_squared_distances.begin(),
                                                                              mMaxNumberOfNeighbors );
 
             std::vector<double> list_of_weights( number_of_neighbors, 0.0 );
             double sum_of_weights = 0.0;
 
-            ThrowWarningIfMaxNodeNeighborsReached( design_node, number_of_neighbors );                                                                               
+            ThrowWarningIfMaxNodeNeighborsReached( design_node, number_of_neighbors );
             ComputeWeightForAllNeighbors( design_node, neighbor_nodes, number_of_neighbors, list_of_weights, sum_of_weights );
             FillMappingMatrixWithWeights( design_node, neighbor_nodes, number_of_neighbors, list_of_weights, sum_of_weights );
         }
@@ -247,89 +231,27 @@
     }
 
     // --------------------------------------------------------------------------
-    void ComputeWeightForAllNeighbors(  ModelPart::NodeType& design_node, 
-                                        NodeVector& neighbor_nodes, 
+    void ComputeWeightForAllNeighbors(  ModelPart::NodeType& design_node,
+                                        NodeVector& neighbor_nodes,
                                         unsigned int number_of_neighbors,
-                                        std::vector<double>& list_of_weights, 
+                                        std::vector<double>& list_of_weights,
                                         double& sum_of_weights )
     {
         for(unsigned int neighbor_itr = 0 ; neighbor_itr<number_of_neighbors ; neighbor_itr++)
         {
-<<<<<<< HEAD
-            // Extract sub-model part for damping
-            std::string dampingRegionSubModelPartName = dampingSettings[regionNumber]["sub_model_part_name"].GetString();
-            ModelPart& dampingRegion = extractModelPart( dampingRegions[dampingRegionSubModelPartName] );
-
-            // Read settings for current edge
-            bool dampX = dampingSettings[regionNumber]["damp_X"].GetBool();
-            bool dampY = dampingSettings[regionNumber]["damp_Y"].GetBool();
-            bool dampZ = dampingSettings[regionNumber]["damp_Z"].GetBool();
-            std::string dampingFunctionType = dampingSettings[regionNumber]["damping_function_type"].GetString();
-            double dampingRadius = dampingSettings[regionNumber]["damping_radius"].GetDouble();
-
-            // Prepare damping function
-            DampingFunction dampingFunction( dampingFunctionType, dampingRadius );
-
-            // Loop over all nodes in specified damping sub-model part
-            for ( ModelPart::NodeIterator node_itr = dampingRegion.NodesBegin(); node_itr != dampingRegion.NodesEnd(); ++node_itr )
-            {
-                // Get node information
-                ModelPart::NodeType& currentDampingNode = *node_itr;
-                array_3d i_coord = currentDampingNode.Coordinates();
-
-                // Arrays needed for spatial search
-                unsigned int maxNodesAffected = 10000;
-                NodeVector nodesAffected(maxNodesAffected);
-                DoubleVector resulting_squared_distances(maxNodesAffected);
-
-                // Perform spatial search for current node
-                unsigned int numberOfNodesAffected;
-                numberOfNodesAffected = treeOfAllOptimizationNodes.SearchInRadius( currentDampingNode,
-                                                                                   dampingRadius,
-                                                                                   nodesAffected.begin(),
-                                                                                   resulting_squared_distances.begin(),
-                                                                                   maxNodesAffected );
-
-                // Throw a warning if specified (hard-coded) maximum number of neighbors is reached
-                if(numberOfNodesAffected == maxNodesAffected)
-                    std::cout << "\n> WARNING!!!!! For node " << currentDampingNode.Id() << " and specified damping radius, maximum number of neighbor nodes (=" << maxNodesAffected << " nodes) reached!" << std::endl;
-
-                // Loop over all nodes in radius (including node on damping region itself)
-                for(unsigned int j_itr = 0 ; j_itr<numberOfNodesAffected ; j_itr++)
-                {
-                    // Get node information
-                    ModelPart::NodeType& node_j = *nodesAffected[j_itr];
-                    array_3d j_coord = node_j.Coordinates();
-
-                    // Computation of damping factor
-                    double dampingFactor = dampingFunction.compute_damping_factor(i_coord,j_coord);
-
-                    // For every specified damping direction we check if new damping factor is smaller than the assigned one for current node.
-                    // In case yes, we overwrite the value. This ensures that the damping factor of a node is computed by its closest distance to the damping region
-                    auto& damping_factor_variable = node_j.GetValue(DAMPING_FACTOR);
-                    if(dampX && dampingFactor < damping_factor_variable[0])
-                        damping_factor_variable[0] = dampingFactor;
-                    if(dampY && dampingFactor < damping_factor_variable[1])
-                        damping_factor_variable[1] = dampingFactor;
-                    if(dampZ && dampingFactor < damping_factor_variable[2])
-                        damping_factor_variable[2] = dampingFactor;
-                }
-            }
-=======
             ModelPart::NodeType& neighbor_node = *neighbor_nodes[neighbor_itr];
             double weight = mpFilterFunction->compute_weight( design_node.Coordinates(), neighbor_node.Coordinates() );
 
             list_of_weights[neighbor_itr] = weight;
             sum_of_weights += weight;
->>>>>>> a3bc8616
-        }
-    }
-
-    // --------------------------------------------------------------------------
-    void FillMappingMatrixWithWeights(  ModelPart::NodeType& design_node, 
-                                        NodeVector& neighbor_nodes, 
+        }
+    }
+
+    // --------------------------------------------------------------------------
+    void FillMappingMatrixWithWeights(  ModelPart::NodeType& design_node,
+                                        NodeVector& neighbor_nodes,
                                         unsigned int number_of_neighbors,
-                                        std::vector<double>& list_of_weights, 
+                                        std::vector<double>& list_of_weights,
                                         double& sum_of_weights )
     {
         unsigned int row_id = design_node.GetValue(MAPPING_ID);
@@ -340,7 +262,7 @@
 
             double weight = list_of_weights[neighbor_itr] / sum_of_weights;
             mMappingMatrix.push_back(row_id,collumn_id,weight);
-        }        
+        }
     }
 
     // --------------------------------------------------------------------------
@@ -351,7 +273,10 @@
 
         RecomputeMappingMatrixIfGeometryHasChanged();
         PrepareVectorsForMappingToDesignSpace( rNodalVariable );
-        MultiplyVectorsWithTransposeMappingMatrix();
+        if (mConsistentBackwardMapping)
+            MultiplyVectorsWithConsistentBackwardMappingMatrix();
+        else
+            MultiplyVectorsWithTransposeMappingMatrix();
         AssignResultingDesignVectorsToNodalVariable( rNodalVariableInDesignSpace );
 
         std::cout << "> Time needed for mapping: " << mapping_time.elapsed() << " s" << std::endl;
@@ -389,126 +314,28 @@
         z_variables_in_design_space.clear();
         x_variables_in_geometry_space.clear();
         y_variables_in_geometry_space.clear();
-        z_variables_in_geometry_space.clear();   
+        z_variables_in_geometry_space.clear();
 
         for (ModelPart::NodeIterator node_i = mrDesignSurface.NodesBegin(); node_i != mrDesignSurface.NodesEnd(); ++node_i)
         {
-<<<<<<< HEAD
-            // Get node information
-            ModelPart::NodeType& node_i = *node_itr;
-            array_3d i_coord = node_i.Coordinates();
-
-            // Get tID of the node in the mapping matrix
-            int i = node_i.GetValue(MAPPING_ID);
-
-            // Arrays needed for spatial search
-            unsigned int maxNodesAffected = 10000;
-            NodeVector nodesAffected(maxNodesAffected);
-            DoubleVector resulting_squared_distances(maxNodesAffected);
-
-
-            // Perform spatial search for current node
-            unsigned int numberOfNodesAffected;
-            numberOfNodesAffected = treeOfAllOptimizationNodes.SearchInRadius( node_i,
-                                                                               mFilterRadius,
-                                                                               nodesAffected.begin(),
-                                                                               resulting_squared_distances.begin(),
-                                                                               maxNodesAffected );
-
-            // Throw a warning if specified (hard-coded) maximum number of neighbors is reached
-            if(numberOfNodesAffected >= maxNodesAffected)
-                std::cout << "\n> WARNING!!!!! For node " << node_i.Id() << " and specified filter radius, maximum number of neighbor nodes (=" << maxNodesAffected << " nodes) reached!" << std::endl;
-
-            // Some lists to increase efficiency in the loop later
-            DoubleVector list_of_weights(numberOfNodesAffected,0.0);
-            std::vector<int> listOfNeighborMappingIds(numberOfNodesAffected,0);
-
-            // Compute and assign weights in the mapping matrix
-            double sum_weights = 0.0;
-            for(unsigned int j_itr = 0 ; j_itr<numberOfNodesAffected ; j_itr++)
-            {
-                // Get node information
-                ModelPart::NodeType& node_j = *nodesAffected[j_itr];
-                array_3d j_coord = node_j.Coordinates();
-
-                // Get the id of the node in the mapping matrix
-                int j = node_j.GetValue(MAPPING_ID);
-
-                // Computation of weight according specified weighting function
-                double Aij = filterFunction.compute_weight(i_coord,j_coord);
-
-                // Add values to list
-                listOfNeighborMappingIds[j_itr] = j;
-                list_of_weights[j_itr] = Aij;
-
-                // Computed for integration of weighting function later using post-scaling
-                sum_weights += Aij;
-            }
-
-            // Post scaling + sort in all matrix entries in mapping matrix
-            // We sort in row by row using push_back. This is much more efficient than having only one loop and using a direct access
-            for(unsigned int j_itr = 0 ; j_itr<numberOfNodesAffected ; j_itr++)
-            {
-                int j = listOfNeighborMappingIds[j_itr];
-                double Aij = list_of_weights[j_itr] / sum_weights;
-                mMappingMatrix.push_back(i,j,Aij);
-            }
-=======
             int i = node_i->GetValue(MAPPING_ID);
             array_3d& nodal_variable = node_i->FastGetSolutionStepValue(rNodalVariable);
             x_variables_in_geometry_space[i] = nodal_variable[0];
             y_variables_in_geometry_space[i] = nodal_variable[1];
             z_variables_in_geometry_space[i] = nodal_variable[2];
->>>>>>> a3bc8616
-        }
-    }
-
-    // --------------------------------------------------------------------------
-<<<<<<< HEAD
-    void MapToDesignSpace(  const Variable<array_3d> &rNodalVariable, const Variable<array_3d> &rNodalVariableInDesignSpace  )
-=======
+        }
+    }
+
+    // --------------------------------------------------------------------------
     void PrepareVectorsForMappingToGeometrySpace( const Variable<array_3d> &rNodalVariable )
->>>>>>> a3bc8616
     {
         x_variables_in_design_space.clear();
         y_variables_in_design_space.clear();
         z_variables_in_design_space.clear();
         x_variables_in_geometry_space.clear();
         y_variables_in_geometry_space.clear();
-        z_variables_in_geometry_space.clear();        
-
-<<<<<<< HEAD
-        bool constraint_given = false;
-
-        // Measure time
-        boost::timer mapping_time;
-        std::cout << "\n> Starting mapping of sensitivities to design space..." << std::endl;
-        std::cout << "\n> ## WARNING ARMIN INCOMPLETE FOR CONSTRAINTS ..." << std::endl;
-
-        // First we apply edge damping to the sensitivities if specified
-        if(mPerformDamping)
-            for (ModelPart::NodeIterator node_i = mrDesignSurface.NodesBegin(); node_i != mrDesignSurface.NodesEnd(); ++node_i)
-            {
-                node_i->FastGetSolutionStepValue(OBJECTIVE_SENSITIVITY_X) *= node_i->GetValue(DAMPING_FACTOR_X);
-                node_i->FastGetSolutionStepValue(OBJECTIVE_SENSITIVITY_Y) *= node_i->GetValue(DAMPING_FACTOR_Y);
-                node_i->FastGetSolutionStepValue(OBJECTIVE_SENSITIVITY_Z) *= node_i->GetValue(DAMPING_FACTOR_Z);
-                if(constraint_given)
-                {
-                    node_i->FastGetSolutionStepValue(CONSTRAINT_SENSITIVITY_X) *= node_i->GetValue(DAMPING_FACTOR_X);
-                    node_i->FastGetSolutionStepValue(CONSTRAINT_SENSITIVITY_Y) *= node_i->GetValue(DAMPING_FACTOR_Y);
-                    node_i->FastGetSolutionStepValue(CONSTRAINT_SENSITIVITY_Z) *= node_i->GetValue(DAMPING_FACTOR_Z);
-                }
-            }
-
-        // Map objective sensitivities
-
-        // Assign nodal sensitivities to vectors used for mapping
-        VectorType dJdX, dJdY, dJdZ;
-        dJdX.resize(mNumberOfDesignVariables);
-        dJdY.resize(mNumberOfDesignVariables);
-        dJdZ.resize(mNumberOfDesignVariables);
-=======
->>>>>>> a3bc8616
+        z_variables_in_geometry_space.clear();
+
         for (ModelPart::NodeIterator node_i = mrDesignSurface.NodesBegin(); node_i != mrDesignSurface.NodesEnd(); ++node_i)
         {
             int i = node_i->GetValue(MAPPING_ID);
@@ -518,7 +345,7 @@
             z_variables_in_design_space[i] = nodal_variable[2];
         }
     }
- 
+
     // --------------------------------------------------------------------------
     void MultiplyVectorsWithTransposeMappingMatrix()
     {
@@ -527,35 +354,21 @@
         SparseSpaceType::TransposeMult(mMappingMatrix,z_variables_in_geometry_space,z_variables_in_design_space);
     }
 
-<<<<<<< HEAD
-        // Perform mapping of objective sensitivities
-        VectorType dJdsx, dJdsy, dJdsz;
-        dJdsx.resize(mNumberOfDesignVariables);
-        dJdsy.resize(mNumberOfDesignVariables);
-        dJdsz.resize(mNumberOfDesignVariables);
-        if (mUseTranspose)
-        {
-            std::cout << "> Use transpose matrix ARMIN" << std::endl;
-            SparseSpaceType::TransposeMult(mMappingMatrix,dJdX,dJdsx);
-            SparseSpaceType::TransposeMult(mMappingMatrix,dJdY,dJdsy);
-            SparseSpaceType::TransposeMult(mMappingMatrix,dJdZ,dJdsz);
-        }
-        else
-        {
-            std::cout << "> Use correct matrix ARMIN" << std::endl;
-            SparseSpaceType::Mult(mMappingMatrix,dJdX,dJdsx);
-            SparseSpaceType::Mult(mMappingMatrix,dJdY,dJdsy);
-            SparseSpaceType::Mult(mMappingMatrix,dJdZ,dJdsz);
-        }
-=======
+    // --------------------------------------------------------------------------
+    void MultiplyVectorsWithConsistentBackwardMappingMatrix()
+    {
+        noalias(x_variables_in_design_space) = prod(mMappingMatrix,x_variables_in_geometry_space);
+        noalias(y_variables_in_design_space) = prod(mMappingMatrix,y_variables_in_geometry_space);
+        noalias(z_variables_in_design_space) = prod(mMappingMatrix,z_variables_in_geometry_space);
+    }
+
     // --------------------------------------------------------------------------
     void MultiplyVectorsWithMappingMatrix()
     {
         noalias(x_variables_in_geometry_space) = prod(mMappingMatrix,x_variables_in_design_space);
         noalias(y_variables_in_geometry_space) = prod(mMappingMatrix,y_variables_in_design_space);
         noalias(z_variables_in_geometry_space) = prod(mMappingMatrix,z_variables_in_design_space);
-    } 
->>>>>>> a3bc8616
+    }
 
     // --------------------------------------------------------------------------
     void AssignResultingDesignVectorsToNodalVariable( const Variable<array_3d> &rNodalVariable )
@@ -564,56 +377,16 @@
         {
             int i = node_i->GetValue(MAPPING_ID);
 
-<<<<<<< HEAD
-        // Repeat mapping to map constraint sensitivities
-        if(constraint_given)
-        {
-            // Perform mapping
-            VectorType dCdsx, dCdsy, dCdsz;
-            dCdsx.resize(mNumberOfDesignVariables);
-            dCdsy.resize(mNumberOfDesignVariables);
-            dCdsz.resize(mNumberOfDesignVariables);
-            if (mUseTranspose)
-            {
-                std::cout << "> Use transpose matrix ARMIN" << std::endl;
-                SparseSpaceType::TransposeMult(mMappingMatrix,dCdX,dCdsx);
-                SparseSpaceType::TransposeMult(mMappingMatrix,dCdY,dCdsy);
-                SparseSpaceType::TransposeMult(mMappingMatrix,dCdZ,dCdsz);
-            }
-            else
-            {
-                std::cout << "> Use correct matrix ARMIN" << std::endl;
-                SparseSpaceType::Mult(mMappingMatrix,dCdX,dCdsx);
-                SparseSpaceType::Mult(mMappingMatrix,dCdY,dCdsy);
-                SparseSpaceType::Mult(mMappingMatrix,dCdZ,dCdsz);
-            }
-
-            // Assign results to nodal variables
-            for (ModelPart::NodeIterator node_i = mrDesignSurface.NodesBegin(); node_i != mrDesignSurface.NodesEnd(); ++node_i)
-            {
-                int i = node_i->GetValue(MAPPING_ID);
-                VectorType dCds_i = ZeroVector(3);
-                dCds_i(0) = dCdsx[i];
-                dCds_i(1) = dCdsy[i];
-                dCds_i(2) = dCdsz[i];
-                node_i->FastGetSolutionStepValue(MAPPED_CONSTRAINT_SENSITIVITY) = dCds_i;
-            }
-=======
             Vector node_vector = ZeroVector(3);
             node_vector(0) = x_variables_in_design_space[i];
             node_vector(1) = y_variables_in_design_space[i];
             node_vector(2) = z_variables_in_design_space[i];
             node_i->FastGetSolutionStepValue(rNodalVariable) = node_vector;
->>>>>>> a3bc8616
-        }
-    }
-
-    // --------------------------------------------------------------------------
-<<<<<<< HEAD
-    void MapToGeometrySpace(const Variable<array_3d> &rNodalVariable, const Variable<array_3d> &rNodalVariableInGeometrySpace)
-=======
+        }
+    }
+
+    // --------------------------------------------------------------------------
     void AssignResultingGeometryVectorsToNodalVariable( const Variable<array_3d> &rNodalVariable )
->>>>>>> a3bc8616
     {
         for (ModelPart::NodeIterator node_i = mrDesignSurface.NodesBegin(); node_i != mrDesignSurface.NodesEnd(); ++node_i)
         {
@@ -637,34 +410,6 @@
             sumOfAllCoordinates += coord[0] + coord[1] + coord[2];
         }
 
-<<<<<<< HEAD
-        // Apply edge damping if specified
-        if(mPerformDamping)
-            for (ModelPart::NodeIterator node_i = mrDesignSurface.NodesBegin(); node_i != mrDesignSurface.NodesEnd(); ++node_i)
-            {
-                node_i->FastGetSolutionStepValue(SHAPE_UPDATE_X) *= node_i->GetValue(DAMPING_FACTOR_X);
-                node_i->FastGetSolutionStepValue(SHAPE_UPDATE_Y) *= node_i->GetValue(DAMPING_FACTOR_Y);
-                node_i->FastGetSolutionStepValue(SHAPE_UPDATE_Z) *= node_i->GetValue(DAMPING_FACTOR_Z);
-            }
-/*
-        // Update model part and record absolute shape change
-        for (ModelPart::NodeIterator node_i = mrDesignSurface.NodesBegin(); node_i != mrDesignSurface.NodesEnd(); ++node_i)
-        {
-            array_3d& shape_update = node_i->FastGetSolutionStepValue(SHAPE_UPDATE);
-
-            // Update coordinates
-            node_i->X() += shape_update[0];
-            node_i->Y() += shape_update[1];
-            node_i->Z() += shape_update[2];
-
-            // Add shape update to previous updates
-            noalias(node_i->FastGetSolutionStepValue(SHAPE_CHANGE_ABSOLUTE)) += shape_update;
-        }
-*/
-        // Console output for information
-        std::cout << "> Time needed for mapping: " << mapping_time.elapsed() << " s" << std::endl;
-    }
-=======
         if(IsFirstMappingOperation())
         {
             mControlSum = sumOfAllCoordinates;
@@ -672,19 +417,19 @@
         }
         else if (mControlSum == sumOfAllCoordinates)
             return false;
-        else 
+        else
         {
             mControlSum = sumOfAllCoordinates;
             return true;
         }
-    } 
+    }
 
     // --------------------------------------------------------------------------
     void InitializeComputationOfMappingMatrix()
     {
-        mpSearchTree.reset();        
-        mMappingMatrix.clear();                
-    }  
+        mpSearchTree.reset();
+        mMappingMatrix.clear();
+    }
 
 
     // --------------------------------------------------------------------------
@@ -692,10 +437,9 @@
     {
         if(mControlSum == 0.0)
             return true;
-        else 
+        else
              return false;
-    }      
->>>>>>> a3bc8616
+    }
 
     // ==============================================================================
 
@@ -789,16 +533,11 @@
     // // ==============================================================================
     ModelPart& mrDesignSurface;
     const unsigned int mNumberOfDesignVariables;
-<<<<<<< HEAD
-    std::string mFilterFunction;
-    const double mFilterRadius;
-    bool mPerformDamping;
-    bool mUseTranspose;
-=======
     std::string mFilterType;
     double mFilterRadius;
-    unsigned int mMaxNumberOfNeighbors;            
+    unsigned int mMaxNumberOfNeighbors;
     FilterFunction::Pointer mpFilterFunction;
+    bool mConsistentBackwardMapping;
 
     // ==============================================================================
     // Variables for spatial search
@@ -806,15 +545,14 @@
     unsigned int mBucketSize = 100;
     NodeVector mListOfNodesOfDesignSurface;
     KDTree::Pointer mpSearchTree;
->>>>>>> a3bc8616
 
     // ==============================================================================
     // Variables for mapping
     // ==============================================================================
     SparseMatrixType mMappingMatrix;
-    Vector x_variables_in_design_space, y_variables_in_design_space, z_variables_in_design_space;    
+    Vector x_variables_in_design_space, y_variables_in_design_space, z_variables_in_design_space;
     Vector x_variables_in_geometry_space, y_variables_in_geometry_space, z_variables_in_geometry_space;
-    double mControlSum = 0.0;    
+    double mControlSum = 0.0;
 
     ///@}
     ///@name Private Operators
