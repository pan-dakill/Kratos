# ==============================================================================
#  KratosShapeOptimizationApplication
#
#  License:         BSD License
#                   license: ShapeOptimizationApplication/license.txt
#
#  Main authors:    Baumgaertner Daniel, https://github.com/dbaumgaertner
#                   Geiser Armin, https://github.com/armingeiser
#
# ==============================================================================

# importing the Kratos Library
import KratosMultiphysics as KM

# Import additional libraries
import os

# ==============================================================================
class ValueLogger():

    # --------------------------------------------------------------------------
    def __init__( self, communicator, optimization_settings ):
        self.communicator = communicator
        self.optimization_settings = optimization_settings

        self.objectives = optimization_settings["objectives"]
        self.constraints = optimization_settings["constraints"]

        self.complete_log_file_name = self.__CreateCompleteLogFileName( optimization_settings )

        self.obj_reference_value = 0
        self.current_index = 0
        self.previos_index = 0

        self.history = { "response_value"              : {},
                         "standardized_response_value" : {},
                         "abs_change_objective"        : {},
                         "rel_change_objective"        : {} }

        for itr in range(self.objectives.size()):
            objective_id = self.objectives[itr]["identifier"].GetString()
            self.history["response_value"][objective_id] = {}
            self.history["standardized_response_value"][objective_id] = {}

        for itr in range(self.constraints.size()):
            constraint_id = self.constraints[itr]["identifier"].GetString()
            self.history["response_value"][constraint_id] = {}
            self.history["standardized_response_value"][constraint_id] = {}

        self.predefined_keys = list(self.history.keys())

    # --------------------------------------------------------------------------
    def InitializeLogging( self ):
        pass

    # --------------------------------------------------------------------------
    def LogCurrentValues( self, index, additional_values_dictionary ):
        self.current_index = index

        self.__LogObjectiveValuesToHistory()
        self.__LogConstraintValuesToHistory()
        self.__LogAdditionalValuesToHistory( additional_values_dictionary )

        self._WriteCurrentValuesToConsole()
        self._WriteCurrentValuesToFile()

        self.previos_index = index

    # --------------------------------------------------------------------------
    def FinalizeLogging( self ):
        pass

    # --------------------------------------------------------------------------
    def GetValues( self, key ):
        return self.history[key]

    # --------------------------------------------------------------------------
    @staticmethod
    def __CreateCompleteLogFileName( optimization_settings ):
        resultsDirectory = optimization_settings["output"]["output_directory"].GetString()
        optimizationLogFilename = optimization_settings["output"]["optimization_log_filename"].GetString() + ".csv"
        return os.path.join( resultsDirectory, optimizationLogFilename )

    # --------------------------------------------------------------------------
    def __LogObjectiveValuesToHistory( self ):
        objective_id = self.objectives[0]["identifier"].GetString()
        is_first_log = self.history["response_value"][objective_id] == {}

        self.history["response_value"][objective_id][self.current_index] = self.communicator.getValue( objective_id )
        self.history["standardized_response_value"][objective_id][self.current_index] = self.communicator.getStandardizedValue( objective_id )

        if is_first_log:
            self.obj_reference_value = self.communicator.getValue( objective_id )

            if abs(self.obj_reference_value)<1e-12:
<<<<<<< HEAD
                KM.Logger.PrintWarning("ShapeOptimization", "Objective reference value < 1e-12!! Therefore, standard reference value of 1 is assumed! ")
=======
                KM.Logger.PrintWarning("ShapeOpt::ValueLogger", "Objective reference value < 1e-12!! Therefore, standard reference value of 1 is assumed! ")
>>>>>>> d2f75213
                self.obj_reference_value = 1.0

            self.history["abs_change_objective"] = {self.current_index: 0.0}
            self.history["rel_change_objective"] = {self.current_index: 0.0}
        else:
            current_obj_value = self.history["response_value"][objective_id][self.current_index]
            previos_obj_value = self.history["response_value"][objective_id][self.previos_index]
            abs_change = 100*(current_obj_value-self.obj_reference_value) / abs(self.obj_reference_value)
            rel_change = 100*(current_obj_value-previos_obj_value) / abs(self.obj_reference_value)

            self.history["abs_change_objective"][self.current_index] = abs_change
            self.history["rel_change_objective"][self.current_index] = rel_change

    # --------------------------------------------------------------------------
    def __LogConstraintValuesToHistory( self ):
        for itr in range(self.constraints.size()):
            constraint_id = self.constraints[itr]["identifier"].GetString()
            self.history["response_value"][constraint_id][self.current_index] = self.communicator.getValue( constraint_id )
            self.history["standardized_response_value"][constraint_id][self.current_index] = self.communicator.getStandardizedValue( constraint_id )

    # --------------------------------------------------------------------------
    def __LogAdditionalValuesToHistory( self, additional_values_dictionary ):
        for key, value in additional_values_dictionary.items():
            if key in self.predefined_keys:
                raise NameError("ValueLogger: The key \""+key+"\" is already predefined and may not be overwritten! Predefined keys are: "+str(self.predefined_keys))

            if key not in self.history.keys():
                self.history[key] = {}

            self.history[key][self.current_index] = value

# ==============================================================================<|MERGE_RESOLUTION|>--- conflicted
+++ resolved
@@ -93,11 +93,7 @@
             self.obj_reference_value = self.communicator.getValue( objective_id )
 
             if abs(self.obj_reference_value)<1e-12:
-<<<<<<< HEAD
-                KM.Logger.PrintWarning("ShapeOptimization", "Objective reference value < 1e-12!! Therefore, standard reference value of 1 is assumed! ")
-=======
                 KM.Logger.PrintWarning("ShapeOpt::ValueLogger", "Objective reference value < 1e-12!! Therefore, standard reference value of 1 is assumed! ")
->>>>>>> d2f75213
                 self.obj_reference_value = 1.0
 
             self.history["abs_change_objective"] = {self.current_index: 0.0}
