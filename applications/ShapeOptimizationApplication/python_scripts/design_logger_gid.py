# ==============================================================================
#  KratosShapeOptimizationApplication
#
#  License:         BSD License
#                   license: ShapeOptimizationApplication/license.txt
#
#  Main authors:    Baumgaertner Daniel, https://github.com/dbaumgaertner
#                   Geiser Armin, https://github.com/armingeiser
#
# ==============================================================================

# Making KratosMultiphysics backward compatible with python 2.6 and 2.7
from __future__ import print_function, absolute_import, division

# Kratos Core and Apps
from KratosMultiphysics import *
from KratosMultiphysics.ShapeOptimizationApplication import *

# For GID output
from gid_output_process import GiDOutputProcess

# Import logger base classes
from design_logger_base import DesignLogger

# ==============================================================================
class DesignLoggerGID( DesignLogger ):

    # --------------------------------------------------------------------------
    def __init__( self, model_part_controller, optimization_settings ):
        self.output_settings = optimization_settings["output"]
        minimal_gid_parameters = Parameters("""
        {
            "name"           : "gid",
            "gid_parameters" : { }
        }""")

<<<<<<< HEAD
        output_format = self.output_settings["output_format"]
        output_format.ValidateAndAssignDefaults(minimal_gid_parameters)
        output_format["gid_parameters"].ValidateAndAssignDefaults(GiDOutputProcess.defaults)
=======
        self.output_settings["output_format"].ValidateAndAssignDefaults(minimal_gid_parameters)
        self.output_settings["output_format"]["gid_parameters"].RecursivelyValidateAndAssignDefaults(GiDOutputProcess.defaults)
>>>>>>> 54c2fd17

        self.optimization_model_part = model_part_controller.GetOptimizationModelPart()
        self.design_surface = model_part_controller.GetDesignSurface()

        self.write_design_surface = False
        self.write_optimization_model_part = False
        self.design_history_filename = None

        self.__DetermineOutputMode()
        self.__ModifySettingsToMatchDefaultGiDOutputProcess()
        self.__CreateGiDIO()

    # --------------------------------------------------------------------------
    def __DetermineOutputMode( self ):
        output_mode = self.output_settings["design_output_mode"].GetString()

        if output_mode == "WriteDesignSurface":
            self.write_design_surface = True
            self.design_history_filename = self.design_surface.Name
        elif output_mode == "WriteOptimizationModelPart":
            if self.optimization_model_part.NumberOfElements() == 0:
                raise NameError("Output of optimization model part in Gid-format requires definition of elements. No elements are given in current mdpa! You may change the design output mode.")
            self.write_optimization_model_part = True
            self.design_history_filename = self.optimization_model_part.Name
        else:
            raise NameError("The following design output mode is not defined within a GiD output (name may be misspelled): " + output_mode)

    # --------------------------------------------------------------------------
<<<<<<< HEAD
    def __CreateGiDIO( self ):

        gid_config = self.output_settings["output_format"]["gid_parameters"]
        results_directory = self.output_settings["output_directory"].GetString()
        design_history_file_path =  results_directory+"/"+self.design_history_filename

        if self.write_design_surface:
            self.gid_io = GiDOutputProcess(self.design_surface, design_history_file_path, gid_config)
        elif self.write_optimization_model_part:
            self.gid_io = GiDOutputProcess(self.optimization_model_part, design_history_file_path, gid_config)

    # --------------------------------------------------------------------------
    def __ModifySettingsToMatchDefaultGiDOutputProcess( self ):
        gid_parameters = self.output_settings["output_format"]["gid_parameters"]

        # Add nodal results
        nodal_results = self.output_settings["nodal_results"]
        self.output_settings["output_format"]["gid_parameters"]["result_file_configuration"].AddValue("nodal_results", nodal_results)

        # Set condition flag
        if not gid_parameters["result_file_configuration"]["gidpost_flags"].Has("WriteConditionsFlag"):
            gid_parameters["result_file_configuration"]["gidpost_flags"].AddEmptyValue("WriteConditionsFlag")

        if self.write_design_surface:
            gid_parameters["result_file_configuration"]["gidpost_flags"]["WriteConditionsFlag"].SetString("WriteConditions")
        elif self.write_optimization_model_part:
            gid_parameters["result_file_configuration"]["gidpost_flags"]["WriteConditionsFlag"].SetString("WriteElementsOnly")
=======
    def __ModifySettingsToMatchDefaultGiDOutputProcess( self ):
        gid_parameters = self.output_settings["output_format"]["gid_parameters"]

        # Add nodal results
        self.output_settings["output_format"]["gid_parameters"]["result_file_configuration"]["nodal_results"] = self.output_settings["nodal_results"]

        # Set condition flag
        if not gid_parameters["result_file_configuration"]["gidpost_flags"].Has("WriteConditionsFlag"):
            gid_parameters["result_file_configuration"]["gidpost_flags"].AddEmptyValue("WriteConditionsFlag")

        if self.write_design_surface:
            gid_parameters["result_file_configuration"]["gidpost_flags"]["WriteConditionsFlag"].SetString("WriteConditions")
        elif self.write_optimization_model_part:
            gid_parameters["result_file_configuration"]["gidpost_flags"]["WriteConditionsFlag"].SetString("WriteElementsOnly")

    # --------------------------------------------------------------------------
    def __CreateGiDIO( self ):

        gid_config = self.output_settings["output_format"]["gid_parameters"]
        results_directory = self.output_settings["output_directory"].GetString()
        design_history_file_path =  results_directory+"/"+self.design_history_filename

        if self.write_design_surface:
            self.gid_io = GiDOutputProcess(self.design_surface, design_history_file_path, gid_config)
        elif self.write_optimization_model_part:
            self.gid_io = GiDOutputProcess(self.optimization_model_part, design_history_file_path, gid_config)
>>>>>>> 54c2fd17

    # --------------------------------------------------------------------------
    def InitializeLogging( self ):
        self.gid_io.ExecuteInitialize()
        self.gid_io.ExecuteBeforeSolutionLoop()

    # --------------------------------------------------------------------------
    def LogCurrentDesign( self, optimizationIteration ):
        OriginalTime = self.optimization_model_part.ProcessInfo[TIME]
        self.optimization_model_part.ProcessInfo[TIME] = optimizationIteration

        self.gid_io.ExecuteInitializeSolutionStep()
        if(self.gid_io.IsOutputStep()):
            self.gid_io.PrintOutput()
        self.gid_io.ExecuteFinalizeSolutionStep()

        self.optimization_model_part.ProcessInfo[TIME] = OriginalTime

    # --------------------------------------------------------------------------
    def FinalizeLogging( self ):
        self.gid_io.ExecuteFinalize()

# ==============================================================================<|MERGE_RESOLUTION|>--- conflicted
+++ resolved
@@ -34,14 +34,8 @@
             "gid_parameters" : { }
         }""")
 
-<<<<<<< HEAD
-        output_format = self.output_settings["output_format"]
-        output_format.ValidateAndAssignDefaults(minimal_gid_parameters)
-        output_format["gid_parameters"].ValidateAndAssignDefaults(GiDOutputProcess.defaults)
-=======
         self.output_settings["output_format"].ValidateAndAssignDefaults(minimal_gid_parameters)
         self.output_settings["output_format"]["gid_parameters"].RecursivelyValidateAndAssignDefaults(GiDOutputProcess.defaults)
->>>>>>> 54c2fd17
 
         self.optimization_model_part = model_part_controller.GetOptimizationModelPart()
         self.design_surface = model_part_controller.GetDesignSurface()
@@ -70,35 +64,6 @@
             raise NameError("The following design output mode is not defined within a GiD output (name may be misspelled): " + output_mode)
 
     # --------------------------------------------------------------------------
-<<<<<<< HEAD
-    def __CreateGiDIO( self ):
-
-        gid_config = self.output_settings["output_format"]["gid_parameters"]
-        results_directory = self.output_settings["output_directory"].GetString()
-        design_history_file_path =  results_directory+"/"+self.design_history_filename
-
-        if self.write_design_surface:
-            self.gid_io = GiDOutputProcess(self.design_surface, design_history_file_path, gid_config)
-        elif self.write_optimization_model_part:
-            self.gid_io = GiDOutputProcess(self.optimization_model_part, design_history_file_path, gid_config)
-
-    # --------------------------------------------------------------------------
-    def __ModifySettingsToMatchDefaultGiDOutputProcess( self ):
-        gid_parameters = self.output_settings["output_format"]["gid_parameters"]
-
-        # Add nodal results
-        nodal_results = self.output_settings["nodal_results"]
-        self.output_settings["output_format"]["gid_parameters"]["result_file_configuration"].AddValue("nodal_results", nodal_results)
-
-        # Set condition flag
-        if not gid_parameters["result_file_configuration"]["gidpost_flags"].Has("WriteConditionsFlag"):
-            gid_parameters["result_file_configuration"]["gidpost_flags"].AddEmptyValue("WriteConditionsFlag")
-
-        if self.write_design_surface:
-            gid_parameters["result_file_configuration"]["gidpost_flags"]["WriteConditionsFlag"].SetString("WriteConditions")
-        elif self.write_optimization_model_part:
-            gid_parameters["result_file_configuration"]["gidpost_flags"]["WriteConditionsFlag"].SetString("WriteElementsOnly")
-=======
     def __ModifySettingsToMatchDefaultGiDOutputProcess( self ):
         gid_parameters = self.output_settings["output_format"]["gid_parameters"]
 
@@ -125,7 +90,6 @@
             self.gid_io = GiDOutputProcess(self.design_surface, design_history_file_path, gid_config)
         elif self.write_optimization_model_part:
             self.gid_io = GiDOutputProcess(self.optimization_model_part, design_history_file_path, gid_config)
->>>>>>> 54c2fd17
 
     # --------------------------------------------------------------------------
     def InitializeLogging( self ):
