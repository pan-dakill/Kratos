{
    "optimization_settings" : {
        "objectives" : [{
                "identifier"    : "targetDeviation",
                "use_kratos"    : false
        }],
        "constraints" : [],
        "design_variables" : {
            "design_variables_type"     : "vertex_morphing",
            "input_model_part_name"     : "vertex_morphing_tent",
            "design_submodel_part_name" : "design_surface",
            "domain_size"               : 3,
            "filter" : {
                "filter_function_type"       : "gaussian",
                "filter_radius"              : 5,
                "max_nodes_in_filter_radius" : 100,
                "matrix_free_filtering"      : false
            },
            "damping" : {
                "perform_damping" : false,
                "damping_regions" : []
            }
        },
        "optimization_algorithm" : {
            "name"               : "steepest_descent",
            "max_iterations"     : 300,
            "relative_tolerance" : 1e-2
        },
        "line_search" : {
            "line_search_type"           : "manual_stepping",
            "normalize_search_direction" : false,
            "step_size"                  : 0.01
        },
        "output" : {
            "output_directory"        : "Optimization_Results",
            "design_history_filename" : "design_history",
            "response_log_filename"   : "response_log",
            "nodal_results"           : [ "NORMALIZED_SURFACE_NORMAL",
                                          "OBJECTIVE_SENSITIVITY",
                                          "MAPPED_OBJECTIVE_SENSITIVITY",
                                          "DESIGN_UPDATE",
<<<<<<< HEAD
                                          "DESIGN_CHANGE_ABSOLUTE",
                                          "SHAPE_UPDATE",
                                          "SHAPE_CHANGE_ABSOLUTE" ],           
=======
                                          "SHAPE_UPDATE" ],
>>>>>>> b9df3cff
            "output_format" : {
                "name"                   : "gid",
                "VolumeOutput"           : true,
                "GiDPostMode"            : "Binary",
                "GiDWriteMeshFlag"       : true,
                "GiDWriteConditionsFlag" : true,
                "GiDMultiFileFlag"       : "Single"
            }
        }
    }
}<|MERGE_RESOLUTION|>--- conflicted
+++ resolved
@@ -39,13 +39,7 @@
                                           "OBJECTIVE_SENSITIVITY",
                                           "MAPPED_OBJECTIVE_SENSITIVITY",
                                           "DESIGN_UPDATE",
-<<<<<<< HEAD
-                                          "DESIGN_CHANGE_ABSOLUTE",
-                                          "SHAPE_UPDATE",
-                                          "SHAPE_CHANGE_ABSOLUTE" ],           
-=======
                                           "SHAPE_UPDATE" ],
->>>>>>> b9df3cff
             "output_format" : {
                 "name"                   : "gid",
                 "VolumeOutput"           : true,
