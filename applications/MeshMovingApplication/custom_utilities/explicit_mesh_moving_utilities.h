--- conflicted
+++ resolved
@@ -58,10 +58,6 @@
    * the origin mesh historical values (velocity and pressure) are computed as 
    * an interpolation in the virtualmodel part.
    */
-<<<<<<< HEAD
-  // class KRATOS_API(MESH_MOVING_APPLICATION) ExplicitMeshMovingUtilities
-=======
->>>>>>> 0c3764b6
   class ExplicitMeshMovingUtilities
   {
   public:
