--- conflicted
+++ resolved
@@ -148,12 +148,7 @@
 
     void FixedMeshALEUtilities::ComputeMeshMovement(const double DeltaTime)
     {
-<<<<<<< HEAD
         // Initialize the virtual mesh values
-=======
-
-        // Initialize the PRESSURE and VELOCITY virtual mesh values
->>>>>>> 321d515d
         this->InitializeVirtualMeshValues();
 
         // Initialize the MESH_DISPLACEMENT fixity
@@ -207,12 +202,12 @@
                 Vector aux_N(TDim+1);
                 Element::Pointer p_elem = nullptr;
                 const bool is_found = bin_based_point_locator.FindPointOnMesh(
-                    rNode.Coordinates(), 
-                    aux_N, 
+                    rNode.Coordinates(),
+                    aux_N,
                     p_elem,
-                    search_results.begin(), 
+                    search_results.begin(),
                     max_results,
-                    search_tol);                  
+                    search_tol);
 
                 // Check if the node is found
                 if (is_found){
