--- conflicted
+++ resolved
@@ -24,11 +24,7 @@
         this_defaults = KM.Parameters("""{
             "buffer_size"           : 2
         }""")
-<<<<<<< HEAD
-        this_defaults.AddMissingParameters(super().GetDefaultSettings())
-=======
         this_defaults.AddMissingParameters(super().GetDefaultParameters())
->>>>>>> 57f8e233
         return this_defaults
 
     def _create_mesh_motion_solving_strategy(self):
