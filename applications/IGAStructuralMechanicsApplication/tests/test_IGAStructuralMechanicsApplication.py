--- conflicted
+++ resolved
@@ -1,71 +1,3 @@
-<<<<<<< HEAD
-# import Kratos
-from KratosMultiphysics import *
-from KratosMultiphysics.SolidMechanicsApplication import *
-from KratosMultiphysics.StructuralMechanicsApplication import *
-from KratosMultiphysics.IGAStructuralMechanicsApplication import *
-
-# Import Kratos "wrapper" for unittests
-import KratosMultiphysics.KratosUnittest as KratosUnittest
-
-# Import the tests o test_classes to create the suits
-## SMALL TESTS
-from SmallTests import Shell_Bending_Test as TShell_Bending_Test
-from SmallTests import Plate_Bending_Test as TPlate_Bending_Test
-from SmallTests import Shell_Bending_Test_Lagrange as TShell_Bending_Test_Lagrange
-#from SmallTests import 3PatchesTestCases as T3PatchesTestCases
-
-
-
-def AssembleTestSuites():
-    ''' Populates the test suites to run.
-
-    Populates the test suites to run. At least, it should pupulate the suites:
-    "small", "nighlty" and "all"
-
-    Return
-    ------
-
-    suites: A dictionary of suites
-        The set of suites with its test_cases added.
-    '''
-
-    suites = KratosUnittest.KratosSuites
-
-    # Create a test suit with the selected tests (Small tests):
-    # smallSuite will contain the following tests:
-    # - testSmallExample
-    smallSuite = suites['small']
-    smallSuite.addTest(TShell_Bending_Test('test_execution'))
-    smallSuite.addTest(TPlate_Bending_Test('test_execution'))
-    smallSuite.addTest(TShell_Bending_Test_Lagrange('test_execution'))
-    #smallSuite.addTest(T3PatchesTestCases('test_execution'))
-
-    # Create a test suit with the selected tests
-    # nightSuite will contain the following tests:
-    # - testSmallExample
-    # - testNightlyFirstExample
-    # - testNightlySecondExample
-    nightSuite = suites['nightly']
-    nightSuite.addTests(smallSuite)
-
-    # Create a test suit that contains all the tests from every testCase
-    # in the list:
-    allSuite = suites['all']
-    allSuite.addTests(
-        KratosUnittest.TestLoader().loadTestsFromTestCases([
-            TShell_Bending_Test,
-			TPlate_Bending_Test,
-			TShell_Bending_Test_Lagrange
-			#T3PatchesTestCases
-        ])
-    )
-
-    return suites
-
-if __name__ == '__main__':
-    KratosUnittest.runTests(AssembleTestSuites())
-=======
 # import Kratos
 from KratosMultiphysics import *
 from KratosMultiphysics.NurbsBrepApplication import *
@@ -101,5 +33,4 @@
     return suites
 
 if __name__ == '__main__':
-    KratosUnittest.runTests(AssembleTestSuites())
->>>>>>> 5c00c6ef
+    KratosUnittest.runTests(AssembleTestSuites())