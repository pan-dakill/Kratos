//
//   Project Name:        Kratos
//   Last modified by:    $Author: it's me! $
//   Date:                $Date: 2008-08-08 23:58:38 $
//   Revision:            $Revision: 1.0 $
//
//

#if !defined(KRATOS_FRACTIONAL_STEP_PFEM_2_3D_ELEM_H_INCLUDED)
#define  KRATOS_FRACTIONAL_STEP_PFEM_2_3D_ELEM_H_INCLUDED

// System includes


// External includes
#include "boost/smart_ptr.hpp"


// Project includes
#include "includes/define.h"
#include "includes/element.h"
#include "includes/ublas_interface.h"
#include "includes/variables.h"


namespace Kratos
{

  class FractionalStepPFEM23D
	  : public Element
   {
   public:

     /// Counted pointer of PFEM22D
    KRATOS_CLASS_POINTER_DEFINITION(FractionalStepPFEM23D);
    ///base type: an IndexedObject that automatically has a unique number
    ///typedef IndexedObject BaseType;
    ///Element from which it is derived
    ///typedef VMS<TDim, TNumNodes> ElementBaseType;
    ///definition of node type (default is: Node<3>)

    //typedef Node < 3 > NodeType;
    /**
     * Properties are used to store any parameters
     * related to the constitutive law
     */

    typedef Properties PropertiesType;
    ///definition of the geometry type with given NodeType
    typedef Geometry<NodeType> GeometryType;
    ///definition of nodes container type, redefined from GeometryType
    typedef Geometry<NodeType>::PointsArrayType NodesArrayType;
    typedef Vector VectorType;
    //typedef typename ElementBaseType::MatrixType MatrixType;
    typedef std::size_t IndexType;
    typedef std::size_t SizeType;
    typedef std::vector<std::size_t> EquationIdVectorType;
    typedef std::vector< Dof<double>::Pointer > DofsVectorType;
    typedef PointerVectorSet<Dof<double>, IndexedObject> DofsArrayType;
<<<<<<< HEAD
    typedef VectorMap<IndexType, DataValueContainer> SolutionStepsElementalDataContainerType;
=======
>>>>>>> 630a7849

    /// Default constructor.
     FractionalStepPFEM23D(IndexType NewId, GeometryType::Pointer pGeometry);
     FractionalStepPFEM23D(IndexType NewId, GeometryType::Pointer pGeometry,  PropertiesType::Pointer pProperties);

     /// Destructor.
     virtual ~ FractionalStepPFEM23D() override;


     Element::Pointer Create(IndexType NewId, NodesArrayType const& ThisNodes,  PropertiesType::Pointer pProperties) const override;

     void CalculateLocalSystem(MatrixType& rLeftHandSideMatrix, VectorType& rRightHandSideVector, ProcessInfo& rCurrentProcessInfo) override;

     void AddExplicitContribution(ProcessInfo& CurrentProcessInfo) override;

     void EquationIdVector(EquationIdVectorType& rResult, ProcessInfo& rCurrentProcessInfo) override;

     void GetDofList(DofsVectorType& ElementalDofList,ProcessInfo& CurrentProcessInfo) override;

     void InitializeSolutionStep(ProcessInfo& CurrentProcessInfo) override;

    virtual void GetValueOnIntegrationPoints(const Variable<double>& rVariable,
            std::vector<double>& rValues,
            const ProcessInfo& rCurrentProcessInfo) override;

    virtual void GetValueOnIntegrationPoints(const Variable<array_1d<double, 3 > >& rVariable,
            std::vector<array_1d<double, 3 > >& rValues,
            const ProcessInfo& rCurrentProcessInfo) override;

   protected:

       	void CalculateLocalPressureSystem(MatrixType& rLeftHandSideMatrix, VectorType& rRightHandSideVector, ProcessInfo& rCurrentProcessInfo);

       	void PressureEquationIdVector(EquationIdVectorType& rResult, ProcessInfo& CurrentProcessInfo);

        void GetPressureDofList(DofsVectorType& ElementalDofList,ProcessInfo& CurrentProcessInfo);

        void CalculateViscousRHS(ProcessInfo& CurrentProcessInfo);

       	void CalculatePressureProjection(ProcessInfo& CurrentProcessInfo);

        void AddViscousTerm(BoundedMatrix<double, (3-1)*6, (3-1)*6 >& rDampMatrix,
                         BoundedMatrix<double, (3+1), 3 >& rShapeDeriv,
                         const double Weight);



template<class T>
bool InvertMatrix(const T& input, T& inverse)  ;


   private:
	friend class Serializer;

       FractionalStepPFEM23D() : Element()
       {
       }



   }; // Class PFEM22D
}  // namespace Kratos.

#endif // KRATOS_MONOLITIC_PFEM2_2D_ELEM_H_INCLUDED  defined<|MERGE_RESOLUTION|>--- conflicted
+++ resolved
@@ -57,10 +57,6 @@
     typedef std::vector<std::size_t> EquationIdVectorType;
     typedef std::vector< Dof<double>::Pointer > DofsVectorType;
     typedef PointerVectorSet<Dof<double>, IndexedObject> DofsArrayType;
-<<<<<<< HEAD
-    typedef VectorMap<IndexType, DataValueContainer> SolutionStepsElementalDataContainerType;
-=======
->>>>>>> 630a7849
 
     /// Default constructor.
      FractionalStepPFEM23D(IndexType NewId, GeometryType::Pointer pGeometry);
