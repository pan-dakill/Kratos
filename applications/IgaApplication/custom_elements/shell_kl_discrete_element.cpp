//    |  /           |
//    ' /   __| _` | __|  _ \   __|
//    . \  |   (   | |   (   |\__ `
//   _|\_\_|  \__,_|\__|\___/ ____/
//                   Multi-Physics
//
//  License:         BSD License
//                     Kratos default license: kratos/IGAStructuralMechanicsApplication/license.txt
//
//  Main authors:    Tobias Tescheamacher
//                   Riccardo Rossi
//


// System includes
#include "utilities/math_utils.h"

// External includes

// Project includes
#include "custom_elements/shell_kl_discrete_element.h"
#include "custom_utilities/geometry_utilities/iga_geometry_utilities.h"

namespace Kratos
{
    void ShellKLDiscreteElement::CalculateAll(
        MatrixType& rLeftHandSideMatrix,
        VectorType& rRightHandSideVector,
        ProcessInfo& rCurrentProcessInfo,
        const bool CalculateStiffnessMatrixFlag,
        const bool CalculateResidualVectorFlag
    )
    {
        KRATOS_TRY
        // definition of problem size
        const unsigned int number_of_nodes = GetGeometry().size();
        unsigned int mat_size = number_of_nodes * 3;

        //set up properties for Constitutive Law
        ConstitutiveLaw::Parameters Values(GetGeometry(), GetProperties(), rCurrentProcessInfo);

        Values.GetOptions().Set(ConstitutiveLaw::USE_ELEMENT_PROVIDED_STRAIN, true);
        Values.GetOptions().Set(ConstitutiveLaw::COMPUTE_STRESS);
        Values.GetOptions().Set(ConstitutiveLaw::COMPUTE_CONSTITUTIVE_TENSOR);

        //resizing as needed the LHS
        if (CalculateStiffnessMatrixFlag == true) //calculation of the matrix is required
        {
            if (rLeftHandSideMatrix.size1() != mat_size)
                rLeftHandSideMatrix.resize(mat_size, mat_size);
            noalias(rLeftHandSideMatrix) = ZeroMatrix(mat_size, mat_size); //resetting LHS
        }
        //resizing as needed the RHS
        if (CalculateResidualVectorFlag == true) //calculation of the matrix is required
        {
            if (rRightHandSideVector.size() != mat_size)
                rRightHandSideVector.resize(mat_size);
            rRightHandSideVector = ZeroVector(mat_size); //resetting RHS
        }

        //reading in of integration weight, shape function values and shape function derivatives
        double integration_weight = this->GetValue(INTEGRATION_WEIGHT);
        Vector   N     = this->GetValue(SHAPE_FUNCTION_VALUES);
        Matrix  DN_De  = this->GetValue(SHAPE_FUNCTION_LOCAL_DERIVATIVES);
        Matrix DDN_DDe = this->GetValue(SHAPE_FUNCTION_LOCAL_SECOND_DERIVATIVES);

        //KRATOS_WATCH(N)
        //KRATOS_WATCH(DN_De)
<<<<<<< HEAD
        //    KRATOS_WATCH(DDN_DDe)
=======
        //KRATOS_WATCH(DDN_DDe)
>>>>>>> f651ed0b


        MetricVariables actual_metric(3);
        CalculateMetric(actual_metric);
        ConstitutiveVariables constitutive_variables_membrane(3);
        ConstitutiveVariables constitutive_variables_curvature(3);
        CalculateConstitutiveVariables(actual_metric,
            constitutive_variables_membrane, constitutive_variables_curvature,
            Values, ConstitutiveLaw::StressMeasure_PK2);

        // calculate B MATRICES
        Matrix BMembrane = ZeroMatrix(3, mat_size);
        Matrix BCurvature = ZeroMatrix(3, mat_size);
        CalculateBMembrane(BMembrane, actual_metric);
        CalculateBCurvature(BCurvature, actual_metric);

        // Nonlinear Deformation
        SecondVariations second_variations_strain(mat_size);
        SecondVariations second_variations_curvature(mat_size);
        CalculateSecondVariationStrainCurvature(
            second_variations_strain,
            second_variations_curvature,
            actual_metric);

        integration_weight = this->GetValue(INTEGRATION_WEIGHT) * mInitialMetric.dA; // *GetProperties()[THICKNESS];

        // LEFT HAND SIDE MATRIX
        if (CalculateStiffnessMatrixFlag == true)
        {
            //adding membrane contributions to the stiffness matrix
            CalculateAndAddKm(rLeftHandSideMatrix, BMembrane, constitutive_variables_membrane.D, integration_weight);
            //adding curvature contributions to the stiffness matrix
            CalculateAndAddKm(rLeftHandSideMatrix, BCurvature, constitutive_variables_curvature.D, integration_weight);

            // adding  non-linear-contribution to Stiffness-Matrix
            CalculateAndAddNonlinearKm(rLeftHandSideMatrix,
                second_variations_strain,
                constitutive_variables_membrane.S,
                integration_weight);

            CalculateAndAddNonlinearKm(rLeftHandSideMatrix,
                second_variations_curvature,
                constitutive_variables_curvature.S,
                integration_weight);
        }

        // RIGHT HAND SIDE VECTOR
        if (CalculateResidualVectorFlag == true) //calculation of the matrix is required
        {
            // operation performed: rRightHandSideVector -= Weight*IntForce
            noalias(rRightHandSideVector) -= integration_weight * prod(trans(BMembrane), constitutive_variables_membrane.S);
            noalias(rRightHandSideVector) -= integration_weight * prod(trans(BCurvature), constitutive_variables_curvature.S);
        }

        //KRATOS_WATCH(rLeftHandSideMatrix)

        KRATOS_CATCH("");
    }

    //************************************************************************************
    //************************************************************************************
    void ShellKLDiscreteElement::CalculateOnIntegrationPoints(
        const Variable<double>& rVariable,
        std::vector<double>& rOutput,
        const ProcessInfo& rCurrentProcessInfo
    )
    {
        if (rOutput.size() != 1)
            rOutput.resize(1);

        //if (rVariable == VON_MISES_STRESS)
        //{
        //    // Create constitutive law parameters:
        //    ConstitutiveLaw::Parameters Values(GetGeometry(), GetProperties(), rCurrentProcessInfo);
        //    // Set constitutive law flags:
        //    Flags& ConstitutiveLawOptions = Values.GetOptions();
        //    ConstitutiveLawOptions.Set(ConstitutiveLaw::USE_ELEMENT_PROVIDED_STRAIN, true);
        //    ConstitutiveLawOptions.Set(ConstitutiveLaw::COMPUTE_STRESS, true);
        //    ConstitutiveLawOptions.Set(ConstitutiveLaw::COMPUTE_CONSTITUTIVE_TENSOR, true);

        //    MetricVariables actual_metric(3);
        //    CalculateMetric(actual_metric);
        //    ConstitutiveVariables constitutive_variables_membrane(3);
        //    ConstitutiveVariables constitutive_variables_curvature(3);
        //    CalculateConstitutiveVariables(actual_metric,
        //        constitutive_variables_membrane, constitutive_variables_curvature,
        //        Values, ConstitutiveLaw::StressMeasure_PK2);

        //    double detF = actual_metric.dA / mInitialMetric.dA;

        //    Vector n_pk2_ca = prod(constitutive_variables_membrane.D, constitutive_variables_membrane.E);
        //    Vector n_pk2_con = prod(mInitialMetric.T, n_pk2_ca);
        //    Vector n_cau = 1.0 / detF*n_pk2_con;

        //    Vector n = ZeroVector(8);
        //    // Cauchy normal force in normalized g1,g2
        //    n[0] = sqrt(actual_metric.gab[0] / actual_metric.gab_con[0])*n_cau[0];
        //    n[1] = sqrt(actual_metric.gab[1] / actual_metric.gab_con[1])*n_cau[1];
        //    n[2] = sqrt(actual_metric.gab[0] / actual_metric.gab_con[1])*n_cau[2];
        //    // Cauchy normal force in local cartesian e1,e2
        //    array_1d<double, 3> n_e = prod(actual_metric.T, n_cau);
        //    n[3] = n_e[0];
        //    n[4] = n_e[1];
        //    n[5] = n_e[2];
        //    // Principal normal forces
        //    n[6] = 0.5*(n_e[0] + n_e[1] + sqrt(pow(n_e[0] - n_e[1], 2) + 4.0*pow(n_e[2], 2)));
        //    n[7] = 0.5*(n_e[0] + n_e[1] - sqrt(pow(n_e[0] - n_e[1], 2) + 4.0*pow(n_e[2], 2)));

        //    // -------------------  moments -------------------------
        //    // PK2 moment in local cartesian E1,E2
        //    Vector m_pk2_local_ca = prod(constitutive_variables_curvature.D, constitutive_variables_curvature.E);
        //    // PK2 moment in G1,G2
        //    Vector m_pk2_con = prod(mInitialMetric.T, m_pk2_local_ca);
        //    // Cauchy moment in g1,g2
        //    array_1d<double, 3> m_cau = 1.0 / detF*m_pk2_con;


        //    Vector m = ZeroVector(8);
        //    // Cauchy moment in normalized g1,g2
        //    m[0] = sqrt(actual_metric.gab[0] / actual_metric.gab_con[0])*m_cau[0];
        //    m[1] = sqrt(actual_metric.gab[1] / actual_metric.gab_con[1])*m_cau[1];
        //    m[2] = sqrt(actual_metric.gab[0] / actual_metric.gab_con[1])*m_cau[2];
        //    // Cauchy moment in local cartesian e1,e2
        //    Vector m_e = prod(actual_metric.T, m_cau);
        //    m[3] = m_e[0];
        //    m[4] = m_e[1];
        //    m[5] = m_e[2];
        //    // principal moment
        //    m[6] = 0.5*(m_e[0] + m_e[1] + sqrt(pow(m_e[0] - m_e[1], 2) + 4.0*pow(m_e[2], 2)));
        //    m[7] = 0.5*(m_e[0] + m_e[1] - sqrt(pow(m_e[0] - m_e[1], 2) + 4.0*pow(m_e[2], 2)));

        //    double thickness = this->GetProperties().GetValue(THICKNESS);

        //    double W = pow(thickness, 2) / 6.0;
        //    double sigma_1_top = m[3] / W + n[3] / thickness;
        //    double sigma_2_top = m[4] / W + n[4] / thickness;
        //    double sigma_3_top = m[5] / W + n[5] / thickness;
        //    double vMises = pow(pow(sigma_1_top, 2) + pow(sigma_2_top, 2) - sigma_1_top*sigma_2_top + 3 * pow(sigma_3_top, 2), 0.5);

        //    rOutput[0] = vMises;
        //}
        //else
        //{
        //    rOutput[0] = 0.0;// mConstitutiveLawVector[0]->GetValue(rVariable, rOutput[0]);
        //}
    }

    void ShellKLDiscreteElement::CalculateOnIntegrationPoints(
        const Variable<Vector>& rVariable,
        std::vector<Vector>& rValues,
        const ProcessInfo& rCurrentProcessInfo
    )
    {
        if (rValues.size() != 1)
        {
            rValues.resize(1);
        }

        if (rVariable == STRESSES)
        {
            // Create constitutive law parameters:
            ConstitutiveLaw::Parameters Values(GetGeometry(), GetProperties(), rCurrentProcessInfo);
            // Set constitutive law flags:
            Flags& ConstitutiveLawOptions = Values.GetOptions();
            ConstitutiveLawOptions.Set(ConstitutiveLaw::USE_ELEMENT_PROVIDED_STRAIN, true);
            ConstitutiveLawOptions.Set(ConstitutiveLaw::COMPUTE_STRESS, true);
            ConstitutiveLawOptions.Set(ConstitutiveLaw::COMPUTE_CONSTITUTIVE_TENSOR, true);

            MetricVariables actual_metric(3);
            CalculateMetric(actual_metric);
            ConstitutiveVariables constitutive_variables_membrane(3);
            ConstitutiveVariables constitutive_variables_curvature(3);
            CalculateConstitutiveVariables(actual_metric,
                constitutive_variables_membrane, constitutive_variables_curvature,
                Values, ConstitutiveLaw::StressMeasure_PK2);

            double detF = actual_metric.dA / mInitialMetric.dA;

            Vector n_pk2_ca = prod(constitutive_variables_membrane.D, constitutive_variables_membrane.E);
            Vector n_pk2_con = prod(mInitialMetric.T, n_pk2_ca);
            Vector n_cau = 1.0 / detF*n_pk2_con;

            Vector n = ZeroVector(8);
            // Cauchy normal force in normalized g1,g2
            n[0] = sqrt(actual_metric.gab[0] / actual_metric.gab_con[0])*n_cau[0];
            n[1] = sqrt(actual_metric.gab[1] / actual_metric.gab_con[1])*n_cau[1];
            n[2] = sqrt(actual_metric.gab[0] / actual_metric.gab_con[1])*n_cau[2];
            // Cauchy normal force in local cartesian e1,e2
            array_1d<double, 3> n_e = prod(actual_metric.T, n_cau);
            n[3] = n_e[0];
            n[4] = n_e[1];
            n[5] = n_e[2];
            // Principal normal forces
            n[6] = 0.5*(n_e[0] + n_e[1] + sqrt(pow(n_e[0] - n_e[1], 2) + 4.0*pow(n_e[2], 2)));
            n[7] = 0.5*(n_e[0] + n_e[1] - sqrt(pow(n_e[0] - n_e[1], 2) + 4.0*pow(n_e[2], 2)));

            // -------------------  moments -------------------------
            // PK2 moment in local cartesian E1,E2
            Vector m_pk2_local_ca = prod(constitutive_variables_curvature.D, constitutive_variables_curvature.E);
            // PK2 moment in G1,G2
            Vector m_pk2_con = prod(mInitialMetric.T, m_pk2_local_ca);
            // Cauchy moment in g1,g2
            array_1d<double, 3> m_cau = 1.0 / detF*m_pk2_con;


            Vector m = ZeroVector(8);
            // Cauchy moment in normalized g1,g2
            m[0] = sqrt(actual_metric.gab[0] / actual_metric.gab_con[0])*m_cau[0];
            m[1] = sqrt(actual_metric.gab[1] / actual_metric.gab_con[1])*m_cau[1];
            m[2] = sqrt(actual_metric.gab[0] / actual_metric.gab_con[1])*m_cau[2];
            // Cauchy moment in local cartesian e1,e2
            Vector m_e = prod(actual_metric.T, m_cau);
            m[3] = m_e[0];
            m[4] = m_e[1];
            m[5] = m_e[2];
            // principal moment
            m[6] = 0.5*(m_e[0] + m_e[1] + sqrt(pow(m_e[0] - m_e[1], 2) + 4.0*pow(m_e[2], 2)));
            m[7] = 0.5*(m_e[0] + m_e[1] - sqrt(pow(m_e[0] - m_e[1], 2) + 4.0*pow(m_e[2], 2)));

            double thickness = this->GetProperties().GetValue(THICKNESS);

            double W = pow(thickness, 2) / 6.0;
            Vector sigma_top = ZeroVector(3);
            sigma_top(0) = m[3] / W + n[3] / thickness;
            sigma_top(1) = m[4] / W + n[4] / thickness;
            sigma_top(2) = m[5] / W + n[5] / thickness;

            rValues[0] = sigma_top;
        }
        else if (rVariable == EXTERNAL_FORCES_VECTOR) {
            const int& number_of_nodes = GetGeometry().size();
            Vector N = this->GetValue(SHAPE_FUNCTION_VALUES);
            Vector external_forces_vector = ZeroVector(3);
            for (int i = 0; i < number_of_nodes; i++)
            {
                const NodeType & iNode = GetGeometry()[i];
                const Vector& forces = iNode.GetValue(EXTERNAL_FORCES_VECTOR);

                external_forces_vector[0] += N[i] * forces[0];
                external_forces_vector[1] += N[i] * forces[1];
                external_forces_vector[2] += N[i] * forces[2];
            }
            rValues[0] = external_forces_vector;
        }
        else
        {
            rValues[0] = ZeroVector(3);
        }
    }

    //************************************************************************************
    //************************************************************************************
    void ShellKLDiscreteElement::CalculateMetric(
        MetricVariables& metric
    )
    {
        const Matrix& DN_De = this->GetValue(SHAPE_FUNCTION_LOCAL_DERIVATIVES);
        const Matrix& DDN_DDe = this->GetValue(SHAPE_FUNCTION_LOCAL_SECOND_DERIVATIVES);

        Jacobian(DN_De, metric.J);


        metric.g1[0] = metric.J(0, 0);
        metric.g2[0] = metric.J(0, 1);
        metric.g1[1] = metric.J(1, 0);
        metric.g2[1] = metric.J(1, 1);
        metric.g1[2] = metric.J(2, 0);
        metric.g2[2] = metric.J(2, 1);

        //basis vector g3
        MathUtils<double>::CrossProduct(metric.g3, metric.g1, metric.g2);
        //differential area dA
        metric.dA = norm_2(metric.g3);
        //normal vector _n
        Vector n = metric.g3 / metric.dA;


        //GetCovariantMetric
        metric.gab[0] = pow(metric.g1[0], 2) + pow(metric.g1[1], 2) + pow(metric.g1[2], 2);
        metric.gab[1] = pow(metric.g2[0], 2) + pow(metric.g2[1], 2) + pow(metric.g2[2], 2);
        metric.gab[2] = metric.g1[0] * metric.g2[0] + metric.g1[1] * metric.g2[1] + metric.g1[2] * metric.g2[2];

        CalculateHessian(metric.H, DDN_DDe);

        metric.curvature[0] = metric.H(0, 0)*n[0] + metric.H(1, 0)*n[1] + metric.H(2, 0)*n[2];
        metric.curvature[1] = metric.H(0, 1)*n[0] + metric.H(1, 1)*n[1] + metric.H(2, 1)*n[2];
        metric.curvature[2] = metric.H(0, 2)*n[0] + metric.H(1, 2)*n[1] + metric.H(2, 2)*n[2];


        //contravariant metric gab_con and base vectors g_con
        //Vector gab_con = ZeroVector(3);
        double invdetGab = 1.0 / (metric.gab[0] * metric.gab[1] - metric.gab[2] * metric.gab[2]);
        metric.gab_con[0] = invdetGab*metric.gab[1];
        metric.gab_con[2] = -invdetGab*metric.gab[2];
        metric.gab_con[1] = invdetGab*metric.gab[0];


        array_1d<double, 3> g_con_1 = metric.g1*metric.gab_con[0] + metric.g2*metric.gab_con[2];
        array_1d<double, 3> g_con_2 = metric.g1*metric.gab_con[2] + metric.g2*metric.gab_con[1];


        //local cartesian coordinates
        double lg1 = norm_2(metric.g1);
        array_1d<double, 3> e1 = metric.g1 / lg1;
        double lg_con2 = norm_2(g_con_2);
        array_1d<double, 3> e2 = g_con_2 / lg_con2;

        Matrix mG = ZeroMatrix(2, 2);
        mG(0, 0) = inner_prod(e1, g_con_1);
        mG(0, 1) = inner_prod(e1, g_con_2);
        mG(1, 0) = inner_prod(e2, g_con_1);
        mG(1, 1) = inner_prod(e2, g_con_2);

        metric.Q = ZeroMatrix(3, 3);
        metric.Q(0, 0) = pow(mG(0, 0), 2);
        metric.Q(0, 1) = pow(mG(0, 1), 2);
        metric.Q(0, 2) = 2.00*mG(0, 0)*mG(0, 1);

        metric.Q(1, 0) = pow(mG(1, 0), 2);
        metric.Q(1, 1) = pow(mG(1, 1), 2);
        metric.Q(1, 2) = 2.00*mG(1, 0) * mG(1, 1);

        metric.Q(2, 0) = 2.00 * mG(0, 0) * mG(1, 0);
        metric.Q(2, 1) = 2.00 * mG(0, 1)*mG(1, 1);
        metric.Q(2, 2) = 2.00 * (mG(0, 0) * mG(1, 1) + mG(0, 1)*mG(1, 0));

        //Matrix T_G_E = ZeroMatrix(3, 3);
        //Transformation matrix T from contravariant to local cartesian basis
        double eG11 = inner_prod(e1, metric.g1);
        double eG12 = inner_prod(e1, metric.g2);
        double eG21 = inner_prod(e2, metric.g1);
        double eG22 = inner_prod(e2, metric.g2);

        //metric.Q = ZeroMatrix(3, 3);
        //metric.Q(0, 0) = eG11*eG11;
        //metric.Q(0, 1) = eG12*eG12;
        //metric.Q(0, 2) = 2.0*eG11*eG12;
        //metric.Q(1, 0) = eG21*eG21;
        //metric.Q(1, 1) = eG22*eG22;
        //metric.Q(1, 2) = 2.0*eG21*eG22;
        //metric.Q(2, 0) = 2.0*eG11*eG21;
        //metric.Q(2, 1) = 2.0*eG12*eG22;
        //metric.Q(2, 2) = 2.0*eG11*eG22 + eG12*eG21;

        metric.T = ZeroMatrix(3, 3);
        metric.T(0, 0) = eG11 * eG11;
        metric.T(0, 1) = eG12 * eG12;
        metric.T(0, 2) = 2.0*eG11*eG12;
        metric.T(1, 0) = eG21 * eG21;
        metric.T(1, 1) = eG22 * eG22;
        metric.T(1, 2) = 2.0*eG21*eG22;
        metric.T(2, 0) = 2.0*eG11*eG21;
        metric.T(2, 1) = 2.0*eG12*eG22;
        metric.T(2, 2) = 2.0*(eG11*eG22 + eG12 * eG21);

        //metric.T = ZeroMatrix(3, 3);
        //metric.T(0, 0) = eG11*eG11;
        //metric.T(0, 1) = eG21*eG21;
        //metric.T(0, 2) = 2.0*eG11*eG21;
        //metric.T(1, 0) = eG12*eG12;
        //metric.T(1, 1) = eG22*eG22;
        //metric.T(1, 2) = 2.0*eG12*eG22;
        //metric.T(2, 0) = eG11*eG12;
        //metric.T(2, 1) = eG21*eG22;
        //metric.T(2, 2) = eG11*eG22 + eG12*eG21;

        //KRATOS_WATCH(metric.Q)
        //KRATOS_WATCH(metric.T)
    }
    //************************************************************************************
    //************************************************************************************
    void ShellKLDiscreteElement::CalculateConstitutiveVariables(
        MetricVariables& rActualMetric,
        ConstitutiveVariables& rThisConstitutiveVariablesMembrane,
        ConstitutiveVariables& rThisConstitutiveVariablesCurvature,
        ConstitutiveLaw::Parameters& rValues,
        const ConstitutiveLaw::StressMeasure ThisStressMeasure
    )
    {
        Vector strain_vector = ZeroVector(3);
        Vector curvature_vector = ZeroVector(3);

        CalculateStrain(strain_vector, rActualMetric.gab, mInitialMetric.gab);
        rThisConstitutiveVariablesMembrane.E = prod(mInitialMetric.T, strain_vector);
        CalculateCurvature(curvature_vector, rActualMetric.curvature, mInitialMetric.curvature);
        rThisConstitutiveVariablesCurvature.E = prod(mInitialMetric.T, curvature_vector);

        //Constitive Matrices DMembrane and DCurvature
        rValues.SetStrainVector(rThisConstitutiveVariablesMembrane.E); //this is the input parameter
        rValues.SetStressVector(rThisConstitutiveVariablesMembrane.S);    //this is an ouput parameter
        rValues.SetConstitutiveMatrix(rThisConstitutiveVariablesMembrane.D); //this is an ouput parameter

        //rValues.CheckAllParameters();
        mConstitutiveLawVector[0]->CalculateMaterialResponse(rValues, ThisStressMeasure);
        double thickness = this->GetProperties().GetValue(THICKNESS);

        rThisConstitutiveVariablesMembrane.D *= thickness;
        rThisConstitutiveVariablesCurvature.D = rThisConstitutiveVariablesMembrane.D*(pow(thickness, 2) / 12);

        //Local Cartesian Forces and Moments
        rThisConstitutiveVariablesMembrane.S = prod(
            trans(rThisConstitutiveVariablesMembrane.D), rThisConstitutiveVariablesMembrane.E);
        rThisConstitutiveVariablesCurvature.S = prod(
            trans(rThisConstitutiveVariablesCurvature.D), rThisConstitutiveVariablesCurvature.E);
    }
    //************************************************************************************
    //************************************************************************************
    int ShellKLDiscreteElement::Check(const ProcessInfo& rCurrentProcessInfo)
    {
        if (DISPLACEMENT.Key() == 0)
            KRATOS_ERROR << "DISPLACEMENT has Key zero! check if the application is correctly registered" << std::endl;
        if (SHAPE_FUNCTION_VALUES.Key() == 0)
            KRATOS_ERROR << "SHAPE_FUNCTION_VALUES has Key zero! check if the application is correctly registered" << std::endl;
        if (SHAPE_FUNCTION_LOCAL_DERIVATIVES.Key() == 0)
            KRATOS_ERROR << "SHAPE_FUNCTION_LOCAL_DERIVATIVES has Key zero! check if the application is correctly registered" << std::endl;
        if (SHAPE_FUNCTION_LOCAL_SECOND_DERIVATIVES.Key() == 0)
            KRATOS_ERROR << "SHAPE_FUNCTION_LOCAL_SECOND_DERIVATIVES has Key zero! check if the application is correctly registered" << std::endl;
        return 0;
    }


} // Namespace Kratos

<|MERGE_RESOLUTION|>--- conflicted
+++ resolved
@@ -66,11 +66,7 @@
 
         //KRATOS_WATCH(N)
         //KRATOS_WATCH(DN_De)
-<<<<<<< HEAD
-        //    KRATOS_WATCH(DDN_DDe)
-=======
         //KRATOS_WATCH(DDN_DDe)
->>>>>>> f651ed0b
 
 
         MetricVariables actual_metric(3);
