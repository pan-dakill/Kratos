/*
//  KRATOS  _____________
//         /  _/ ____/   |
//         / // / __/ /| |
//       _/ // /_/ / ___ |
//      /___/\____/_/  |_| Application
//
//  Main authors:   Thomas Oberbichler
*/

#if defined(KRATOS_PYTHON)

// System includes

// External includes
#include <pybind11/pybind11.h>

// Project includes
#include "includes/define.h"
#include "iga_application.h"
#include "iga_application_variables.h"
#include "custom_python/add_custom_utilities_to_python.h"

namespace Kratos {
namespace Python {

PYBIND11_MODULE(KratosIgaApplication, m)
{
    namespace py = pybind11;

    py::class_<KratosIgaApplication, KratosIgaApplication::Pointer, 
        KratosApplication>(m, "KratosIgaApplication")
        .def(py::init<>())
    ;

<<<<<<< HEAD
    KRATOS_REGISTER_IN_PYTHON_VARIABLE(m, NURBS_CONTROL_POINT_WEIGHT)
    
    KRATOS_REGISTER_IN_PYTHON_VARIABLE(m, COORDINATES)
    KRATOS_REGISTER_IN_PYTHON_VARIABLE(m, TANGENTS)

    KRATOS_REGISTER_IN_PYTHON_VARIABLE(m, DIRECTOR)
    KRATOS_REGISTER_IN_PYTHON_VARIABLE(m, DIRECTORINC)
    KRATOS_REGISTER_IN_PYTHON_VARIABLE(m, DIRECTORTANGENTSPACE)

=======
>>>>>>> 301a485c
    KRATOS_REGISTER_IN_PYTHON_VARIABLE(m, CROSS_AREA)
    KRATOS_REGISTER_IN_PYTHON_VARIABLE(m, PRESTRESS_CAUCHY)

    KRATOS_REGISTER_IN_PYTHON_VARIABLE(m, RAYLEIGH_ALPHA)
    KRATOS_REGISTER_IN_PYTHON_VARIABLE(m, RAYLEIGH_BETA)

    KRATOS_REGISTER_IN_PYTHON_3D_VARIABLE_WITH_COMPONENTS(m, POINT_LOAD)
    KRATOS_REGISTER_IN_PYTHON_3D_VARIABLE_WITH_COMPONENTS(m, LINE_LOAD)
    KRATOS_REGISTER_IN_PYTHON_3D_VARIABLE_WITH_COMPONENTS(m, SURFACE_LOAD)

    KRATOS_REGISTER_IN_PYTHON_VARIABLE(m, PENALTY_FACTOR)

    AddCustomUtilitiesToPython(m);
}

} // namespace Python
} // namespace Kratos

#endif // defined(KRATOS_PYTHON)<|MERGE_RESOLUTION|>--- conflicted
+++ resolved
@@ -33,18 +33,11 @@
         .def(py::init<>())
     ;
 
-<<<<<<< HEAD
-    KRATOS_REGISTER_IN_PYTHON_VARIABLE(m, NURBS_CONTROL_POINT_WEIGHT)
-    
     KRATOS_REGISTER_IN_PYTHON_VARIABLE(m, COORDINATES)
     KRATOS_REGISTER_IN_PYTHON_VARIABLE(m, TANGENTS)
-
     KRATOS_REGISTER_IN_PYTHON_VARIABLE(m, DIRECTOR)
     KRATOS_REGISTER_IN_PYTHON_VARIABLE(m, DIRECTORINC)
     KRATOS_REGISTER_IN_PYTHON_VARIABLE(m, DIRECTORTANGENTSPACE)
-
-=======
->>>>>>> 301a485c
     KRATOS_REGISTER_IN_PYTHON_VARIABLE(m, CROSS_AREA)
     KRATOS_REGISTER_IN_PYTHON_VARIABLE(m, PRESTRESS_CAUCHY)
 
