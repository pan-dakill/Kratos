//  KRATOS  _____________
//         /  _/ ____/   |
//         / // / __/ /| |
//       _/ // /_/ / ___ |
//      /___/\____/_/  |_| Application

#if !defined(KRATOS_IGA_APPLICATION_H_INCLUDED)
#define  KRATOS_IGA_APPLICATION_H_INCLUDED

// System includes
#include <string>
#include <iostream>

// External includes

// Project includes
#include "includes/define.h"
#include "includes/kratos_application.h"

//elements
#include "custom_elements/shell_3p_element.h"
<<<<<<< HEAD
#include "custom_elements/iga_membrane_element.h"
#include "custom_elements/iga_truss_element.h"
#include "custom_elements/shell_kl_discrete_element.h"
#include "custom_elements/iga_edge_cable_element.h"
=======
>>>>>>> c167be09

//conditions
#include "custom_conditions/load_condition.h"
#include "custom_conditions/penalty_coupling_condition.h"
#include "custom_conditions/lagrange_coupling_condition.h"
#include "custom_conditions/nitsche_coupling_condition.h"
#include "custom_conditions/support_penalty_condition.h"

//modelers
#include "custom_modelers/iga_modeler.h"

namespace Kratos {

///@name Kratos Classes
///@{

/// Short class definition.
/** Detail class definition.
*/
class KRATOS_API(IGA_APPLICATION) KratosIgaApplication : public KratosApplication {
public:
    ///@name Type Definitions
    ///@{

    /// Pointer definition of KratosIgaApplication
    KRATOS_CLASS_POINTER_DEFINITION(KratosIgaApplication);

    ///@}
    ///@name Life Cycle
    ///@{

    /// Default constructor.
    KratosIgaApplication();

    /// Destructor.
    ~KratosIgaApplication() override {}

    ///@}
    ///@name Operations
    ///@{

    void Register() override;

    ///@}
    ///@name Input and output
    ///@{

    /// Turn back information
    std::string Info() const override
    {
        return "KratosIgaApplication";
    }

    /// Print Information
    void PrintInfo(std::ostream& rOStream) const override
    {
        rOStream << Info();
        PrintData(rOStream);
    }

    /// Print object's data.
    void PrintData(std::ostream& rOStream) const override
    {
        KRATOS_WATCH("in my application");
        KRATOS_WATCH(KratosComponents<VariableData>::GetComponents().size());

        rOStream << "Variables:" << std::endl;
        KratosComponents<VariableData>().PrintData(rOStream);
        rOStream << std::endl;
        rOStream << "Elements:" << std::endl;
        KratosComponents<Element>().PrintData(rOStream);
        rOStream << std::endl;
        rOStream << "Conditions:" << std::endl;
        KratosComponents<Condition>().PrintData(rOStream);
    }

    ///@}

private:

    ///@name Member Variables
    ///@{

    const Shell3pElement mShell3pElement;
<<<<<<< HEAD
    const IgaMembraneElement mIgaMembraneElement;
    const IgaTrussElement mIgaTrussElement;
    const ShellKLDiscreteElement mShellKLDiscreteElement;
    const IgaEdgeCableElement mIgaEdgeCableElement;
=======
>>>>>>> c167be09

    //Conditions
    const LoadCondition mLoadCondition;
    const PenaltyCouplingCondition mPenaltyCouplingCondition;
    const LagrangeCouplingCondition mLagrangeCouplingCondition;
    const NitscheCouplingCondition mNitscheCouplingCondition;
    const SupportPenaltyCondition mSupportPenaltyCondition;

    // Modelers
    const IgaModeler mIgaModeler;

    ///@}
    ///@name Private methods
    ///@{

    /// Assignment operator.
    KratosIgaApplication& operator=(KratosIgaApplication const& rOther);

    /// Copy constructor.
    KratosIgaApplication(KratosIgaApplication const& rOther);

    ///@}

}; // class KratosIgaApplication

///@}

} // namespace Kratos

#endif // !defined(KRATOS_IGA_APPLICATION_H_INCLUDED)<|MERGE_RESOLUTION|>--- conflicted
+++ resolved
@@ -19,13 +19,8 @@
 
 //elements
 #include "custom_elements/shell_3p_element.h"
-<<<<<<< HEAD
 #include "custom_elements/iga_membrane_element.h"
-#include "custom_elements/iga_truss_element.h"
-#include "custom_elements/shell_kl_discrete_element.h"
 #include "custom_elements/iga_edge_cable_element.h"
-=======
->>>>>>> c167be09
 
 //conditions
 #include "custom_conditions/load_condition.h"
@@ -110,13 +105,8 @@
     ///@{
 
     const Shell3pElement mShell3pElement;
-<<<<<<< HEAD
     const IgaMembraneElement mIgaMembraneElement;
-    const IgaTrussElement mIgaTrussElement;
-    const ShellKLDiscreteElement mShellKLDiscreteElement;
     const IgaEdgeCableElement mIgaEdgeCableElement;
-=======
->>>>>>> c167be09
 
     //Conditions
     const LoadCondition mLoadCondition;
