//    |  /           |
//    ' /   __| _` | __|  _ \   __|
//    . \  |   (   | |   (   |\__ `
//   _|\_\_|  \__,_|\__|\___/ ____/
//                   Multi-Physics
//
//  License:         BSD License
//                   Kratos default license: kratos/license.txt
//
//  Main authors:    Ricky Aristio
//

// System includes

// External includes

// Project includes
#include "custom_conditions/support_lagrange_condition.h"


namespace Kratos
{
    void SupportLagrangeCondition::CalculateAll(
        MatrixType& rLeftHandSideMatrix,
        VectorType& rRightHandSideVector,
        const ProcessInfo& rCurrentProcessInfo,
        const bool CalculateStiffnessMatrixFlag,
        const bool CalculateResidualVectorFlag
    )
    {
        KRATOS_TRY

        const auto& r_geometry = GetGeometry();
        const SizeType number_of_nodes = r_geometry.size();
        const SizeType number_of_non_zero_nodes = GetNumberOfNonZeroNodes();
        const SizeType mat_size = number_of_non_zero_nodes * 6;

        Matrix LHS = ZeroMatrix(mat_size, mat_size);
        Vector u(mat_size);

        const Matrix& r_N = r_geometry.ShapeFunctionsValues();

        // Integration
        const typename GeometryType::IntegrationPointsArrayType& integration_points = r_geometry.IntegrationPoints();

        // Determinant of jacobian 
        // Determine the integration: conservative -> initial; non-conservative -> current
        Vector determinant_jacobian_vector(integration_points.size());
        const bool integrate_conservative = GetProperties().Has(INTEGRATE_CONSERVATIVE)
            ? GetProperties()[INTEGRATE_CONSERVATIVE]
            : false;
        if (integrate_conservative) {
            DeterminantOfJacobianInitial(r_geometry, determinant_jacobian_vector);
        }
        else {
            r_geometry.DeterminantOfJacobian(determinant_jacobian_vector);
        }

        // non zero node counter for Lagrange Multipliers.
        IndexType counter_n = 0;
        for (IndexType point_number = 0; point_number < integration_points.size(); point_number++)
        {
            // Differential area, being 1 for points.
            const double integration = (r_geometry.Dimension() == 0)
                ? 1
                : integration_points[point_number].Weight() * determinant_jacobian_vector[point_number];

            // loop over Lagrange Multipliers
            for (IndexType i = 0; i < number_of_nodes; i++) {
                // non zero node counter for for displacements.
                IndexType counter_m = 0;
                if (r_N(point_number, i) > shape_function_tolerance) {
                    // loop over shape functions of displacements
                    for (IndexType j = 0; j < number_of_nodes; j++) {
                        if (r_N(point_number, j) > shape_function_tolerance) {
                            const double NN = r_N(point_number, j) * r_N(point_number, i) * integration;

                            // indices in local stiffness matrix.
                            const IndexType ibase = counter_n * 3 + 3 * (number_of_non_zero_nodes);
                            const IndexType jbase = counter_m * 3;

                            // Matrix in following shape:
                            // |0 H^T|
                            // |H 0  |

                            LHS(ibase, jbase) = NN;
                            LHS(ibase + 1, jbase + 1) = NN;
                            LHS(ibase + 2, jbase + 2) = NN;

                            LHS(jbase, ibase) = NN;
                            LHS(jbase + 1, ibase + 1) = NN;
                            LHS(jbase + 2, ibase + 2) = NN;

                            counter_m++;
                        }
                    }
                    counter_n++;
                }
            }
            if (CalculateStiffnessMatrixFlag) {
                noalias(rLeftHandSideMatrix) += LHS;
            }

            if (CalculateResidualVectorFlag) {
                const array_1d<double, 3>& displacement = (Has(DISPLACEMENT))
                    ? this->GetValue(DISPLACEMENT)
                    : ZeroVector(3);

                IndexType counter = 0;
                for (IndexType i = 0; i < number_of_nodes; i++) {
                    for (IndexType n = 0; n < r_N.size1(); ++n) {
                        if (r_N(n, i) > shape_function_tolerance) {
<<<<<<< HEAD
                            const array_1d<double, 3>& disp = r_geometry[i].FastGetSolutionStepValue(DISPLACEMENT);

                            IndexType index = 3 * counter;
                            u[index] = (disp[0] - displacement[0]);
                            u[index + 1] = (disp[1] - displacement[1]);
                            u[index + 2] = (disp[2] - displacement[2]);
=======
                            const array_1d<double, 3>& r_disp = r_geometry[i].FastGetSolutionStepValue(DISPLACEMENT);

                            IndexType index = 3 * counter;
                            u[index] = (r_disp[0] - displacement[0]);
                            u[index + 1] = (r_disp[1] - displacement[1]);
                            u[index + 2] = (r_disp[2] - displacement[2]);
>>>>>>> 8bf4d1c4
                            counter++;
                        }
                    }
                }
                for (IndexType i = 0; i < number_of_nodes; i++) {
                    for (IndexType n = 0; n < r_N.size1(); ++n) {
                        if (r_N(n, i) > shape_function_tolerance) {
<<<<<<< HEAD
                            const array_1d<double, 3>& l_m = r_geometry[i].FastGetSolutionStepValue(VECTOR_LAGRANGE_MULTIPLIER);
                            IndexType index = 3 * (counter);
                            u[index] = l_m[0];
                            u[index + 1] = l_m[1];
                            u[index + 2] = l_m[2];
=======
                            const array_1d<double, 3>& r_l_m = r_geometry[i].FastGetSolutionStepValue(VECTOR_LAGRANGE_MULTIPLIER);
                            IndexType index = 3 * (counter);
                            u[index] = r_l_m[0];
                            u[index + 1] = r_l_m[1];
                            u[index + 2] = r_l_m[2];
>>>>>>> 8bf4d1c4
                            counter++;
                        }
                    }
                }

                noalias(rRightHandSideVector) -= prod(LHS, u);
            }
        }
        KRATOS_CATCH("")
    }

    void SupportLagrangeCondition::DeterminantOfJacobianInitial(
        const GeometryType& rGeometry,
        Vector& rDeterminantOfJacobian)
    {
        const IndexType nb_integration_points = rGeometry.IntegrationPointsNumber();
        if (rDeterminantOfJacobian.size() != nb_integration_points) {
            rDeterminantOfJacobian.resize(nb_integration_points, false);
        }

        const SizeType working_space_dimension = rGeometry.WorkingSpaceDimension();
        const SizeType local_space_dimension = rGeometry.LocalSpaceDimension();
        const SizeType nb_nodes = rGeometry.PointsNumber();

        Matrix J = ZeroMatrix(working_space_dimension, local_space_dimension);
        for (IndexType pnt = 0; pnt < nb_integration_points; pnt++)
        {
            const Matrix& r_DN_De = rGeometry.ShapeFunctionsLocalGradients()[pnt];
            J.clear();
            for (IndexType i = 0; i < nb_nodes; ++i) {
                const array_1d<double, 3>& r_coordinates = rGeometry[i].GetInitialPosition();
                for (IndexType k = 0; k < working_space_dimension; ++k) {
                    const double value = r_coordinates[k];
                    for (IndexType m = 0; m < local_space_dimension; ++m) {
                        J(k, m) += value * r_DN_De(i, m);
                    }
                }
            }

            //Compute the tangent and  the normal to the boundary vector
            array_1d<double, 3> local_tangent;
            GetGeometry().GetGeometryPart(0).Calculate(LOCAL_TANGENT, local_tangent);

            array_1d<double, 3> a_1 = column(J, 0);
            array_1d<double, 3> a_2 = column(J, 1);

            rDeterminantOfJacobian[pnt] = norm_2(a_1 * local_tangent[0] + a_2 * local_tangent[1]);
        }
    }

    void SupportLagrangeCondition::EquationIdVector(
        EquationIdVectorType& rResult,
        const ProcessInfo& rCurrentProcessInfo
    ) const
    {
        const auto& r_geometry = GetGeometry();
        const Matrix& r_N = r_geometry.ShapeFunctionsValues();
        const SizeType number_of_nodes = r_geometry.size();
        const SizeType number_of_non_zero_nodes = GetNumberOfNonZeroNodes();

        if (rResult.size() != 6 * number_of_non_zero_nodes)
            rResult.resize(6 * number_of_non_zero_nodes, false);

        IndexType counter = 0;
        for (IndexType i = 0; i < number_of_nodes; ++i) {
            for (IndexType n = 0; n < r_N.size1(); ++n) {
                if (r_N(n, i) > shape_function_tolerance) {
                    const IndexType index = counter * 3;
                    const auto& r_node = r_geometry[i];
                    rResult[index]     = r_node.GetDof(DISPLACEMENT_X).EquationId();
                    rResult[index + 1] = r_node.GetDof(DISPLACEMENT_Y).EquationId();
                    rResult[index + 2] = r_node.GetDof(DISPLACEMENT_Z).EquationId();
                    counter++;
                }
            }
        }

        for (IndexType i = 0; i < number_of_nodes; ++i) {
            for (IndexType n = 0; n < r_N.size1(); ++n) {
                if (r_N(n, i) > shape_function_tolerance) {
                    const IndexType index = 3 * (counter);
                    const auto& r_node = r_geometry[i];
                    rResult[index]     = r_node.GetDof(VECTOR_LAGRANGE_MULTIPLIER_X).EquationId();
                    rResult[index + 1] = r_node.GetDof(VECTOR_LAGRANGE_MULTIPLIER_Y).EquationId();
                    rResult[index + 2] = r_node.GetDof(VECTOR_LAGRANGE_MULTIPLIER_Z).EquationId();
                    counter++;
                }
            }
        }
    }

    void SupportLagrangeCondition::GetDofList(
        DofsVectorType& rElementalDofList,
        const ProcessInfo& rCurrentProcessInfo
    ) const
    {
        const auto& r_geometry = GetGeometry();
        const Matrix& r_N = r_geometry.ShapeFunctionsValues();
        const SizeType number_of_nodes = r_geometry.size();

        rElementalDofList.resize(0);
        rElementalDofList.reserve(6 * GetNumberOfNonZeroNodes());

        for (IndexType i = 0; i < number_of_nodes; ++i) {
            for (IndexType n = 0; n < r_N.size1(); ++n) {
                if (r_N(n, i) > shape_function_tolerance) {
                    const auto& r_node = r_geometry[i];
                    rElementalDofList.push_back(r_node.pGetDof(DISPLACEMENT_X));
                    rElementalDofList.push_back(r_node.pGetDof(DISPLACEMENT_Y));
                    rElementalDofList.push_back(r_node.pGetDof(DISPLACEMENT_Z));
                }
            }
        }

        for (IndexType i = 0; i < number_of_nodes; ++i) {
            for (IndexType n = 0; n < r_N.size1(); ++n) {
                if (r_N(n, i) > shape_function_tolerance) {
                    const auto& r_node = r_geometry.GetPoint(i);
                    rElementalDofList.push_back(r_node.pGetDof(VECTOR_LAGRANGE_MULTIPLIER_X));
                    rElementalDofList.push_back(r_node.pGetDof(VECTOR_LAGRANGE_MULTIPLIER_Y));
                    rElementalDofList.push_back(r_node.pGetDof(VECTOR_LAGRANGE_MULTIPLIER_Z));
                }
            }
        }
    }

    std::size_t SupportLagrangeCondition::GetNumberOfNonZeroNodes() const {
        const Matrix& r_N = GetGeometry().ShapeFunctionsValues();

        SizeType counter = 0;
        for (IndexType n = 0; n < r_N.size1(); ++n) {
            for (IndexType m = 0; m < r_N.size2(); ++m) {
                if (r_N(n, m) > shape_function_tolerance) {
                    counter++;
                }
            }
        }
        return counter;
    }

} // Namespace Kratos
<|MERGE_RESOLUTION|>--- conflicted
+++ resolved
@@ -1,288 +1,271 @@
-//    |  /           |
-//    ' /   __| _` | __|  _ \   __|
-//    . \  |   (   | |   (   |\__ `
-//   _|\_\_|  \__,_|\__|\___/ ____/
-//                   Multi-Physics
-//
-//  License:         BSD License
-//                   Kratos default license: kratos/license.txt
-//
-//  Main authors:    Ricky Aristio
-//
-
-// System includes
-
-// External includes
-
-// Project includes
-#include "custom_conditions/support_lagrange_condition.h"
-
-
-namespace Kratos
-{
-    void SupportLagrangeCondition::CalculateAll(
-        MatrixType& rLeftHandSideMatrix,
-        VectorType& rRightHandSideVector,
-        const ProcessInfo& rCurrentProcessInfo,
-        const bool CalculateStiffnessMatrixFlag,
-        const bool CalculateResidualVectorFlag
-    )
-    {
-        KRATOS_TRY
-
-        const auto& r_geometry = GetGeometry();
-        const SizeType number_of_nodes = r_geometry.size();
-        const SizeType number_of_non_zero_nodes = GetNumberOfNonZeroNodes();
-        const SizeType mat_size = number_of_non_zero_nodes * 6;
-
-        Matrix LHS = ZeroMatrix(mat_size, mat_size);
-        Vector u(mat_size);
-
-        const Matrix& r_N = r_geometry.ShapeFunctionsValues();
-
-        // Integration
-        const typename GeometryType::IntegrationPointsArrayType& integration_points = r_geometry.IntegrationPoints();
-
-        // Determinant of jacobian 
-        // Determine the integration: conservative -> initial; non-conservative -> current
-        Vector determinant_jacobian_vector(integration_points.size());
-        const bool integrate_conservative = GetProperties().Has(INTEGRATE_CONSERVATIVE)
-            ? GetProperties()[INTEGRATE_CONSERVATIVE]
-            : false;
-        if (integrate_conservative) {
-            DeterminantOfJacobianInitial(r_geometry, determinant_jacobian_vector);
-        }
-        else {
-            r_geometry.DeterminantOfJacobian(determinant_jacobian_vector);
-        }
-
-        // non zero node counter for Lagrange Multipliers.
-        IndexType counter_n = 0;
-        for (IndexType point_number = 0; point_number < integration_points.size(); point_number++)
-        {
-            // Differential area, being 1 for points.
-            const double integration = (r_geometry.Dimension() == 0)
-                ? 1
-                : integration_points[point_number].Weight() * determinant_jacobian_vector[point_number];
-
-            // loop over Lagrange Multipliers
-            for (IndexType i = 0; i < number_of_nodes; i++) {
-                // non zero node counter for for displacements.
-                IndexType counter_m = 0;
-                if (r_N(point_number, i) > shape_function_tolerance) {
-                    // loop over shape functions of displacements
-                    for (IndexType j = 0; j < number_of_nodes; j++) {
-                        if (r_N(point_number, j) > shape_function_tolerance) {
-                            const double NN = r_N(point_number, j) * r_N(point_number, i) * integration;
-
-                            // indices in local stiffness matrix.
-                            const IndexType ibase = counter_n * 3 + 3 * (number_of_non_zero_nodes);
-                            const IndexType jbase = counter_m * 3;
-
-                            // Matrix in following shape:
-                            // |0 H^T|
-                            // |H 0  |
-
-                            LHS(ibase, jbase) = NN;
-                            LHS(ibase + 1, jbase + 1) = NN;
-                            LHS(ibase + 2, jbase + 2) = NN;
-
-                            LHS(jbase, ibase) = NN;
-                            LHS(jbase + 1, ibase + 1) = NN;
-                            LHS(jbase + 2, ibase + 2) = NN;
-
-                            counter_m++;
-                        }
-                    }
-                    counter_n++;
-                }
-            }
-            if (CalculateStiffnessMatrixFlag) {
-                noalias(rLeftHandSideMatrix) += LHS;
-            }
-
-            if (CalculateResidualVectorFlag) {
-                const array_1d<double, 3>& displacement = (Has(DISPLACEMENT))
-                    ? this->GetValue(DISPLACEMENT)
-                    : ZeroVector(3);
-
-                IndexType counter = 0;
-                for (IndexType i = 0; i < number_of_nodes; i++) {
-                    for (IndexType n = 0; n < r_N.size1(); ++n) {
-                        if (r_N(n, i) > shape_function_tolerance) {
-<<<<<<< HEAD
-                            const array_1d<double, 3>& disp = r_geometry[i].FastGetSolutionStepValue(DISPLACEMENT);
-
-                            IndexType index = 3 * counter;
-                            u[index] = (disp[0] - displacement[0]);
-                            u[index + 1] = (disp[1] - displacement[1]);
-                            u[index + 2] = (disp[2] - displacement[2]);
-=======
-                            const array_1d<double, 3>& r_disp = r_geometry[i].FastGetSolutionStepValue(DISPLACEMENT);
-
-                            IndexType index = 3 * counter;
-                            u[index] = (r_disp[0] - displacement[0]);
-                            u[index + 1] = (r_disp[1] - displacement[1]);
-                            u[index + 2] = (r_disp[2] - displacement[2]);
->>>>>>> 8bf4d1c4
-                            counter++;
-                        }
-                    }
-                }
-                for (IndexType i = 0; i < number_of_nodes; i++) {
-                    for (IndexType n = 0; n < r_N.size1(); ++n) {
-                        if (r_N(n, i) > shape_function_tolerance) {
-<<<<<<< HEAD
-                            const array_1d<double, 3>& l_m = r_geometry[i].FastGetSolutionStepValue(VECTOR_LAGRANGE_MULTIPLIER);
-                            IndexType index = 3 * (counter);
-                            u[index] = l_m[0];
-                            u[index + 1] = l_m[1];
-                            u[index + 2] = l_m[2];
-=======
-                            const array_1d<double, 3>& r_l_m = r_geometry[i].FastGetSolutionStepValue(VECTOR_LAGRANGE_MULTIPLIER);
-                            IndexType index = 3 * (counter);
-                            u[index] = r_l_m[0];
-                            u[index + 1] = r_l_m[1];
-                            u[index + 2] = r_l_m[2];
->>>>>>> 8bf4d1c4
-                            counter++;
-                        }
-                    }
-                }
-
-                noalias(rRightHandSideVector) -= prod(LHS, u);
-            }
-        }
-        KRATOS_CATCH("")
-    }
-
-    void SupportLagrangeCondition::DeterminantOfJacobianInitial(
-        const GeometryType& rGeometry,
-        Vector& rDeterminantOfJacobian)
-    {
-        const IndexType nb_integration_points = rGeometry.IntegrationPointsNumber();
-        if (rDeterminantOfJacobian.size() != nb_integration_points) {
-            rDeterminantOfJacobian.resize(nb_integration_points, false);
-        }
-
-        const SizeType working_space_dimension = rGeometry.WorkingSpaceDimension();
-        const SizeType local_space_dimension = rGeometry.LocalSpaceDimension();
-        const SizeType nb_nodes = rGeometry.PointsNumber();
-
-        Matrix J = ZeroMatrix(working_space_dimension, local_space_dimension);
-        for (IndexType pnt = 0; pnt < nb_integration_points; pnt++)
-        {
-            const Matrix& r_DN_De = rGeometry.ShapeFunctionsLocalGradients()[pnt];
-            J.clear();
-            for (IndexType i = 0; i < nb_nodes; ++i) {
-                const array_1d<double, 3>& r_coordinates = rGeometry[i].GetInitialPosition();
-                for (IndexType k = 0; k < working_space_dimension; ++k) {
-                    const double value = r_coordinates[k];
-                    for (IndexType m = 0; m < local_space_dimension; ++m) {
-                        J(k, m) += value * r_DN_De(i, m);
-                    }
-                }
-            }
-
-            //Compute the tangent and  the normal to the boundary vector
-            array_1d<double, 3> local_tangent;
-            GetGeometry().GetGeometryPart(0).Calculate(LOCAL_TANGENT, local_tangent);
-
-            array_1d<double, 3> a_1 = column(J, 0);
-            array_1d<double, 3> a_2 = column(J, 1);
-
-            rDeterminantOfJacobian[pnt] = norm_2(a_1 * local_tangent[0] + a_2 * local_tangent[1]);
-        }
-    }
-
-    void SupportLagrangeCondition::EquationIdVector(
-        EquationIdVectorType& rResult,
-        const ProcessInfo& rCurrentProcessInfo
-    ) const
-    {
-        const auto& r_geometry = GetGeometry();
-        const Matrix& r_N = r_geometry.ShapeFunctionsValues();
-        const SizeType number_of_nodes = r_geometry.size();
-        const SizeType number_of_non_zero_nodes = GetNumberOfNonZeroNodes();
-
-        if (rResult.size() != 6 * number_of_non_zero_nodes)
-            rResult.resize(6 * number_of_non_zero_nodes, false);
-
-        IndexType counter = 0;
-        for (IndexType i = 0; i < number_of_nodes; ++i) {
-            for (IndexType n = 0; n < r_N.size1(); ++n) {
-                if (r_N(n, i) > shape_function_tolerance) {
-                    const IndexType index = counter * 3;
-                    const auto& r_node = r_geometry[i];
-                    rResult[index]     = r_node.GetDof(DISPLACEMENT_X).EquationId();
-                    rResult[index + 1] = r_node.GetDof(DISPLACEMENT_Y).EquationId();
-                    rResult[index + 2] = r_node.GetDof(DISPLACEMENT_Z).EquationId();
-                    counter++;
-                }
-            }
-        }
-
-        for (IndexType i = 0; i < number_of_nodes; ++i) {
-            for (IndexType n = 0; n < r_N.size1(); ++n) {
-                if (r_N(n, i) > shape_function_tolerance) {
-                    const IndexType index = 3 * (counter);
-                    const auto& r_node = r_geometry[i];
-                    rResult[index]     = r_node.GetDof(VECTOR_LAGRANGE_MULTIPLIER_X).EquationId();
-                    rResult[index + 1] = r_node.GetDof(VECTOR_LAGRANGE_MULTIPLIER_Y).EquationId();
-                    rResult[index + 2] = r_node.GetDof(VECTOR_LAGRANGE_MULTIPLIER_Z).EquationId();
-                    counter++;
-                }
-            }
-        }
-    }
-
-    void SupportLagrangeCondition::GetDofList(
-        DofsVectorType& rElementalDofList,
-        const ProcessInfo& rCurrentProcessInfo
-    ) const
-    {
-        const auto& r_geometry = GetGeometry();
-        const Matrix& r_N = r_geometry.ShapeFunctionsValues();
-        const SizeType number_of_nodes = r_geometry.size();
-
-        rElementalDofList.resize(0);
-        rElementalDofList.reserve(6 * GetNumberOfNonZeroNodes());
-
-        for (IndexType i = 0; i < number_of_nodes; ++i) {
-            for (IndexType n = 0; n < r_N.size1(); ++n) {
-                if (r_N(n, i) > shape_function_tolerance) {
-                    const auto& r_node = r_geometry[i];
-                    rElementalDofList.push_back(r_node.pGetDof(DISPLACEMENT_X));
-                    rElementalDofList.push_back(r_node.pGetDof(DISPLACEMENT_Y));
-                    rElementalDofList.push_back(r_node.pGetDof(DISPLACEMENT_Z));
-                }
-            }
-        }
-
-        for (IndexType i = 0; i < number_of_nodes; ++i) {
-            for (IndexType n = 0; n < r_N.size1(); ++n) {
-                if (r_N(n, i) > shape_function_tolerance) {
-                    const auto& r_node = r_geometry.GetPoint(i);
-                    rElementalDofList.push_back(r_node.pGetDof(VECTOR_LAGRANGE_MULTIPLIER_X));
-                    rElementalDofList.push_back(r_node.pGetDof(VECTOR_LAGRANGE_MULTIPLIER_Y));
-                    rElementalDofList.push_back(r_node.pGetDof(VECTOR_LAGRANGE_MULTIPLIER_Z));
-                }
-            }
-        }
-    }
-
-    std::size_t SupportLagrangeCondition::GetNumberOfNonZeroNodes() const {
-        const Matrix& r_N = GetGeometry().ShapeFunctionsValues();
-
-        SizeType counter = 0;
-        for (IndexType n = 0; n < r_N.size1(); ++n) {
-            for (IndexType m = 0; m < r_N.size2(); ++m) {
-                if (r_N(n, m) > shape_function_tolerance) {
-                    counter++;
-                }
-            }
-        }
-        return counter;
-    }
-
-} // Namespace Kratos
+//    |  /           |
+//    ' /   __| _` | __|  _ \   __|
+//    . \  |   (   | |   (   |\__ `
+//   _|\_\_|  \__,_|\__|\___/ ____/
+//                   Multi-Physics
+//
+//  License:         BSD License
+//                   Kratos default license: kratos/license.txt
+//
+//  Main authors:    Ricky Aristio
+//
+
+// System includes
+
+// External includes
+
+// Project includes
+#include "custom_conditions/support_lagrange_condition.h"
+
+
+namespace Kratos
+{
+    void SupportLagrangeCondition::CalculateAll(
+        MatrixType& rLeftHandSideMatrix,
+        VectorType& rRightHandSideVector,
+        const ProcessInfo& rCurrentProcessInfo,
+        const bool CalculateStiffnessMatrixFlag,
+        const bool CalculateResidualVectorFlag
+    )
+    {
+        KRATOS_TRY
+
+        const auto& r_geometry = GetGeometry();
+        const SizeType number_of_nodes = r_geometry.size();
+        const SizeType number_of_non_zero_nodes = GetNumberOfNonZeroNodes();
+        const SizeType mat_size = number_of_non_zero_nodes * 6;
+
+        Matrix LHS = ZeroMatrix(mat_size, mat_size);
+        Vector u(mat_size);
+
+        const Matrix& r_N = r_geometry.ShapeFunctionsValues();
+
+        // Integration
+        const typename GeometryType::IntegrationPointsArrayType& integration_points = r_geometry.IntegrationPoints();
+
+        // Determinant of jacobian 
+        // Determine the integration: conservative -> initial; non-conservative -> current
+        Vector determinant_jacobian_vector(integration_points.size());
+        const bool integrate_conservative = GetProperties().Has(INTEGRATE_CONSERVATIVE)
+            ? GetProperties()[INTEGRATE_CONSERVATIVE]
+            : false;
+        if (integrate_conservative) {
+            DeterminantOfJacobianInitial(r_geometry, determinant_jacobian_vector);
+        }
+        else {
+            r_geometry.DeterminantOfJacobian(determinant_jacobian_vector);
+        }
+
+        // non zero node counter for Lagrange Multipliers.
+        IndexType counter_n = 0;
+        for (IndexType point_number = 0; point_number < integration_points.size(); point_number++)
+        {
+            // Differential area, being 1 for points.
+            const double integration = (r_geometry.Dimension() == 0)
+                ? 1
+                : integration_points[point_number].Weight() * determinant_jacobian_vector[point_number];
+
+            // loop over Lagrange Multipliers
+            for (IndexType i = 0; i < number_of_nodes; i++) {
+                // non zero node counter for for displacements.
+                IndexType counter_m = 0;
+                if (r_N(point_number, i) > shape_function_tolerance) {
+                    // loop over shape functions of displacements
+                    for (IndexType j = 0; j < number_of_nodes; j++) {
+                        if (r_N(point_number, j) > shape_function_tolerance) {
+                            const double NN = r_N(point_number, j) * r_N(point_number, i) * integration;
+
+                            // indices in local stiffness matrix.
+                            const IndexType ibase = counter_n * 3 + 3 * (number_of_non_zero_nodes);
+                            const IndexType jbase = counter_m * 3;
+
+                            // Matrix in following shape:
+                            // |0 H^T|
+                            // |H 0  |
+
+                            LHS(ibase, jbase) = NN;
+                            LHS(ibase + 1, jbase + 1) = NN;
+                            LHS(ibase + 2, jbase + 2) = NN;
+
+                            LHS(jbase, ibase) = NN;
+                            LHS(jbase + 1, ibase + 1) = NN;
+                            LHS(jbase + 2, ibase + 2) = NN;
+
+                            counter_m++;
+                        }
+                    }
+                    counter_n++;
+                }
+            }
+            if (CalculateStiffnessMatrixFlag) {
+                noalias(rLeftHandSideMatrix) += LHS;
+            }
+
+            if (CalculateResidualVectorFlag) {
+                const array_1d<double, 3>& displacement = (Has(DISPLACEMENT))
+                    ? this->GetValue(DISPLACEMENT)
+                    : ZeroVector(3);
+
+                IndexType counter = 0;
+                for (IndexType i = 0; i < number_of_nodes; i++) {
+                    for (IndexType n = 0; n < r_N.size1(); ++n) {
+                        if (r_N(n, i) > shape_function_tolerance) {
+                            const array_1d<double, 3>& r_disp = r_geometry[i].FastGetSolutionStepValue(DISPLACEMENT);
+
+                            IndexType index = 3 * counter;
+                            u[index] = (r_disp[0] - displacement[0]);
+                            u[index + 1] = (r_disp[1] - displacement[1]);
+                            u[index + 2] = (r_disp[2] - displacement[2]);
+                            counter++;
+                        }
+                    }
+                }
+                for (IndexType i = 0; i < number_of_nodes; i++) {
+                    for (IndexType n = 0; n < r_N.size1(); ++n) {
+                        if (r_N(n, i) > shape_function_tolerance) {
+                            const array_1d<double, 3>& r_l_m = r_geometry[i].FastGetSolutionStepValue(VECTOR_LAGRANGE_MULTIPLIER);
+                            IndexType index = 3 * (counter);
+                            u[index] = r_l_m[0];
+                            u[index + 1] = r_l_m[1];
+                            u[index + 2] = r_l_m[2];
+                            counter++;
+                        }
+                    }
+                }
+
+                noalias(rRightHandSideVector) -= prod(LHS, u);
+            }
+        }
+        KRATOS_CATCH("")
+    }
+
+    void SupportLagrangeCondition::DeterminantOfJacobianInitial(
+        const GeometryType& rGeometry,
+        Vector& rDeterminantOfJacobian)
+    {
+        const IndexType nb_integration_points = rGeometry.IntegrationPointsNumber();
+        if (rDeterminantOfJacobian.size() != nb_integration_points) {
+            rDeterminantOfJacobian.resize(nb_integration_points, false);
+        }
+
+        const SizeType working_space_dimension = rGeometry.WorkingSpaceDimension();
+        const SizeType local_space_dimension = rGeometry.LocalSpaceDimension();
+        const SizeType nb_nodes = rGeometry.PointsNumber();
+
+        Matrix J = ZeroMatrix(working_space_dimension, local_space_dimension);
+        for (IndexType pnt = 0; pnt < nb_integration_points; pnt++)
+        {
+            const Matrix& r_DN_De = rGeometry.ShapeFunctionsLocalGradients()[pnt];
+            J.clear();
+            for (IndexType i = 0; i < nb_nodes; ++i) {
+                const array_1d<double, 3>& r_coordinates = rGeometry[i].GetInitialPosition();
+                for (IndexType k = 0; k < working_space_dimension; ++k) {
+                    const double value = r_coordinates[k];
+                    for (IndexType m = 0; m < local_space_dimension; ++m) {
+                        J(k, m) += value * r_DN_De(i, m);
+                    }
+                }
+            }
+
+            //Compute the tangent and  the normal to the boundary vector
+            array_1d<double, 3> local_tangent;
+            GetGeometry().GetGeometryPart(0).Calculate(LOCAL_TANGENT, local_tangent);
+
+            array_1d<double, 3> a_1 = column(J, 0);
+            array_1d<double, 3> a_2 = column(J, 1);
+
+            rDeterminantOfJacobian[pnt] = norm_2(a_1 * local_tangent[0] + a_2 * local_tangent[1]);
+        }
+    }
+
+    void SupportLagrangeCondition::EquationIdVector(
+        EquationIdVectorType& rResult,
+        const ProcessInfo& rCurrentProcessInfo
+    ) const
+    {
+        const auto& r_geometry = GetGeometry();
+        const Matrix& r_N = r_geometry.ShapeFunctionsValues();
+        const SizeType number_of_nodes = r_geometry.size();
+        const SizeType number_of_non_zero_nodes = GetNumberOfNonZeroNodes();
+
+        if (rResult.size() != 6 * number_of_non_zero_nodes)
+            rResult.resize(6 * number_of_non_zero_nodes, false);
+
+        IndexType counter = 0;
+        for (IndexType i = 0; i < number_of_nodes; ++i) {
+            for (IndexType n = 0; n < r_N.size1(); ++n) {
+                if (r_N(n, i) > shape_function_tolerance) {
+                    const IndexType index = counter * 3;
+                    const auto& r_node = r_geometry[i];
+                    rResult[index]     = r_node.GetDof(DISPLACEMENT_X).EquationId();
+                    rResult[index + 1] = r_node.GetDof(DISPLACEMENT_Y).EquationId();
+                    rResult[index + 2] = r_node.GetDof(DISPLACEMENT_Z).EquationId();
+                    counter++;
+                }
+            }
+        }
+
+        for (IndexType i = 0; i < number_of_nodes; ++i) {
+            for (IndexType n = 0; n < r_N.size1(); ++n) {
+                if (r_N(n, i) > shape_function_tolerance) {
+                    const IndexType index = 3 * (counter);
+                    const auto& r_node = r_geometry[i];
+                    rResult[index]     = r_node.GetDof(VECTOR_LAGRANGE_MULTIPLIER_X).EquationId();
+                    rResult[index + 1] = r_node.GetDof(VECTOR_LAGRANGE_MULTIPLIER_Y).EquationId();
+                    rResult[index + 2] = r_node.GetDof(VECTOR_LAGRANGE_MULTIPLIER_Z).EquationId();
+                    counter++;
+                }
+            }
+        }
+    }
+
+    void SupportLagrangeCondition::GetDofList(
+        DofsVectorType& rElementalDofList,
+        const ProcessInfo& rCurrentProcessInfo
+    ) const
+    {
+        const auto& r_geometry = GetGeometry();
+        const Matrix& r_N = r_geometry.ShapeFunctionsValues();
+        const SizeType number_of_nodes = r_geometry.size();
+
+        rElementalDofList.resize(0);
+        rElementalDofList.reserve(6 * GetNumberOfNonZeroNodes());
+
+        for (IndexType i = 0; i < number_of_nodes; ++i) {
+            for (IndexType n = 0; n < r_N.size1(); ++n) {
+                if (r_N(n, i) > shape_function_tolerance) {
+                    const auto& r_node = r_geometry[i];
+                    rElementalDofList.push_back(r_node.pGetDof(DISPLACEMENT_X));
+                    rElementalDofList.push_back(r_node.pGetDof(DISPLACEMENT_Y));
+                    rElementalDofList.push_back(r_node.pGetDof(DISPLACEMENT_Z));
+                }
+            }
+        }
+
+        for (IndexType i = 0; i < number_of_nodes; ++i) {
+            for (IndexType n = 0; n < r_N.size1(); ++n) {
+                if (r_N(n, i) > shape_function_tolerance) {
+                    const auto& r_node = r_geometry.GetPoint(i);
+                    rElementalDofList.push_back(r_node.pGetDof(VECTOR_LAGRANGE_MULTIPLIER_X));
+                    rElementalDofList.push_back(r_node.pGetDof(VECTOR_LAGRANGE_MULTIPLIER_Y));
+                    rElementalDofList.push_back(r_node.pGetDof(VECTOR_LAGRANGE_MULTIPLIER_Z));
+                }
+            }
+        }
+    }
+
+    std::size_t SupportLagrangeCondition::GetNumberOfNonZeroNodes() const {
+        const Matrix& r_N = GetGeometry().ShapeFunctionsValues();
+
+        SizeType counter = 0;
+        for (IndexType n = 0; n < r_N.size1(); ++n) {
+            for (IndexType m = 0; m < r_N.size2(); ++m) {
+                if (r_N(n, m) > shape_function_tolerance) {
+                    counter++;
+                }
+            }
+        }
+        return counter;
+    }
+
+} // Namespace Kratos