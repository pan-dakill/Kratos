--- conflicted
+++ resolved
@@ -10,14 +10,11 @@
 from iga_test_factory import SinglePatchTest as SinglePatchTest
 # 3p Shell KL
 from iga_test_factory import ScordelisRoofShell3pTest as ScordelisRoofShell3pTest
-<<<<<<< HEAD
+from iga_test_factory import LinearBeamShell3pTest as LinearBeamShell3pTest
 # 5p Shell Hierarchic
 from iga_test_factory import Shell5pHierarchicLinearThickBeamTest as TShell5pHierarchicLinearThickBeamTest
 from iga_test_factory import Shell5pHierarchicLinearScordelisTest as TShell5pHierarchicLinearScordelisTest
 from iga_test_factory import Shell5pHierarchicNonLinearThickBeamTest as TShell5pHierarchicNonLinearThickBeamTest
-=======
-from iga_test_factory import LinearBeamShell3pTest as LinearBeamShell3pTest
->>>>>>> fae94525
 
 # Modelers tests
 from test_modelers import TestModelers as TTestModelers
@@ -41,17 +38,13 @@
         SinglePatchTest,
         # 3p Shell KL
         ScordelisRoofShell3pTest,
-<<<<<<< HEAD
+        LinearBeamShell3pTest,
         # 5p Shell Hierarchic
         TShell5pHierarchicLinearThickBeamTest,
         TShell5pHierarchicLinearScordelisTest,
         TShell5pHierarchicNonLinearThickBeamTest,
-        TTestModelers
-=======
-        LinearBeamShell3pTest,
         TTestModelers,
         TTestNurbsVolumeElements
->>>>>>> fae94525
         ]))
 
     nightSuite = suites['nightly']
