--- conflicted
+++ resolved
@@ -20,6 +20,7 @@
 
 # Modelers tests
 from test_modelers import TestModelers as TTestModelers
+from iga_test_factory import SinglePatchTest as SinglePatchTest
 
 # Modelers tests
 from test_modelers import TestModelers as TTestModelers
@@ -37,7 +38,6 @@
     suites = KratosUnittest.KratosSuites
 
     smallSuite = suites['small']
-<<<<<<< HEAD
     smallSuite.addTests(KratosUnittest.TestLoader().loadTestsFromTestCases([TSinglePatchTest]))
     #Membrane
     smallSuite.addTests(KratosUnittest.TestLoader().loadTestsFromTestCases([TMembraneSinglePatchFourPointSailLinearStatic]))
@@ -51,12 +51,11 @@
     smallSuite.addTests(KratosUnittest.TestLoader().loadTestsFromTestCases([TFormfindingMembraneMultiPatchFourPointSail]))
 
     smallSuite.addTests(KratosUnittest.TestLoader().loadTestsFromTestCases([TTestModelers]))
-=======
+
     smallSuite.addTests(KratosUnittest.TestLoader().loadTestsFromTestCases([
         SinglePatchTest,
         TTestModelers
         ]))
->>>>>>> 1e82c253
 
     nightSuite = suites['nightly']
     nightSuite.addTests(smallSuite)
