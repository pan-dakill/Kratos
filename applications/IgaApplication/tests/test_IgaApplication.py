--- conflicted
+++ resolved
@@ -27,19 +27,15 @@
 from iga_test_factory import SinglePatchRefinedSupportLagrangeTest as SinglePatchRefinedSupportLagrangeTest
 from iga_test_factory import SinglePatchRefinedSupportNitscheTest as SinglePatchRefinedSupportNitscheTest
 
-<<<<<<< HEAD
 # Import python based truss tests
 from truss_element_tests import TrussElementTests as TTrussElementTests
 
-# Import the tests o test_classes to create the suits
-=======
 # Modelers tests
 from test_modelers import TestModelers as TTestModelers
 # Nurbs Geometry tests
 from test_nurbs_volume_element import TestNurbsVolumeElement as TTestNurbsVolumeElements
 
 has_linear_solvers_application = kratos_utilities.CheckIfApplicationsAvailable("LinearSolversApplication")
->>>>>>> 4836e7a7
 
 def AssembleTestSuites():
     ''' Populates the test suites to run.
@@ -55,14 +51,10 @@
 
     smallSuite = suites['small']
     smallSuite.addTests(KratosUnittest.TestLoader().loadTestsFromTestCases([
-<<<<<<< HEAD
-        SinglePatchTest,
-        TTrussElementTests
-        ]))
-
-=======
         # Import test
         SinglePatchTest,
+        # Truss tests
+        TTrussElementTests,
         # Membrane tests
         MembraneSinglePatchFourPointSailLinearStatic,
         MembraneSinglePatchFourPointSailNonLinearStatic,
@@ -88,7 +80,6 @@
         else:
             print("FEAST not available in LinearSolversApplication")
 
->>>>>>> 4836e7a7
     nightSuite = suites['nightly']
     nightSuite.addTests(smallSuite)
     nightSuite.addTests(KratosUnittest.TestLoader().loadTestsFromTestCases([
