"""A set of classes for performing HDF5 input/output.

BSD license: HDF5Application/license.txt
"""
from abc import ABCMeta, abstractmethod
import os
import KratosMultiphysics
import KratosMultiphysics.HDF5Application as KratosHDF5
import hdf5_defaults


class FileFactory(metaclass=ABCMeta):

    @abstractmethod
    def Open(self, file_name): pass


class IOObject(metaclass=ABCMeta):

    @abstractmethod
    def Execute(self, model_part, hdf5_file): pass


class HDF5SerialFileFactory(FileFactory):

    def __init__(self, settings):
        default_settings = KratosMultiphysics.Parameters("""
            {
                "file_access_mode" : "exclusive",
                "file_driver" : "sec2",
                "echo_level" : 0
            }
            """)
        if os.name == "nt":
            default_settings["file_driver"].SetString("windows")

        self.settings = settings.Clone()
        self.settings.ValidateAndAssignDefaults(default_settings)
        self.settings.AddEmptyValue("file_name")

    def Open(self, file_name):
        self.settings["file_name"].SetString(file_name)
        return KratosHDF5.HDF5FileSerial(self.settings)


class HDF5ParallelFileFactory(FileFactory):

    def __init__(self, settings):
        default_settings = KratosMultiphysics.Parameters("""
            {
                "file_access_mode" : "exclusive",
                "file_driver" : "mpio",
                "echo_level" : 0
            }
            """)
        self.settings = settings.Clone()
        self.settings.ValidateAndAssignDefaults(default_settings)
        self.settings.AddEmptyValue("file_name")

    def Open(self, file_name):
        self.settings["file_name"].SetString(file_name)
        return KratosHDF5.HDF5FileParallel(self.settings)


class ModelPartOutput(IOObject):
    """Provides the interface for writing a model part to a file."""

    def __init__(self, settings):
        default_settings = KratosMultiphysics.Parameters(hdf5_defaults.model_part_output_default_settings)

        self.settings = settings.Clone()
        self.settings.ValidateAndAssignDefaults(default_settings)

    def Execute(self, model_part, hdf5_file):
        KratosHDF5.HDF5ModelPartIO(hdf5_file, self.settings["prefix"].GetString()).WriteModelPart(model_part)

class ElementDataValueOutput(IOObject):
    """Provides the interface for writing element results to a file."""

    def __init__(self, settings):
        default_settings = KratosMultiphysics.Parameters(hdf5_defaults.temporal_default_settings)
        self.settings = settings.Clone()
        self.settings.ValidateAndAssignDefaults(default_settings)

    def Execute(self, model_part, hdf5_file):
        KratosHDF5.HDF5ElementDataValueIO(self.settings, hdf5_file).WriteElementResults(model_part.Elements)


class NodalSolutionStepDataOutput(IOObject):
    """Provides the interface for writing nodal solution step results to a file."""

    def __init__(self, settings):
        default_settings = KratosMultiphysics.Parameters(hdf5_defaults.temporal_default_settings)
        self.settings = settings.Clone()
        self.settings.ValidateAndAssignDefaults(default_settings)

    def Execute(self, model_part, hdf5_file):
        KratosHDF5.HDF5NodalSolutionStepDataIO(self.settings, hdf5_file).WriteNodalResults(model_part.Nodes, 0)

class NodalDataValueOutput(IOObject):
    """Provides the interface for writing nodal data values to a file."""

    def __init__(self, settings):
        default_settings = KratosMultiphysics.Parameters(hdf5_defaults.temporal_default_settings)
        self.settings = settings.Clone()
        self.settings.ValidateAndAssignDefaults(default_settings)

    def Execute(self, model_part, hdf5_file):
        KratosHDF5.HDF5NodalDataValueIO(self.settings, hdf5_file).WriteNodalResults(model_part.Nodes)

class PrimalBossakOutput(IOObject):
    """Provides the interface for writing a transient primal solution to a file."""

    def __init__(self, settings, alpha_bossak):
        default_settings = KratosMultiphysics.Parameters(hdf5_defaults.temporal_default_settings)
        self.settings = settings.Clone()
        self.settings.ValidateAndAssignDefaults(default_settings)
        self.alpha_bossak = alpha_bossak

    def Execute(self, model_part, hdf5_file):
        primal_io = KratosHDF5.HDF5NodalSolutionStepBossakIO(self.settings, hdf5_file)
        primal_io.SetAlphaBossak(self.alpha_bossak)
        primal_io.WriteNodalResults(model_part.Nodes)


class PrimalBossakInput(IOObject):
    """Provides the interface for reading a transient primal solution from a file."""

    def __init__(self, settings):
        default_settings = KratosMultiphysics.Parameters(hdf5_defaults.temporal_default_settings)
        self.settings = settings.Clone()
        self.settings.ValidateAndAssignDefaults(default_settings)

    def Execute(self, model_part, hdf5_file):
        primal_io = KratosHDF5.HDF5NodalSolutionStepBossakIO(self.settings, hdf5_file)
        primal_io.ReadNodalResults(model_part.Nodes, model_part.GetCommunicator())

class NodalSolutionStepDataInput(IOObject):
    """Provides the interface for reading a transient nodal solution step data from a file."""

    def __init__(self, settings):
        default_settings = KratosMultiphysics.Parameters(hdf5_defaults.temporal_default_settings)
        self.settings = settings.Clone()
        self.settings.ValidateAndAssignDefaults(default_settings)

    def Execute(self, model_part, hdf5_file):
        KratosHDF5.HDF5NodalSolutionStepDataIO(self.settings, hdf5_file).ReadNodalResults(model_part.Nodes, model_part.GetCommunicator(), 0)

class NodalDataValueInput(IOObject):
    """Provides the interface for reading a nodal data values from a file."""

    def __init__(self, settings):
        default_settings = KratosMultiphysics.Parameters(hdf5_defaults.temporal_default_settings)
        self.settings = settings.Clone()
        self.settings.ValidateAndAssignDefaults(default_settings)

    def Execute(self, model_part, hdf5_file):
        primal_io = KratosHDF5.HDF5NodalDataValueIO(self.settings, hdf5_file)
        primal_io.ReadNodalResults(model_part.Nodes, model_part.GetCommunicator())

class ElementDataValueInput(IOObject):
    """Provides the interface for reading element data values from a file."""

    def __init__(self, settings):
        default_settings = KratosMultiphysics.Parameters(hdf5_defaults.temporal_default_settings)
        self.settings = settings.Clone()
        self.settings.ValidateAndAssignDefaults(default_settings)

    def Execute(self, model_part, hdf5_file):
        KratosHDF5.HDF5ElementDataValueIO(self.settings, hdf5_file).ReadElementResults(model_part.Elements)

class PartitionedModelPartOutput(IOObject):
    """Provides the interface for writing a partitioned model part to a file."""

    def __init__(self, settings):
        default_settings = KratosMultiphysics.Parameters(hdf5_defaults.model_part_output_default_settings)
        self.settings = settings.Clone()
        self.settings.ValidateAndAssignDefaults(default_settings)

    def Execute(self, model_part, hdf5_file):
        KratosHDF5.HDF5PartitionedModelPartIO(hdf5_file, self.settings["prefix"].GetString()).WriteModelPart(model_part)


class StaticOutputProcess(KratosMultiphysics.Process):
    """A process for writing static simulation results."""

    def __init__(self, model_part, hdf5_file_factory, file_name):
        KratosMultiphysics.Process.__init__(self)
        self._model_part = model_part
        self._hdf5_file_factory = hdf5_file_factory
        self._list_of_outputs = []
        self._file_name = file_name

    def AddOutput(self, output):
        self._list_of_outputs.append(output)

    def Execute(self):
        hdf5_file = self._hdf5_file_factory.Open(self._file_name + ".h5")
        for output in self._list_of_outputs:
            output.Execute(self._model_part, hdf5_file)


class TemporalOutputProcess(KratosMultiphysics.Process):
    """A process for writing temporal simulation results.

    Responsible for the output step control logic. Output objects to be executed
    at regular time intervals are attached using AddOutput().
    """

    def __init__(self, model_part, hdf5_file_factory, settings, list_of_initial_outputs=[]):
        KratosMultiphysics.Process.__init__(self)
        default_settings = KratosMultiphysics.Parameters("""
            {
                "output_time_frequency": 1.0,
                "output_step_frequency": 0,
                "time_tag_precision": 4,
                "file_name": "%s"
            }
            """ % model_part.Name)
        settings.ValidateAndAssignDefaults(default_settings)
        self._model_part = model_part
        self._hdf5_file_factory = hdf5_file_factory
        self._time_step_file_name = settings["file_name"].GetString()
        self._initial_output = StaticOutputProcess(model_part, hdf5_file_factory, self._time_step_file_name)
        for output in list_of_initial_outputs:
            self._initial_output.AddOutput(output)
        self._output_time_frequency = settings["output_time_frequency"].GetDouble()
        self._output_step_frequency = settings["output_step_frequency"].GetInt()
        self._time_tag_precision = settings["time_tag_precision"].GetInt()
        self._list_of_outputs = []
        self._output_time = 0.0
        self._output_step = 0

    def AddOutput(self, output):
        # assert isinstance(output, IOObject)
        self._list_of_outputs.append(output)

    def ExecuteBeforeSolutionLoop(self):
        self._output_time = 0.0
        self._output_step = 0
        self._initial_output.Execute()

    def ExecuteFinalizeSolutionStep(self):
        delta_time = self._model_part.ProcessInfo[KratosMultiphysics.DELTA_TIME]
        self._output_time += delta_time
        self._output_step += 1
        if self._output_time >= self._output_time_frequency or self._output_step == self._output_step_frequency:
            hdf5_file = self._hdf5_file_factory.Open(self._get_current_file_name())
            for output in self._list_of_outputs:
                output.Execute(self._model_part, hdf5_file)
            self._output_time = 0.0
            self._output_step = 0

    def _get_current_file_name(self):
        fmt = "{:." + str(self._time_tag_precision) + "f}"
        time_tag = "-" + fmt.format(self._model_part.ProcessInfo[KratosMultiphysics.TIME])
        return self._time_step_file_name + time_tag + ".h5"


class TemporalInputProcess(KratosMultiphysics.Process):
    """A process for reading temporal simulation results."""

    def __init__(self, model_part, hdf5_file_factory, settings):
        KratosMultiphysics.Process.__init__(self)
        default_settings = KratosMultiphysics.Parameters("""
            {
                "time_tag_precision": 4,
                "file_name": "%s"
            }
            """ % model_part.Name)
        settings.ValidateAndAssignDefaults(default_settings)
        self._model_part = model_part
        self._hdf5_file_factory = hdf5_file_factory
        self._time_step_file_name = settings["file_name"].GetString()
        self._time_tag_precision = settings["time_tag_precision"].GetInt()
        self._list_of_inputs = []

    def AddInput(self, i):
        self._list_of_inputs.append(i)

    def ExecuteInitializeSolutionStep(self):
        hdf5_file = self._hdf5_file_factory.Open(self._get_current_file_name())
        for i in self._list_of_inputs:
            i.Execute(self._model_part, hdf5_file)

    def _get_current_file_name(self):
        fmt = "{:." + str(self._time_tag_precision) + "f}"
        time_tag = "-" + fmt.format(self._model_part.ProcessInfo[KratosMultiphysics.TIME])
        return self._time_step_file_name + time_tag + ".h5"

<<<<<<< HEAD
class InitializationFromInputProcess(KratosMultiphysics.Process):
=======
class InitialInputProcess(KratosMultiphysics.Process):
>>>>>>> 7136d64f
    """A process to initialize a simulation using an HDF5 output file."""

    def __init__(self, model_part, hdf5_file_factory, settings):
        KratosMultiphysics.Process.__init__(self)
<<<<<<< HEAD
        default_settings = KratosMultiphysics.Parameters(r'''{
            "file_name": ""
        }''')
        settings.ValidateAndAssignDefaults(default_settings)
        file_name_string = settings["file_name"].GetString()
        if file_name_string == "":
            raise Exception("Please specify the HDF5 input file name as the \"file_name\" parameter (string).")
        else:
            self._file_name = file_name_string

        self._model_part = model_part
        self._hdf5_file_factory = hdf5_file_factory
=======
        default_settings = KratosMultiphysics.Parameters("""
            {
                "file_name": "%s"
            }
            """ % model_part.Name)
        settings.ValidateAndAssignDefaults(default_settings)
        file_name_string = settings["file_name"].GetString()

        self._model_part = model_part
        self._hdf5_file_factory = hdf5_file_factory
        self._file_name = self._get_total_file_name(file_name_string)
>>>>>>> 7136d64f
        self._list_of_inputs = []

    def AddInput(self,i):
        self._list_of_inputs.append(i)

    def ExecuteInitialize(self):
<<<<<<< HEAD
        print(self._file_name)
        hdf5_file = self._hdf5_file_factory.Open(self._file_name)
        for i in self._list_of_inputs:
            i.Execute(self._model_part, hdf5_file)
=======
        hdf5_file = self._hdf5_file_factory.Open(self._file_name)
        for i in self._list_of_inputs:
            i.Execute(self._model_part, hdf5_file)

    def _get_total_file_name(self, file_name_string):
        return file_name_string + ".h5"
>>>>>>> 7136d64f
<|MERGE_RESOLUTION|>--- conflicted
+++ resolved
@@ -288,16 +288,11 @@
         time_tag = "-" + fmt.format(self._model_part.ProcessInfo[KratosMultiphysics.TIME])
         return self._time_step_file_name + time_tag + ".h5"
 
-<<<<<<< HEAD
 class InitializationFromInputProcess(KratosMultiphysics.Process):
-=======
-class InitialInputProcess(KratosMultiphysics.Process):
->>>>>>> 7136d64f
     """A process to initialize a simulation using an HDF5 output file."""
 
     def __init__(self, model_part, hdf5_file_factory, settings):
         KratosMultiphysics.Process.__init__(self)
-<<<<<<< HEAD
         default_settings = KratosMultiphysics.Parameters(r'''{
             "file_name": ""
         }''')
@@ -310,35 +305,13 @@
 
         self._model_part = model_part
         self._hdf5_file_factory = hdf5_file_factory
-=======
-        default_settings = KratosMultiphysics.Parameters("""
-            {
-                "file_name": "%s"
-            }
-            """ % model_part.Name)
-        settings.ValidateAndAssignDefaults(default_settings)
-        file_name_string = settings["file_name"].GetString()
-
-        self._model_part = model_part
-        self._hdf5_file_factory = hdf5_file_factory
-        self._file_name = self._get_total_file_name(file_name_string)
->>>>>>> 7136d64f
         self._list_of_inputs = []
 
     def AddInput(self,i):
         self._list_of_inputs.append(i)
 
     def ExecuteInitialize(self):
-<<<<<<< HEAD
         print(self._file_name)
         hdf5_file = self._hdf5_file_factory.Open(self._file_name)
         for i in self._list_of_inputs:
-            i.Execute(self._model_part, hdf5_file)
-=======
-        hdf5_file = self._hdf5_file_factory.Open(self._file_name)
-        for i in self._list_of_inputs:
-            i.Execute(self._model_part, hdf5_file)
-
-    def _get_total_file_name(self, file_name_string):
-        return file_name_string + ".h5"
->>>>>>> 7136d64f
+            i.Execute(self._model_part, hdf5_file)