//    |  /           |
//    ' /   __| _` | __|  _ \   __|
//    . \  |   (   | |   (   |\__ `
//   _|\_\_|  \__,_|\__|\___/ ____/
//                   Multi-Physics
//
//  License:		BSD License
//					Kratos default license: kratos/license.txt
//
//  Main authors:    Ilaria Iaconeta, Bodhinanda Chandra
//


// System includes
#include <omp.h>
#include <sstream>

// External includes

// Project includes
#include "includes/define.h"
#include "custom_elements/updated_lagrangian_quadrilateral.hpp"
#include "utilities/math_utils.h"
#include "includes/constitutive_law.h"
#include "particle_mechanics_application_variables.h"

namespace Kratos
{

/**
 * Flags related to the element computation
 */
KRATOS_CREATE_LOCAL_FLAG( UpdatedLagrangianQuadrilateral, COMPUTE_RHS_VECTOR,                 0 );
KRATOS_CREATE_LOCAL_FLAG( UpdatedLagrangianQuadrilateral, COMPUTE_LHS_MATRIX,                 1 );
KRATOS_CREATE_LOCAL_FLAG( UpdatedLagrangianQuadrilateral, COMPUTE_RHS_VECTOR_WITH_COMPONENTS, 2 );
KRATOS_CREATE_LOCAL_FLAG( UpdatedLagrangianQuadrilateral, COMPUTE_LHS_MATRIX_WITH_COMPONENTS, 3 );

//******************************CONSTRUCTOR*******************************************
//************************************************************************************

UpdatedLagrangianQuadrilateral::UpdatedLagrangianQuadrilateral( )
    : Element( )
{
    //DO NOT CALL IT: only needed for Register and Serialization!!!
}
//******************************CONSTRUCTOR*******************************************
//************************************************************************************
UpdatedLagrangianQuadrilateral::UpdatedLagrangianQuadrilateral( IndexType NewId, GeometryType::Pointer pGeometry )
    : Element( NewId, pGeometry )
{
    //DO NOT ADD DOFS HERE!!!
}

//******************************CONSTRUCTOR*******************************************
//************************************************************************************

UpdatedLagrangianQuadrilateral::UpdatedLagrangianQuadrilateral( IndexType NewId, GeometryType::Pointer pGeometry, PropertiesType::Pointer pProperties )
    : Element( NewId, pGeometry, pProperties )
{
    mFinalizedStep = true;


}
//******************************COPY CONSTRUCTOR**************************************
//************************************************************************************

UpdatedLagrangianQuadrilateral::UpdatedLagrangianQuadrilateral( UpdatedLagrangianQuadrilateral const& rOther)
    :Element(rOther)
    ,mDeformationGradientF0(rOther.mDeformationGradientF0)
    ,mDeterminantF0(rOther.mDeterminantF0)
    ,mInverseJ0(rOther.mInverseJ0)
    ,mInverseJ(rOther.mInverseJ)
    ,mDeterminantJ0(rOther.mDeterminantJ0)
    ,mConstitutiveLawVector(rOther.mConstitutiveLawVector)
    ,mFinalizedStep(rOther.mFinalizedStep)
{
}

//*******************************ASSIGMENT OPERATOR***********************************
//************************************************************************************

UpdatedLagrangianQuadrilateral&  UpdatedLagrangianQuadrilateral::operator=(UpdatedLagrangianQuadrilateral const& rOther)
{
    Element::operator=(rOther);

    mDeformationGradientF0.clear();
    mDeformationGradientF0 = rOther.mDeformationGradientF0;

    mInverseJ0.clear();
    mInverseJ0 = rOther.mInverseJ0;
    mInverseJ.clear();
    mInverseJ = rOther.mInverseJ;


    mDeterminantF0 = rOther.mDeterminantF0;
    mDeterminantJ0 = rOther.mDeterminantJ0;
    mConstitutiveLawVector = rOther.mConstitutiveLawVector;

    return *this;
}

//*********************************OPERATIONS*****************************************
//************************************************************************************

Element::Pointer UpdatedLagrangianQuadrilateral::Create( IndexType NewId, NodesArrayType const& ThisNodes, PropertiesType::Pointer pProperties ) const
{
    return Element::Pointer( new UpdatedLagrangianQuadrilateral( NewId, GetGeometry().Create( ThisNodes ), pProperties ) );
}

//************************************CLONE*******************************************
//************************************************************************************

Element::Pointer UpdatedLagrangianQuadrilateral::Clone( IndexType NewId, NodesArrayType const& rThisNodes ) const
{
    UpdatedLagrangianQuadrilateral NewElement (NewId, GetGeometry().Create( rThisNodes ), pGetProperties() );

    NewElement.mConstitutiveLawVector = mConstitutiveLawVector->Clone();

    NewElement.mDeformationGradientF0 = mDeformationGradientF0;

    NewElement.mInverseJ0 = mInverseJ0;
    NewElement.mInverseJ = mInverseJ;

    NewElement.mDeterminantF0 = mDeterminantF0;
    NewElement.mDeterminantJ0 = mDeterminantJ0;

    return Element::Pointer( new UpdatedLagrangianQuadrilateral(NewElement) );
}

//*******************************DESTRUCTOR*******************************************
//************************************************************************************
UpdatedLagrangianQuadrilateral::~UpdatedLagrangianQuadrilateral()
{
}


//************************************************************************************
//************************************************************************************

void UpdatedLagrangianQuadrilateral::Initialize()
{
    KRATOS_TRY

    // Initial position of the particle
    const array_1d<double,3>& xg = this->GetValue(MP_COORD);

    // Initialize parameters
    const unsigned int dimension = GetGeometry().WorkingSpaceDimension();
    mDeterminantF0 = 1;
    mDeformationGradientF0 = IdentityMatrix(dimension);

    // Compute initial jacobian matrix and inverses
    Matrix J0 = ZeroMatrix(dimension, dimension);
    J0 = this->MPMJacobian(J0, xg);
    MathUtils<double>::InvertMatrix( J0, mInverseJ0, mDeterminantJ0 );

    // Compute current jacobian matrix and inverses
    Matrix j = ZeroMatrix(dimension, dimension);
    j = this->MPMJacobian(j,xg);
    double detj;
    MathUtils<double>::InvertMatrix( j, mInverseJ, detj );

    // Initialize constitutive law and materials
    InitializeMaterial();

    // TODO: This needs to be moved to a utility to compute and check energy
    double MP_PotentialEnergy = 0.0;
    double MP_KineticEnergy = 0.0;
    double MP_StrainEnergy = 0.0;

    for(unsigned int k = 0; k<3; k++)
    {
        MP_PotentialEnergy += this->GetValue(MP_MASS) * this->GetValue(MP_VOLUME_ACCELERATION)[k] * this->GetValue(MP_COORD)[k];
        MP_KineticEnergy   += 0.5 * this->GetValue(MP_MASS) * this->GetValue(MP_VELOCITY)[k] * this->GetValue(MP_VELOCITY)[k] ;
    }
    for(unsigned int j = 0; j < this->GetValue(MP_CAUCHY_STRESS_VECTOR).size(); j++)
    {
        MP_StrainEnergy +=  0.5 * this->GetValue(MP_VOLUME) * this->GetValue(MP_CAUCHY_STRESS_VECTOR)[j] * this->GetValue(MP_ALMANSI_STRAIN_VECTOR)[j];
    }

    double MP_TotalEnergy = MP_PotentialEnergy + MP_KineticEnergy + MP_StrainEnergy;

    this->SetValue(MP_POTENTIAL_ENERGY, MP_PotentialEnergy);
    this->SetValue(MP_KINETIC_ENERGY, MP_KineticEnergy);
    this->SetValue(MP_STRAIN_ENERGY, MP_StrainEnergy);
    this->SetValue(MP_TOTAL_ENERGY, MP_TotalEnergy);

    KRATOS_CATCH( "" )
}

//************************************************************************************
//************************************************************************************

void UpdatedLagrangianQuadrilateral::InitializeGeneralVariables (GeneralVariables& rVariables, const ProcessInfo& rCurrentProcessInfo)
{
    const unsigned int number_of_nodes = GetGeometry().size();
    const unsigned int dimension = GetGeometry().WorkingSpaceDimension();
    unsigned int voigtsize  = 3;

    if( dimension == 3 )
    {
        voigtsize  = 6;
    }

    rVariables.detF  = 1;

    rVariables.detF0 = 1;

    rVariables.detFT = 1;

    rVariables.detJ = 1;

    rVariables.B.resize( voigtsize, number_of_nodes * dimension, false );

    rVariables.F.resize( dimension, dimension, false );

    rVariables.F0.resize( dimension, dimension, false );

    rVariables.FT.resize( dimension, dimension, false );

    rVariables.ConstitutiveMatrix.resize( voigtsize, voigtsize, false );

    rVariables.Normal.resize( voigtsize, voigtsize, false );

    rVariables.StrainVector.resize( voigtsize, false );

    rVariables.StressVector.resize( voigtsize, false );

    rVariables.IsoStressVector.resize( voigtsize, false );

    rVariables.DN_DX.resize( number_of_nodes, dimension, false );
    rVariables.DN_De.resize( number_of_nodes, dimension, false );

    const array_1d<double,3>& xg = this->GetValue(MP_COORD);

    rVariables.N = this->MPMShapeFunctionPointValues(rVariables.N, xg);

    // Reading shape functions local gradients
    rVariables.DN_De = this->MPMShapeFunctionsLocalGradients( rVariables.DN_De, xg);

    // CurrentDisp is the variable unknown. It represents the nodal delta displacement. When it is predicted is equal to zero.
    rVariables.CurrentDisp = CalculateCurrentDisp(rVariables.CurrentDisp, rCurrentProcessInfo);

    // Calculating the current jacobian from cartesian coordinates to parent coordinates for the MP element [dx_n+1/d£]
    rVariables.j = this->MPMJacobianDelta( rVariables.j, xg, rVariables.CurrentDisp);

    // Calculating the reference jacobian from cartesian coordinates to parent coordinates for the MP element [dx_n/d£]
    rVariables.J = this->MPMJacobian( rVariables.J, xg);
}
//************************************************************************************
//************************************************************************************

void UpdatedLagrangianQuadrilateral::SetGeneralVariables(GeneralVariables& rVariables,
        ConstitutiveLaw::Parameters& rValues)
{
    // Variables.detF is the determinant of the incremental total deformation gradient
    rVariables.detF  = MathUtils<double>::Det(rVariables.F);

    // Check if detF is negative (element is inverted)
    if(rVariables.detF<0)
    {
        KRATOS_INFO("UpdatedLagrangianQuadrilateral")<<" Element: "<<this->Id()<<std::endl;
        KRATOS_INFO("UpdatedLagrangianQuadrilateral")<<" Element position "<<this->GetValue(MP_COORD)<<std::endl;
        const unsigned int number_of_nodes = GetGeometry().PointsNumber();

        for ( unsigned int i = 0; i < number_of_nodes; i++ )
        {
            const array_1d<double, 3> & current_position      = GetGeometry()[i].Coordinates();
            const array_1d<double, 3> & current_displacement  = GetGeometry()[i].FastGetSolutionStepValue(DISPLACEMENT);
            const array_1d<double, 3> & previous_displacement = GetGeometry()[i].FastGetSolutionStepValue(DISPLACEMENT,1);
            //array_1d<double, 3> PreviousPosition  = current_position - (current_displacement-previous_displacement);

            KRATOS_INFO("UpdatedLagrangianQuadrilateral")<<" NODE ["<<GetGeometry()[i].Id()<<"]: (Current position: "<<current_position<<") "<<std::endl;
            KRATOS_INFO("UpdatedLagrangianQuadrilateral")<<" ---Current Disp: "<<current_displacement<<" (Previous Disp: "<<previous_displacement<<")"<<std::endl;
        }

        for ( unsigned int i = 0; i < number_of_nodes; i++ )
        {
            if( GetGeometry()[i].SolutionStepsDataHas(CONTACT_FORCE) )
            {
                const array_1d<double, 3 > & PreContactForce = GetGeometry()[i].FastGetSolutionStepValue(CONTACT_FORCE,1);
                const array_1d<double, 3 > & ContactForce = GetGeometry()[i].FastGetSolutionStepValue(CONTACT_FORCE);
                KRATOS_INFO("UpdatedLagrangianQuadrilateral")<<" ---Contact_Force: (Pre:"<<PreContactForce<<", Current:"<<ContactForce<<") "<<std::endl;
            }
            else
            {
                KRATOS_INFO("UpdatedLagrangianQuadrilateral")<<" ---Contact_Force: NULL "<<std::endl;
            }
        }

        KRATOS_ERROR << "MPM UPDATED LAGRANGIAN DISPLACEMENT ELEMENT INVERTED: |F|<0  detF = " << rVariables.detF << std::endl;
    }

    rVariables.detFT = rVariables.detF * rVariables.detF0;
    rVariables.FT    = prod( rVariables.F, rVariables.F0 );

    rValues.SetDeterminantF(rVariables.detFT);
    rValues.SetDeformationGradientF(rVariables.FT);
    rValues.SetStrainVector(rVariables.StrainVector);
    rValues.SetStressVector(rVariables.StressVector);
    rValues.SetConstitutiveMatrix(rVariables.ConstitutiveMatrix);
    rValues.SetShapeFunctionsDerivatives(rVariables.DN_DX);
    rValues.SetShapeFunctionsValues(rVariables.N);

}


//************************************************************************************
//*****************check size of LHS and RHS matrices*********************************

void UpdatedLagrangianQuadrilateral::InitializeSystemMatrices(MatrixType& rLeftHandSideMatrix,
        VectorType& rRightHandSideVector,
        Flags& rCalculationFlags)
{
    const unsigned int number_of_nodes = GetGeometry().size();
    const unsigned int dimension       = GetGeometry().WorkingSpaceDimension();

    // Resizing the LHS matrix if needed
    unsigned int matrix_size = number_of_nodes * dimension;   //number of degrees of freedom

    if ( rCalculationFlags.Is(UpdatedLagrangianQuadrilateral::COMPUTE_LHS_MATRIX) ) //calculation of the matrix is required
    {
        if ( rLeftHandSideMatrix.size1() != matrix_size )
            rLeftHandSideMatrix.resize( matrix_size, matrix_size, false );

        noalias( rLeftHandSideMatrix ) = ZeroMatrix(matrix_size, matrix_size); //resetting LHS
    }

    // Resizing the RHS vector if needed
    if ( rCalculationFlags.Is(UpdatedLagrangianQuadrilateral::COMPUTE_RHS_VECTOR) ) //calculation of the matrix is required
    {
        if ( rRightHandSideVector.size() != matrix_size )
            rRightHandSideVector.resize( matrix_size, false );

        rRightHandSideVector = ZeroVector( matrix_size ); //resetting RHS
    }
}

//************************************************************************************
//************************************************************************************

void UpdatedLagrangianQuadrilateral::CalculateElementalSystem( LocalSystemComponents& rLocalSystem,
        ProcessInfo& rCurrentProcessInfo)
{
    KRATOS_TRY

    // Create and initialize element variables:
    GeneralVariables Variables;
    this->InitializeGeneralVariables(Variables,rCurrentProcessInfo);

    // Create constitutive law parameters:
    ConstitutiveLaw::Parameters Values(GetGeometry(),GetProperties(),rCurrentProcessInfo);

    // Set constitutive law flags:
    Flags &ConstitutiveLawOptions=Values.GetOptions();
    ConstitutiveLawOptions.Set(ConstitutiveLaw::USE_ELEMENT_PROVIDED_STRAIN);
    ConstitutiveLawOptions.Set(ConstitutiveLaw::COMPUTE_STRESS);
    ConstitutiveLawOptions.Set(ConstitutiveLaw::COMPUTE_CONSTITUTIVE_TENSOR);

<<<<<<< HEAD
    //auxiliary terms
    Vector VolumeForce;

=======
    // Auxiliary terms
    Vector volume_force;

    // Compute element kinematics B, F, DN_DX ...
>>>>>>> a9deaac6
    this->CalculateKinematics(Variables,rCurrentProcessInfo);

    // Set general variables to constitutivelaw parameters
    this->SetGeneralVariables(Variables,Values);

    // Calculate Material Response
    /* NOTE:
    The function below will call CalculateMaterialResponseCauchy() by default and then (may)
    call CalculateMaterialResponseKirchhoff() in the constitutive_law.*/
    mConstitutiveLawVector->CalculateMaterialResponse(Values, Variables.StressMeasure);

<<<<<<< HEAD
    //double TraceStress = 0;
    //Matrix I=identity_matrix<double>( dimension );
    //Matrix StressTensor = MathUtils<double>::StressVectorToTensor( Variables.StressVector );
    //for( unsigned int i=0; i<StressTensor.size1(); i++)
    //{
    //TraceStress += StressTensor( i , i );
    //}
    //double Pressure = TraceStress/StressTensor.size1();

    //Matrix IsoStressTensor = MathUtils<double>::StressVectorToTensor( Variables.IsoStressVector );
    //IsoStressTensor = StressTensor - Pressure * I;

    //double IsoStressNorm = 0;
    ////IsoStressNorm = sqrt((IsoStressTensor(0,0)*IsoStressTensor(0,0))+(IsoStressTensor(1,1)*IsoStressTensor(1,1))+(IsoStressTensor(2,2)*IsoStressTensor(2,2))+
    ////(IsoStressTensor(0,1)*IsoStressTensor(0,1))+(IsoStressTensor(0,2)*IsoStressTensor(0,2))+(IsoStressTensor(1,2)*IsoStressTensor(1,2))+
    ////(IsoStressTensor(1,0)*IsoStressTensor(1,0))+(IsoStressTensor(2,0)*IsoStressTensor(2,0))+(IsoStressTensor(2,1)*IsoStressTensor(2,1)));

    //IsoStressNorm = sqrt((IsoStressTensor(0,0)*IsoStressTensor(0,0))+(IsoStressTensor(1,1)*IsoStressTensor(1,1))+
    //(IsoStressTensor(0,1)*IsoStressTensor(0,1))+(IsoStressTensor(1,0)*IsoStressTensor(1,0)));
    //Variables.Normal =  IsoStressTensor / IsoStressNorm;
    //if (IsoStressTensor(0,0) == 0 || IsoStressTensor(1,1) == 0 || IsoStressTensor(0,1) == 0 || IsoStressTensor(1,0))
    //{
    //Variables.Normal = ZeroMatrix(dimension);
    //}


    //std::cout<<"IsoStressTensor "<<IsoStressTensor<<std::endl;
    //std::cout<<"IsoStressNorm "<<IsoStressNorm<<std::endl;
    //std::cout<<"Variables.Normal "<<Variables.Normal<<std::endl;

    //this->SetValue(MP_CAUCHY_STRESS_VECTOR, Variables.StressVector);
    //std::cout<<"AAAAAAAAAAAAAAAAAAAAAAAAAA"<<std::endl;
    //std::cout<<"Variables.StressVector in the element "<<Variables.StressVector<<std::endl;

    //this->SetValue(MP_ALMANSI_STRAIN_VECTOR, Variables.StrainVector);
    //double EquivalentPlasticStrain = mConstitutiveLawVector->GetValue( PLASTIC_STRAIN, EquivalentPlasticStrain );
    //this->SetValue(MP_EQUIVALENT_PLASTIC_STRAIN, EquivalentPlasticStrain);
    //at the first iteration I recover the previous state of stress and strain
    if(rCurrentProcessInfo[NL_ITERATION_NUMBER] == 1)
    {
        this->SetValue(PREVIOUS_MP_CAUCHY_STRESS_VECTOR, Variables.StressVector);
        this->SetValue(PREVIOUS_MP_ALMANSI_STRAIN_VECTOR, Variables.StrainVector);
    }
    //the MP density is updated
    double MP_Density = (GetProperties()[DENSITY]) / Variables.detFT;
        
    //the integration weight is evaluated
    double MP_Volume = this->GetValue(MP_MASS)/this->GetValue(MP_DENSITY);
    
=======
    /* NOTE:
    The material points will have constant mass as defined at the beginning.
    However, the density and volume (integration weight) are changing every time step.*/
    // Update MP_Density
    const double MP_Density = (GetProperties()[DENSITY]) / Variables.detFT;
>>>>>>> a9deaac6
    this->SetValue(MP_DENSITY, MP_Density);

    // The MP_Volume (integration weight) is evaluated
    const double MP_Volume = this->GetValue(MP_MASS)/this->GetValue(MP_DENSITY);
    this->SetValue(MP_VOLUME, MP_Volume);

    if ( rLocalSystem.CalculationFlags.Is(UpdatedLagrangianQuadrilateral::COMPUTE_LHS_MATRIX) ) // if calculation of the matrix is required
    {
        // Contributions to stiffness matrix calculated on the reference configuration
        this->CalculateAndAddLHS ( rLocalSystem, Variables, MP_Volume );
    }

    if ( rLocalSystem.CalculationFlags.Is(UpdatedLagrangianQuadrilateral::COMPUTE_RHS_VECTOR) ) // if calculation of the vector is required
    {
        // Contribution to forces (in residual term) are calculated
        volume_force  = this->CalculateVolumeForce( volume_force, Variables );
        this->CalculateAndAddRHS ( rLocalSystem, Variables, volume_force, MP_Volume );
    }

    KRATOS_CATCH( "" )
}
//*********************************COMPUTE KINEMATICS*********************************
//************************************************************************************


void UpdatedLagrangianQuadrilateral::CalculateKinematics(GeneralVariables& rVariables, ProcessInfo& rCurrentProcessInfo)

{
    KRATOS_TRY

    // Define the stress measure
    rVariables.StressMeasure = ConstitutiveLaw::StressMeasure_Cauchy;

    // Calculating the inverse of the jacobian and the parameters needed [d£/dx_n]
    Matrix InvJ;
    MathUtils<double>::InvertMatrix( rVariables.J, InvJ, rVariables.detJ);

    // Calculating the inverse of the jacobian and the parameters needed [d£/(dx_n+1)]
    Matrix Invj;
    MathUtils<double>::InvertMatrix( rVariables.j, Invj, rVariables.detJ ); //overwrites detJ

    // Compute cartesian derivatives [dN/dx_n+1]
    rVariables.DN_DX = prod( rVariables.DN_De, Invj); //overwrites DX now is the current position dx

<<<<<<< HEAD
    //Deformation Gradient F [(dx_n+1 - dx_n)/dx_n] to be updated in constitutive law parameter as total deformation gradient
    //the increment of total deformation gradient can be evaluated in 2 ways.
    //1 way.
    noalias( rVariables.F ) = prod( rVariables.j, InvJ);

    //2 way by means of the gradient of nodal displacement: using this second expression quadratic convergence is not guarantee

    //Matrix I=identity_matrix<double>( dimension );

    //Matrix GradientDisp = ZeroMatrix(dimension, dimension);
    //rVariables.CurrentDisp = CalculateCurrentDisp(rVariables.CurrentDisp, rCurrentProcessInfo);
    //GradientDisp = prod(trans(rVariables.CurrentDisp),rVariables.DN_DX);

    ////REMEMBER THAT USING JUST ONLY THE FIRST ORDER TERM SOME ISSUES CAN COME UP WHEN FOR PROBLEMS WITH LOTS OF ROTATIONAL MOTION(slender cantilever beam??)
    //noalias( rVariables.F ) = (I + GradientDisp);
=======
    /* NOTE::
    Deformation Gradient F [(dx_n+1 - dx_n)/dx_n] is to be updated in constitutive law parameter as total deformation gradient.
    The increment of total deformation gradient can be evaluated in 2 ways, which are:
    1. By: noalias( rVariables.F ) = prod( rVariables.j, InvJ);
    2. By means of the gradient of nodal displacement: using this second expression quadratic convergence is not guarantee

    (NOTICE: Here, we are using method no. 2)*/

    // METHOD 1: Update Deformation gradient: F [dx_n+1/dx_n] = [dx_n+1/d£] [d£/dx_n]
    // noalias( rVariables.F ) = prod( rVariables.j, InvJ);

    // METHOD 2: Update Deformation gradient: F_ij = δ_ij + u_i,j
    const unsigned int dimension = GetGeometry().WorkingSpaceDimension();
    Matrix I = IdentityMatrix(dimension);
    Matrix gradient_displacement = ZeroMatrix(dimension, dimension);
    rVariables.CurrentDisp = CalculateCurrentDisp(rVariables.CurrentDisp, rCurrentProcessInfo);
    gradient_displacement = prod(trans(rVariables.CurrentDisp),rVariables.DN_DX);
>>>>>>> a9deaac6

    noalias( rVariables.F ) = (I + gradient_displacement);

    // Determinant of the previous Deformation Gradient F_n
    rVariables.detF0 = mDeterminantF0;
    rVariables.F0    = mDeformationGradientF0;

<<<<<<< HEAD
    //Compute the deformation matrix B
=======
    // Compute the deformation matrix B
>>>>>>> a9deaac6
    this->CalculateDeformationMatrix(rVariables.B, rVariables.F, rVariables.DN_DX);


    KRATOS_CATCH( "" )
}
//************************************************************************************

void UpdatedLagrangianQuadrilateral::CalculateDeformationMatrix(Matrix& rB,
        Matrix& rF,
        Matrix& rDN_DX)
{
    KRATOS_TRY

    const unsigned int number_of_nodes = GetGeometry().PointsNumber();
    const unsigned int dimension       = GetGeometry().WorkingSpaceDimension();

    rB.clear(); //set all components to zero

    if( dimension == 2 )
    {
        for ( unsigned int i = 0; i < number_of_nodes; i++ )
        {
            unsigned int index = 2 * i;
            rB( 0, index + 0 ) = rDN_DX( i, 0 );
            rB( 1, index + 1 ) = rDN_DX( i, 1 );
            rB( 2, index + 0 ) = rDN_DX( i, 1 );
            rB( 2, index + 1 ) = rDN_DX( i, 0 );
        }
<<<<<<< HEAD

=======
>>>>>>> a9deaac6
    }
    else if( dimension == 3 )
    {
        for ( unsigned int i = 0; i < number_of_nodes; i++ )
        {
            unsigned int index = 3 * i;

            rB( 0, index + 0 ) = rDN_DX( i, 0 );
            rB( 1, index + 1 ) = rDN_DX( i, 1 );
            rB( 2, index + 2 ) = rDN_DX( i, 2 );

            rB( 3, index + 0 ) = rDN_DX( i, 1 );
            rB( 3, index + 1 ) = rDN_DX( i, 0 );

            rB( 4, index + 1 ) = rDN_DX( i, 2 );
            rB( 4, index + 2 ) = rDN_DX( i, 1 );

            rB( 5, index + 0 ) = rDN_DX( i, 2 );
            rB( 5, index + 2 ) = rDN_DX( i, 0 );
        }
    }
    else
    {
        KRATOS_ERROR << "Dimension given is wrong: Something is wrong with the given dimension in function: CalculateDeformationMatrix" << std::endl;
    }

    KRATOS_CATCH( "" )
}
//************************************************************************************
//************************************************************************************

void UpdatedLagrangianQuadrilateral::CalculateAndAddRHS(LocalSystemComponents& rLocalSystem, GeneralVariables& rVariables, Vector& rVolumeForce, const double& rIntegrationWeight)
{
    // Contribution of the internal and external forces
    if( rLocalSystem.CalculationFlags.Is( UpdatedLagrangianQuadrilateral::COMPUTE_RHS_VECTOR_WITH_COMPONENTS ) )
    {
        std::vector<VectorType>& rRightHandSideVectors = rLocalSystem.GetRightHandSideVectors();
        const std::vector< Variable< VectorType > >& rRightHandSideVariables = rLocalSystem.GetRightHandSideVariables();
        for( unsigned int i=0; i<rRightHandSideVariables.size(); i++ )
        {
            bool calculated = false;
            if( rRightHandSideVariables[i] == EXTERNAL_FORCES_VECTOR )
            {
                // Operation performed: rRightHandSideVector += ExtForce*IntToReferenceWeight
                this->CalculateAndAddExternalForces( rRightHandSideVectors[i], rVariables, rVolumeForce, rIntegrationWeight );
                calculated = true;
            }

            if( rRightHandSideVariables[i] == INTERNAL_FORCES_VECTOR )
            {
                // Operation performed: rRightHandSideVector -= IntForce*IntToReferenceWeight
                this->CalculateAndAddInternalForces( rRightHandSideVectors[i], rVariables, rIntegrationWeight );
                calculated = true;
            }

            KRATOS_ERROR_IF(calculated == false) << "ELEMENT can not supply the required local system variable: " << rRightHandSideVariables[i] << std::endl;

        }
    }
    else
    {
        VectorType& rRightHandSideVector = rLocalSystem.GetRightHandSideVector();

        // Operation performed: rRightHandSideVector += ExtForce*IntToReferenceWeight
        this->CalculateAndAddExternalForces( rRightHandSideVector, rVariables, rVolumeForce, rIntegrationWeight );

        // Operation performed: rRightHandSideVector -= IntForce*IntToReferenceWeight
        this->CalculateAndAddInternalForces( rRightHandSideVector, rVariables, rIntegrationWeight );
    }

}
//************************************************************************************
//*********************Calculate the contribution of external force*******************

void UpdatedLagrangianQuadrilateral::CalculateAndAddExternalForces(VectorType& rRightHandSideVector,
        GeneralVariables& rVariables,
        Vector& rVolumeForce,
        const double& rIntegrationWeight)

{
    KRATOS_TRY

    const unsigned int number_of_nodes = GetGeometry().PointsNumber();
    const unsigned int dimension = GetGeometry().WorkingSpaceDimension();

    for ( unsigned int i = 0; i < number_of_nodes; i++ )
    {
        int index = dimension * i;

        for ( unsigned int j = 0; j < dimension; j++ )
        {
            rRightHandSideVector[index + j] += rVariables.N[i] * rVolumeForce[j];
        }
<<<<<<< HEAD

=======
>>>>>>> a9deaac6
    }

    KRATOS_CATCH( "" )
}
//************************************************************************************
//************************************************************************************

void UpdatedLagrangianQuadrilateral::CalculateAndAddInternalForces(VectorType& rRightHandSideVector,
        GeneralVariables & rVariables,
        const double& rIntegrationWeight)
{
    KRATOS_TRY

    VectorType internal_forces = rIntegrationWeight * prod( trans( rVariables.B ), rVariables.StressVector );
    noalias( rRightHandSideVector ) -= internal_forces;

    KRATOS_CATCH( "" )
}
//************************************************************************************
//************************************************************************************

void UpdatedLagrangianQuadrilateral::CalculateAndAddLHS(LocalSystemComponents& rLocalSystem, GeneralVariables& rVariables, const double& rIntegrationWeight)
{
    // Contributions of the stiffness matrix calculated on the reference configuration
    if( rLocalSystem.CalculationFlags.Is( UpdatedLagrangianQuadrilateral::COMPUTE_LHS_MATRIX_WITH_COMPONENTS ) )
    {
        std::vector<MatrixType>& rLeftHandSideMatrices = rLocalSystem.GetLeftHandSideMatrices();
        const std::vector< Variable< MatrixType > >& rLeftHandSideVariables = rLocalSystem.GetLeftHandSideVariables();

        for( unsigned int i=0; i<rLeftHandSideVariables.size(); i++ )
        {
            bool calculated = false;
            if( rLeftHandSideVariables[i] == MATERIAL_STIFFNESS_MATRIX )
            {
                // Operation performed: add Km to the rLefsHandSideMatrix
                this->CalculateAndAddKuum( rLeftHandSideMatrices[i], rVariables, rIntegrationWeight );
                calculated = true;
            }

            if( rLeftHandSideVariables[i] == GEOMETRIC_STIFFNESS_MATRIX )
            {
                // Operation performed: add Kg to the rLefsHandSideMatrix
                this->CalculateAndAddKuug( rLeftHandSideMatrices[i], rVariables, rIntegrationWeight );
                calculated = true;
            }

            KRATOS_ERROR_IF(calculated == false) << "ELEMENT can not supply the required local system variable: " << rLeftHandSideVariables[i] << std::endl;

        }
    }
    else
    {
        MatrixType& rLeftHandSideMatrix = rLocalSystem.GetLeftHandSideMatrix();

        // Operation performed: add K_material to the rLefsHandSideMatrix
        this->CalculateAndAddKuum( rLeftHandSideMatrix, rVariables, rIntegrationWeight );

        // Operation performed: add K_geometry to the rLefsHandSideMatrix
        this->CalculateAndAddKuug( rLeftHandSideMatrix, rVariables, rIntegrationWeight );
    }
}
//************************************************************************************
//************************************************************************************

void UpdatedLagrangianQuadrilateral::CalculateAndAddKuum(MatrixType& rLeftHandSideMatrix,
        GeneralVariables& rVariables,
        const double& rIntegrationWeight
                                                        )
{
    KRATOS_TRY

    noalias( rLeftHandSideMatrix ) += prod( trans( rVariables.B ),  rIntegrationWeight * Matrix( prod( rVariables.ConstitutiveMatrix, rVariables.B ) ) );

    KRATOS_CATCH( "" )
}

//************************************************************************************
//************************************************************************************

void UpdatedLagrangianQuadrilateral::CalculateAndAddKuug(MatrixType& rLeftHandSideMatrix,
        GeneralVariables& rVariables,
        const double& rIntegrationWeight)

{
    KRATOS_TRY

    const unsigned int dimension = GetGeometry().WorkingSpaceDimension();
    Matrix stress_tensor = MathUtils<double>::StressVectorToTensor( rVariables.StressVector );
    Matrix reduced_Kg    = prod( rVariables.DN_DX, rIntegrationWeight * Matrix( prod( stress_tensor, trans( rVariables.DN_DX ) ) ) );
    MathUtils<double>::ExpandAndAddReducedMatrix( rLeftHandSideMatrix, reduced_Kg, dimension );

    KRATOS_CATCH( "" )
}
//************************************CALCULATE VOLUME CHANGE*************************
//************************************************************************************

double& UpdatedLagrangianQuadrilateral::CalculateVolumeChange( double& rVolumeChange, GeneralVariables& rVariables )
{
    KRATOS_TRY

    rVolumeChange = 1.0 / (rVariables.detF * rVariables.detF0);

    return rVolumeChange;

    KRATOS_CATCH( "" )
}
//************************************CALCULATE VOLUME ACCELERATION*******************
//************************************************************************************

Vector& UpdatedLagrangianQuadrilateral::CalculateVolumeForce( Vector& rVolumeForce, GeneralVariables& rVariables )
{
    KRATOS_TRY

    const unsigned int dimension = GetGeometry().WorkingSpaceDimension();

    rVolumeForce = ZeroVector(dimension);
<<<<<<< HEAD

=======
>>>>>>> a9deaac6
    rVolumeForce = this->GetValue(MP_VOLUME_ACCELERATION)* this->GetValue(MP_MASS);

    return rVolumeForce;

    KRATOS_CATCH( "" )
}

//************************************************************************************
//************************************************************************************
void UpdatedLagrangianQuadrilateral::CalculateRightHandSide( VectorType& rRightHandSideVector, ProcessInfo& rCurrentProcessInfo )
{
    // Create local system components
    LocalSystemComponents LocalSystem;

    // Set calculation flags
    LocalSystem.CalculationFlags.Set(UpdatedLagrangianQuadrilateral::COMPUTE_RHS_VECTOR);

    MatrixType LeftHandSideMatrix = Matrix();

    // Initialize sizes for the system components:
    this->InitializeSystemMatrices( LeftHandSideMatrix, rRightHandSideVector, LocalSystem.CalculationFlags );

    // Set Variables to Local system components
    LocalSystem.SetLeftHandSideMatrix(LeftHandSideMatrix);
    LocalSystem.SetRightHandSideVector(rRightHandSideVector);

    // Calculate elemental system
    CalculateElementalSystem( LocalSystem, rCurrentProcessInfo );
}

//************************************************************************************
//************************************************************************************

void UpdatedLagrangianQuadrilateral::CalculateRightHandSide( std::vector< VectorType >& rRightHandSideVectors, const std::vector< Variable< VectorType > >& rRHSVariables, ProcessInfo& rCurrentProcessInfo )
{
    // Create local system components
    LocalSystemComponents LocalSystem;

    // Set calculation flags
    LocalSystem.CalculationFlags.Set(UpdatedLagrangianQuadrilateral::COMPUTE_RHS_VECTOR);
    LocalSystem.CalculationFlags.Set(UpdatedLagrangianQuadrilateral::COMPUTE_RHS_VECTOR_WITH_COMPONENTS);

    MatrixType LeftHandSideMatrix = Matrix();

    //Initialize sizes for the system components:
    if( rRHSVariables.size() != rRightHandSideVectors.size() )
        rRightHandSideVectors.resize(rRHSVariables.size());

    for( unsigned int i=0; i<rRightHandSideVectors.size(); i++ )
    {
        this->InitializeSystemMatrices( LeftHandSideMatrix, rRightHandSideVectors[i], LocalSystem.CalculationFlags );
    }

    // Set Variables to Local system components
    LocalSystem.SetLeftHandSideMatrix(LeftHandSideMatrix);
    LocalSystem.SetRightHandSideVectors(rRightHandSideVectors);

    LocalSystem.SetRightHandSideVariables(rRHSVariables);

    // Calculate elemental system
    CalculateElementalSystem( LocalSystem, rCurrentProcessInfo );
}


//************************************************************************************
//************************************************************************************


void UpdatedLagrangianQuadrilateral::CalculateLeftHandSide( MatrixType& rLeftHandSideMatrix, ProcessInfo& rCurrentProcessInfo )
{
    // Create local system components
    LocalSystemComponents LocalSystem;

    // Calculation flags
    LocalSystem.CalculationFlags.Set(UpdatedLagrangianQuadrilateral::COMPUTE_LHS_MATRIX);

    VectorType RightHandSideVector = Vector();

    // Initialize sizes for the system components:
    this->InitializeSystemMatrices( rLeftHandSideMatrix, RightHandSideVector, LocalSystem.CalculationFlags );

    // Set Variables to Local system components
    LocalSystem.SetLeftHandSideMatrix(rLeftHandSideMatrix);
    LocalSystem.SetRightHandSideVector(RightHandSideVector);

    // Calculate elemental system
    CalculateElementalSystem( LocalSystem, rCurrentProcessInfo );
}
//************************************************************************************
//************************************************************************************


void UpdatedLagrangianQuadrilateral::CalculateLocalSystem( MatrixType& rLeftHandSideMatrix, VectorType& rRightHandSideVector, ProcessInfo& rCurrentProcessInfo )
{
    // Create local system components
    LocalSystemComponents LocalSystem;

    // Calculation flags
    LocalSystem.CalculationFlags.Set(UpdatedLagrangianQuadrilateral::COMPUTE_LHS_MATRIX);
    LocalSystem.CalculationFlags.Set(UpdatedLagrangianQuadrilateral::COMPUTE_RHS_VECTOR);

    // Initialize sizes for the system components:
    this->InitializeSystemMatrices( rLeftHandSideMatrix, rRightHandSideVector, LocalSystem.CalculationFlags );

    // Set Variables to Local system components
    LocalSystem.SetLeftHandSideMatrix(rLeftHandSideMatrix);
    LocalSystem.SetRightHandSideVector(rRightHandSideVector);

    // Calculate elemental system
    CalculateElementalSystem( LocalSystem, rCurrentProcessInfo );
}


//************************************************************************************
//************************************************************************************

void UpdatedLagrangianQuadrilateral::CalculateLocalSystem( std::vector< MatrixType >& rLeftHandSideMatrices,
        const std::vector< Variable< MatrixType > >& rLHSVariables,
        std::vector< VectorType >& rRightHandSideVectors,
        const std::vector< Variable< VectorType > >& rRHSVariables,
        ProcessInfo& rCurrentProcessInfo )
{
    //create local system components
    LocalSystemComponents LocalSystem;

    //calculation flags
    LocalSystem.CalculationFlags.Set(UpdatedLagrangianQuadrilateral::COMPUTE_LHS_MATRIX_WITH_COMPONENTS);
    LocalSystem.CalculationFlags.Set(UpdatedLagrangianQuadrilateral::COMPUTE_RHS_VECTOR_WITH_COMPONENTS);


    //Initialize sizes for the system components:
    if( rLHSVariables.size() != rLeftHandSideMatrices.size() )
        rLeftHandSideMatrices.resize(rLHSVariables.size());

    if( rRHSVariables.size() != rRightHandSideVectors.size() )
        rRightHandSideVectors.resize(rRHSVariables.size());

    LocalSystem.CalculationFlags.Set(UpdatedLagrangianQuadrilateral::COMPUTE_LHS_MATRIX);
    for( unsigned int i=0; i<rLeftHandSideMatrices.size(); i++ )
    {
        //Note: rRightHandSideVectors.size() > 0
        this->InitializeSystemMatrices( rLeftHandSideMatrices[i], rRightHandSideVectors[0], LocalSystem.CalculationFlags );
    }

    LocalSystem.CalculationFlags.Set(UpdatedLagrangianQuadrilateral::COMPUTE_RHS_VECTOR);
    LocalSystem.CalculationFlags.Set(UpdatedLagrangianQuadrilateral::COMPUTE_LHS_MATRIX,false);

    for( unsigned int i=0; i<rRightHandSideVectors.size(); i++ )
    {
        //Note: rLeftHandSideMatrices.size() > 0
        this->InitializeSystemMatrices( rLeftHandSideMatrices[0], rRightHandSideVectors[i], LocalSystem.CalculationFlags );
    }
    LocalSystem.CalculationFlags.Set(UpdatedLagrangianQuadrilateral::COMPUTE_LHS_MATRIX,true);


    // Set Variables to Local system components
    LocalSystem.SetLeftHandSideMatrices(rLeftHandSideMatrices);
    LocalSystem.SetRightHandSideVectors(rRightHandSideVectors);

    LocalSystem.SetLeftHandSideVariables(rLHSVariables);
    LocalSystem.SetRightHandSideVariables(rRHSVariables);

    // Calculate elemental system
    CalculateElementalSystem( LocalSystem, rCurrentProcessInfo );

}

////************************************************************************************
////************************************************************************************

void UpdatedLagrangianQuadrilateral::InitializeSolutionStep( ProcessInfo& rCurrentProcessInfo )
{
    /* NOTE:
    In the InitializeSolutionStep of each time step the nodal initial conditions are evaluated.
    This function is called by the base scheme class.*/

    GeometryType& rGeom = GetGeometry();
    const unsigned int dimension = rGeom.WorkingSpaceDimension();
    const unsigned int number_of_nodes = rGeom.PointsNumber();
    const array_1d<double,3>& xg = this->GetValue(MP_COORD);
    GeneralVariables Variables;

    // Calculating and storing inverse and the determinant of the jacobian
    Matrix J0 = ZeroMatrix(dimension, dimension);
    J0 = this->MPMJacobian(J0, xg);
    MathUtils<double>::InvertMatrix( J0, mInverseJ0, mDeterminantJ0 );

    // Calculating shape function
    Variables.N = this->MPMShapeFunctionPointValues(Variables.N, xg);

    mFinalizedStep = false;

    const array_1d<double,3>& MP_Velocity = this->GetValue(MP_VELOCITY);
    const array_1d<double,3>& MP_Acceleration = this->GetValue(MP_ACCELERATION);
    array_1d<double,3>& AUX_MP_Velocity = this->GetValue(AUX_MP_VELOCITY);
    array_1d<double,3>& AUX_MP_Acceleration = this->GetValue(AUX_MP_ACCELERATION);
    const double& MP_Mass = this->GetValue(MP_MASS);
    array_1d<double,3> nodal_momentum = ZeroVector(3);
    array_1d<double,3> nodal_inertia  = ZeroVector(3);

    for (unsigned int j=0; j<number_of_nodes; j++)
    {
        // These are the values of nodal velocity and nodal acceleration evaluated in the initialize solution step
        const array_1d<double, 3 > & nodal_acceleration = rGeom[j].FastGetSolutionStepValue(ACCELERATION,1);
        const array_1d<double, 3 > & nodal_velocity = rGeom[j].FastGetSolutionStepValue(VELOCITY,1);

        for (unsigned int k = 0; k < dimension; k++)
        {
            AUX_MP_Velocity[k]     += Variables.N[j] * nodal_velocity[k];
            AUX_MP_Acceleration[k] += Variables.N[j] * nodal_acceleration[k];
        }
    }
<<<<<<< HEAD

    //for (unsigned int k = 0; k < 3; k++)
    //{
    //MP_Momentum[k] = (MP_Velocity[k] - AUX_MP_Velocity[k]) * MP_Mass;
    //MP_Inertia[k] = (MP_Acceleration[k] - AUX_MP_Acceleration[k]) * MP_Mass;
    //}

=======

    // Here MP contribution in terms of momentum, inertia and mass are added
>>>>>>> a9deaac6
    for ( unsigned int i = 0; i < number_of_nodes; i++ )
    {
        for (unsigned int j = 0; j < dimension; j++)
        {
<<<<<<< HEAD
            NodalMomentum[j] = Variables.N[i] * (MP_Velocity[j] - AUX_MP_Velocity[j]) * MP_Mass;
            NodalInertia[j] = Variables.N[i] * (MP_Acceleration[j] - AUX_MP_Acceleration[j]) * MP_Mass;

        }
        GetGeometry()[i].FastGetSolutionStepValue(NODAL_MOMENTUM, 0) += NodalMomentum;
        GetGeometry()[i].FastGetSolutionStepValue(NODAL_INERTIA, 0) += NodalInertia;
        //if(GetGeometry()[i].pGetDof(DISPLACEMENT_X)->IsFixed() == false)
        //{
        GetGeometry()[i].FastGetSolutionStepValue(NODAL_MASS, 0) += Variables.N[i] * MP_Mass;
        //}
    }
    //for ( unsigned int i = 0; i < number_of_nodes; i++ )

    //{
    //if(GetGeometry()[i].pGetDof(DISPLACEMENT_X)->IsFixed() == false)
    //{
    //for (unsigned int j = 0; j < number_of_nodes; j++)
    //{
    //if(GetGeometry()[j].pGetDof(DISPLACEMENT_X)->IsFixed() == false)
    //{
    //GetGeometry()[i].GetSolutionStepValue(NODAL_MASS, 0) += Variables.N[i] * Variables.N[j] * MP_Mass;
    //}
    //}
    //}
    //}
    //MP_Velocity = MP_Velocity - AUX_MP_Velocity;
    //MP_Acceleration = MP_Acceleration - AUX_MP_Acceleration;
    AUX_MP_Velocity.clear();
    AUX_MP_Acceleration.clear();



    //if(MP_bool == 0)
    //{
    ////std::cout<<" in InitializeSolutionStep1"<<std::endl;
    //unsigned int dimension = GetGeometry().WorkingSpaceDimension();
    //const unsigned int number_of_nodes = GetGeometry().PointsNumber();
    //array_1d<double,3>& xg = this->GetValue(GAUSS_COORD);
    //GeneralVariables Variables;
    ////this->SetValue(PREVIOUS_MP_CAUCHY_STRESS_VECTOR, Variables.StressVector);
    ////this->SetValue(PREVIOUS_MP_ALMANSI_STRAIN_VECTOR, Variables.StrainVector);
    ////this->InitializeGeneralVariables(Variables,rCurrentProcessInfo);

    //Matrix J0 = ZeroMatrix(dimension, dimension);

    //J0 = this->MPMJacobian(J0, xg);

    ////calculating and storing inverse and the determinant of the jacobian
    //MathUtils<double>::InvertMatrix( J0, mInverseJ0, mDeterminantJ0 );

    //Variables.N = this->MPMShapeFunctionPointValues(Variables.N, xg);

    //mConstitutiveLawVector->InitializeSolutionStep( GetProperties(),
    //GetGeometry(), Variables.N, rCurrentProcessInfo );

    //mFinalizedStep = false;



    //array_1d<double,3>& MP_Velocity = this->GetValue(MP_VELOCITY);
    //array_1d<double,3>& MP_Acceleration = this->GetValue(MP_ACCELERATION);
    
    //double MP_Mass = this->GetValue(MP_MASS);
    //array_1d<double,3> MP_Momentum;
    //array_1d<double,3> MP_Inertia;
    //array_1d<double,3> NodalMomentum;
    //array_1d<double,3> NodalInertia;




    //for (unsigned int k = 0; k < dimension; k++)
    //{
    //MP_Momentum[k] = MP_Velocity[k] * MP_Mass;
    //MP_Inertia[k] = MP_Acceleration[k] * MP_Mass;
    //}
    ////std::cout<<"MP_Momentum "<<MP_Momentum<<std::endl;
    ////std::cout<<"MP_Inertia "<<MP_Inertia<<std::endl;
    //// Here MP contribution in terms of momentum, inertia and mass are added

    //for ( unsigned int i = 0; i < number_of_nodes; i++ )
    //{
    //for (unsigned int j = 0; j < dimension; j++)
    //{
    //NodalMomentum[j] = Variables.N[i] * MP_Momentum[j];
    //NodalInertia[j] = Variables.N[i] * MP_Inertia[j];

    //}
    //GetGeometry()[i].GetSolutionStepValue(NODAL_MOMENTUM, 0) += NodalMomentum;
    //GetGeometry()[i].GetSolutionStepValue(NODAL_INERTIA, 0) += NodalInertia;
    ////if(GetGeometry()[i].pGetDof(DISPLACEMENT_X)->IsFixed() == false)
    ////{
    //GetGeometry()[i].GetSolutionStepValue(NODAL_MASS, 0) += Variables.N[i] * MP_Mass;
    ////}
    //}
    ////for ( unsigned int i = 0; i < number_of_nodes; i++ )

    ////{
    ////if(GetGeometry()[i].pGetDof(DISPLACEMENT_X)->IsFixed() == false)
    ////{
    ////for (unsigned int j = 0; j < number_of_nodes; j++)
    ////{
    ////if(GetGeometry()[j].pGetDof(DISPLACEMENT_X)->IsFixed() == false)
    ////{
    ////GetGeometry()[i].GetSolutionStepValue(NODAL_MASS, 0) += Variables.N[i] * Variables.N[j] * MP_Mass;
    ////}
    ////}
    ////}
    ////}



    //this->SetValue(MP_BOOL,1);
    //}
    //else
    //{
    ////std::cout<<" in InitializeSolutionStep2"<<std::endl;
    //unsigned int dimension = GetGeometry().WorkingSpaceDimension();
    //const unsigned int number_of_nodes = GetGeometry().PointsNumber();
    //array_1d<double,3>& xg = this->GetValue(GAUSS_COORD);
    //GeneralVariables Variables;
    ////this->InitializeGeneralVariables(Variables,rCurrentProcessInfo);



    //Matrix J0 = ZeroMatrix(dimension, dimension);

    //J0 = this->MPMJacobian(J0, xg);

    ////calculating and storing inverse and the determinant of the jacobian
    //MathUtils<double>::InvertMatrix( J0, mInverseJ0, mDeterminantJ0 );

    //Variables.N = this->MPMShapeFunctionPointValues(Variables.N, xg);

    //mConstitutiveLawVector->InitializeSolutionStep( GetProperties(),
    //GetGeometry(), Variables.N, rCurrentProcessInfo );

    //mFinalizedStep = false;



    //array_1d<double,3>& MP_Velocity = this->GetValue(MP_VELOCITY);
    //array_1d<double,3>& MP_Acceleration = this->GetValue(MP_ACCELERATION);
    //array_1d<double,3>& AUX_MP_Velocity = this->GetValue(AUX_MP_VELOCITY);
    //array_1d<double,3>& AUX_MP_Acceleration = this->GetValue(AUX_MP_ACCELERATION);
    //double MP_Mass = this->GetValue(MP_MASS);
    //array_1d<double,3> MP_Momentum;
    //array_1d<double,3> MP_Inertia;
    //array_1d<double,3> NodalMomentum;
    //array_1d<double,3> NodalInertia;

    //for (unsigned int j=0;j<number_of_nodes;j++)
    //{
    ////these are the values of nodal velocity and nodal acceleration evaluated in the initialize solution step
    //array_1d<double, 3 > & NodalAcceleration = GetGeometry()[j].FastGetSolutionStepValue(ACCELERATION,1);
    //array_1d<double, 3 > & NodalVelocity = GetGeometry()[j].FastGetSolutionStepValue(VELOCITY,1);

    ////std::cout<<"NodalVelocity "<< GetGeometry()[j].Id()<<std::endl;
    //for (unsigned int k = 0; k < dimension; k++)
    //{
    //AUX_MP_Velocity[k] += Variables.N[j] * NodalVelocity[k];
    //AUX_MP_Acceleration[k] += Variables.N[j] * NodalAcceleration[k];
    //}
    //}
    ////std::cout<<" AUX_MP_Velocity "<<AUX_MP_Velocity<<std::endl;
    ////std::cout<<" AUX_MP_Acceleration "<<AUX_MP_Acceleration<<std::endl;


    ////for (unsigned int k = 0; k < 3; k++)
    ////{
    ////MP_Momentum[k] = (MP_Velocity[k] - AUX_MP_Velocity[k]) * MP_Mass;
    ////MP_Inertia[k] = (MP_Acceleration[k] - AUX_MP_Acceleration[k]) * MP_Mass;
    ////}

    //// Here MP contribution in terms of momentum, inertia and mass are added
    //for ( unsigned int i = 0; i < number_of_nodes; i++ )
    //{
    //for (unsigned int j = 0; j < dimension; j++)
    //{
    //NodalMomentum[j] = Variables.N[i] * (MP_Velocity[j] - AUX_MP_Velocity[j]) * MP_Mass;
    //NodalInertia[j] = Variables.N[i] * (MP_Acceleration[j] - AUX_MP_Acceleration[j]) * MP_Mass;

    //}
    //GetGeometry()[i].GetSolutionStepValue(NODAL_MOMENTUM, 0) += NodalMomentum;
    //GetGeometry()[i].GetSolutionStepValue(NODAL_INERTIA, 0) += NodalInertia;
    ////if(GetGeometry()[i].pGetDof(DISPLACEMENT_X)->IsFixed() == false)
    ////{
    //GetGeometry()[i].GetSolutionStepValue(NODAL_MASS, 0) += Variables.N[i] * MP_Mass;
    ////}
    //}
    ////for ( unsigned int i = 0; i < number_of_nodes; i++ )

    ////{
    ////if(GetGeometry()[i].pGetDof(DISPLACEMENT_X)->IsFixed() == false)
    ////{
    ////for (unsigned int j = 0; j < number_of_nodes; j++)
    ////{
    ////if(GetGeometry()[j].pGetDof(DISPLACEMENT_X)->IsFixed() == false)
    ////{
    ////GetGeometry()[i].GetSolutionStepValue(NODAL_MASS, 0) += Variables.N[i] * Variables.N[j] * MP_Mass;
    ////}
    ////}
    ////}
    ////}
    ////MP_Velocity = MP_Velocity - AUX_MP_Velocity;
    ////MP_Acceleration = MP_Acceleration - AUX_MP_Acceleration;
    //AUX_MP_Velocity.clear();
    //AUX_MP_Acceleration.clear();
    //}


}

////************************************************************************************
////************************************************************************************

void UpdatedLagrangianQuadrilateral::IterativeExtrapolation( ProcessInfo& rCurrentProcessInfo )
{
    // In the Initialize of each time step the nodal initial conditions are evaluated
    //1. first of all I need to evaluate the MP momentum and MP_inertia

    unsigned int dimension = GetGeometry().WorkingSpaceDimension();
    const unsigned int number_of_nodes = GetGeometry().PointsNumber();
    array_1d<double,3>& xg = this->GetValue(GAUSS_COORD);
    GeneralVariables Variables;
    //this->InitializeGeneralVariables(Variables,rCurrentProcessInfo);



    Matrix J0 = ZeroMatrix(dimension, dimension);

    J0 = this->MPMJacobian(J0, xg);

    //calculating and storing inverse and the determinant of the jacobian
    MathUtils<double>::InvertMatrix( J0, mInverseJ0, mDeterminantJ0 );

    Variables.N = this->MPMShapeFunctionPointValues(Variables.N, xg);

    //mConstitutiveLawVector->InitializeSolutionStep( GetProperties(),
    //        GetGeometry(), Variables.N, rCurrentProcessInfo );

    //mFinalizedStep = false;



    array_1d<double,3>& MP_Velocity = this->GetValue(MP_VELOCITY);
    array_1d<double,3>& MP_Acceleration = this->GetValue(MP_ACCELERATION);
    array_1d<double,3>& AUX_MP_Velocity = this->GetValue(AUX_MP_VELOCITY);
    array_1d<double,3>& AUX_MP_Acceleration = this->GetValue(AUX_MP_ACCELERATION);
    double MP_Mass = this->GetValue(MP_MASS);
    array_1d<double,3> MP_Momentum;
    array_1d<double,3> MP_Inertia;
    array_1d<double,3> NodalMomentum;
    array_1d<double,3> NodalInertia;

    for (unsigned int j=0; j<number_of_nodes; j++)
    {
        //these are the values of nodal velocity and nodal acceleration evaluated in the initialize solution step
        array_1d<double, 3 > & NodalAcceleration = GetGeometry()[j].FastGetSolutionStepValue(ACCELERATION,1);
        array_1d<double, 3 > & NodalVelocity = GetGeometry()[j].FastGetSolutionStepValue(VELOCITY,1);
        for (unsigned int k = 0; k < dimension; k++)
        {
            AUX_MP_Velocity[k] += Variables.N[j] * NodalVelocity[k];
            AUX_MP_Acceleration[k] += Variables.N[j] * NodalAcceleration[k];
=======
            nodal_momentum[j] = Variables.N[i] * (MP_Velocity[j] - AUX_MP_Velocity[j]) * MP_Mass;
            nodal_inertia[j]  = Variables.N[i] * (MP_Acceleration[j] - AUX_MP_Acceleration[j]) * MP_Mass;
>>>>>>> a9deaac6
        }

        rGeom[i].SetLock();
        rGeom[i].FastGetSolutionStepValue(NODAL_MOMENTUM, 0) += nodal_momentum;
        rGeom[i].FastGetSolutionStepValue(NODAL_INERTIA, 0)  += nodal_inertia;

        rGeom[i].FastGetSolutionStepValue(NODAL_MASS, 0) += Variables.N[i] * MP_Mass;
        rGeom[i].UnSetLock();

    }

    AUX_MP_Velocity.clear();
    AUX_MP_Acceleration.clear();

}


////************************************************************************************
////************************************************************************************
void UpdatedLagrangianQuadrilateral::InitializeNonLinearIteration( ProcessInfo& rCurrentProcessInfo )
{

}

////************************************************************************************
////************************************************************************************

void UpdatedLagrangianQuadrilateral::FinalizeNonLinearIteration( ProcessInfo& rCurrentProcessInfo )
{

}

////************************************************************************************
////************************************************************************************

void UpdatedLagrangianQuadrilateral::FinalizeSolutionStep( ProcessInfo& rCurrentProcessInfo )
{
    KRATOS_TRY

    // Create and initialize element variables:
    GeneralVariables Variables;
    this->InitializeGeneralVariables(Variables,rCurrentProcessInfo);

    // Create constitutive law parameters:
    ConstitutiveLaw::Parameters Values(GetGeometry(),GetProperties(),rCurrentProcessInfo);

    // Set constitutive law flags:
    Flags &ConstitutiveLawOptions=Values.GetOptions();

    ConstitutiveLawOptions.Set(ConstitutiveLaw::USE_ELEMENT_PROVIDED_STRAIN);
    ConstitutiveLawOptions.Set(ConstitutiveLaw::COMPUTE_STRESS);

    // Compute element kinematics B, F, DN_DX ...
    this->CalculateKinematics(Variables, rCurrentProcessInfo);

    // Set general variables to constitutivelaw parameters
    this->SetGeneralVariables(Variables,Values);

    // Call the constitutive law to update material variables
    mConstitutiveLawVector->FinalizeMaterialResponse(Values, Variables.StressMeasure);

    // Call the element internal variables update
    this->FinalizeStepVariables(Variables, rCurrentProcessInfo);

    mFinalizedStep = true;

    KRATOS_CATCH( "" )
}

<<<<<<< HEAD

////************************************************************************************************************
//void UpdatedLagrangianQuadrilateral::Calculate(const Variable<Vector >& rVariable, Vector& Output, const ProcessInfo& rCurrentProcessInfo)
//{
//KRATOS_TRY


//GeneralVariables Variables;
//this->InitializeGeneralVariables(Variables,rCurrentProcessInfo);
//if (rVariable == MP_CAUCHY_STRESS_VECTOR)
//{
//const unsigned int number_of_nodes = GetGeometry().PointsNumber();
//const unsigned int dimension = GetGeometry().WorkingSpaceDimension();
//unsigned int voigtsize  = 3;


//if( dimension == 3 )
//{
//voigtsize  = 6;
//}
////Vector SmoothMPStress = ZeroVector(voigtsize);
//array_1d<double,3> SmoothMPStress;
//SmoothMPStress.clear();
////Vector NodalStress0 = GetGeometry()[0].GetSolutionStepValue(STRESSES, 0);
////Vector NodalStress1 = GetGeometry()[1].GetSolutionStepValue(STRESSES, 0);
////Vector NodalStress2 = GetGeometry()[2].GetSolutionStepValue(STRESSES, 0);
////Vector NodalStress3 = GetGeometry()[3].GetSolutionStepValue(STRESSES, 0);

////SmoothMPStress = NodalStress0 * Variables.N[0] + NodalStress1 * Variables.N[1] + NodalStress2 * Variables.N[2] + NodalStress3 * Variables.N[3];

//for ( unsigned int i = 0; i < number_of_nodes; i++ )
//{
//array_1d<double,3> NodalStress = GetGeometry()[i].GetSolutionStepValue(NODAL_STRESSES, 0);
//for ( unsigned int j = 0; j< voigtsize; j++)
//{
//SmoothMPStress[j] += NodalStress[j] * Variables.N[i];
//}
//}
//this->SetValue(MP_CAUCHY_STRESS_VECTOR, SmoothMPStress);

//}
//KRATOS_CATCH( "" )
//}

=======
>>>>>>> a9deaac6
////************************************************************************************
////************************************************************************************

void UpdatedLagrangianQuadrilateral::FinalizeStepVariables( GeneralVariables & rVariables, const ProcessInfo& rCurrentProcessInfo)
{
    // Update internal (historical) variables
    mDeterminantF0         = rVariables.detF* rVariables.detF0;
    mDeformationGradientF0 = prod(rVariables.F, rVariables.F0);

    this->SetValue(MP_CAUCHY_STRESS_VECTOR, rVariables.StressVector);
    this->SetValue(MP_ALMANSI_STRAIN_VECTOR, rVariables.StrainVector);

    // Delta Plastic Strains
    double DeltaPlasticStrain = mConstitutiveLawVector->GetValue(MP_DELTA_PLASTIC_STRAIN, DeltaPlasticStrain );
    this->SetValue(MP_DELTA_PLASTIC_STRAIN, DeltaPlasticStrain);

    double DeltaPlasticVolumetricStrain = mConstitutiveLawVector->GetValue(MP_DELTA_PLASTIC_VOLUMETRIC_STRAIN, DeltaPlasticVolumetricStrain);
    this->SetValue(MP_DELTA_PLASTIC_VOLUMETRIC_STRAIN, DeltaPlasticVolumetricStrain);

    double DeltaPlasticDeviatoricStrain = mConstitutiveLawVector->GetValue(MP_DELTA_PLASTIC_DEVIATORIC_STRAIN, DeltaPlasticDeviatoricStrain);
    this->SetValue(MP_DELTA_PLASTIC_DEVIATORIC_STRAIN, DeltaPlasticDeviatoricStrain);

    // Total Plastic Strain
    double EquivalentPlasticStrain = mConstitutiveLawVector->GetValue(MP_EQUIVALENT_PLASTIC_STRAIN, EquivalentPlasticStrain );
    this->SetValue(MP_EQUIVALENT_PLASTIC_STRAIN, EquivalentPlasticStrain);

    double AccumulatedPlasticVolumetricStrain = mConstitutiveLawVector->GetValue(MP_ACCUMULATED_PLASTIC_VOLUMETRIC_STRAIN, AccumulatedPlasticVolumetricStrain);
    this->SetValue(MP_ACCUMULATED_PLASTIC_VOLUMETRIC_STRAIN, AccumulatedPlasticVolumetricStrain);

    double AccumulatedPlasticDeviatoricStrain = mConstitutiveLawVector->GetValue(MP_ACCUMULATED_PLASTIC_DEVIATORIC_STRAIN, AccumulatedPlasticDeviatoricStrain);
    this->SetValue(MP_ACCUMULATED_PLASTIC_DEVIATORIC_STRAIN, AccumulatedPlasticDeviatoricStrain);

    MathUtils<double>::InvertMatrix( rVariables.j, mInverseJ, rVariables.detJ );

    this->UpdateGaussPoint(rVariables, rCurrentProcessInfo);

}

//************************************************************************************
//************************************************************************************
/**
 * The position of the Gauss points/Material points is updated
 */

void UpdatedLagrangianQuadrilateral::UpdateGaussPoint( GeneralVariables & rVariables, const ProcessInfo& rCurrentProcessInfo)
{
    KRATOS_TRY

    GeometryType& rGeom = GetGeometry();
    rVariables.CurrentDisp = CalculateCurrentDisp(rVariables.CurrentDisp, rCurrentProcessInfo);
    const unsigned int number_of_nodes = rGeom.PointsNumber();
    const unsigned int dimension = rGeom.WorkingSpaceDimension();

    const array_1d<double,3>& xg = this->GetValue(MP_COORD);
    const array_1d<double,3>& MP_PreviousAcceleration = this->GetValue(MP_ACCELERATION);
    const array_1d<double,3>& MP_PreviousVelocity = this->GetValue(MP_VELOCITY);

    array_1d<double,3> delta_xg = ZeroVector(3);
    array_1d<double,3> MP_Acceleration = ZeroVector(3);
    array_1d<double,3> MP_Velocity = ZeroVector(3);
    const double& delta_time = rCurrentProcessInfo[DELTA_TIME];

    rVariables.N = this->MPMShapeFunctionPointValues(rVariables.N, xg);

    for ( unsigned int i = 0; i < number_of_nodes; i++ )
    {
        if (rVariables.N[i] > 1e-16)
        {
<<<<<<< HEAD
            array_1d<double, 3 > & NodalAcceleration = GetGeometry()[i].FastGetSolutionStepValue(ACCELERATION);
            array_1d<double, 3 > & NodalVelocity = GetGeometry()[i].FastGetSolutionStepValue(VELOCITY);
            double NodalMass = GetGeometry()[i].FastGetSolutionStepValue(NODAL_MASS, 0);
            array_1d<double,3> NodalMomentum = NodalMass * NodalVelocity;
            array_1d<double,3> NodalInertia = NodalMass * NodalAcceleration;
=======
            const array_1d<double, 3 > & nodal_acceleration = rGeom[i].FastGetSolutionStepValue(ACCELERATION);
>>>>>>> a9deaac6

            for ( unsigned int j = 0; j < dimension; j++ )
            {

                delta_xg[j] += rVariables.N[i] * rVariables.CurrentDisp(i,j);
<<<<<<< HEAD
                MP_Acceleration[j] += rVariables.N[i] * NodalAcceleration[j];
                //MP_Velocity[j] += rVariables.N[i] * NodalVelocity[j];

                //MP_Acceleration[j] +=NodalInertia[j]/(rVariables.N[i] * MP_Mass * MP_number);//
                //MP_Velocity[j] += NodalMomentum[j]/(rVariables.N[i] * MP_Mass * MP_number);
                //MP_Velocity[j] += DeltaTime * rVariables.N[i] * NodalAcceleration[j];////

=======
                MP_Acceleration[j] += rVariables.N[i] * nodal_acceleration[j];

                /* NOTE: The following interpolation techniques have been tried:
                    MP_Velocity[j]      += rVariables.N[i] * nodal_velocity[j];
                    MP_Acceleration[j]  += nodal_inertia[j]/(rVariables.N[i] * MP_Mass * MP_number);
                    MP_Velocity[j]      += nodal_momentum[j]/(rVariables.N[i] * MP_Mass * MP_number);
                    MP_Velocity[j]      += delta_time * rVariables.N[i] * nodal_acceleration[j];
                */
>>>>>>> a9deaac6
            }
        }

    }

    /* NOTE:
    Another way to update the MP velocity (see paper Guilkey and Weiss, 2003).
    This assume newmark (or trapezoidal, since n.gamma=0.5) rule of integration*/
    MP_Velocity = MP_PreviousVelocity + 0.5 * delta_time * (MP_Acceleration + MP_PreviousAcceleration);
    this -> SetValue(MP_VELOCITY,MP_Velocity );

    /* NOTE: The following interpolation techniques have been tried:
        MP_Acceleration = 4/(delta_time * delta_time) * delta_xg - 4/delta_time * MP_PreviousVelocity;
        MP_Velocity = 2.0/delta_time * delta_xg - MP_PreviousVelocity;
    */

    // Update the MP Position
    const array_1d<double,3>& new_xg = xg + delta_xg ;
    this -> SetValue(MP_COORD,new_xg);

    // Update the MP Acceleration
    this -> SetValue(MP_ACCELERATION,MP_Acceleration);

    // Update the MP total displacement
    array_1d<double,3>& MP_Displacement = this->GetValue(MP_DISPLACEMENT);
    MP_Displacement += delta_xg;
    this -> SetValue(MP_DISPLACEMENT,MP_Displacement );

    KRATOS_CATCH( "" )
}

void UpdatedLagrangianQuadrilateral::InitializeMaterial()
{
    KRATOS_TRY
    const array_1d<double,3>& xg = this->GetValue(MP_COORD);
    GeneralVariables Variables;

    if ( GetProperties()[CONSTITUTIVE_LAW] != NULL )
    {
        mConstitutiveLawVector = GetProperties()[CONSTITUTIVE_LAW]->Clone();

        Variables.N = this->MPMShapeFunctionPointValues(Variables.N, xg);

        mConstitutiveLawVector->InitializeMaterial( GetProperties(), GetGeometry(),
                Variables.N );
    }
    else
        KRATOS_ERROR << "A constitutive law needs to be specified for the element with ID: " << this->Id() << std::endl;

    KRATOS_CATCH( "" )
}


//************************************************************************************
//************************************************************************************

void UpdatedLagrangianQuadrilateral::ResetConstitutiveLaw()
{
    KRATOS_TRY
    const array_1d<double,3>& xg = this->GetValue(MP_COORD);
    GeneralVariables Variables;

    if ( GetProperties()[CONSTITUTIVE_LAW] != NULL )
    {
        mConstitutiveLawVector->ResetMaterial( GetProperties(), GetGeometry(), this->MPMShapeFunctionPointValues(Variables.N, xg) );
    }

    KRATOS_CATCH( "" )
}




//*************************COMPUTE CURRENT DISPLACEMENT*******************************
//************************************************************************************
/*
This function convert the computed nodal displacement into matrix of (number_of_nodes, dimension)
*/
Matrix& UpdatedLagrangianQuadrilateral::CalculateCurrentDisp(Matrix & rCurrentDisp, const ProcessInfo& rCurrentProcessInfo)
{
    KRATOS_TRY

    GeometryType& rGeom = GetGeometry();
    const unsigned int number_of_nodes = rGeom.PointsNumber();
    const unsigned int dimension = rGeom.WorkingSpaceDimension();

    rCurrentDisp = ZeroMatrix( number_of_nodes, dimension);

    for ( unsigned int i = 0; i < number_of_nodes; i++ )
    {
        const array_1d<double, 3 > & current_displacement  = rGeom[i].FastGetSolutionStepValue(DISPLACEMENT);

        for ( unsigned int j = 0; j < dimension; j++ )
        {
            rCurrentDisp(i,j) = current_displacement[j];
        }
    }

    return rCurrentDisp;

    KRATOS_CATCH( "" )
}


//*************************COMPUTE ALMANSI STRAIN*************************************
//************************************************************************************
// Almansi Strain: E = 0.5 (I - U^(-2))
void UpdatedLagrangianQuadrilateral::CalculateAlmansiStrain(const Matrix& rF,
        Vector& rStrainVector )
{
    KRATOS_TRY

    const unsigned int dimension = GetGeometry().WorkingSpaceDimension();

    // Left Cauchy-Green Calculation
    Matrix left_cauchy_green = prod( rF, trans( rF ) );

    // Calculating the inverse of the jacobian
    Matrix inv_left_cauchy_green ( dimension, dimension );
    double det_b=0;
    MathUtils<double>::InvertMatrix( left_cauchy_green, inv_left_cauchy_green, det_b);

    if( dimension == 2 )
    {
        // Almansi Strain Calculation
        rStrainVector[0] = 0.5 * (  1.00 - inv_left_cauchy_green( 0, 0 ) );
        rStrainVector[1] = 0.5 * (  1.00 - inv_left_cauchy_green( 1, 1 ) );
        rStrainVector[2] = - inv_left_cauchy_green( 0, 1 ); // xy
    }
    else if( dimension == 3 )
    {
        // Almansi Strain Calculation
        if ( rStrainVector.size() != 6 ) rStrainVector.resize( 6, false );
        rStrainVector[0] = 0.5 * (  1.00 - inv_left_cauchy_green( 0, 0 ) );
        rStrainVector[1] = 0.5 * (  1.00 - inv_left_cauchy_green( 1, 1 ) );
        rStrainVector[2] = 0.5 * (  1.00 - inv_left_cauchy_green( 2, 2 ) );
        rStrainVector[3] = - inv_left_cauchy_green( 0, 1 ); // xy
        rStrainVector[4] = - inv_left_cauchy_green( 1, 2 ); // yz
        rStrainVector[5] = - inv_left_cauchy_green( 0, 2 ); // xz
    }
    else
    {
        KRATOS_ERROR << "Dimension given is wrong: Something is wrong with the given dimension in function: CalculateAlmansiStrain" << std::endl;
    }

    KRATOS_CATCH( "" )
}
//*************************COMPUTE GREEN-LAGRANGE STRAIN*************************************
//************************************************************************************
// Green-Lagrange Strain: E = 0.5 * (U^2 - I) = 0.5 * (C - I)
void UpdatedLagrangianQuadrilateral::CalculateGreenLagrangeStrain(const Matrix& rF,
        Vector& rStrainVector )
{
    KRATOS_TRY

    const unsigned int dimension  = GetGeometry().WorkingSpaceDimension();

    // Right Cauchy-Green Calculation
    Matrix C ( dimension, dimension );
    noalias( C ) = prod( trans( rF ), rF );

    if( dimension == 2 )
    {
        //Green Lagrange Strain Calculation
        if ( rStrainVector.size() != 3 ) rStrainVector.resize( 3, false );
        rStrainVector[0] = 0.5 * ( C( 0, 0 ) - 1.00 );
        rStrainVector[1] = 0.5 * ( C( 1, 1 ) - 1.00 );
        rStrainVector[2] = C( 0, 1 ); // xy
    }
    else if( dimension == 3 )
    {
        //Green Lagrange Strain Calculation
        if ( rStrainVector.size() != 6 ) rStrainVector.resize( 6, false );
        rStrainVector[0] = 0.5 * ( C( 0, 0 ) - 1.00 );
        rStrainVector[1] = 0.5 * ( C( 1, 1 ) - 1.00 );
        rStrainVector[2] = 0.5 * ( C( 2, 2 ) - 1.00 );
        rStrainVector[3] = C( 0, 1 ); // xy
        rStrainVector[4] = C( 1, 2 ); // yz
        rStrainVector[5] = C( 0, 2 ); // xz
    }
    else
    {
        KRATOS_ERROR << "Dimension given is wrong: Something is wrong with the given dimension in function: CalculateGreenLagrangeStrain" << std::endl;
    }

    KRATOS_CATCH( "" )
}



//************************************************************************************
//************************************************************************************

double& UpdatedLagrangianQuadrilateral::CalculateIntegrationWeight(double& rIntegrationWeight)
{
    const unsigned int dimension = GetGeometry().WorkingSpaceDimension();

    if( dimension == 2 )
        rIntegrationWeight *= GetProperties()[THICKNESS];

    return rIntegrationWeight;
}


//************************************************************************************
//************************************************************************************

void UpdatedLagrangianQuadrilateral::EquationIdVector( EquationIdVectorType& rResult, ProcessInfo& CurrentProcessInfo )
{
    GeometryType& rGeom = GetGeometry();
    int number_of_nodes = rGeom.size();
    int dimension = rGeom.WorkingSpaceDimension();
    unsigned int dimension_2 = number_of_nodes * dimension;

    if ( rResult.size() != dimension_2 )
        rResult.resize( dimension_2, false );

    for ( int i = 0; i < number_of_nodes; i++ )
    {
        int index = i * dimension;
        rResult[index] = rGeom[i].GetDof( DISPLACEMENT_X ).EquationId();
        rResult[index + 1] = rGeom[i].GetDof( DISPLACEMENT_Y ).EquationId();

        if ( dimension == 3 )
            rResult[index + 2] = rGeom[i].GetDof( DISPLACEMENT_Z ).EquationId();
    }

}

//************************************************************************************
//************************************************************************************

void UpdatedLagrangianQuadrilateral::GetDofList( DofsVectorType& rElementalDofList, ProcessInfo& CurrentProcessInfo )
{
    rElementalDofList.resize( 0 );

    GeometryType& rGeom = GetGeometry();
    for ( unsigned int i = 0; i < rGeom.size(); i++ )
    {
        rElementalDofList.push_back( rGeom[i].pGetDof( DISPLACEMENT_X ) );
        rElementalDofList.push_back( rGeom[i].pGetDof( DISPLACEMENT_Y ) );

        if ( rGeom.WorkingSpaceDimension() == 3 )
        {
            rElementalDofList.push_back( rGeom[i].pGetDof( DISPLACEMENT_Z ) );
        }
    }
}


//************************************************************************************
//*******************DAMPING MATRIX***************************************************

void UpdatedLagrangianQuadrilateral::CalculateDampingMatrix( MatrixType& rDampingMatrix, ProcessInfo& rCurrentProcessInfo )
{
    KRATOS_TRY

    //0.-Initialize the DampingMatrix:
    const unsigned int number_of_nodes = GetGeometry().size();
    const unsigned int dimension = GetGeometry().WorkingSpaceDimension();

    //resizing as needed the LHS
    unsigned int matrix_size = number_of_nodes * dimension;

    if ( rDampingMatrix.size1() != matrix_size )
        rDampingMatrix.resize( matrix_size, matrix_size, false );

    noalias( rDampingMatrix ) = ZeroMatrix(matrix_size, matrix_size);

    //1.-Calculate StiffnessMatrix:
    MatrixType StiffnessMatrix  = Matrix();
    this->CalculateLeftHandSide( StiffnessMatrix, rCurrentProcessInfo );

    //2.-Calculate MassMatrix:
    MatrixType MassMatrix  = Matrix();
    this->CalculateMassMatrix ( MassMatrix, rCurrentProcessInfo );

    //3.-Get Damping Coeffitients (RAYLEIGH_ALPHA, RAYLEIGH_BETA)
    double alpha = 0;
    if( GetProperties().Has(RAYLEIGH_ALPHA) )
    {
        alpha = GetProperties()[RAYLEIGH_ALPHA];
    }
    else if( rCurrentProcessInfo.Has(RAYLEIGH_ALPHA) )
    {
        alpha = rCurrentProcessInfo[RAYLEIGH_ALPHA];
    }

    double beta  = 0;
    if( GetProperties().Has(RAYLEIGH_BETA) )
    {
        beta = GetProperties()[RAYLEIGH_BETA];
    }
    else if( rCurrentProcessInfo.Has(RAYLEIGH_BETA) )
    {
        beta = rCurrentProcessInfo[RAYLEIGH_BETA];
    }

    //4.-Compose the Damping Matrix:
    //Rayleigh Damping Matrix: alpha*M + beta*K
    rDampingMatrix  = alpha * MassMatrix;
    rDampingMatrix += beta  * StiffnessMatrix;

    KRATOS_CATCH( "" )
}
//************************************************************************************
//****************MASS MATRIX*********************************************************

void UpdatedLagrangianQuadrilateral::CalculateMassMatrix( MatrixType& rMassMatrix, ProcessInfo& rCurrentProcessInfo )
{
    KRATOS_TRY

    //I need to call the values of the shape function for the single element
    GeneralVariables Variables;
    this->InitializeGeneralVariables(Variables,rCurrentProcessInfo);

    //lumped
    const unsigned int dimension = GetGeometry().WorkingSpaceDimension();
    const unsigned int number_of_nodes = GetGeometry().PointsNumber();
    unsigned int matrix_size = dimension * number_of_nodes;

    if ( rMassMatrix.size1() != matrix_size )
        rMassMatrix.resize( matrix_size, matrix_size, false );

    rMassMatrix = ZeroMatrix(matrix_size, matrix_size);

    //TOTAL MASS OF ONE MP ELEMENT
    const double& TotalMass = this->GetValue(MP_MASS);

    //LUMPED MATRIX
    for ( unsigned int i = 0; i < number_of_nodes; i++ )
    {
        double temp = Variables.N[i] * TotalMass;

        for ( unsigned int j = 0; j < dimension; j++ )
        {
            unsigned int index = i * dimension + j;
            rMassMatrix( index, index ) = temp;
        }
    }

    KRATOS_CATCH( "" )
}

//************************************************************************************
//************************************************************************************

// Function that return Jacobian matrix
Matrix& UpdatedLagrangianQuadrilateral::MPMJacobian( Matrix& rResult, const array_1d<double,3>& rPoint)
{
    KRATOS_TRY

    // Derivatives of shape functions
    Matrix shape_functions_gradients;
    shape_functions_gradients = this->MPMShapeFunctionsLocalGradients(
                                   shape_functions_gradients, rPoint);

    const GeometryType& rGeom = GetGeometry();
    const unsigned int number_nodes = rGeom.PointsNumber();
    const unsigned int dimension = rGeom.WorkingSpaceDimension();

    if (dimension ==2)
    {
        rResult.resize( 2, 2, false );
        rResult = ZeroMatrix(2,2);

        for ( unsigned int i = 0; i < number_nodes; i++ )
        {
            rResult( 0, 0 ) += ( rGeom.GetPoint( i ).X() *  shape_functions_gradients( i, 0 ) );
            rResult( 0, 1 ) += ( rGeom.GetPoint( i ).X() *  shape_functions_gradients( i, 1 ) );
            rResult( 1, 0 ) += ( rGeom.GetPoint( i ).Y() *  shape_functions_gradients( i, 0 ) );
            rResult( 1, 1 ) += ( rGeom.GetPoint( i ).Y() *  shape_functions_gradients( i, 1 ) );
        }
    }
    else if(dimension ==3)
    {
        rResult.resize( 3, 3, false );
        rResult = ZeroMatrix(3,3);

        for ( unsigned int i = 0; i < number_nodes; i++ )
        {
            rResult( 0, 0 ) += ( rGeom.GetPoint( i ).X() *  shape_functions_gradients( i, 0 ) );
            rResult( 0, 1 ) += ( rGeom.GetPoint( i ).X() *  shape_functions_gradients( i, 1 ) );
            rResult( 0, 2 ) += ( rGeom.GetPoint( i ).X() *  shape_functions_gradients( i, 2 ) );
            rResult( 1, 0 ) += ( rGeom.GetPoint( i ).Y() *  shape_functions_gradients( i, 0 ) );
            rResult( 1, 1 ) += ( rGeom.GetPoint( i ).Y() *  shape_functions_gradients( i, 1 ) );
            rResult( 1, 2 ) += ( rGeom.GetPoint( i ).Y() *  shape_functions_gradients( i, 2 ) );
            rResult( 2, 0 ) += ( rGeom.GetPoint( i ).Z() *  shape_functions_gradients( i, 0 ) );
            rResult( 2, 1 ) += ( rGeom.GetPoint( i ).Z() *  shape_functions_gradients( i, 1 ) );
            rResult( 2, 2 ) += ( rGeom.GetPoint( i ).Z() *  shape_functions_gradients( i, 2 ) );
        }
    }

    return rResult;

    KRATOS_CATCH( "" )
}
/**
   * Jacobian in given point and given a delta position. This method calculate jacobian
   * matrix in given point and a given delta position.
   *
   * @param rPoint point which jacobians has to
* be calculated in it.
*
* @return Matrix of double which is jacobian matrix \f$ J \f$ in given point and a given delta position.
*
* @see DeterminantOfJacobian
* @see InverseOfJacobian
 */
Matrix& UpdatedLagrangianQuadrilateral::MPMJacobianDelta( Matrix& rResult, const array_1d<double,3>& rPoint, const Matrix & rDeltaPosition )
{
    KRATOS_TRY

    Matrix shape_functions_gradients;

    shape_functions_gradients = this->MPMShapeFunctionsLocalGradients(
                                    shape_functions_gradients, rPoint );

    const GeometryType& rGeom = GetGeometry();
    const unsigned int dimension = rGeom.WorkingSpaceDimension();

    if (dimension ==2)
    {
        rResult.resize( 2, 2, false );
        rResult = ZeroMatrix(2,2);

        for ( unsigned int i = 0; i < rGeom.size(); i++ )
        {
            rResult( 0, 0 ) += ( rGeom.GetPoint( i ).X() + rDeltaPosition(i,0)) * ( shape_functions_gradients( i, 0 ) );
            rResult( 0, 1 ) += ( rGeom.GetPoint( i ).X() + rDeltaPosition(i,0)) * ( shape_functions_gradients( i, 1 ) );
            rResult( 1, 0 ) += ( rGeom.GetPoint( i ).Y() + rDeltaPosition(i,1)) * ( shape_functions_gradients( i, 0 ) );
            rResult( 1, 1 ) += ( rGeom.GetPoint( i ).Y() + rDeltaPosition(i,1)) * ( shape_functions_gradients( i, 1 ) );
        }
    }
    else if(dimension ==3)
    {
        rResult.resize( 3, 3, false );
        rResult = ZeroMatrix(3,3);
        for ( unsigned int i = 0; i < rGeom.size(); i++ )
        {
            rResult( 0, 0 ) += ( rGeom.GetPoint( i ).X() + rDeltaPosition(i,0)) * ( shape_functions_gradients( i, 0 ) );
            rResult( 0, 1 ) += ( rGeom.GetPoint( i ).X() + rDeltaPosition(i,0)) * ( shape_functions_gradients( i, 1 ) );
            rResult( 0, 2 ) += ( rGeom.GetPoint( i ).X() + rDeltaPosition(i,0)) * ( shape_functions_gradients( i, 2 ) );
            rResult( 1, 0 ) += ( rGeom.GetPoint( i ).Y() + rDeltaPosition(i,1)) * ( shape_functions_gradients( i, 0 ) );
            rResult( 1, 1 ) += ( rGeom.GetPoint( i ).Y() + rDeltaPosition(i,1)) * ( shape_functions_gradients( i, 1 ) );
            rResult( 1, 2 ) += ( rGeom.GetPoint( i ).Y() + rDeltaPosition(i,1)) * ( shape_functions_gradients( i, 2 ) );
            rResult( 2, 0 ) += ( rGeom.GetPoint( i ).Z() + rDeltaPosition(i,2)) * ( shape_functions_gradients( i, 0 ) );
            rResult( 2, 1 ) += ( rGeom.GetPoint( i ).Z() + rDeltaPosition(i,2)) * ( shape_functions_gradients( i, 1 ) );
            rResult( 2, 2 ) += ( rGeom.GetPoint( i ).Z() + rDeltaPosition(i,2)) * ( shape_functions_gradients( i, 2 ) );
        }
    }

    return rResult;

    KRATOS_CATCH( "" )
}

//************************************************************************************
//************************************************************************************

/**
   * Shape function values in given point. This method calculate the shape function
   * vector in given point.
   *
   * @param rPoint point which shape function values have to
* be calculated in it.
*
* @return Vector of double which is shape function vector \f$ N \f$ in given point.
*
 */
Vector& UpdatedLagrangianQuadrilateral::MPMShapeFunctionPointValues( Vector& rResult, const array_1d<double,3>& rPoint )
{
    KRATOS_TRY

    const unsigned int dimension = GetGeometry().WorkingSpaceDimension();
    array_1d<double,3> rPointLocal = ZeroVector(3);
    rPointLocal = GetGeometry().PointLocalCoordinates(rPointLocal, rPoint);

    if (dimension == 2)
    {
        rResult.resize( 4, false );

<<<<<<< HEAD
        rResult.resize(4, false);

        //1. I evaluate the local coordinates of a point
        //rPointLocal[0] = ((GetGeometry()[2].Coordinates()[1] - GetGeometry()[0].Coordinates()[1])*(rPoint[0] - GetGeometry()[0].Coordinates()[0]) -
        //        (GetGeometry()[2].Coordinates()[0] - GetGeometry()[0].Coordinates()[0])*(rPoint[1] - GetGeometry()[0].Coordinates()[1]))/mDeterminantJ0;


        //rPointLocal[1] = (-(GetGeometry()[1].Coordinates()[1] - GetGeometry()[0].Coordinates()[1])*(rPoint[0] - GetGeometry()[0].Coordinates()[0]) +
        //        (GetGeometry()[1].Coordinates()[0] - GetGeometry()[0].Coordinates()[0])*(rPoint[1] - GetGeometry()[0].Coordinates()[1]))/mDeterminantJ0;

        //test (if the first node of the connettivity is the node at the bottom left)
        //rPointLocal[0] = (2 * rPoint[0] - GetGeometry()[2].Coordinates()[0] - GetGeometry()[0].Coordinates()[0])/(GetGeometry()[2].Coordinates()[0] - GetGeometry()[0].Coordinates()[0]);
        //rPointLocal[1] = (2 * rPoint[1] - GetGeometry()[2].Coordinates()[1] - GetGeometry()[0].Coordinates()[1])/(GetGeometry()[2].Coordinates()[1] - GetGeometry()[0].Coordinates()[1]);


        //test (if the first node of the connettivity is the node at the top left)
        //rPointLocal[0] = (2 * rPoint[0] - GetGeometry()[3].Coordinates()[0] - GetGeometry()[1].Coordinates()[0])/(GetGeometry()[3].Coordinates()[0] - GetGeometry()[1].Coordinates()[0]);
        //rPointLocal[1] = (2 * rPoint[1] - GetGeometry()[3].Coordinates()[1] - GetGeometry()[1].Coordinates()[1])/(GetGeometry()[3].Coordinates()[1] - GetGeometry()[1].Coordinates()[1]);

        //test (if the first node of the connettivity is the node at the top right)
        //rPointLocal[0] = (2 * rPoint[0] - GetGeometry()[0].Coordinates()[0] - GetGeometry()[2].Coordinates()[0])/(GetGeometry()[0].Coordinates()[0] - GetGeometry()[2].Coordinates()[0]);
        //rPointLocal[1] = (2 * rPoint[1] - GetGeometry()[0].Coordinates()[1] - GetGeometry()[2].Coordinates()[1])/(GetGeometry()[0].Coordinates()[1] - GetGeometry()[2].Coordinates()[1]);


        //test (if the first node of the connettivity is the node at the bottom right)
        //rPointLocal[0] = (2 * rPoint[0] - GetGeometry()[3].Coordinates()[0] - GetGeometry()[1].Coordinates()[0])/(GetGeometry()[1].Coordinates()[0] - GetGeometry()[3].Coordinates()[0]);
        //rPointLocal[1] = (2 * rPoint[1] - GetGeometry()[3].Coordinates()[1] - GetGeometry()[1].Coordinates()[1])/(GetGeometry()[1].Coordinates()[1] - GetGeometry()[3].Coordinates()[1]);

        //rPointLocal = GetGeometry().PointLocalCoordinates(rPointLocal, rPoint);

        //rResult = GetGeometry().ShapeFunctionsValues(rResult, rPointLocal);

        //Shape Functions (if the first node of the connettivity is the node at the bottom left)
        rResult( 0 ) = 0.25 * (1 - rPointLocal[0]) * (1 - rPointLocal[1]) ;
        rResult( 1 ) = 0.25 * (1 + rPointLocal[0]) * (1 - rPointLocal[1]) ;
        rResult( 2 ) = 0.25 * (1 + rPointLocal[0]) * (1 + rPointLocal[1]) ;
        rResult( 3 ) = 0.25 * (1 - rPointLocal[0]) * (1 + rPointLocal[1]) ;
=======
        // Shape Functions (if the first node of the connettivity is the node at the bottom left)
        rResult[0] = 0.25 * (1 - rPointLocal[0]) * (1 - rPointLocal[1]) ;
        rResult[1] = 0.25 * (1 + rPointLocal[0]) * (1 - rPointLocal[1]) ;
        rResult[2] = 0.25 * (1 + rPointLocal[0]) * (1 + rPointLocal[1]) ;
        rResult[3] = 0.25 * (1 - rPointLocal[0]) * (1 + rPointLocal[1]) ;
>>>>>>> a9deaac6

        //Shape Function (if the first node of the connettivity is the node at the top left)
        //rResult[0] = 0.25 * (1 - rPointLocal[0]) * (1 + rPointLocal[1]) ;
        //rResult[1] = 0.25 * (1 - rPointLocal[0]) * (1 - rPointLocal[1]) ;
        //rResult[2] = 0.25 * (1 + rPointLocal[0]) * (1 - rPointLocal[1]) ;
        //rResult[3] = 0.25 * (1 + rPointLocal[0]) * (1 + rPointLocal[1]) ;

        //Shape Function (if the first node of the connettivity is the node at the top right)
        //rResult[0] = 0.25 * (1 + rPointLocal[0]) * (1 + rPointLocal[1]) ;
        //rResult[1] = 0.25 * (1 - rPointLocal[0]) * (1 + rPointLocal[1]) ;
        //rResult[2] = 0.25 * (1 - rPointLocal[0]) * (1 - rPointLocal[1]) ;
        //rResult[3] = 0.25 * (1 + rPointLocal[0]) * (1 - rPointLocal[1]) ;

        //Shape Function (if the first node of the connettivity is the node at the bottom right)
        //rResult[0] = 0.25 * (1 + rPointLocal[0]) * (1 - rPointLocal[1]) ;
        //rResult[1] = 0.25 * (1 + rPointLocal[0]) * (1 + rPointLocal[1]) ;
        //rResult[2] = 0.25 * (1 - rPointLocal[0]) * (1 + rPointLocal[1]) ;
        //rResult[3] = 0.25 * (1 - rPointLocal[0]) * (1 - rPointLocal[1]) ;

    }
    else if (dimension == 3)
    {
        rResult.resize(8, false);

        // Shape Functions (if the first node of the connettivity is the node at (-1,-1,-1))
        // NOTE: Implemented based on Carlos Felippa's Lecture on AFEM Chapter 11
        rResult[0] = 0.125 * (1 - rPointLocal[0]) * (1 - rPointLocal[1]) * (1 - rPointLocal[2]) ;
        rResult[1] = 0.125 * (1 + rPointLocal[0]) * (1 - rPointLocal[1]) * (1 - rPointLocal[2]) ;
        rResult[2] = 0.125 * (1 + rPointLocal[0]) * (1 + rPointLocal[1]) * (1 - rPointLocal[2]) ;
        rResult[3] = 0.125 * (1 - rPointLocal[0]) * (1 + rPointLocal[1]) * (1 - rPointLocal[2]) ;
        rResult[4] = 0.125 * (1 - rPointLocal[0]) * (1 - rPointLocal[1]) * (1 + rPointLocal[2]) ;
        rResult[5] = 0.125 * (1 + rPointLocal[0]) * (1 - rPointLocal[1]) * (1 + rPointLocal[2]) ;
        rResult[6] = 0.125 * (1 + rPointLocal[0]) * (1 + rPointLocal[1]) * (1 + rPointLocal[2]) ;
        rResult[7] = 0.125 * (1 - rPointLocal[0]) * (1 + rPointLocal[1]) * (1 + rPointLocal[2]) ;
    }

    return rResult;

    KRATOS_CATCH( "" )
}



// Function which return dN/de
Matrix& UpdatedLagrangianQuadrilateral::MPMShapeFunctionsLocalGradients( Matrix& rResult, const array_1d<double,3>& rPoint)
{
    const unsigned int dimension = GetGeometry().WorkingSpaceDimension();
    array_1d<double,3> rPointLocal = ZeroVector(3);

    // Evaluate local coordinates of the MP position inside the background grid
    rPointLocal = GetGeometry().PointLocalCoordinates(rPointLocal, rPoint);
    if (dimension == 2)
    {
        rResult = ZeroMatrix(4,2);

        // Gradient Shape Function (if the first node of the connettivity is the node at the bottom left)
        rResult( 0, 0 ) = -0.25 * (1 - rPointLocal[1]);
        rResult( 0, 1 ) = -0.25 * (1 - rPointLocal[0]);
        rResult( 1, 0 ) = 0.25 * (1 - rPointLocal[1]);
        rResult( 1, 1 ) = -0.25 * (1 + rPointLocal[0]);
        rResult( 2, 0 ) = 0.25 * (1 + rPointLocal[1]);
        rResult( 2, 1 ) = 0.25 * (1 + rPointLocal[0]);
        rResult( 3, 0 ) = -0.25 * (1 + rPointLocal[1]);
        rResult( 3, 1 ) = 0.25 * (1 - rPointLocal[0]);

        // Gradient Shape Function (if the first node of the connettivity is the node at the top left)
        //rResult( 0, 0 ) = -0.25 * (1 + rPointLocal[1]);
        //rResult( 0, 1 ) = 0.25 * (1 - rPointLocal[0]);
        //rResult( 1, 0 ) = -0.25 * (1 - rPointLocal[1]);
        //rResult( 1, 1 ) = -0.25 * (1 - rPointLocal[0]);
        //rResult( 2, 0 ) = 0.25 * (1 - rPointLocal[1]);
        //rResult( 2, 1 ) = -0.25 * (1 + rPointLocal[0]);
        //rResult( 3, 0 ) = +0.25 * (1 + rPointLocal[1]);
        //rResult( 3, 1 ) = +0.25 * (1 + rPointLocal[0]);

        // Gradient Shape Function (if the first node of the connettivity is the node at the top right)
        //rResult( 0, 0 ) = 0.25 * (1 + rPointLocal[1]);
        //rResult( 0, 1 ) = 0.25 * (1 + rPointLocal[0]);
        //rResult( 1, 0 ) = -0.25 * (1 + rPointLocal[1]);
        //rResult( 1, 1 ) = 0.25 * (1 - rPointLocal[0]);
        //rResult( 2, 0 ) = -0.25 * (1 - rPointLocal[1]);
        //rResult( 2, 1 ) = -0.25 * (1 - rPointLocal[0]);
        //rResult( 3, 0 ) = +0.25 * (1 - rPointLocal[1]);
        //rResult( 3, 1 ) = -0.25 * (1 + rPointLocal[0]);

        // Gradient Shape Function (if the first node of the connettivity is the node at the bottom right)
        //rResult( 0, 0 ) = 0.25 * (1 - rPointLocal[1]);
        //rResult( 0, 1 ) = - 0.25 * (1 + rPointLocal[0]);
        //rResult( 1, 0 ) = 0.25 * (1 + rPointLocal[1]);
        //rResult( 1, 1 ) = 0.25 * (1 + rPointLocal[0]);
        //rResult( 2, 0 ) = - 0.25 * (1 + rPointLocal[1]);
        //rResult( 2, 1 ) = 0.25 * (1 - rPointLocal[0]);
        //rResult( 3, 0 ) = -0.25 * (1 - rPointLocal[1]);
        //rResult( 3, 1 ) = -0.25 * (1 - rPointLocal[0]);
<<<<<<< HEAD

    }

=======
    }
>>>>>>> a9deaac6
    else if(dimension == 3)
    {
        rResult = ZeroMatrix(8,3);

        // Gradient Shape Function (if the first node of the connectivity is at (-1,-1,-1))
        // NOTE: Implemented based on Carlos Felippa's Lecture on AFEM Chapter 11
        rResult(0,0) = 0.125 * -1.0 * (1.0 + -1.0 * rPointLocal[1]) * (1.0 + -1.0 * rPointLocal[2]);
        rResult(0,1) = 0.125 * -1.0 * (1.0 + -1.0 * rPointLocal[0]) * (1.0 + -1.0 * rPointLocal[2]);
        rResult(0,2) = 0.125 * -1.0 * (1.0 + -1.0 * rPointLocal[1]) * (1.0 + -1.0 * rPointLocal[0]);

        rResult(1,0) = 0.125 *  1.0 * (1.0 + -1.0 * rPointLocal[1]) * (1.0 + -1.0 * rPointLocal[2]);
        rResult(1,1) = 0.125 * -1.0 * (1.0 +  1.0 * rPointLocal[0]) * (1.0 + -1.0 * rPointLocal[2]);
        rResult(1,2) = 0.125 * -1.0 * (1.0 + -1.0 * rPointLocal[1]) * (1.0 +  1.0 * rPointLocal[0]);

        rResult(2,0) = 0.125 *  1.0 * (1.0 +  1.0 * rPointLocal[1]) * (1.0 + -1.0 * rPointLocal[2]);
        rResult(2,1) = 0.125 *  1.0 * (1.0 +  1.0 * rPointLocal[0]) * (1.0 + -1.0 * rPointLocal[2]);
        rResult(2,2) = 0.125 * -1.0 * (1.0 +  1.0 * rPointLocal[1]) * (1.0 +  1.0 * rPointLocal[0]);

        rResult(3,0) = 0.125 * -1.0 * (1.0 +  1.0 * rPointLocal[1]) * (1.0 + -1.0 * rPointLocal[2]);
        rResult(3,1) = 0.125 *  1.0 * (1.0 + -1.0 * rPointLocal[0]) * (1.0 + -1.0 * rPointLocal[2]);
        rResult(3,2) = 0.125 * -1.0 * (1.0 +  1.0 * rPointLocal[1]) * (1.0 + -1.0 * rPointLocal[0]);

        rResult(4,0) = 0.125 * -1.0 * (1.0 + -1.0 * rPointLocal[1]) * (1.0 +  1.0 * rPointLocal[2]);
        rResult(4,1) = 0.125 * -1.0 * (1.0 + -1.0 * rPointLocal[0]) * (1.0 +  1.0 * rPointLocal[2]);
        rResult(4,2) = 0.125 *  1.0 * (1.0 + -1.0 * rPointLocal[1]) * (1.0 + -1.0 * rPointLocal[0]);

        rResult(5,0) = 0.125 *  1.0 * (1.0 + -1.0 * rPointLocal[1]) * (1.0 +  1.0 * rPointLocal[2]);
        rResult(5,1) = 0.125 * -1.0 * (1.0 +  1.0 * rPointLocal[0]) * (1.0 +  1.0 * rPointLocal[2]);
        rResult(5,2) = 0.125 *  1.0 * (1.0 + -1.0 * rPointLocal[1]) * (1.0 +  1.0 * rPointLocal[0]);

        rResult(6,0) = 0.125 *  1.0 * (1.0 +  1.0 * rPointLocal[1]) * (1.0 +  1.0 * rPointLocal[2]);
        rResult(6,1) = 0.125 *  1.0 * (1.0 +  1.0 * rPointLocal[0]) * (1.0 +  1.0 * rPointLocal[2]);
        rResult(6,2) = 0.125 *  1.0 * (1.0 +  1.0 * rPointLocal[1]) * (1.0 +  1.0 * rPointLocal[0]);

        rResult(7,0) = 0.125 * -1.0 * (1.0 +  1.0 * rPointLocal[1]) * (1.0 +  1.0 * rPointLocal[2]);
        rResult(7,1) = 0.125 *  1.0 * (1.0 + -1.0 * rPointLocal[0]) * (1.0 +  1.0 * rPointLocal[2]);
        rResult(7,2) = 0.125 *  1.0 * (1.0 +  1.0 * rPointLocal[1]) * (1.0 + -1.0 * rPointLocal[0]);
    }

    return rResult;
}

//************************************************************************************
//************************************************************************************

void UpdatedLagrangianQuadrilateral::GetValuesVector( Vector& values, int Step )
{
    GeometryType& rGeom = GetGeometry();
    const unsigned int number_of_nodes = rGeom.size();
    const unsigned int dimension = rGeom.WorkingSpaceDimension();
    unsigned int matrix_size = number_of_nodes * dimension;

    if ( values.size() != matrix_size ) values.resize( matrix_size, false );

    for ( unsigned int i = 0; i < number_of_nodes; i++ )
    {
        unsigned int index = i * dimension;
        values[index] = rGeom[i].FastGetSolutionStepValue( DISPLACEMENT_X, Step );
        values[index + 1] = rGeom[i].FastGetSolutionStepValue( DISPLACEMENT_Y, Step );

        if ( dimension == 3 )
            values[index + 2] = rGeom[i].FastGetSolutionStepValue( DISPLACEMENT_Z, Step );
    }
}


//************************************************************************************
//************************************************************************************

void UpdatedLagrangianQuadrilateral::GetFirstDerivativesVector( Vector& values, int Step )
{
    GeometryType& rGeom = GetGeometry();
    const unsigned int number_of_nodes = rGeom.size();
    const unsigned int dimension = rGeom.WorkingSpaceDimension();
    unsigned int matrix_size = number_of_nodes * dimension;

    if ( values.size() != matrix_size ) values.resize( matrix_size, false );

    for ( unsigned int i = 0; i < number_of_nodes; i++ )
    {
        unsigned int index = i * dimension;
        values[index] = rGeom[i].FastGetSolutionStepValue( VELOCITY_X, Step );
        values[index + 1] = rGeom[i].FastGetSolutionStepValue( VELOCITY_Y, Step );

        if ( dimension == 3 )
            values[index + 2] = rGeom[i].GetSolutionStepValue( VELOCITY_Z, Step );
    }
}

//************************************************************************************
//************************************************************************************

void UpdatedLagrangianQuadrilateral::GetSecondDerivativesVector( Vector& values, int Step )
{
    GeometryType& rGeom = GetGeometry();
    const unsigned int number_of_nodes = rGeom.size();
    const unsigned int dimension = rGeom.WorkingSpaceDimension();
    unsigned int matrix_size = number_of_nodes * dimension;

    if ( values.size() != matrix_size ) values.resize( matrix_size, false );

    for ( unsigned int i = 0; i < number_of_nodes; i++ )
    {
        unsigned int index = i * dimension;
        values[index] = rGeom[i].FastGetSolutionStepValue( ACCELERATION_X, Step );
        values[index + 1] = rGeom[i].FastGetSolutionStepValue( ACCELERATION_Y, Step );

        if ( dimension == 3 )
            values[index + 2] = rGeom[i].FastGetSolutionStepValue( ACCELERATION_Z, Step );
    }
}
//************************************************************************************
//************************************************************************************
void UpdatedLagrangianQuadrilateral::GetHistoricalVariables( GeneralVariables& rVariables )
{
    //Deformation Gradient F ( set to identity )
    unsigned int size =  rVariables.F.size1();
    rVariables.detF  = 1;
    rVariables.F     = IdentityMatrix(size);

    rVariables.detF0 = mDeterminantF0;
    rVariables.F0    = mDeformationGradientF0;
}

//*************************DECIMAL CORRECTION OF STRAINS******************************
//************************************************************************************

void UpdatedLagrangianQuadrilateral::DecimalCorrection(Vector& rVector)
{
    KRATOS_TRY

    for ( unsigned int i = 0; i < rVector.size(); i++ )
    {
        if( rVector[i]*rVector[i]<1e-24 )
        {
            rVector[i]=0;
        }
    }

    KRATOS_CATCH( "" )
}

//************************************************************************************
//************************************************************************************
/**
 * This function provides the place to perform checks on the completeness of the input.
 * It is designed to be called only once (or anyway, not often) typically at the beginning
 * of the calculations, so to verify that nothing is missing from the input
 * or that no common error is found.
 * @param rCurrentProcessInfo
 */
int  UpdatedLagrangianQuadrilateral::Check( const ProcessInfo& rCurrentProcessInfo )
{
    KRATOS_TRY

    GeometryType& rGeom = GetGeometry();
    const unsigned int dimension = rGeom.WorkingSpaceDimension();

    // Verify compatibility with the constitutive law
    ConstitutiveLaw::Features LawFeatures;

    this->GetProperties().GetValue( CONSTITUTIVE_LAW )->GetLawFeatures(LawFeatures);

    bool correct_strain_measure = false;
    for(unsigned int i=0; i<LawFeatures.mStrainMeasures.size(); i++)
    {
        if(LawFeatures.mStrainMeasures[i] == ConstitutiveLaw::StrainMeasure_Deformation_Gradient)
            correct_strain_measure = true;
    }

    KRATOS_ERROR_IF(correct_strain_measure == false ) << "Constitutive law is not compatible with the element type: Large Displacements " << std::endl;

    // Verify that the variables are correctly initialized
    KRATOS_ERROR_IF( VELOCITY.Key() == 0 ) << "VELOCITY has Key zero! (check if the application is correctly registered" << std::endl;
    KRATOS_ERROR_IF( DISPLACEMENT.Key() == 0 ) << "DISPLACEMENT has Key zero! (check if the application is correctly registered" << std::endl;
    KRATOS_ERROR_IF( ACCELERATION.Key() == 0 ) << "ACCELERATION has Key zero! (check if the application is correctly registered" << std::endl;
    KRATOS_ERROR_IF( DENSITY.Key() == 0 ) <<  "DENSITY has Key zero! (check if the application is correctly registered" << std::endl;
    // Verify that the dofs exist
    for ( unsigned int i = 0; i < rGeom.size(); i++ )
    {
        KRATOS_ERROR_IF( rGeom[i].SolutionStepsDataHas( DISPLACEMENT ) == false ) << "Missing variable DISPLACEMENT on node " << rGeom[i].Id() << std::endl;
        KRATOS_ERROR_IF( rGeom[i].HasDofFor( DISPLACEMENT_X ) == false || rGeom[i].HasDofFor( DISPLACEMENT_Y ) == false || rGeom[i].HasDofFor( DISPLACEMENT_Z ) == false ) << "Missing one of the dofs for the variable DISPLACEMENT on node " << GetGeometry()[i].Id() << std::endl;
    }

    // Verify that the constitutive law exists
    if( this->GetProperties().Has( CONSTITUTIVE_LAW ) == false)
    {
        KRATOS_ERROR << "Constitutive law not provided for property " << this->GetProperties().Id() << std::endl;
    }
    else
    {
        // Verify that the constitutive law has the correct dimension
        if ( dimension == 2 )
        {
            KRATOS_ERROR_IF(THICKNESS.Key() == 0 ) << "THICKNESS has Key zero! (check if the application is correctly registered" << std::endl;
            KRATOS_ERROR_IF( this->GetProperties().Has( THICKNESS ) == false ) << "THICKNESS not provided for element " << this->Id() << std::endl;
        }
        else
        {
            KRATOS_ERROR_IF( this->GetProperties().GetValue( CONSTITUTIVE_LAW )->GetStrainSize() != 6 ) << "Wrong constitutive law used. This is a 3D element! expected strain size is 6 (el id = ) " << this->Id() << std::endl;
        }

        // Check constitutive law
        this->GetProperties().GetValue( CONSTITUTIVE_LAW )->Check( this->GetProperties(), rGeom, rCurrentProcessInfo );

    }

    return 0;

    KRATOS_CATCH( "" );
}


void UpdatedLagrangianQuadrilateral::save( Serializer& rSerializer ) const
{
    KRATOS_SERIALIZE_SAVE_BASE_CLASS( rSerializer, Element )

    rSerializer.save("ConstitutiveLawVector",mConstitutiveLawVector);
    rSerializer.save("DeformationGradientF0",mDeformationGradientF0);
    rSerializer.save("DeterminantF0",mDeterminantF0);
    rSerializer.save("InverseJ0",mInverseJ0);
    rSerializer.save("DeterminantJ0",mDeterminantJ0);

}

void UpdatedLagrangianQuadrilateral::load( Serializer& rSerializer )
{
    KRATOS_SERIALIZE_LOAD_BASE_CLASS( rSerializer, Element )
    rSerializer.load("ConstitutiveLawVector",mConstitutiveLawVector);
    rSerializer.load("DeformationGradientF0",mDeformationGradientF0);
    rSerializer.load("DeterminantF0",mDeterminantF0);
    rSerializer.load("InverseJ0",mInverseJ0);
    rSerializer.load("DeterminantJ0",mDeterminantJ0);
}


} // Namespace Kratos
<|MERGE_RESOLUTION|>--- conflicted
+++ resolved
@@ -357,16 +357,10 @@
     ConstitutiveLawOptions.Set(ConstitutiveLaw::COMPUTE_STRESS);
     ConstitutiveLawOptions.Set(ConstitutiveLaw::COMPUTE_CONSTITUTIVE_TENSOR);
 
-<<<<<<< HEAD
-    //auxiliary terms
-    Vector VolumeForce;
-
-=======
     // Auxiliary terms
     Vector volume_force;
 
     // Compute element kinematics B, F, DN_DX ...
->>>>>>> a9deaac6
     this->CalculateKinematics(Variables,rCurrentProcessInfo);
 
     // Set general variables to constitutivelaw parameters
@@ -378,63 +372,11 @@
     call CalculateMaterialResponseKirchhoff() in the constitutive_law.*/
     mConstitutiveLawVector->CalculateMaterialResponse(Values, Variables.StressMeasure);
 
-<<<<<<< HEAD
-    //double TraceStress = 0;
-    //Matrix I=identity_matrix<double>( dimension );
-    //Matrix StressTensor = MathUtils<double>::StressVectorToTensor( Variables.StressVector );
-    //for( unsigned int i=0; i<StressTensor.size1(); i++)
-    //{
-    //TraceStress += StressTensor( i , i );
-    //}
-    //double Pressure = TraceStress/StressTensor.size1();
-
-    //Matrix IsoStressTensor = MathUtils<double>::StressVectorToTensor( Variables.IsoStressVector );
-    //IsoStressTensor = StressTensor - Pressure * I;
-
-    //double IsoStressNorm = 0;
-    ////IsoStressNorm = sqrt((IsoStressTensor(0,0)*IsoStressTensor(0,0))+(IsoStressTensor(1,1)*IsoStressTensor(1,1))+(IsoStressTensor(2,2)*IsoStressTensor(2,2))+
-    ////(IsoStressTensor(0,1)*IsoStressTensor(0,1))+(IsoStressTensor(0,2)*IsoStressTensor(0,2))+(IsoStressTensor(1,2)*IsoStressTensor(1,2))+
-    ////(IsoStressTensor(1,0)*IsoStressTensor(1,0))+(IsoStressTensor(2,0)*IsoStressTensor(2,0))+(IsoStressTensor(2,1)*IsoStressTensor(2,1)));
-
-    //IsoStressNorm = sqrt((IsoStressTensor(0,0)*IsoStressTensor(0,0))+(IsoStressTensor(1,1)*IsoStressTensor(1,1))+
-    //(IsoStressTensor(0,1)*IsoStressTensor(0,1))+(IsoStressTensor(1,0)*IsoStressTensor(1,0)));
-    //Variables.Normal =  IsoStressTensor / IsoStressNorm;
-    //if (IsoStressTensor(0,0) == 0 || IsoStressTensor(1,1) == 0 || IsoStressTensor(0,1) == 0 || IsoStressTensor(1,0))
-    //{
-    //Variables.Normal = ZeroMatrix(dimension);
-    //}
-
-
-    //std::cout<<"IsoStressTensor "<<IsoStressTensor<<std::endl;
-    //std::cout<<"IsoStressNorm "<<IsoStressNorm<<std::endl;
-    //std::cout<<"Variables.Normal "<<Variables.Normal<<std::endl;
-
-    //this->SetValue(MP_CAUCHY_STRESS_VECTOR, Variables.StressVector);
-    //std::cout<<"AAAAAAAAAAAAAAAAAAAAAAAAAA"<<std::endl;
-    //std::cout<<"Variables.StressVector in the element "<<Variables.StressVector<<std::endl;
-
-    //this->SetValue(MP_ALMANSI_STRAIN_VECTOR, Variables.StrainVector);
-    //double EquivalentPlasticStrain = mConstitutiveLawVector->GetValue( PLASTIC_STRAIN, EquivalentPlasticStrain );
-    //this->SetValue(MP_EQUIVALENT_PLASTIC_STRAIN, EquivalentPlasticStrain);
-    //at the first iteration I recover the previous state of stress and strain
-    if(rCurrentProcessInfo[NL_ITERATION_NUMBER] == 1)
-    {
-        this->SetValue(PREVIOUS_MP_CAUCHY_STRESS_VECTOR, Variables.StressVector);
-        this->SetValue(PREVIOUS_MP_ALMANSI_STRAIN_VECTOR, Variables.StrainVector);
-    }
-    //the MP density is updated
-    double MP_Density = (GetProperties()[DENSITY]) / Variables.detFT;
-        
-    //the integration weight is evaluated
-    double MP_Volume = this->GetValue(MP_MASS)/this->GetValue(MP_DENSITY);
-    
-=======
     /* NOTE:
     The material points will have constant mass as defined at the beginning.
     However, the density and volume (integration weight) are changing every time step.*/
     // Update MP_Density
     const double MP_Density = (GetProperties()[DENSITY]) / Variables.detFT;
->>>>>>> a9deaac6
     this->SetValue(MP_DENSITY, MP_Density);
 
     // The MP_Volume (integration weight) is evaluated
@@ -479,23 +421,6 @@
     // Compute cartesian derivatives [dN/dx_n+1]
     rVariables.DN_DX = prod( rVariables.DN_De, Invj); //overwrites DX now is the current position dx
 
-<<<<<<< HEAD
-    //Deformation Gradient F [(dx_n+1 - dx_n)/dx_n] to be updated in constitutive law parameter as total deformation gradient
-    //the increment of total deformation gradient can be evaluated in 2 ways.
-    //1 way.
-    noalias( rVariables.F ) = prod( rVariables.j, InvJ);
-
-    //2 way by means of the gradient of nodal displacement: using this second expression quadratic convergence is not guarantee
-
-    //Matrix I=identity_matrix<double>( dimension );
-
-    //Matrix GradientDisp = ZeroMatrix(dimension, dimension);
-    //rVariables.CurrentDisp = CalculateCurrentDisp(rVariables.CurrentDisp, rCurrentProcessInfo);
-    //GradientDisp = prod(trans(rVariables.CurrentDisp),rVariables.DN_DX);
-
-    ////REMEMBER THAT USING JUST ONLY THE FIRST ORDER TERM SOME ISSUES CAN COME UP WHEN FOR PROBLEMS WITH LOTS OF ROTATIONAL MOTION(slender cantilever beam??)
-    //noalias( rVariables.F ) = (I + GradientDisp);
-=======
     /* NOTE::
     Deformation Gradient F [(dx_n+1 - dx_n)/dx_n] is to be updated in constitutive law parameter as total deformation gradient.
     The increment of total deformation gradient can be evaluated in 2 ways, which are:
@@ -513,7 +438,6 @@
     Matrix gradient_displacement = ZeroMatrix(dimension, dimension);
     rVariables.CurrentDisp = CalculateCurrentDisp(rVariables.CurrentDisp, rCurrentProcessInfo);
     gradient_displacement = prod(trans(rVariables.CurrentDisp),rVariables.DN_DX);
->>>>>>> a9deaac6
 
     noalias( rVariables.F ) = (I + gradient_displacement);
 
@@ -521,11 +445,7 @@
     rVariables.detF0 = mDeterminantF0;
     rVariables.F0    = mDeformationGradientF0;
 
-<<<<<<< HEAD
-    //Compute the deformation matrix B
-=======
     // Compute the deformation matrix B
->>>>>>> a9deaac6
     this->CalculateDeformationMatrix(rVariables.B, rVariables.F, rVariables.DN_DX);
 
 
@@ -554,10 +474,6 @@
             rB( 2, index + 0 ) = rDN_DX( i, 1 );
             rB( 2, index + 1 ) = rDN_DX( i, 0 );
         }
-<<<<<<< HEAD
-
-=======
->>>>>>> a9deaac6
     }
     else if( dimension == 3 )
     {
@@ -651,10 +567,6 @@
         {
             rRightHandSideVector[index + j] += rVariables.N[i] * rVolumeForce[j];
         }
-<<<<<<< HEAD
-
-=======
->>>>>>> a9deaac6
     }
 
     KRATOS_CATCH( "" )
@@ -771,10 +683,6 @@
     const unsigned int dimension = GetGeometry().WorkingSpaceDimension();
 
     rVolumeForce = ZeroVector(dimension);
-<<<<<<< HEAD
-
-=======
->>>>>>> a9deaac6
     rVolumeForce = this->GetValue(MP_VOLUME_ACCELERATION)* this->GetValue(MP_MASS);
 
     return rVolumeForce;
@@ -987,291 +895,14 @@
             AUX_MP_Acceleration[k] += Variables.N[j] * nodal_acceleration[k];
         }
     }
-<<<<<<< HEAD
-
-    //for (unsigned int k = 0; k < 3; k++)
-    //{
-    //MP_Momentum[k] = (MP_Velocity[k] - AUX_MP_Velocity[k]) * MP_Mass;
-    //MP_Inertia[k] = (MP_Acceleration[k] - AUX_MP_Acceleration[k]) * MP_Mass;
-    //}
-
-=======
 
     // Here MP contribution in terms of momentum, inertia and mass are added
->>>>>>> a9deaac6
     for ( unsigned int i = 0; i < number_of_nodes; i++ )
     {
         for (unsigned int j = 0; j < dimension; j++)
         {
-<<<<<<< HEAD
-            NodalMomentum[j] = Variables.N[i] * (MP_Velocity[j] - AUX_MP_Velocity[j]) * MP_Mass;
-            NodalInertia[j] = Variables.N[i] * (MP_Acceleration[j] - AUX_MP_Acceleration[j]) * MP_Mass;
-
-        }
-        GetGeometry()[i].FastGetSolutionStepValue(NODAL_MOMENTUM, 0) += NodalMomentum;
-        GetGeometry()[i].FastGetSolutionStepValue(NODAL_INERTIA, 0) += NodalInertia;
-        //if(GetGeometry()[i].pGetDof(DISPLACEMENT_X)->IsFixed() == false)
-        //{
-        GetGeometry()[i].FastGetSolutionStepValue(NODAL_MASS, 0) += Variables.N[i] * MP_Mass;
-        //}
-    }
-    //for ( unsigned int i = 0; i < number_of_nodes; i++ )
-
-    //{
-    //if(GetGeometry()[i].pGetDof(DISPLACEMENT_X)->IsFixed() == false)
-    //{
-    //for (unsigned int j = 0; j < number_of_nodes; j++)
-    //{
-    //if(GetGeometry()[j].pGetDof(DISPLACEMENT_X)->IsFixed() == false)
-    //{
-    //GetGeometry()[i].GetSolutionStepValue(NODAL_MASS, 0) += Variables.N[i] * Variables.N[j] * MP_Mass;
-    //}
-    //}
-    //}
-    //}
-    //MP_Velocity = MP_Velocity - AUX_MP_Velocity;
-    //MP_Acceleration = MP_Acceleration - AUX_MP_Acceleration;
-    AUX_MP_Velocity.clear();
-    AUX_MP_Acceleration.clear();
-
-
-
-    //if(MP_bool == 0)
-    //{
-    ////std::cout<<" in InitializeSolutionStep1"<<std::endl;
-    //unsigned int dimension = GetGeometry().WorkingSpaceDimension();
-    //const unsigned int number_of_nodes = GetGeometry().PointsNumber();
-    //array_1d<double,3>& xg = this->GetValue(GAUSS_COORD);
-    //GeneralVariables Variables;
-    ////this->SetValue(PREVIOUS_MP_CAUCHY_STRESS_VECTOR, Variables.StressVector);
-    ////this->SetValue(PREVIOUS_MP_ALMANSI_STRAIN_VECTOR, Variables.StrainVector);
-    ////this->InitializeGeneralVariables(Variables,rCurrentProcessInfo);
-
-    //Matrix J0 = ZeroMatrix(dimension, dimension);
-
-    //J0 = this->MPMJacobian(J0, xg);
-
-    ////calculating and storing inverse and the determinant of the jacobian
-    //MathUtils<double>::InvertMatrix( J0, mInverseJ0, mDeterminantJ0 );
-
-    //Variables.N = this->MPMShapeFunctionPointValues(Variables.N, xg);
-
-    //mConstitutiveLawVector->InitializeSolutionStep( GetProperties(),
-    //GetGeometry(), Variables.N, rCurrentProcessInfo );
-
-    //mFinalizedStep = false;
-
-
-
-    //array_1d<double,3>& MP_Velocity = this->GetValue(MP_VELOCITY);
-    //array_1d<double,3>& MP_Acceleration = this->GetValue(MP_ACCELERATION);
-    
-    //double MP_Mass = this->GetValue(MP_MASS);
-    //array_1d<double,3> MP_Momentum;
-    //array_1d<double,3> MP_Inertia;
-    //array_1d<double,3> NodalMomentum;
-    //array_1d<double,3> NodalInertia;
-
-
-
-
-    //for (unsigned int k = 0; k < dimension; k++)
-    //{
-    //MP_Momentum[k] = MP_Velocity[k] * MP_Mass;
-    //MP_Inertia[k] = MP_Acceleration[k] * MP_Mass;
-    //}
-    ////std::cout<<"MP_Momentum "<<MP_Momentum<<std::endl;
-    ////std::cout<<"MP_Inertia "<<MP_Inertia<<std::endl;
-    //// Here MP contribution in terms of momentum, inertia and mass are added
-
-    //for ( unsigned int i = 0; i < number_of_nodes; i++ )
-    //{
-    //for (unsigned int j = 0; j < dimension; j++)
-    //{
-    //NodalMomentum[j] = Variables.N[i] * MP_Momentum[j];
-    //NodalInertia[j] = Variables.N[i] * MP_Inertia[j];
-
-    //}
-    //GetGeometry()[i].GetSolutionStepValue(NODAL_MOMENTUM, 0) += NodalMomentum;
-    //GetGeometry()[i].GetSolutionStepValue(NODAL_INERTIA, 0) += NodalInertia;
-    ////if(GetGeometry()[i].pGetDof(DISPLACEMENT_X)->IsFixed() == false)
-    ////{
-    //GetGeometry()[i].GetSolutionStepValue(NODAL_MASS, 0) += Variables.N[i] * MP_Mass;
-    ////}
-    //}
-    ////for ( unsigned int i = 0; i < number_of_nodes; i++ )
-
-    ////{
-    ////if(GetGeometry()[i].pGetDof(DISPLACEMENT_X)->IsFixed() == false)
-    ////{
-    ////for (unsigned int j = 0; j < number_of_nodes; j++)
-    ////{
-    ////if(GetGeometry()[j].pGetDof(DISPLACEMENT_X)->IsFixed() == false)
-    ////{
-    ////GetGeometry()[i].GetSolutionStepValue(NODAL_MASS, 0) += Variables.N[i] * Variables.N[j] * MP_Mass;
-    ////}
-    ////}
-    ////}
-    ////}
-
-
-
-    //this->SetValue(MP_BOOL,1);
-    //}
-    //else
-    //{
-    ////std::cout<<" in InitializeSolutionStep2"<<std::endl;
-    //unsigned int dimension = GetGeometry().WorkingSpaceDimension();
-    //const unsigned int number_of_nodes = GetGeometry().PointsNumber();
-    //array_1d<double,3>& xg = this->GetValue(GAUSS_COORD);
-    //GeneralVariables Variables;
-    ////this->InitializeGeneralVariables(Variables,rCurrentProcessInfo);
-
-
-
-    //Matrix J0 = ZeroMatrix(dimension, dimension);
-
-    //J0 = this->MPMJacobian(J0, xg);
-
-    ////calculating and storing inverse and the determinant of the jacobian
-    //MathUtils<double>::InvertMatrix( J0, mInverseJ0, mDeterminantJ0 );
-
-    //Variables.N = this->MPMShapeFunctionPointValues(Variables.N, xg);
-
-    //mConstitutiveLawVector->InitializeSolutionStep( GetProperties(),
-    //GetGeometry(), Variables.N, rCurrentProcessInfo );
-
-    //mFinalizedStep = false;
-
-
-
-    //array_1d<double,3>& MP_Velocity = this->GetValue(MP_VELOCITY);
-    //array_1d<double,3>& MP_Acceleration = this->GetValue(MP_ACCELERATION);
-    //array_1d<double,3>& AUX_MP_Velocity = this->GetValue(AUX_MP_VELOCITY);
-    //array_1d<double,3>& AUX_MP_Acceleration = this->GetValue(AUX_MP_ACCELERATION);
-    //double MP_Mass = this->GetValue(MP_MASS);
-    //array_1d<double,3> MP_Momentum;
-    //array_1d<double,3> MP_Inertia;
-    //array_1d<double,3> NodalMomentum;
-    //array_1d<double,3> NodalInertia;
-
-    //for (unsigned int j=0;j<number_of_nodes;j++)
-    //{
-    ////these are the values of nodal velocity and nodal acceleration evaluated in the initialize solution step
-    //array_1d<double, 3 > & NodalAcceleration = GetGeometry()[j].FastGetSolutionStepValue(ACCELERATION,1);
-    //array_1d<double, 3 > & NodalVelocity = GetGeometry()[j].FastGetSolutionStepValue(VELOCITY,1);
-
-    ////std::cout<<"NodalVelocity "<< GetGeometry()[j].Id()<<std::endl;
-    //for (unsigned int k = 0; k < dimension; k++)
-    //{
-    //AUX_MP_Velocity[k] += Variables.N[j] * NodalVelocity[k];
-    //AUX_MP_Acceleration[k] += Variables.N[j] * NodalAcceleration[k];
-    //}
-    //}
-    ////std::cout<<" AUX_MP_Velocity "<<AUX_MP_Velocity<<std::endl;
-    ////std::cout<<" AUX_MP_Acceleration "<<AUX_MP_Acceleration<<std::endl;
-
-
-    ////for (unsigned int k = 0; k < 3; k++)
-    ////{
-    ////MP_Momentum[k] = (MP_Velocity[k] - AUX_MP_Velocity[k]) * MP_Mass;
-    ////MP_Inertia[k] = (MP_Acceleration[k] - AUX_MP_Acceleration[k]) * MP_Mass;
-    ////}
-
-    //// Here MP contribution in terms of momentum, inertia and mass are added
-    //for ( unsigned int i = 0; i < number_of_nodes; i++ )
-    //{
-    //for (unsigned int j = 0; j < dimension; j++)
-    //{
-    //NodalMomentum[j] = Variables.N[i] * (MP_Velocity[j] - AUX_MP_Velocity[j]) * MP_Mass;
-    //NodalInertia[j] = Variables.N[i] * (MP_Acceleration[j] - AUX_MP_Acceleration[j]) * MP_Mass;
-
-    //}
-    //GetGeometry()[i].GetSolutionStepValue(NODAL_MOMENTUM, 0) += NodalMomentum;
-    //GetGeometry()[i].GetSolutionStepValue(NODAL_INERTIA, 0) += NodalInertia;
-    ////if(GetGeometry()[i].pGetDof(DISPLACEMENT_X)->IsFixed() == false)
-    ////{
-    //GetGeometry()[i].GetSolutionStepValue(NODAL_MASS, 0) += Variables.N[i] * MP_Mass;
-    ////}
-    //}
-    ////for ( unsigned int i = 0; i < number_of_nodes; i++ )
-
-    ////{
-    ////if(GetGeometry()[i].pGetDof(DISPLACEMENT_X)->IsFixed() == false)
-    ////{
-    ////for (unsigned int j = 0; j < number_of_nodes; j++)
-    ////{
-    ////if(GetGeometry()[j].pGetDof(DISPLACEMENT_X)->IsFixed() == false)
-    ////{
-    ////GetGeometry()[i].GetSolutionStepValue(NODAL_MASS, 0) += Variables.N[i] * Variables.N[j] * MP_Mass;
-    ////}
-    ////}
-    ////}
-    ////}
-    ////MP_Velocity = MP_Velocity - AUX_MP_Velocity;
-    ////MP_Acceleration = MP_Acceleration - AUX_MP_Acceleration;
-    //AUX_MP_Velocity.clear();
-    //AUX_MP_Acceleration.clear();
-    //}
-
-
-}
-
-////************************************************************************************
-////************************************************************************************
-
-void UpdatedLagrangianQuadrilateral::IterativeExtrapolation( ProcessInfo& rCurrentProcessInfo )
-{
-    // In the Initialize of each time step the nodal initial conditions are evaluated
-    //1. first of all I need to evaluate the MP momentum and MP_inertia
-
-    unsigned int dimension = GetGeometry().WorkingSpaceDimension();
-    const unsigned int number_of_nodes = GetGeometry().PointsNumber();
-    array_1d<double,3>& xg = this->GetValue(GAUSS_COORD);
-    GeneralVariables Variables;
-    //this->InitializeGeneralVariables(Variables,rCurrentProcessInfo);
-
-
-
-    Matrix J0 = ZeroMatrix(dimension, dimension);
-
-    J0 = this->MPMJacobian(J0, xg);
-
-    //calculating and storing inverse and the determinant of the jacobian
-    MathUtils<double>::InvertMatrix( J0, mInverseJ0, mDeterminantJ0 );
-
-    Variables.N = this->MPMShapeFunctionPointValues(Variables.N, xg);
-
-    //mConstitutiveLawVector->InitializeSolutionStep( GetProperties(),
-    //        GetGeometry(), Variables.N, rCurrentProcessInfo );
-
-    //mFinalizedStep = false;
-
-
-
-    array_1d<double,3>& MP_Velocity = this->GetValue(MP_VELOCITY);
-    array_1d<double,3>& MP_Acceleration = this->GetValue(MP_ACCELERATION);
-    array_1d<double,3>& AUX_MP_Velocity = this->GetValue(AUX_MP_VELOCITY);
-    array_1d<double,3>& AUX_MP_Acceleration = this->GetValue(AUX_MP_ACCELERATION);
-    double MP_Mass = this->GetValue(MP_MASS);
-    array_1d<double,3> MP_Momentum;
-    array_1d<double,3> MP_Inertia;
-    array_1d<double,3> NodalMomentum;
-    array_1d<double,3> NodalInertia;
-
-    for (unsigned int j=0; j<number_of_nodes; j++)
-    {
-        //these are the values of nodal velocity and nodal acceleration evaluated in the initialize solution step
-        array_1d<double, 3 > & NodalAcceleration = GetGeometry()[j].FastGetSolutionStepValue(ACCELERATION,1);
-        array_1d<double, 3 > & NodalVelocity = GetGeometry()[j].FastGetSolutionStepValue(VELOCITY,1);
-        for (unsigned int k = 0; k < dimension; k++)
-        {
-            AUX_MP_Velocity[k] += Variables.N[j] * NodalVelocity[k];
-            AUX_MP_Acceleration[k] += Variables.N[j] * NodalAcceleration[k];
-=======
             nodal_momentum[j] = Variables.N[i] * (MP_Velocity[j] - AUX_MP_Velocity[j]) * MP_Mass;
             nodal_inertia[j]  = Variables.N[i] * (MP_Acceleration[j] - AUX_MP_Acceleration[j]) * MP_Mass;
->>>>>>> a9deaac6
         }
 
         rGeom[i].SetLock();
@@ -1341,53 +972,6 @@
     KRATOS_CATCH( "" )
 }
 
-<<<<<<< HEAD
-
-////************************************************************************************************************
-//void UpdatedLagrangianQuadrilateral::Calculate(const Variable<Vector >& rVariable, Vector& Output, const ProcessInfo& rCurrentProcessInfo)
-//{
-//KRATOS_TRY
-
-
-//GeneralVariables Variables;
-//this->InitializeGeneralVariables(Variables,rCurrentProcessInfo);
-//if (rVariable == MP_CAUCHY_STRESS_VECTOR)
-//{
-//const unsigned int number_of_nodes = GetGeometry().PointsNumber();
-//const unsigned int dimension = GetGeometry().WorkingSpaceDimension();
-//unsigned int voigtsize  = 3;
-
-
-//if( dimension == 3 )
-//{
-//voigtsize  = 6;
-//}
-////Vector SmoothMPStress = ZeroVector(voigtsize);
-//array_1d<double,3> SmoothMPStress;
-//SmoothMPStress.clear();
-////Vector NodalStress0 = GetGeometry()[0].GetSolutionStepValue(STRESSES, 0);
-////Vector NodalStress1 = GetGeometry()[1].GetSolutionStepValue(STRESSES, 0);
-////Vector NodalStress2 = GetGeometry()[2].GetSolutionStepValue(STRESSES, 0);
-////Vector NodalStress3 = GetGeometry()[3].GetSolutionStepValue(STRESSES, 0);
-
-////SmoothMPStress = NodalStress0 * Variables.N[0] + NodalStress1 * Variables.N[1] + NodalStress2 * Variables.N[2] + NodalStress3 * Variables.N[3];
-
-//for ( unsigned int i = 0; i < number_of_nodes; i++ )
-//{
-//array_1d<double,3> NodalStress = GetGeometry()[i].GetSolutionStepValue(NODAL_STRESSES, 0);
-//for ( unsigned int j = 0; j< voigtsize; j++)
-//{
-//SmoothMPStress[j] += NodalStress[j] * Variables.N[i];
-//}
-//}
-//this->SetValue(MP_CAUCHY_STRESS_VECTOR, SmoothMPStress);
-
-//}
-//KRATOS_CATCH( "" )
-//}
-
-=======
->>>>>>> a9deaac6
 ////************************************************************************************
 ////************************************************************************************
 
@@ -1456,29 +1040,12 @@
     {
         if (rVariables.N[i] > 1e-16)
         {
-<<<<<<< HEAD
-            array_1d<double, 3 > & NodalAcceleration = GetGeometry()[i].FastGetSolutionStepValue(ACCELERATION);
-            array_1d<double, 3 > & NodalVelocity = GetGeometry()[i].FastGetSolutionStepValue(VELOCITY);
-            double NodalMass = GetGeometry()[i].FastGetSolutionStepValue(NODAL_MASS, 0);
-            array_1d<double,3> NodalMomentum = NodalMass * NodalVelocity;
-            array_1d<double,3> NodalInertia = NodalMass * NodalAcceleration;
-=======
             const array_1d<double, 3 > & nodal_acceleration = rGeom[i].FastGetSolutionStepValue(ACCELERATION);
->>>>>>> a9deaac6
 
             for ( unsigned int j = 0; j < dimension; j++ )
             {
 
                 delta_xg[j] += rVariables.N[i] * rVariables.CurrentDisp(i,j);
-<<<<<<< HEAD
-                MP_Acceleration[j] += rVariables.N[i] * NodalAcceleration[j];
-                //MP_Velocity[j] += rVariables.N[i] * NodalVelocity[j];
-
-                //MP_Acceleration[j] +=NodalInertia[j]/(rVariables.N[i] * MP_Mass * MP_number);//
-                //MP_Velocity[j] += NodalMomentum[j]/(rVariables.N[i] * MP_Mass * MP_number);
-                //MP_Velocity[j] += DeltaTime * rVariables.N[i] * NodalAcceleration[j];////
-
-=======
                 MP_Acceleration[j] += rVariables.N[i] * nodal_acceleration[j];
 
                 /* NOTE: The following interpolation techniques have been tried:
@@ -1487,7 +1054,6 @@
                     MP_Velocity[j]      += nodal_momentum[j]/(rVariables.N[i] * MP_Mass * MP_number);
                     MP_Velocity[j]      += delta_time * rVariables.N[i] * nodal_acceleration[j];
                 */
->>>>>>> a9deaac6
             }
         }
 
@@ -1970,51 +1536,11 @@
     {
         rResult.resize( 4, false );
 
-<<<<<<< HEAD
-        rResult.resize(4, false);
-
-        //1. I evaluate the local coordinates of a point
-        //rPointLocal[0] = ((GetGeometry()[2].Coordinates()[1] - GetGeometry()[0].Coordinates()[1])*(rPoint[0] - GetGeometry()[0].Coordinates()[0]) -
-        //        (GetGeometry()[2].Coordinates()[0] - GetGeometry()[0].Coordinates()[0])*(rPoint[1] - GetGeometry()[0].Coordinates()[1]))/mDeterminantJ0;
-
-
-        //rPointLocal[1] = (-(GetGeometry()[1].Coordinates()[1] - GetGeometry()[0].Coordinates()[1])*(rPoint[0] - GetGeometry()[0].Coordinates()[0]) +
-        //        (GetGeometry()[1].Coordinates()[0] - GetGeometry()[0].Coordinates()[0])*(rPoint[1] - GetGeometry()[0].Coordinates()[1]))/mDeterminantJ0;
-
-        //test (if the first node of the connettivity is the node at the bottom left)
-        //rPointLocal[0] = (2 * rPoint[0] - GetGeometry()[2].Coordinates()[0] - GetGeometry()[0].Coordinates()[0])/(GetGeometry()[2].Coordinates()[0] - GetGeometry()[0].Coordinates()[0]);
-        //rPointLocal[1] = (2 * rPoint[1] - GetGeometry()[2].Coordinates()[1] - GetGeometry()[0].Coordinates()[1])/(GetGeometry()[2].Coordinates()[1] - GetGeometry()[0].Coordinates()[1]);
-
-
-        //test (if the first node of the connettivity is the node at the top left)
-        //rPointLocal[0] = (2 * rPoint[0] - GetGeometry()[3].Coordinates()[0] - GetGeometry()[1].Coordinates()[0])/(GetGeometry()[3].Coordinates()[0] - GetGeometry()[1].Coordinates()[0]);
-        //rPointLocal[1] = (2 * rPoint[1] - GetGeometry()[3].Coordinates()[1] - GetGeometry()[1].Coordinates()[1])/(GetGeometry()[3].Coordinates()[1] - GetGeometry()[1].Coordinates()[1]);
-
-        //test (if the first node of the connettivity is the node at the top right)
-        //rPointLocal[0] = (2 * rPoint[0] - GetGeometry()[0].Coordinates()[0] - GetGeometry()[2].Coordinates()[0])/(GetGeometry()[0].Coordinates()[0] - GetGeometry()[2].Coordinates()[0]);
-        //rPointLocal[1] = (2 * rPoint[1] - GetGeometry()[0].Coordinates()[1] - GetGeometry()[2].Coordinates()[1])/(GetGeometry()[0].Coordinates()[1] - GetGeometry()[2].Coordinates()[1]);
-
-
-        //test (if the first node of the connettivity is the node at the bottom right)
-        //rPointLocal[0] = (2 * rPoint[0] - GetGeometry()[3].Coordinates()[0] - GetGeometry()[1].Coordinates()[0])/(GetGeometry()[1].Coordinates()[0] - GetGeometry()[3].Coordinates()[0]);
-        //rPointLocal[1] = (2 * rPoint[1] - GetGeometry()[3].Coordinates()[1] - GetGeometry()[1].Coordinates()[1])/(GetGeometry()[1].Coordinates()[1] - GetGeometry()[3].Coordinates()[1]);
-
-        //rPointLocal = GetGeometry().PointLocalCoordinates(rPointLocal, rPoint);
-
-        //rResult = GetGeometry().ShapeFunctionsValues(rResult, rPointLocal);
-
-        //Shape Functions (if the first node of the connettivity is the node at the bottom left)
-        rResult( 0 ) = 0.25 * (1 - rPointLocal[0]) * (1 - rPointLocal[1]) ;
-        rResult( 1 ) = 0.25 * (1 + rPointLocal[0]) * (1 - rPointLocal[1]) ;
-        rResult( 2 ) = 0.25 * (1 + rPointLocal[0]) * (1 + rPointLocal[1]) ;
-        rResult( 3 ) = 0.25 * (1 - rPointLocal[0]) * (1 + rPointLocal[1]) ;
-=======
         // Shape Functions (if the first node of the connettivity is the node at the bottom left)
         rResult[0] = 0.25 * (1 - rPointLocal[0]) * (1 - rPointLocal[1]) ;
         rResult[1] = 0.25 * (1 + rPointLocal[0]) * (1 - rPointLocal[1]) ;
         rResult[2] = 0.25 * (1 + rPointLocal[0]) * (1 + rPointLocal[1]) ;
         rResult[3] = 0.25 * (1 - rPointLocal[0]) * (1 + rPointLocal[1]) ;
->>>>>>> a9deaac6
 
         //Shape Function (if the first node of the connettivity is the node at the top left)
         //rResult[0] = 0.25 * (1 - rPointLocal[0]) * (1 + rPointLocal[1]) ;
@@ -2109,13 +1635,7 @@
         //rResult( 2, 1 ) = 0.25 * (1 - rPointLocal[0]);
         //rResult( 3, 0 ) = -0.25 * (1 - rPointLocal[1]);
         //rResult( 3, 1 ) = -0.25 * (1 - rPointLocal[0]);
-<<<<<<< HEAD
-
-    }
-
-=======
-    }
->>>>>>> a9deaac6
+    }
     else if(dimension == 3)
     {
         rResult = ZeroMatrix(8,3);
