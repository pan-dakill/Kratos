//    |  /           |
//    ' /   __| _` | __|  _ \   __|
//    . \  |   (   | |   (   |\__ `
//   _|\_\_|  \__,_|\__|\___/ ____/
//                   Multi-Physics
//
//  License:        BSD License
//                  Kratos default license: kratos/license.txt
//
//  Main authors:    Ilaria Iaconeta, Bodhinanda Chandra
//


// System includes
#include <omp.h>
#include <sstream>

// External includes

// Project includes
#include "includes/define.h"
#include "custom_elements/updated_lagrangian.hpp"
#include "utilities/math_utils.h"
#include "includes/constitutive_law.h"
#include "particle_mechanics_application_variables.h"
#include "includes/checks.h"
#include "custom_utilities/mpm_energy_calculation_utility.h"
#include "custom_utilities/mpm_explicit_utilities.h"
#include "custom_utilities/particle_mechanics_math_utilities.h"

namespace Kratos
{

/**
 * Flags related to the element computation
 */
KRATOS_CREATE_LOCAL_FLAG( UpdatedLagrangian, COMPUTE_RHS_VECTOR,                 0 );
KRATOS_CREATE_LOCAL_FLAG( UpdatedLagrangian, COMPUTE_LHS_MATRIX,                 1 );
KRATOS_CREATE_LOCAL_FLAG( UpdatedLagrangian, COMPUTE_RHS_VECTOR_WITH_COMPONENTS, 2 );
KRATOS_CREATE_LOCAL_FLAG( UpdatedLagrangian, COMPUTE_LHS_MATRIX_WITH_COMPONENTS, 3 );

//******************************CONSTRUCTOR*******************************************
//************************************************************************************

UpdatedLagrangian::UpdatedLagrangian( )
    : Element( )
    , mMP()
{
    //DO NOT CALL IT: only needed for Register and Serialization!!!
}
//******************************CONSTRUCTOR*******************************************
//************************************************************************************
UpdatedLagrangian::UpdatedLagrangian( IndexType NewId, GeometryType::Pointer pGeometry )
    : Element( NewId, pGeometry )
    , mMP()
{
    //DO NOT ADD DOFS HERE!!!
}

//******************************CONSTRUCTOR*******************************************
//************************************************************************************

UpdatedLagrangian::UpdatedLagrangian( IndexType NewId, GeometryType::Pointer pGeometry, PropertiesType::Pointer pProperties )
    : Element( NewId, pGeometry, pProperties )
    , mMP()
{
    mFinalizedStep = true;


}
//******************************COPY CONSTRUCTOR**************************************
//************************************************************************************

UpdatedLagrangian::UpdatedLagrangian( UpdatedLagrangian const& rOther)
    :Element(rOther)
    ,mMP(rOther.mMP)
    ,mDeformationGradientF0(rOther.mDeformationGradientF0)
    ,mDeterminantF0(rOther.mDeterminantF0)
    ,mConstitutiveLawVector(rOther.mConstitutiveLawVector)
    ,mFinalizedStep(rOther.mFinalizedStep)
{
}

//*******************************ASSIGMENT OPERATOR***********************************
//************************************************************************************

UpdatedLagrangian&  UpdatedLagrangian::operator=(UpdatedLagrangian const& rOther)
{
    Element::operator=(rOther);

    mMP = rOther.mMP;

    mDeformationGradientF0.clear();
    mDeformationGradientF0 = rOther.mDeformationGradientF0;

    mDeterminantF0 = rOther.mDeterminantF0;
    mConstitutiveLawVector = rOther.mConstitutiveLawVector;

    return *this;
}

//*********************************OPERATIONS*****************************************
//************************************************************************************

Element::Pointer UpdatedLagrangian::Create( IndexType NewId, NodesArrayType const& ThisNodes, PropertiesType::Pointer pProperties ) const
{
    return Element::Pointer( new UpdatedLagrangian( NewId, GetGeometry().Create( ThisNodes ), pProperties ) );
}

Element::Pointer UpdatedLagrangian::Create(IndexType NewId, GeometryType::Pointer pGeom, PropertiesType::Pointer pProperties) const
{
    return Kratos::make_intrusive< UpdatedLagrangian >(NewId, pGeom, pProperties);
}

//************************************CLONE*******************************************
//************************************************************************************

Element::Pointer UpdatedLagrangian::Clone( IndexType NewId, NodesArrayType const& rThisNodes ) const
{
    UpdatedLagrangian NewElement (NewId, GetGeometry().Create( rThisNodes ), pGetProperties() );

    NewElement.mMP = mMP;

    NewElement.mConstitutiveLawVector = mConstitutiveLawVector->Clone();

    NewElement.mDeformationGradientF0 = mDeformationGradientF0;

    NewElement.mDeterminantF0 = mDeterminantF0;

    return Element::Pointer( new UpdatedLagrangian(NewElement) );
}

//*******************************DESTRUCTOR*******************************************
//************************************************************************************
UpdatedLagrangian::~UpdatedLagrangian()
{
}


//************************************************************************************
//************************************************************************************

void UpdatedLagrangian::Initialize()
{
    KRATOS_TRY

    // Initialize parameters
    const unsigned int dimension = GetGeometry().WorkingSpaceDimension();
    mDeterminantF0 = 1;
    mDeformationGradientF0 = IdentityMatrix(dimension);

    // Initialize constitutive law and materials
    InitializeMaterial();

    KRATOS_CATCH( "" )
}

//************************************************************************************
//************************************************************************************

void UpdatedLagrangian::InitializeGeneralVariables (GeneralVariables& rVariables, const ProcessInfo& rCurrentProcessInfo)
{
    const SizeType number_of_nodes = GetGeometry().size();
    const SizeType dimension = GetGeometry().WorkingSpaceDimension();
    const SizeType strain_size = GetProperties().GetValue(CONSTITUTIVE_LAW)->GetStrainSize();
    const bool is_axisymmetric = (rCurrentProcessInfo.Has(IS_AXISYMMETRIC))
        ? rCurrentProcessInfo.GetValue(IS_AXISYMMETRIC)
        : false;
    const SizeType def_grad_dim = (is_axisymmetric)
        ? 3
        : dimension;

    rVariables.detF  = 1;

    rVariables.detF0 = 1;

    rVariables.detFT = 1;

    rVariables.B.resize(strain_size, number_of_nodes * dimension, false );

    rVariables.F.resize(def_grad_dim, def_grad_dim, false );

    rVariables.F0.resize(def_grad_dim, def_grad_dim, false );

    rVariables.FT.resize(def_grad_dim, def_grad_dim, false );

    rVariables.ConstitutiveMatrix.resize(strain_size, strain_size, false );

    rVariables.StrainVector.resize(strain_size, false );

    rVariables.StressVector.resize(strain_size, false );

    rVariables.DN_DX.resize( number_of_nodes, dimension, false );

    // CurrentDisp is the unknown variable. It represents the nodal delta displacement. When it is predicted is equal to zero.
    rVariables.CurrentDisp = CalculateCurrentDisp(rVariables.CurrentDisp, rCurrentProcessInfo);
}
//************************************************************************************
//************************************************************************************

void UpdatedLagrangian::SetGeneralVariables(GeneralVariables& rVariables,
        ConstitutiveLaw::Parameters& rValues, const Vector& rN)
{
    GeometryType& r_geometry = GetGeometry();

    // Variables.detF is the determinant of the incremental total deformation gradient
    rVariables.detF  = MathUtils<double>::Det(rVariables.F);

    // Check if detF is negative (element is inverted)
    if(rVariables.detF<0)
    {
        KRATOS_INFO("UpdatedLagrangian")<<" Element: "<<this->Id()<<std::endl;
        KRATOS_INFO("UpdatedLagrangian")<<" Element position: "<< mMP.xg <<std::endl;
<<<<<<< HEAD
=======
        KRATOS_INFO("UpdatedLagrangian")<<" Element velocity: "<< mMP.velocity <<std::endl;
>>>>>>> 999f852c
        const unsigned int number_of_nodes = r_geometry.PointsNumber();
        KRATOS_INFO("UpdatedLagrangian") << " Shape functions: " << r_geometry.ShapeFunctionsValues() << std::endl;
        KRATOS_INFO("UpdatedLagrangian") << " Quadrature points: " << r_geometry.IntegrationPointsNumber() << std::endl;
        KRATOS_INFO("UpdatedLagrangian") << " Parent geometry ID: " << r_geometry.GetGeometryParent(0).Id() << std::endl;
        KRATOS_INFO("UpdatedLagrangian") << " Parent geometry number of points: " << r_geometry.GetGeometryParent(0).PointsNumber() << std::endl;

        for ( unsigned int i = 0; i < number_of_nodes; i++ )
        {
            const array_1d<double, 3> & current_position      = r_geometry[i].Coordinates();
            const array_1d<double, 3> & current_displacement  = r_geometry[i].FastGetSolutionStepValue(DISPLACEMENT);
            const array_1d<double, 3> & previous_displacement = r_geometry[i].FastGetSolutionStepValue(DISPLACEMENT,1);

            KRATOS_INFO("UpdatedLagrangian")<<" NODE ["<<r_geometry[i].Id()<<"]: (Current position: "<<current_position<<") "<<std::endl;
            KRATOS_INFO("UpdatedLagrangian")<<" ---Current Disp: "<<current_displacement<<" (Previour Disp: "<<previous_displacement<<")"<<std::endl;
        }

        for ( unsigned int i = 0; i < number_of_nodes; i++ )
        {
            if( r_geometry[i].SolutionStepsDataHas(CONTACT_FORCE) )
            {
                const array_1d<double, 3 > & PreContactForce = r_geometry[i].FastGetSolutionStepValue(CONTACT_FORCE,1);
                const array_1d<double, 3 > & ContactForce = r_geometry[i].FastGetSolutionStepValue(CONTACT_FORCE);
                KRATOS_INFO("UpdatedLagrangian")<<" ---Contact_Force: (Pre:"<<PreContactForce<<", Current:"<<ContactForce<<") "<<std::endl;
            }
            else
            {
                KRATOS_INFO("UpdatedLagrangian")<<" ---Contact_Force: NULL "<<std::endl;
            }
        }

        KRATOS_ERROR << "MPM UPDATED LAGRANGIAN DISPLACEMENT ELEMENT INVERTED: |F|<0  detF = " << rVariables.detF << std::endl;
    }

    rVariables.detFT = rVariables.detF * rVariables.detF0;
    rVariables.FT    = prod( rVariables.F, rVariables.F0 );

    rValues.SetDeterminantF(rVariables.detFT);
    rValues.SetDeformationGradientF(rVariables.FT);
    rValues.SetStrainVector(rVariables.StrainVector);
    rValues.SetStressVector(rVariables.StressVector);
    rValues.SetConstitutiveMatrix(rVariables.ConstitutiveMatrix);
    rValues.SetShapeFunctionsDerivatives(rVariables.DN_DX);
    rValues.SetShapeFunctionsValues(rN);
}

//************************************************************************************
//************************************************************************************

void UpdatedLagrangian::CalculateElementalSystem(
    MatrixType& rLeftHandSideMatrix,
    VectorType& rRightHandSideVector,
    const ProcessInfo& rCurrentProcessInfo,
    const bool CalculateStiffnessMatrixFlag,
    const bool CalculateResidualVectorFlag)
{
    KRATOS_TRY

    // Create and initialize element variables:
    GeneralVariables Variables;
    this->InitializeGeneralVariables(Variables,rCurrentProcessInfo);
    const Vector& r_N = row(GetGeometry().ShapeFunctionsValues(), 0);
    const bool is_explicit = (rCurrentProcessInfo.Has(IS_EXPLICIT))
        ? rCurrentProcessInfo.GetValue(IS_EXPLICIT)
        : false;

    // Create constitutive law parameters:
    ConstitutiveLaw::Parameters Values(GetGeometry(),GetProperties(),rCurrentProcessInfo);

    // Set constitutive law flags:
    Flags &ConstitutiveLawOptions=Values.GetOptions();
    ConstitutiveLawOptions.Set(ConstitutiveLaw::COMPUTE_CONSTITUTIVE_TENSOR);

    if (!is_explicit)
    {
        ConstitutiveLawOptions.Set(ConstitutiveLaw::USE_ELEMENT_PROVIDED_STRAIN);
        ConstitutiveLawOptions.Set(ConstitutiveLaw::COMPUTE_STRESS);

        // Compute element kinematics B, F, DN_DX ...
        this->CalculateKinematics(Variables, rCurrentProcessInfo);

        // Set general variables to constitutivelaw parameters
        this->SetGeneralVariables(Variables, Values, r_N);

        // Calculate Material Response
        /* NOTE:
        The function below will call CalculateMaterialResponseCauchy() by default and then (may)
        call CalculateMaterialResponseKirchhoff() in the constitutive_law.*/
        mConstitutiveLawVector->CalculateMaterialResponse(Values, Variables.StressMeasure);

        /* NOTE:
        The material points will have constant mass as defined at the beginning.
        However, the density and volume (integration weight) are changing every time step.*/
        // Update MP_Density
        mMP.density = (GetProperties()[DENSITY]) / Variables.detFT;
    }

    // The MP_Volume (integration weight) is evaluated
    mMP.volume = mMP.mass / mMP.density;

    if (CalculateStiffnessMatrixFlag && !is_explicit) // if calculation of the matrix is required
    {
        // Contributions to stiffness matrix calculated on the reference configuration
        this->CalculateAndAddLHS(
            rLeftHandSideMatrix,
            Variables,
            mMP.volume,
            rCurrentProcessInfo);
    }

    if (CalculateResidualVectorFlag) // if calculation of the vector is required
    {
        // Contribution to forces (in residual term) are calculated
        Vector volume_force = mMP.volume_acceleration * mMP.mass;
        this->CalculateAndAddRHS(
            rRightHandSideVector,
            Variables,
            volume_force,
            mMP.volume,
            rCurrentProcessInfo);
    }

    KRATOS_CATCH( "" )
}
//*********************************COMPUTE KINEMATICS*********************************
//************************************************************************************


void UpdatedLagrangian::CalculateKinematics(GeneralVariables& rVariables, const ProcessInfo& rCurrentProcessInfo)

{
    KRATOS_TRY

    // Define the stress measure
    rVariables.StressMeasure = ConstitutiveLaw::StressMeasure_Cauchy;

    // Calculating the reference jacobian from cartesian coordinates to parent coordinates for the MP element [dx_n/d£]
    Matrix Jacobian;
    GetGeometry().Jacobian(Jacobian, 0);

    // Calculating the inverse of the jacobian and the parameters needed [d£/dx_n]
    Matrix InvJ;
    double detJ;
    MathUtils<double>::InvertMatrix( Jacobian, InvJ, detJ);

    // Calculating the current jacobian from cartesian coordinates to parent coordinates for the MP element [dx_n+1/d£]
    Matrix jacobian;
    GetGeometry().Jacobian(jacobian, 0, GetGeometry().GetDefaultIntegrationMethod(), -1.0 * rVariables.CurrentDisp);

    // Calculating the inverse of the jacobian and the parameters needed [d£/(dx_n+1)]
    Matrix Invj;
    MathUtils<double>::InvertMatrix( jacobian, Invj, detJ); //overwrites detJ

    // Compute cartesian derivatives [dN/dx_n+1]
    const Matrix& r_DN_De = GetGeometry().ShapeFunctionLocalGradient(0);
    rVariables.DN_DX = prod(r_DN_De, Invj); //overwrites DX now is the current position dx

    const bool is_axisymmetric = (rCurrentProcessInfo.Has(IS_AXISYMMETRIC))
        ? rCurrentProcessInfo.GetValue(IS_AXISYMMETRIC)
        : false;

    rVariables.CurrentDisp = CalculateCurrentDisp(rVariables.CurrentDisp, rCurrentProcessInfo);
    this->CalculateDeformationGradient(rVariables.DN_DX, rVariables.F, rVariables.CurrentDisp, is_axisymmetric);

    const Matrix& r_N = GetGeometry().ShapeFunctionsValues();

    if (is_axisymmetric) {
        rVariables.CurrentRadius = ParticleMechanicsMathUtilities<double>::CalculateRadius(r_N, GetGeometry());
        rVariables.ReferenceRadius = ParticleMechanicsMathUtilities<double>::CalculateRadius(r_N, GetGeometry(), Initial);
    }

    // Determinant of the previous Deformation Gradient F_n
    rVariables.detF0 = mDeterminantF0;
    rVariables.F0    = mDeformationGradientF0;

    // Compute the deformation matrix B
    this->CalculateDeformationMatrix(rVariables.B, rVariables.DN_DX, r_N, is_axisymmetric);

    KRATOS_CATCH( "" )
}
//************************************************************************************

void UpdatedLagrangian::CalculateDeformationMatrix(Matrix& rB,
        const Matrix& rDN_DX, const Matrix& rN, const bool IsAxisymmetric)
{
    KRATOS_TRY

    const unsigned int number_of_nodes = GetGeometry().PointsNumber();
    const unsigned int dimension       = GetGeometry().WorkingSpaceDimension();

    rB.clear(); // Set all components to zero

    if (IsAxisymmetric)
    {
        const double radius = ParticleMechanicsMathUtilities<double>::CalculateRadius(rN, GetGeometry());

        for (unsigned int i = 0; i < number_of_nodes; i++)
        {
            const unsigned int index = dimension * i;

            rB(0, index + 0) = rDN_DX(i, 0);
            rB(1, index + 1) = rDN_DX(i, 1);
            rB(2, index + 0) = rN(0, i) / radius;
            rB(3, index + 0) = rDN_DX(i, 1);
            rB(3, index + 1) = rDN_DX(i, 0);
        }
    }
    else if( dimension == 2 )
    {
        for ( unsigned int i = 0; i < number_of_nodes; i++ )
        {
            unsigned int index = 2 * i;
            rB( 0, index + 0 ) = rDN_DX( i, 0 );
            rB( 1, index + 1 ) = rDN_DX( i, 1 );
            rB( 2, index + 0 ) = rDN_DX( i, 1 );
            rB( 2, index + 1 ) = rDN_DX( i, 0 );
        }
    }
    else if( dimension == 3 )
    {
        for ( unsigned int i = 0; i < number_of_nodes; i++ )
        {
            unsigned int index = 3 * i;

            rB( 0, index + 0 ) = rDN_DX( i, 0 );
            rB( 1, index + 1 ) = rDN_DX( i, 1 );
            rB( 2, index + 2 ) = rDN_DX( i, 2 );

            rB( 3, index + 0 ) = rDN_DX( i, 1 );
            rB( 3, index + 1 ) = rDN_DX( i, 0 );

            rB( 4, index + 1 ) = rDN_DX( i, 2 );
            rB( 4, index + 2 ) = rDN_DX( i, 1 );

            rB( 5, index + 0 ) = rDN_DX( i, 2 );
            rB( 5, index + 2 ) = rDN_DX( i, 0 );
        }
    }
    else
    {
        KRATOS_ERROR <<  "Dimension given is wrong!" << std::endl;
    }

    KRATOS_CATCH( "" )
}
//************************************************************************************
//************************************************************************************

void UpdatedLagrangian::CalculateAndAddRHS(
    VectorType& rRightHandSideVector,
    GeneralVariables& rVariables,
    Vector& rVolumeForce,
    const double& rIntegrationWeight,
    const ProcessInfo& rCurrentProcessInfo)
{
    // Operation performed: rRightHandSideVector += ExtForce*IntToReferenceWeight
    this->CalculateAndAddExternalForces( rRightHandSideVector, rVariables, rVolumeForce, rIntegrationWeight );

    const bool is_explicit = (rCurrentProcessInfo.Has(IS_EXPLICIT))
        ? rCurrentProcessInfo.GetValue(IS_EXPLICIT)
        : false;
    if (is_explicit)
    {
<<<<<<< HEAD
        Matrix Jacobian;
        GetGeometry().Jacobian(Jacobian, 0);
        Matrix InvJ;
        double detJ;
        MathUtils<double>::InvertMatrix(Jacobian, InvJ, detJ);
        const Matrix& r_DN_De = GetGeometry().ShapeFunctionLocalGradient(0);
        rVariables.DN_DX = prod(r_DN_De, InvJ); // cartesian gradients

        const bool is_axisymmetric = (rCurrentProcessInfo.Has(IS_AXISYMMETRIC))
            ? rCurrentProcessInfo.GetValue(IS_AXISYMMETRIC)
            : false;

        if (is_axisymmetric) {
            const double current_radius = ParticleMechanicsMathUtilities<double>::CalculateRadius(
                GetGeometry().ShapeFunctionsValues(), GetGeometry());
            MPMExplicitUtilities::CalculateAndAddAxisymmetricExplicitInternalForce(*this,
                rVariables.DN_DX, mMP.cauchy_stress_vector, mMP.volume,
                mConstitutiveLawVector->GetStrainSize(), current_radius, rRightHandSideVector);
        }
        else MPMExplicitUtilities::CalculateAndAddExplicitInternalForce(*this,
            rVariables.DN_DX, mMP.cauchy_stress_vector, mMP.volume,
=======
        MPMExplicitUtilities::CalculateAndAddExplicitInternalForce(rCurrentProcessInfo ,
            *this, mMP.cauchy_stress_vector, mMP.volume,
>>>>>>> 999f852c
            mConstitutiveLawVector->GetStrainSize(), rRightHandSideVector);
    }
    else
    {
        // Operation performed: rRightHandSideVector -= IntForce*IntToReferenceWeight
        this->CalculateAndAddInternalForces(rRightHandSideVector, rVariables, rIntegrationWeight);
    }
}

//************************************************************************************
//*********************Calculate the contribution of external force*******************

void UpdatedLagrangian::CalculateAndAddExternalForces(
    VectorType& rRightHandSideVector,
        GeneralVariables& rVariables,
        Vector& rVolumeForce,
        const double& rIntegrationWeight)
{
    KRATOS_TRY

    const unsigned int number_of_nodes = GetGeometry().PointsNumber();
    const unsigned int dimension = GetGeometry().WorkingSpaceDimension();

    const Matrix& r_N = GetGeometry().ShapeFunctionsValues();

    for ( unsigned int i = 0; i < number_of_nodes; i++ )
    {
        int index = dimension * i;

        for ( unsigned int j = 0; j < dimension; j++ )
        {
            rRightHandSideVector[index + j] += r_N(0, i) * rVolumeForce[j];
        }
    }

    KRATOS_CATCH( "" )
}
//************************************************************************************
//************************************************************************************

void UpdatedLagrangian::CalculateAndAddInternalForces(VectorType& rRightHandSideVector,
        GeneralVariables & rVariables,
        const double& rIntegrationWeight)
{
    KRATOS_TRY

    VectorType internal_forces = rIntegrationWeight * prod( trans( rVariables.B ), rVariables.StressVector );
    noalias( rRightHandSideVector ) -= internal_forces;

    KRATOS_CATCH( "" )
}
//************************************************************************************
//************************************************************************************

void UpdatedLagrangian::CalculateExplicitStresses(const ProcessInfo& rCurrentProcessInfo,
    GeneralVariables& rVariables)
{
    KRATOS_TRY

<<<<<<< HEAD
    const bool is_axisymmetric = (rCurrentProcessInfo.Has(IS_AXISYMMETRIC))
        ? rCurrentProcessInfo.GetValue(IS_AXISYMMETRIC)
        : false;

    // Create constitutive law parameters:
    ConstitutiveLaw::Parameters Values(GetGeometry(), GetProperties(), rCurrentProcessInfo);

    // Define the stress measure
    rVariables.StressMeasure = ConstitutiveLaw::StressMeasure_Cauchy;

=======
    // Create constitutive law parameters:
    ConstitutiveLaw::Parameters Values(GetGeometry(), GetProperties(), rCurrentProcessInfo);

    // Define the stress measure
    rVariables.StressMeasure = ConstitutiveLaw::StressMeasure_Cauchy;

>>>>>>> 999f852c
    // Set constitutive law flags:
    Flags& ConstitutiveLawOptions = Values.GetOptions();
    ConstitutiveLawOptions.Set(ConstitutiveLaw::COMPUTE_STRESS, true);

    // use element provided strain incremented from velocity gradient
    ConstitutiveLawOptions.Set(ConstitutiveLaw::COMPUTE_CONSTITUTIVE_TENSOR, true);
    ConstitutiveLawOptions.Set(ConstitutiveLaw::USE_ELEMENT_PROVIDED_STRAIN, false);

    // Compute explicit element kinematics, strain is incremented here.
    Matrix Jacobian;
    GetGeometry().Jacobian(Jacobian, 0);
    Matrix InvJ;
    double detJ;
    MathUtils<double>::InvertMatrix(Jacobian, InvJ, detJ);
    const Matrix& r_N = GetGeometry().ShapeFunctionsValues();
    Matrix r_DN_De = GetGeometry().ShapeFunctionLocalGradient(0);
    rVariables.DN_DX = prod(r_DN_De, InvJ); // cartesian gradients

<<<<<<< HEAD
    if (is_axisymmetric)
    {
        const double current_radius = ParticleMechanicsMathUtilities<double>::CalculateRadius(r_N, GetGeometry());
        MPMExplicitUtilities::CalculateExplicitAsymmetricKinematics(rCurrentProcessInfo, *this, rVariables.DN_DX,
            mMP.almansi_strain_vector, rVariables.F, mConstitutiveLawVector->GetStrainSize(), current_radius);
    }
    else
    {
        MPMExplicitUtilities::CalculateExplicitKinematics(rCurrentProcessInfo, *this, rVariables.DN_DX,
            mMP.almansi_strain_vector, rVariables.F, mConstitutiveLawVector->GetStrainSize());
    }
    rVariables.StressVector = mMP.cauchy_stress_vector;
    rVariables.StrainVector = mMP.almansi_strain_vector;

    // Update gradient deformation
    rVariables.F0 = mDeformationGradientF0; // total member def grad NOT including this increment
    rVariables.FT = prod(rVariables.F, rVariables.F0); // total def grad including this increment
    rVariables.detF = MathUtils<double>::Det(rVariables.F); // det of current increment
    rVariables.detF0 = MathUtils<double>::Det(rVariables.F0); // det of def grad NOT including this increment
    rVariables.detFT = MathUtils<double>::Det(rVariables.FT); // det of total def grad including this increment
    mDeformationGradientF0 = rVariables.FT; // update member internal total grad def
    mDeterminantF0 = rVariables.detFT; // update member internal total grad def det

    // Update MP volume
    if (rCurrentProcessInfo.GetValue(IS_COMPRESSIBLE))
    {
=======
    MPMExplicitUtilities::CalculateExplicitKinematics(rCurrentProcessInfo, *this,
        mMP.almansi_strain_vector, rVariables.F, mConstitutiveLawVector->GetStrainSize());

    rVariables.StressVector = mMP.cauchy_stress_vector;
    rVariables.StrainVector = mMP.almansi_strain_vector;

    // Update gradient deformation
    rVariables.F0 = mDeformationGradientF0; // total member def grad NOT including this increment
    rVariables.FT = prod(rVariables.F, rVariables.F0); // total def grad including this increment
    rVariables.detF = MathUtils<double>::Det(rVariables.F); // det of current increment
    rVariables.detF0 = MathUtils<double>::Det(rVariables.F0); // det of def grad NOT including this increment
    rVariables.detFT = MathUtils<double>::Det(rVariables.FT); // det of total def grad including this increment
    mDeformationGradientF0 = rVariables.FT; // update member internal total grad def
    mDeterminantF0 = rVariables.detFT; // update member internal total grad def det

    // Update MP volume
    if (rCurrentProcessInfo.GetValue(IS_COMPRESSIBLE))
    {
>>>>>>> 999f852c
        mMP.density = (GetProperties()[DENSITY]) / rVariables.detFT;
        mMP.volume = mMP.mass / mMP.density;
    }

    rVariables.CurrentDisp = CalculateCurrentDisp(rVariables.CurrentDisp, rCurrentProcessInfo);
<<<<<<< HEAD

    // Set general variables to constitutivelaw parameters
    const Vector& r_N_vec = row(r_N, 0);
    this->SetGeneralVariables(rVariables, Values, r_N_vec);

    // Calculate Material Response
    /* NOTE:
    The function below will call CalculateMaterialResponseCauchy() by default and then (may)
    call CalculateMaterialResponseKirchhoff() in the constitutive_law.*/
    mConstitutiveLawVector->CalculateMaterialResponse(Values, rVariables.StressMeasure);

    KRATOS_CATCH("")
}
//************************************************************************************
//************************************************************************************

=======

    // Set general variables to constitutivelaw parameters
    const Vector& r_N_vec = row(r_N, 0);
    this->SetGeneralVariables(rVariables, Values, r_N_vec);

    // Calculate Material Response
    /* NOTE:
    The function below will call CalculateMaterialResponseCauchy() by default and then (may)
    call CalculateMaterialResponseKirchhoff() in the constitutive_law.*/
    mConstitutiveLawVector->CalculateMaterialResponse(Values, rVariables.StressMeasure);

    KRATOS_CATCH("")
}
//************************************************************************************
//************************************************************************************

>>>>>>> 999f852c
void UpdatedLagrangian::CalculateAndAddLHS(
    MatrixType& rLeftHandSideMatrix,
    GeneralVariables& rVariables,
    const double& rIntegrationWeight,
    const ProcessInfo& rCurrentProcessInfo)
{
    const bool is_ignore_geometric_stiffness = (rCurrentProcessInfo.Has(IGNORE_GEOMETRIC_STIFFNESS))
        ? rCurrentProcessInfo.GetValue(IGNORE_GEOMETRIC_STIFFNESS)
        : false;

    // Operation performed: add K_material to the rLefsHandSideMatrix
    this->CalculateAndAddKuum( rLeftHandSideMatrix, rVariables, rIntegrationWeight );

    // Operation performed: add K_geometry to the rLefsHandSideMatrix
    if (!is_ignore_geometric_stiffness)
    {
        const bool is_axisymmetric = (rCurrentProcessInfo.Has(IS_AXISYMMETRIC))
            ? rCurrentProcessInfo.GetValue(IS_AXISYMMETRIC)
            : false;
        this->CalculateAndAddKuug(rLeftHandSideMatrix, rVariables, rIntegrationWeight, is_axisymmetric);
    }
}
//************************************************************************************
//************************************************************************************

void UpdatedLagrangian::CalculateAndAddKuum(
    MatrixType& rLeftHandSideMatrix,
    GeneralVariables& rVariables,
    const double& rIntegrationWeight)
{
    KRATOS_TRY

    noalias( rLeftHandSideMatrix ) += prod( trans( rVariables.B ),  rIntegrationWeight * Matrix( prod( rVariables.ConstitutiveMatrix, rVariables.B ) ) );

    KRATOS_CATCH( "" )
}

//************************************************************************************
//************************************************************************************

void UpdatedLagrangian::CalculateAndAddKuug(MatrixType& rLeftHandSideMatrix,
        GeneralVariables& rVariables,
        const double& rIntegrationWeight, const bool IsAxisymmetric)
{
    KRATOS_TRY

    if (IsAxisymmetric)
    {
        // Axisymmetric geometric matrix
        double alpha_1;
        double alpha_2;
        double alpha_3;

        const Matrix& r_N = GetGeometry().ShapeFunctionsValues();

        const unsigned int number_of_nodes = GetGeometry().size();
        unsigned int index_i = 0;
        const double radius = ParticleMechanicsMathUtilities<double>::CalculateRadius(r_N, GetGeometry());

        for (unsigned int i = 0; i < number_of_nodes; i++)
        {
            unsigned int index_j = 0;
            for (unsigned int j = 0; j < number_of_nodes; j++)
            {
                alpha_1 = rVariables.DN_DX(j, 0) * (rVariables.DN_DX(i, 0) * rVariables.StressVector[0] + rVariables.DN_DX(i, 1) * rVariables.StressVector[3]);
                alpha_2 = rVariables.DN_DX(j, 1) * (rVariables.DN_DX(i, 0) * rVariables.StressVector[3] + rVariables.DN_DX(i, 1) * rVariables.StressVector[1]);
                alpha_3 = r_N(0, i) * r_N(0, j) * rVariables.StressVector[2] * (1.0 / radius * radius);

                rLeftHandSideMatrix(index_i, index_j) += (alpha_1 + alpha_2 + alpha_3) * rIntegrationWeight;
                rLeftHandSideMatrix(index_i + 1, index_j + 1) += (alpha_1 + alpha_2) * rIntegrationWeight;

                index_j += 2;
            }
            index_i += 2;
        }
    }
    else
    {
        const unsigned int dimension = GetGeometry().WorkingSpaceDimension();
        Matrix stress_tensor = MathUtils<double>::StressVectorToTensor(rVariables.StressVector);
        Matrix reduced_Kg = prod(rVariables.DN_DX, rIntegrationWeight * Matrix(prod(stress_tensor, trans(rVariables.DN_DX))));
        MathUtils<double>::ExpandAndAddReducedMatrix(rLeftHandSideMatrix, reduced_Kg, dimension);
    }


    KRATOS_CATCH( "" )
}

//************************************CALCULATE VOLUME CHANGE*************************
//************************************************************************************

double& UpdatedLagrangian::CalculateVolumeChange( double& rVolumeChange, GeneralVariables& rVariables )
{
    KRATOS_TRY

    rVolumeChange = 1.0 / (rVariables.detF * rVariables.detF0);

    return rVolumeChange;

    KRATOS_CATCH( "" )
}

void UpdatedLagrangian::CalculateDeformationGradient(const Matrix& rDN_DX, Matrix& rF, Matrix& rDisplacement,
    const bool IsAxisymmetric)
{
    KRATOS_TRY

    const unsigned int dimension = GetGeometry().WorkingSpaceDimension();

    if (IsAxisymmetric)
    {
        // Compute radius
        const double current_radius = ParticleMechanicsMathUtilities<double>::CalculateRadius(GetGeometry().ShapeFunctionsValues(), GetGeometry());
        const double initial_radius = ParticleMechanicsMathUtilities<double>::CalculateRadius(GetGeometry().ShapeFunctionsValues(), GetGeometry(), Initial);
<<<<<<< HEAD

        rF = IdentityMatrix(3);

=======

        rF = IdentityMatrix(3);

>>>>>>> 999f852c
        if (dimension == 2)
        {
            for (IndexType i = 0; i < GetGeometry().PointsNumber(); ++i)
            {
                rF(0, 0) += rDisplacement(i, 0) * rDN_DX(i, 0);
                rF(0, 1) += rDisplacement(i, 0) * rDN_DX(i, 1);
                rF(1, 0) += rDisplacement(i, 1) * rDN_DX(i, 0);
                rF(1, 1) += rDisplacement(i, 1) * rDN_DX(i, 1);
            }

            rF(2, 2) = current_radius / initial_radius;
        }
        else KRATOS_ERROR << "Dimension given is wrong!" << std::endl;
    }
    else
    {
        /* NOTE::
    Deformation Gradient F [(dx_n+1 - dx_n)/dx_n] is to be updated in constitutive law parameter as total deformation gradient.
    The increment of total deformation gradient can be evaluated in 2 ways, which are:
    1. By: noalias( rVariables.F ) = prod( jacobian, InvJ);
    2. By means of the gradient of nodal displacement: using this second expression quadratic convergence is not guarantee

    (NOTICE: Here, we are using method no. 2)*/

    // METHOD 1: Update Deformation gradient: F [dx_n+1/dx_n] = [dx_n+1/d£] [d£/dx_n]
    // noalias( rVariables.F ) = prod( jacobian, InvJ);

    // METHOD 2: Update Deformation gradient: F_ij = δ_ij + u_i,j

        const unsigned int dimension = GetGeometry().WorkingSpaceDimension();
        Matrix I = IdentityMatrix(dimension);
        Matrix gradient_displacement = ZeroMatrix(dimension, dimension);
        gradient_displacement = prod(trans(rDisplacement), rDN_DX);
        noalias(rF) = (I + gradient_displacement);
    }
    KRATOS_CATCH("")
}

//************************************************************************************
//************************************************************************************
void UpdatedLagrangian::CalculateRightHandSide(
    VectorType& rRightHandSideVector,
    const ProcessInfo& rCurrentProcessInfo)
{
    MatrixType left_hand_side_matrix = Matrix(0, 0);

    const SizeType mat_size = GetNumberOfDofs() * GetGeometry().size();
    if (rRightHandSideVector.size() != mat_size) {
        rRightHandSideVector.resize(mat_size, false);
    }
    rRightHandSideVector = ZeroVector(mat_size);

    CalculateElementalSystem(left_hand_side_matrix, rRightHandSideVector,
        rCurrentProcessInfo, false, true);
}

//************************************************************************************
//************************************************************************************


void UpdatedLagrangian::CalculateLeftHandSide(
    MatrixType& rLeftHandSideMatrix,
    const ProcessInfo& rCurrentProcessInfo)
{
    VectorType right_hand_side_vector = Vector(0);

    const SizeType mat_size = GetNumberOfDofs() * GetGeometry().size();
    if (rLeftHandSideMatrix.size1() != mat_size && rLeftHandSideMatrix.size2() != mat_size) {
        rLeftHandSideMatrix.resize(mat_size, mat_size, false);
    }
    noalias(rLeftHandSideMatrix) = ZeroMatrix(mat_size, mat_size);

    CalculateElementalSystem(
        rLeftHandSideMatrix, right_hand_side_vector,
        rCurrentProcessInfo, true, false);
}
//************************************************************************************
//************************************************************************************


void UpdatedLagrangian::CalculateLocalSystem(
    MatrixType& rLeftHandSideMatrix,
    VectorType& rRightHandSideVector,
    const ProcessInfo& rCurrentProcessInfo)
{
    const SizeType mat_size = GetNumberOfDofs() * GetGeometry().size();
    if (rLeftHandSideMatrix.size1() != mat_size && rLeftHandSideMatrix.size2() != mat_size) {
        rLeftHandSideMatrix.resize(mat_size, mat_size, false);
    }
    noalias(rLeftHandSideMatrix) = ZeroMatrix(mat_size, mat_size);

    if (rRightHandSideVector.size() != mat_size) {
        rRightHandSideVector.resize(mat_size, false);
    }
    rRightHandSideVector = ZeroVector(mat_size);

    CalculateElementalSystem(
        rLeftHandSideMatrix, rRightHandSideVector,
        rCurrentProcessInfo, true, true);
}

//*******************************************************************************************
//*******************************************************************************************
void UpdatedLagrangian::InitializeSolutionStep(const ProcessInfo& rCurrentProcessInfo )
{
    /* NOTE:
    In the InitializeSolutionStep of each time step the nodal initial conditions are evaluated.
    This function is called by the base scheme class.*/
    GeometryType& r_geometry = GetGeometry();
    const unsigned int dimension = r_geometry.WorkingSpaceDimension();
    const unsigned int number_of_nodes = r_geometry.PointsNumber();

    mFinalizedStep = false;

    const bool is_explicit_central_difference = (rCurrentProcessInfo.Has(IS_EXPLICIT_CENTRAL_DIFFERENCE))
        ? rCurrentProcessInfo.GetValue(IS_EXPLICIT_CENTRAL_DIFFERENCE)
        : false;

    // Calculating shape functions
    const Matrix& r_N = GetGeometry().ShapeFunctionsValues();
    array_1d<double,3> nodal_momentum = ZeroVector(3);
    array_1d<double,3> nodal_inertia  = ZeroVector(3);

    // Here MP contribution in terms of momentum, inertia and mass are added
    for ( unsigned int i = 0; i < number_of_nodes; i++ )
    {
        for (unsigned int j = 0; j < dimension; j++)
        {
            nodal_momentum[j] = r_N(0, i) * mMP.velocity[j] * mMP.mass;
            nodal_inertia[j] = r_N(0, i) * mMP.acceleration[j] * mMP.mass;
        }

        // Add in the predictor velocity increment for central difference explicit
        // This is the 'previous grid acceleration', which is actually
        // be the initial particle acceleration mapped to the grid.
        if (is_explicit_central_difference) {
            const double& delta_time = rCurrentProcessInfo[DELTA_TIME];
            for (unsigned int j = 0; j < dimension; j++) {
                nodal_momentum[j] += 0.5 * delta_time * (r_N(0, i) * mMP.acceleration[j]) * mMP.mass;
            }
        }

        r_geometry[i].SetLock();
        r_geometry[i].FastGetSolutionStepValue(NODAL_MOMENTUM, 0) += nodal_momentum;
        r_geometry[i].FastGetSolutionStepValue(NODAL_INERTIA, 0)  += nodal_inertia;
        r_geometry[i].FastGetSolutionStepValue(NODAL_MASS, 0) += r_N(0, i) * mMP.mass;
        r_geometry[i].UnSetLock();
    }
}

////************************************************************************************
////************************************************************************************

void UpdatedLagrangian::FinalizeSolutionStep(const ProcessInfo& rCurrentProcessInfo )
{
    KRATOS_TRY

    const bool is_explicit = (rCurrentProcessInfo.Has(IS_EXPLICIT))
        ? rCurrentProcessInfo.GetValue(IS_EXPLICIT)
        : false;

    KRATOS_ERROR_IF(is_explicit)
    << "FinalizeSolutionStep for explicit time integration is done in the scheme";

    // Create and initialize element variables:
    GeneralVariables Variables;
    this->InitializeGeneralVariables(Variables,rCurrentProcessInfo);
    const Vector& r_N = row(GetGeometry().ShapeFunctionsValues(), 0);

    // Create constitutive law parameters:
    ConstitutiveLaw::Parameters Values(GetGeometry(),GetProperties(),rCurrentProcessInfo);

    // Set constitutive law flags:
    Flags &ConstitutiveLawOptions=Values.GetOptions();

    ConstitutiveLawOptions.Set(ConstitutiveLaw::USE_ELEMENT_PROVIDED_STRAIN);
    ConstitutiveLawOptions.Set(ConstitutiveLaw::COMPUTE_STRESS);

    // Compute element kinematics B, F, DN_DX ...
    this->CalculateKinematics(Variables, rCurrentProcessInfo);

    // Set general variables to constitutivelaw parameters
    this->SetGeneralVariables(Variables,Values, r_N);

    // Call the constitutive law to update material variables
    mConstitutiveLawVector->FinalizeMaterialResponse(Values, Variables.StressMeasure);

    // Call the element internal variables update
    this->FinalizeStepVariables(Variables, rCurrentProcessInfo);

    mFinalizedStep = true;

    KRATOS_CATCH( "" )
}


////************************************************************************************
////************************************************************************************

void UpdatedLagrangian::FinalizeStepVariables( GeneralVariables & rVariables, const ProcessInfo& rCurrentProcessInfo)
{
    // Update internal (historical) variables
    mDeterminantF0         = rVariables.detF* rVariables.detF0;
    mDeformationGradientF0 = prod(rVariables.F, rVariables.F0);

    mMP.cauchy_stress_vector = rVariables.StressVector;
    mMP.almansi_strain_vector = rVariables.StrainVector;

    // Delta Plastic Strains
    if (mConstitutiveLawVector->Has(MP_DELTA_PLASTIC_STRAIN))
        mConstitutiveLawVector->GetValue(MP_DELTA_PLASTIC_STRAIN, mMP.delta_plastic_strain );
    if (mConstitutiveLawVector->Has(MP_DELTA_PLASTIC_VOLUMETRIC_STRAIN))
        mConstitutiveLawVector->GetValue(MP_DELTA_PLASTIC_VOLUMETRIC_STRAIN, mMP.delta_plastic_volumetric_strain);
    if (mConstitutiveLawVector->Has(MP_DELTA_PLASTIC_DEVIATORIC_STRAIN))
        mConstitutiveLawVector->GetValue(MP_DELTA_PLASTIC_DEVIATORIC_STRAIN, mMP.delta_plastic_deviatoric_strain);

    // Total Plastic Strain
    if (mConstitutiveLawVector->Has(MP_EQUIVALENT_PLASTIC_STRAIN))
        mConstitutiveLawVector->GetValue(MP_EQUIVALENT_PLASTIC_STRAIN, mMP.equivalent_plastic_strain );
    if (mConstitutiveLawVector->Has(MP_ACCUMULATED_PLASTIC_VOLUMETRIC_STRAIN))
        mConstitutiveLawVector->GetValue(MP_ACCUMULATED_PLASTIC_VOLUMETRIC_STRAIN, mMP.accumulated_plastic_volumetric_strain);
    if (mConstitutiveLawVector->Has(MP_ACCUMULATED_PLASTIC_DEVIATORIC_STRAIN))
        mConstitutiveLawVector->GetValue(MP_ACCUMULATED_PLASTIC_DEVIATORIC_STRAIN, mMP.accumulated_plastic_deviatoric_strain);

    const bool is_explicit = (rCurrentProcessInfo.Has(IS_EXPLICIT))
        ? rCurrentProcessInfo.GetValue(IS_EXPLICIT)
        : false;
    if (!is_explicit) this->UpdateGaussPoint(rVariables, rCurrentProcessInfo);
}

//************************************************************************************
//************************************************************************************
/**
 * The position of the Gauss points/Material points is updated
 */

void UpdatedLagrangian::UpdateGaussPoint( GeneralVariables & rVariables, const ProcessInfo& rCurrentProcessInfo)
{
    KRATOS_TRY

    rVariables.CurrentDisp = CalculateCurrentDisp(rVariables.CurrentDisp, rCurrentProcessInfo);
    const unsigned int number_of_nodes = GetGeometry().PointsNumber();
    const unsigned int dimension = GetGeometry().WorkingSpaceDimension();

    const array_1d<double,3> & MP_PreviousAcceleration = mMP.acceleration;
    const array_1d<double,3> & MP_PreviousVelocity = mMP.velocity;

    array_1d<double,3> delta_xg = ZeroVector(3);
    array_1d<double,3> MP_acceleration = ZeroVector(3);
    array_1d<double,3> MP_velocity = ZeroVector(3);
    const double delta_time = rCurrentProcessInfo[DELTA_TIME];

    const Matrix& r_N = GetGeometry().ShapeFunctionsValues();

    for ( unsigned int i = 0; i < number_of_nodes; i++ )
    {
        if (r_N(0, i) > std::numeric_limits<double>::epsilon())
        {
            auto r_geometry = GetGeometry();
            array_1d<double, 3 > nodal_acceleration = ZeroVector(3);
            if (r_geometry[i].SolutionStepsDataHas(ACCELERATION))
                nodal_acceleration = r_geometry[i].FastGetSolutionStepValue(ACCELERATION);

            for ( unsigned int j = 0; j < dimension; j++ )
            {
                delta_xg[j] += r_N(0, i) * rVariables.CurrentDisp(i,j);
                MP_acceleration[j] += r_N(0, i) * nodal_acceleration[j];

                /* NOTE: The following interpolation techniques have been tried:
                    MP_velocity[j]      += rVariables.N[i] * nodal_velocity[j];
                    MP_acceleration[j]  += nodal_inertia[j]/(rVariables.N[i] * MP_mass * MP_number);
                    MP_velocity[j]      += nodal_momentum[j]/(rVariables.N[i] * MP_mass * MP_number);
                    MP_velocity[j]      += delta_time * rVariables.N[i] * nodal_acceleration[j];
                */
            }
        }

    }

    /* NOTE:
    Another way to update the MP velocity (see paper Guilkey and Weiss, 2003).
    This assume newmark (or trapezoidal, since n.gamma=0.5) rule of integration*/
    mMP.velocity = MP_PreviousVelocity + 0.5 * delta_time * (MP_acceleration + MP_PreviousAcceleration);

    /* NOTE: The following interpolation techniques have been tried:
        MP_acceleration = 4/(delta_time * delta_time) * delta_xg - 4/delta_time * MP_PreviousVelocity;
        MP_velocity = 2.0/delta_time * delta_xg - MP_PreviousVelocity;
    */

    // Update the MP Position
    const array_1d<double,3>& new_xg = mMP.xg + delta_xg ;
    mMP.xg = new_xg;

    // Update the MP Acceleration
    mMP.acceleration = MP_acceleration;

    // Update the MP total displacement
    mMP.displacement += delta_xg;

    KRATOS_CATCH( "" )
}


void UpdatedLagrangian::InitializeMaterial()
{
    KRATOS_TRY
    GeneralVariables Variables;

    if ( GetProperties()[CONSTITUTIVE_LAW] != NULL )
    {
        mConstitutiveLawVector = GetProperties()[CONSTITUTIVE_LAW]->Clone();
        Vector N = row(GetGeometry().ShapeFunctionsValues(), 0);
        mConstitutiveLawVector->InitializeMaterial(
            GetProperties(), GetGeometry(), N);

        mMP.almansi_strain_vector = ZeroVector(mConstitutiveLawVector->GetStrainSize());
        mMP.cauchy_stress_vector = ZeroVector(mConstitutiveLawVector->GetStrainSize());

        // Resize the deformation gradient if we are axisymmetric
        if (mConstitutiveLawVector->GetStrainSize() == 4) mDeformationGradientF0 = IdentityMatrix(3);
    }
    else
        KRATOS_ERROR <<  "A constitutive law needs to be specified for the element with ID: " << this->Id() << std::endl;

    KRATOS_CATCH( "" )
}


//************************************************************************************
//************************************************************************************

void UpdatedLagrangian::ResetConstitutiveLaw()
{
    KRATOS_TRY
    GeneralVariables Variables;

    if ( GetProperties()[CONSTITUTIVE_LAW] != NULL )
    {
        mConstitutiveLawVector->ResetMaterial(
            GetProperties(),
            GetGeometry(),
            row(GetGeometry().ShapeFunctionsValues(), 0));
    }

    KRATOS_CATCH( "" )
}


//*************************COMPUTE CURRENT DISPLACEMENT*******************************
//************************************************************************************
/*
This function convert the computed nodal displacement into matrix of (number_of_nodes, dimension)
*/
Matrix& UpdatedLagrangian::CalculateCurrentDisp(Matrix & rCurrentDisp, const ProcessInfo& rCurrentProcessInfo)
{
    KRATOS_TRY

    GeometryType& r_geometry = GetGeometry();
    const unsigned int number_of_nodes = r_geometry.PointsNumber();
    const unsigned int dimension = r_geometry.WorkingSpaceDimension();

    rCurrentDisp = ZeroMatrix(number_of_nodes, dimension);

    for ( unsigned int i = 0; i < number_of_nodes; i++ )
    {
        const array_1d<double, 3 > & current_displacement  = r_geometry[i].FastGetSolutionStepValue(DISPLACEMENT);

        for ( unsigned int j = 0; j < dimension; j++ )
        {
            rCurrentDisp(i,j) = current_displacement[j];
        }
    }

    return rCurrentDisp;

    KRATOS_CATCH( "" )
}


//*************************COMPUTE ALMANSI STRAIN*************************************
//************************************************************************************
// Almansi Strain: E = 0.5 (I - U^(-2))
void UpdatedLagrangian::CalculateAlmansiStrain(const Matrix& rF,
        Vector& rStrainVector )
{
    KRATOS_TRY

    const unsigned int dimension = GetGeometry().WorkingSpaceDimension();

    // Left Cauchy-Green Calculation
    Matrix left_cauchy_green = prod( rF, trans( rF ) );

    // Calculating the inverse of the jacobian
    Matrix inv_left_cauchy_green ( dimension, dimension );
    double det_b=0;
    MathUtils<double>::InvertMatrix( left_cauchy_green, inv_left_cauchy_green, det_b);

    if( dimension == 2 )
    {
        // Almansi Strain Calculation
        rStrainVector[0] = 0.5 * (  1.00 - inv_left_cauchy_green( 0, 0 ) );
        rStrainVector[1] = 0.5 * (  1.00 - inv_left_cauchy_green( 1, 1 ) );
        rStrainVector[2] = - inv_left_cauchy_green( 0, 1 ); // xy
    }
    else if( dimension == 3 )
    {

        // Almansi Strain Calculation
        if ( rStrainVector.size() != 6 ) rStrainVector.resize( 6, false );
        rStrainVector[0] = 0.5 * (  1.00 - inv_left_cauchy_green( 0, 0 ) );
        rStrainVector[1] = 0.5 * (  1.00 - inv_left_cauchy_green( 1, 1 ) );
        rStrainVector[2] = 0.5 * (  1.00 - inv_left_cauchy_green( 2, 2 ) );
        rStrainVector[3] = - inv_left_cauchy_green( 0, 1 ); // xy
        rStrainVector[4] = - inv_left_cauchy_green( 1, 2 ); // yz
        rStrainVector[5] = - inv_left_cauchy_green( 0, 2 ); // xz
    }
    else
    {
        KRATOS_ERROR <<  "Dimension given is wrong!" << std::endl;
    }

    KRATOS_CATCH( "" )
}
//*************************COMPUTE GREEN-LAGRANGE STRAIN*************************************
//************************************************************************************
// Green-Lagrange Strain: E = 0.5 * (U^2 - I) = 0.5 * (C - I)
void UpdatedLagrangian::CalculateGreenLagrangeStrain(
    const Matrix& rF,
    Vector& rStrainVector)
{
    KRATOS_TRY

    const unsigned int dimension  = GetGeometry().WorkingSpaceDimension();

    // Right Cauchy-Green Calculation
    Matrix C ( dimension, dimension );
    noalias( C ) = prod( trans( rF ), rF );

    if( dimension == 2 )
    {
        // Green Lagrange Strain Calculation
        if ( rStrainVector.size() != 3 ) rStrainVector.resize( 3, false );
        rStrainVector[0] = 0.5 * ( C( 0, 0 ) - 1.00 );
        rStrainVector[1] = 0.5 * ( C( 1, 1 ) - 1.00 );
        rStrainVector[2] = C( 0, 1 ); // xy
    }
    else if( dimension == 3 )
    {
        // Green Lagrange Strain Calculation
        if ( rStrainVector.size() != 6 ) rStrainVector.resize( 6, false );
        rStrainVector[0] = 0.5 * ( C( 0, 0 ) - 1.00 );
        rStrainVector[1] = 0.5 * ( C( 1, 1 ) - 1.00 );
        rStrainVector[2] = 0.5 * ( C( 2, 2 ) - 1.00 );
        rStrainVector[3] = C( 0, 1 ); // xy
        rStrainVector[4] = C( 1, 2 ); // yz
        rStrainVector[5] = C( 0, 2 ); // xz
    }
    else
    {
        KRATOS_ERROR <<  "Dimension given is wrong!" << std::endl;
    }

    KRATOS_CATCH( "" )
}



//************************************************************************************
//************************************************************************************

double& UpdatedLagrangian::CalculateIntegrationWeight(double& rIntegrationWeight)
{
    const unsigned int dimension = GetGeometry().WorkingSpaceDimension();

    if( dimension == 2 )
        rIntegrationWeight *= GetProperties()[THICKNESS];

    return rIntegrationWeight;
}


//************************************************************************************
//************************************************************************************

void UpdatedLagrangian::EquationIdVector( EquationIdVectorType& rResult, const ProcessInfo& CurrentProcessInfo ) const
{
    const GeometryType& r_geometry = GetGeometry();
    int number_of_nodes = r_geometry.size();
    int dimension = r_geometry.WorkingSpaceDimension();
    unsigned int matrix_size = number_of_nodes * dimension;

    if ( rResult.size() != matrix_size )
        rResult.resize( matrix_size, false );

    for ( int i = 0; i < number_of_nodes; i++ )
    {
        int index = i * dimension;
        rResult[index] = r_geometry[i].GetDof( DISPLACEMENT_X ).EquationId();
        rResult[index + 1] = r_geometry[i].GetDof( DISPLACEMENT_Y ).EquationId();

        if ( dimension == 3 )
            rResult[index + 2] = r_geometry[i].GetDof( DISPLACEMENT_Z ).EquationId();
    }

}

//************************************************************************************
//************************************************************************************

void UpdatedLagrangian::GetDofList( DofsVectorType& rElementalDofList, const ProcessInfo& CurrentProcessInfo ) const
{
    const GeometryType& r_geometry = GetGeometry();
    rElementalDofList.resize( 0 );

    for ( unsigned int i = 0; i < r_geometry.size(); i++ )
    {
        rElementalDofList.push_back( r_geometry[i].pGetDof( DISPLACEMENT_X ) );
        rElementalDofList.push_back( r_geometry[i].pGetDof( DISPLACEMENT_Y ) );

        if ( r_geometry.WorkingSpaceDimension() == 3 )
        {
            rElementalDofList.push_back( r_geometry[i].pGetDof( DISPLACEMENT_Z ) );
        }
    }

}


//************************************************************************************
//*******************DAMPING MATRIX***************************************************

void UpdatedLagrangian::CalculateDampingMatrix( MatrixType& rDampingMatrix, const ProcessInfo& rCurrentProcessInfo )
{
    KRATOS_TRY

    //0.-Initialize the DampingMatrix:
    const unsigned int number_of_nodes = GetGeometry().size();
    const unsigned int dimension = GetGeometry().WorkingSpaceDimension();

    //resizing as needed the LHS
    unsigned int matrix_size = number_of_nodes * dimension;

    if ( rDampingMatrix.size1() != matrix_size )
        rDampingMatrix.resize( matrix_size, matrix_size, false );

    noalias( rDampingMatrix ) = ZeroMatrix(matrix_size, matrix_size);

    //1.-Calculate StiffnessMatrix:
    MatrixType StiffnessMatrix  = Matrix();
    this->CalculateLeftHandSide( StiffnessMatrix, rCurrentProcessInfo );

    //2.-Calculate MassMatrix:
    MatrixType MassMatrix  = Matrix();
    this->CalculateMassMatrix ( MassMatrix, rCurrentProcessInfo );

    //3.-Get Damping Coeffitients (RAYLEIGH_ALPHA, RAYLEIGH_BETA)
    double alpha = 0;
    if( GetProperties().Has(RAYLEIGH_ALPHA) )
    {
        alpha = GetProperties()[RAYLEIGH_ALPHA];
    }
    else if( rCurrentProcessInfo.Has(RAYLEIGH_ALPHA) )
    {
        alpha = rCurrentProcessInfo[RAYLEIGH_ALPHA];
    }

    double beta  = 0;
    if( GetProperties().Has(RAYLEIGH_BETA) )
    {
        beta = GetProperties()[RAYLEIGH_BETA];
    }
    else if( rCurrentProcessInfo.Has(RAYLEIGH_BETA) )
    {
        beta = rCurrentProcessInfo[RAYLEIGH_BETA];
    }

    //4.-Compose the Damping Matrix:
    //Rayleigh Damping Matrix: alpha*M + beta*K
    rDampingMatrix  = alpha * MassMatrix;
    rDampingMatrix += beta  * StiffnessMatrix;

    KRATOS_CATCH( "" )
}
void UpdatedLagrangian::AddExplicitContribution(const VectorType& rRHSVector, const Variable<VectorType>& rRHSVariable, const Variable<array_1d<double, 3>>& rDestinationVariable, const ProcessInfo& rCurrentProcessInfo)
{
    KRATOS_TRY;

    if (rRHSVariable == RESIDUAL_VECTOR &&
        rDestinationVariable == FORCE_RESIDUAL) {
        GeometryType& r_geometry = GetGeometry();
        const unsigned int dimension = r_geometry.WorkingSpaceDimension();
        const unsigned int number_of_nodes = r_geometry.PointsNumber();

        for (size_t i = 0; i < number_of_nodes; ++i) {
            size_t index = dimension * i;
            array_1d<double, 3>& r_force_residual = r_geometry[i].FastGetSolutionStepValue(FORCE_RESIDUAL);
            for (size_t j = 0; j < dimension; ++j) {
                r_force_residual[j] += rRHSVector[index + j];
            }
        }
    }

    KRATOS_CATCH("")
}
//************************************************************************************
//****************MASS MATRIX*********************************************************

void UpdatedLagrangian::CalculateMassMatrix( MatrixType& rMassMatrix, const ProcessInfo& rCurrentProcessInfo )
{
    KRATOS_TRY

    // Call the values of the shape function for the single element
    Vector N = row(GetGeometry().ShapeFunctionsValues(), 0);

    const bool is_lumped_mass_matrix = (rCurrentProcessInfo.Has(COMPUTE_LUMPED_MASS_MATRIX))
        ? rCurrentProcessInfo.GetValue(COMPUTE_LUMPED_MASS_MATRIX)
        : true;

    const SizeType dimension = GetGeometry().WorkingSpaceDimension();
    const SizeType number_of_nodes = GetGeometry().PointsNumber();
    const SizeType matrix_size = dimension * number_of_nodes;

    if ( rMassMatrix.size1() != matrix_size || rMassMatrix.size2() != matrix_size)
        rMassMatrix.resize( matrix_size, matrix_size, false );
    rMassMatrix = ZeroMatrix(matrix_size, matrix_size);

    if (!is_lumped_mass_matrix) {
        for (IndexType i = 0; i < number_of_nodes; ++i) {
            for (IndexType j = 0; j < number_of_nodes; ++j) {
                for (IndexType k = 0; k < dimension; ++k)
                {
                    const IndexType index_i = i * dimension + k;
                    const IndexType index_j = j * dimension + k;
                    rMassMatrix(index_i, index_j) = N[i] * N[j] * mMP.mass;
                }
            }
        }
    } else {
        for (IndexType i = 0; i < number_of_nodes; ++i) {
            for (IndexType k = 0; k < dimension; ++k)
            {
                const IndexType index = i * dimension + k;
                rMassMatrix(index, index) = N[i] * mMP.mass;
            }
        }
    }

    KRATOS_CATCH( "" )
}

//************************************************************************************
//************************************************************************************

void UpdatedLagrangian::GetValuesVector( Vector& values, int Step )
{
    GeometryType& r_geometry = GetGeometry();
    const unsigned int number_of_nodes = r_geometry.size();
    const unsigned int dimension = r_geometry.WorkingSpaceDimension();
    unsigned int matrix_size = number_of_nodes * dimension;

    if ( values.size() != matrix_size ) values.resize( matrix_size, false );

    for ( unsigned int i = 0; i < number_of_nodes; i++ )
    {
        unsigned int index = i * dimension;
        values[index] = r_geometry[i].FastGetSolutionStepValue( DISPLACEMENT_X, Step );
        values[index + 1] = r_geometry[i].FastGetSolutionStepValue( DISPLACEMENT_Y, Step );

        if ( dimension == 3 )
            values[index + 2] = r_geometry[i].FastGetSolutionStepValue( DISPLACEMENT_Z, Step );
    }
}

//************************************************************************************
//************************************************************************************

void UpdatedLagrangian::GetFirstDerivativesVector( Vector& values, int Step )
{
    GeometryType& r_geometry = GetGeometry();
    const unsigned int number_of_nodes = r_geometry.size();
    const unsigned int dimension = r_geometry.WorkingSpaceDimension();
    unsigned int matrix_size = number_of_nodes * dimension;

    if ( values.size() != matrix_size ) values.resize( matrix_size, false );

    for ( unsigned int i = 0; i < number_of_nodes; i++ )
    {
        unsigned int index = i * dimension;
        values[index] = r_geometry[i].FastGetSolutionStepValue( VELOCITY_X, Step );
        values[index + 1] = r_geometry[i].FastGetSolutionStepValue( VELOCITY_Y, Step );

        if ( dimension == 3 )
            values[index + 2] = r_geometry[i].FastGetSolutionStepValue( VELOCITY_Z, Step );
    }
}

//************************************************************************************
//************************************************************************************

void UpdatedLagrangian::GetSecondDerivativesVector( Vector& values, int Step )
{
    GeometryType& r_geometry = GetGeometry();
    const unsigned int number_of_nodes = r_geometry.size();
    const unsigned int dimension = r_geometry.WorkingSpaceDimension();
    unsigned int matrix_size = number_of_nodes * dimension;

    if ( values.size() != matrix_size ) values.resize( matrix_size, false );

    for ( unsigned int i = 0; i < number_of_nodes; i++ )
    {
        unsigned int index = i * dimension;
        values[index] = r_geometry[i].FastGetSolutionStepValue( ACCELERATION_X, Step );
        values[index + 1] = r_geometry[i].FastGetSolutionStepValue( ACCELERATION_Y, Step );

        if ( dimension == 3 )
            values[index + 2] = r_geometry[i].FastGetSolutionStepValue( ACCELERATION_Z, Step );
    }
}
//************************************************************************************
//************************************************************************************

void UpdatedLagrangian::GetHistoricalVariables( GeneralVariables& rVariables )
{
    //Deformation Gradient F ( set to identity )
    unsigned int size =  rVariables.F.size1();
    rVariables.detF  = 1;
    rVariables.F     = IdentityMatrix(size);

    rVariables.detF0 = mDeterminantF0;
    rVariables.F0    = mDeformationGradientF0;
}


//*************************DECIMAL CORRECTION OF STRAINS******************************
//************************************************************************************

void UpdatedLagrangian::DecimalCorrection(Vector& rVector)
{
    KRATOS_TRY

    for ( unsigned int i = 0; i < rVector.size(); i++ )
    {
        if( rVector[i]*rVector[i]<1e-24 )
        {
            rVector[i]=0;
        }
    }

    KRATOS_CATCH( "" )
}


///@}
///@name Access Get Values
///@{

void UpdatedLagrangian::CalculateOnIntegrationPoints(const Variable<bool>& rVariable,
    std::vector<bool>& rValues,
    const ProcessInfo& rCurrentProcessInfo)
{
    if (rValues.size() != 1)
        rValues.resize(1);

    if (rVariable == CALCULATE_EXPLICIT_MP_STRESS)
    {
        GeneralVariables Variables;
        this->InitializeGeneralVariables(Variables, rCurrentProcessInfo);
        this->CalculateExplicitStresses(rCurrentProcessInfo, Variables);
        this->FinalizeStepVariables(Variables, rCurrentProcessInfo);
        rValues[0] = true;
    }
    else if (rVariable == EXPLICIT_MAP_GRID_TO_MP)
    {
        MPMExplicitUtilities::UpdateGaussPointExplicit(rCurrentProcessInfo, *this);
        rValues[0] = true;
    }
    else if (rVariable == CALCULATE_MUSL_VELOCITY_FIELD)
    {
        MPMExplicitUtilities::CalculateMUSLGridVelocity(rCurrentProcessInfo, *this);
        rValues[0] = true;
    }
    else
    {
        KRATOS_ERROR << "Variable " << rVariable << " is called in CalculateOnIntegrationPoints, but is not implemented." << std::endl;
    }
}

void UpdatedLagrangian::CalculateOnIntegrationPoints(const Variable<int>& rVariable,
    std::vector<int>& rValues,
    const ProcessInfo& rCurrentProcessInfo)
{
    if (rValues.size() != 1)
        rValues.resize(1);

    if (rVariable == MP_MATERIAL_ID) {
        rValues[0] = GetProperties().Id();
    }
    else
    {
        KRATOS_ERROR << "Variable " << rVariable << " is called in CalculateOnIntegrationPoints, but is not implemented." << std::endl;
    }
}

void UpdatedLagrangian::CalculateOnIntegrationPoints(const Variable<double>& rVariable,
    std::vector<double>& rValues,
    const ProcessInfo& rCurrentProcessInfo)
{
    if (rValues.size() != 1)
        rValues.resize(1);

    if (rVariable == MP_DENSITY) {
        rValues[0] = mMP.density;
    }
    else if (rVariable == MP_MASS) {
        rValues[0] = mMP.mass;
    }
    else if (rVariable == MP_VOLUME) {
        rValues[0] = mMP.volume;
    }
    else if (rVariable == MP_POTENTIAL_ENERGY) {
        rValues[0] = MPMEnergyCalculationUtility::CalculatePotentialEnergy(*this);
    }
    else if (rVariable == MP_KINETIC_ENERGY) {
        rValues[0] = MPMEnergyCalculationUtility::CalculateKineticEnergy(*this);
    }
    else if (rVariable == MP_STRAIN_ENERGY) {
        rValues[0] = MPMEnergyCalculationUtility::CalculateStrainEnergy(*this);
    }
    else if (rVariable == MP_TOTAL_ENERGY) {
        rValues[0] = MPMEnergyCalculationUtility::CalculateTotalEnergy(*this);
    }
    else if (rVariable == MP_HARDENING_RATIO || rVariable == MP_EQUIVALENT_STRESS ||
        rVariable == MP_EQUIVALENT_PLASTIC_STRAIN || rVariable == MP_EQUIVALENT_PLASTIC_STRAIN_RATE ||
        rVariable == MP_TEMPERATURE) {
        rValues[0] = mConstitutiveLawVector->GetValue(rVariable, rValues[0]);
    }
    else
    {
        KRATOS_ERROR << "Variable " << rVariable << " is called in CalculateOnIntegrationPoints, but is not implemented." << std::endl;
    }
}

void UpdatedLagrangian::CalculateOnIntegrationPoints(const Variable<array_1d<double, 3 > >& rVariable,
    std::vector<array_1d<double, 3 > >& rValues,
    const ProcessInfo& rCurrentProcessInfo)
{
    if (rValues.size() != 1)
        rValues.resize(1);

    if (rVariable == MP_COORD || rVariable == MPC_COORD) {
        rValues[0] = mMP.xg;
    }
    else if (rVariable == MP_DISPLACEMENT) {
        rValues[0] = mMP.displacement;
    }
    else if (rVariable == MP_VELOCITY) {
        rValues[0] = mMP.velocity;
    }
    else if (rVariable == MP_ACCELERATION) {
        rValues[0] = mMP.acceleration;
    }
    else if (rVariable == MP_VOLUME_ACCELERATION) {
        rValues[0] = mMP.volume_acceleration;
    }
    else
    {
        KRATOS_ERROR << "Variable " << rVariable << " is called in CalculateOnIntegrationPoints, but is not implemented." << std::endl;
    }
}

void UpdatedLagrangian::CalculateOnIntegrationPoints(const Variable<Vector>& rVariable,
    std::vector<Vector>& rValues,
    const ProcessInfo& rCurrentProcessInfo)
{
    if (rValues.size() != 1)
        rValues.resize(1);

    if (rVariable == MP_CAUCHY_STRESS_VECTOR) {
        rValues[0] = mMP.cauchy_stress_vector;
    }
    else if (rVariable == MP_ALMANSI_STRAIN_VECTOR) {
        rValues[0] = mMP.almansi_strain_vector;
    }
    else
    {
        KRATOS_ERROR << "Variable " << rVariable << " is called in CalculateOnIntegrationPoints, but is not implemented." << std::endl;
    }
}

///@}
///@name Access Set Values
///@{

void UpdatedLagrangian::SetValuesOnIntegrationPoints(const Variable<int>& rVariable,
    std::vector<int>& rValues,
    const ProcessInfo& rCurrentProcessInfo)
{
}

void UpdatedLagrangian::SetValuesOnIntegrationPoints(const Variable<double>& rVariable,
    std::vector<double>& rValues,
    const ProcessInfo& rCurrentProcessInfo)
{
    KRATOS_ERROR_IF(rValues.size() > 1)
        << "Only 1 value per integration point allowed! Passed values vector size: "
        << rValues.size() << std::endl;

    if (rVariable == MP_MASS) {
        mMP.mass = rValues[0];
    }
    else if (rVariable == MP_DENSITY) {
        mMP.density = rValues[0];
    }
    else if (rVariable == MP_VOLUME) {
        mMP.volume = rValues[0];
    }
    else
    {
        KRATOS_ERROR << "Variable " << rVariable << " is called in SetValuesOnIntegrationPoints, but is not implemented." << std::endl;
    }
}

void UpdatedLagrangian::SetValuesOnIntegrationPoints(const Variable<array_1d<double, 3 > >& rVariable,
    std::vector<array_1d<double, 3 > > rValues,
    const ProcessInfo& rCurrentProcessInfo)
{
    KRATOS_ERROR_IF(rValues.size() > 1)
        << "Only 1 value per integration point allowed! Passed values vector size: "
        << rValues.size() << std::endl;

    if (rVariable == MP_COORD || rVariable == MPC_COORD) {
        mMP.xg = rValues[0];
    }
    else if (rVariable == MP_DISPLACEMENT) {
        mMP.displacement = rValues[0];
    }
    else if (rVariable == MP_VELOCITY) {
        mMP.velocity = rValues[0];
    }
    else if (rVariable == MP_ACCELERATION) {
        mMP.acceleration = rValues[0];
    }
    else if (rVariable == MP_VOLUME_ACCELERATION) {
        mMP.volume_acceleration = rValues[0];
    }
    else
    {
        KRATOS_ERROR << "Variable " << rVariable << " is called in SetValuesOnIntegrationPoints, but is not implemented." << std::endl;
    }
}

void UpdatedLagrangian::SetValuesOnIntegrationPoints(const Variable<Vector>& rVariable,
    std::vector<Vector>& rValues,
    const ProcessInfo& rCurrentProcessInfo)
{
    KRATOS_ERROR_IF(rValues.size() > 1)
        << "Only 1 value per integration point allowed! Passed values vector size: "
        << rValues.size() << std::endl;

    if (rVariable == MP_CAUCHY_STRESS_VECTOR) {
        mMP.cauchy_stress_vector = rValues[0];
    }
    else if (rVariable == MP_ALMANSI_STRAIN_VECTOR) {
        mMP.almansi_strain_vector = rValues[0];
    }
    else
    {
        KRATOS_ERROR << "Variable " << rVariable << " is called in SetValuesOnIntegrationPoints, but is not implemented." << std::endl;
    }
}

///@}

/**
 * This function provides the place to perform checks on the completeness of the input.
 * It is designed to be called only once (or anyway, not often) typically at the beginning
 * of the calculations, so to verify that nothing is missing from the input
 * or that no common error is found.
 * @param rCurrentProcessInfo
 */
int  UpdatedLagrangian::Check( const ProcessInfo& rCurrentProcessInfo )
{
    KRATOS_TRY

    Element::Check(rCurrentProcessInfo);

    GeometryType& r_geometry = GetGeometry();
    const unsigned int number_of_nodes = r_geometry.size();
    const unsigned int dimension = r_geometry.WorkingSpaceDimension();

    // Verify compatibility with the constitutive law
    ConstitutiveLaw::Features LawFeatures;

    this->GetProperties().GetValue( CONSTITUTIVE_LAW )->GetLawFeatures(LawFeatures);

    const bool is_explicit = (rCurrentProcessInfo.Has(IS_EXPLICIT))
        ? rCurrentProcessInfo.GetValue(IS_EXPLICIT) : false;

    bool correct_strain_measure = false;
    for(unsigned int i=0; i<LawFeatures.mStrainMeasures.size(); i++)
    {
        if(LawFeatures.mStrainMeasures[i] == ConstitutiveLaw::StrainMeasure_Deformation_Gradient) correct_strain_measure = true;
        if (is_explicit && LawFeatures.mStrainMeasures[i] == ConstitutiveLaw::StrainMeasure_Velocity_Gradient) correct_strain_measure = true;

    }
    if (true)
    {

    }

    KRATOS_ERROR_IF(correct_strain_measure == false ) << "Constitutive law is not compatible with the element type: Large Displacements " << std::endl;

    // Verify that the variables are correctly initialized
    KRATOS_CHECK_VARIABLE_KEY(DISPLACEMENT)
    KRATOS_CHECK_VARIABLE_KEY(VELOCITY)
    KRATOS_CHECK_VARIABLE_KEY(ACCELERATION)
    KRATOS_CHECK_VARIABLE_KEY(DENSITY)

    // Verify that the dofs exist
    for ( IndexType i = 0; i < number_of_nodes; i++ ) {
        const NodeType &rnode = this->GetGeometry()[i];
        KRATOS_CHECK_VARIABLE_IN_NODAL_DATA(DISPLACEMENT,rnode)

        KRATOS_CHECK_DOF_IN_NODE(DISPLACEMENT_X, rnode)
        KRATOS_CHECK_DOF_IN_NODE(DISPLACEMENT_Y, rnode)
        KRATOS_CHECK_DOF_IN_NODE(DISPLACEMENT_Z, rnode)
    }

    // Verify that the constitutive law exists
    if( this->GetProperties().Has( CONSTITUTIVE_LAW ) == false)
    {
        KRATOS_ERROR << "Constitutive law not provided for property " << this->GetProperties().Id() << std::endl;
    }
    else
    {
        // Verify that the constitutive law has the correct dimension
        if ( dimension == 2 )
        {
            KRATOS_CHECK_VARIABLE_KEY(THICKNESS)
            KRATOS_ERROR_IF_NOT(this->GetProperties().Has( THICKNESS )) << "THICKNESS not provided for element " << this->Id() << std::endl;
        }
        else
        {
            KRATOS_ERROR_IF_NOT(this->GetProperties().GetValue( CONSTITUTIVE_LAW )->GetStrainSize() == 6) << "Wrong constitutive law used. This is a 3D element! expected strain size is 6 (el id = ) " << this->Id() << std::endl;
        }

        // Check constitutive law
        this->GetProperties().GetValue( CONSTITUTIVE_LAW )->Check( this->GetProperties(), r_geometry, rCurrentProcessInfo );
    }

    return 0;

    KRATOS_CATCH( "" );
}

void UpdatedLagrangian::save( Serializer& rSerializer ) const
{
    KRATOS_SERIALIZE_SAVE_BASE_CLASS( rSerializer, Element )

    rSerializer.save("ConstitutiveLawVector",mConstitutiveLawVector);
    rSerializer.save("DeformationGradientF0",mDeformationGradientF0);
    rSerializer.save("DeterminantF0",mDeterminantF0);
}

void UpdatedLagrangian::load( Serializer& rSerializer )
{
    KRATOS_SERIALIZE_LOAD_BASE_CLASS( rSerializer, Element )
    rSerializer.load("ConstitutiveLawVector",mConstitutiveLawVector);
    rSerializer.load("DeformationGradientF0",mDeformationGradientF0);
    rSerializer.load("DeterminantF0",mDeterminantF0);
}


} // Namespace Kratos
<|MERGE_RESOLUTION|>--- conflicted
+++ resolved
@@ -211,10 +211,7 @@
     {
         KRATOS_INFO("UpdatedLagrangian")<<" Element: "<<this->Id()<<std::endl;
         KRATOS_INFO("UpdatedLagrangian")<<" Element position: "<< mMP.xg <<std::endl;
-<<<<<<< HEAD
-=======
         KRATOS_INFO("UpdatedLagrangian")<<" Element velocity: "<< mMP.velocity <<std::endl;
->>>>>>> 999f852c
         const unsigned int number_of_nodes = r_geometry.PointsNumber();
         KRATOS_INFO("UpdatedLagrangian") << " Shape functions: " << r_geometry.ShapeFunctionsValues() << std::endl;
         KRATOS_INFO("UpdatedLagrangian") << " Quadrature points: " << r_geometry.IntegrationPointsNumber() << std::endl;
@@ -477,32 +474,8 @@
         : false;
     if (is_explicit)
     {
-<<<<<<< HEAD
-        Matrix Jacobian;
-        GetGeometry().Jacobian(Jacobian, 0);
-        Matrix InvJ;
-        double detJ;
-        MathUtils<double>::InvertMatrix(Jacobian, InvJ, detJ);
-        const Matrix& r_DN_De = GetGeometry().ShapeFunctionLocalGradient(0);
-        rVariables.DN_DX = prod(r_DN_De, InvJ); // cartesian gradients
-
-        const bool is_axisymmetric = (rCurrentProcessInfo.Has(IS_AXISYMMETRIC))
-            ? rCurrentProcessInfo.GetValue(IS_AXISYMMETRIC)
-            : false;
-
-        if (is_axisymmetric) {
-            const double current_radius = ParticleMechanicsMathUtilities<double>::CalculateRadius(
-                GetGeometry().ShapeFunctionsValues(), GetGeometry());
-            MPMExplicitUtilities::CalculateAndAddAxisymmetricExplicitInternalForce(*this,
-                rVariables.DN_DX, mMP.cauchy_stress_vector, mMP.volume,
-                mConstitutiveLawVector->GetStrainSize(), current_radius, rRightHandSideVector);
-        }
-        else MPMExplicitUtilities::CalculateAndAddExplicitInternalForce(*this,
-            rVariables.DN_DX, mMP.cauchy_stress_vector, mMP.volume,
-=======
         MPMExplicitUtilities::CalculateAndAddExplicitInternalForce(rCurrentProcessInfo ,
             *this, mMP.cauchy_stress_vector, mMP.volume,
->>>>>>> 999f852c
             mConstitutiveLawVector->GetStrainSize(), rRightHandSideVector);
     }
     else
@@ -562,25 +535,12 @@
 {
     KRATOS_TRY
 
-<<<<<<< HEAD
-    const bool is_axisymmetric = (rCurrentProcessInfo.Has(IS_AXISYMMETRIC))
-        ? rCurrentProcessInfo.GetValue(IS_AXISYMMETRIC)
-        : false;
-
     // Create constitutive law parameters:
     ConstitutiveLaw::Parameters Values(GetGeometry(), GetProperties(), rCurrentProcessInfo);
 
     // Define the stress measure
     rVariables.StressMeasure = ConstitutiveLaw::StressMeasure_Cauchy;
 
-=======
-    // Create constitutive law parameters:
-    ConstitutiveLaw::Parameters Values(GetGeometry(), GetProperties(), rCurrentProcessInfo);
-
-    // Define the stress measure
-    rVariables.StressMeasure = ConstitutiveLaw::StressMeasure_Cauchy;
-
->>>>>>> 999f852c
     // Set constitutive law flags:
     Flags& ConstitutiveLawOptions = Values.GetOptions();
     ConstitutiveLawOptions.Set(ConstitutiveLaw::COMPUTE_STRESS, true);
@@ -599,18 +559,9 @@
     Matrix r_DN_De = GetGeometry().ShapeFunctionLocalGradient(0);
     rVariables.DN_DX = prod(r_DN_De, InvJ); // cartesian gradients
 
-<<<<<<< HEAD
-    if (is_axisymmetric)
-    {
-        const double current_radius = ParticleMechanicsMathUtilities<double>::CalculateRadius(r_N, GetGeometry());
-        MPMExplicitUtilities::CalculateExplicitAsymmetricKinematics(rCurrentProcessInfo, *this, rVariables.DN_DX,
-            mMP.almansi_strain_vector, rVariables.F, mConstitutiveLawVector->GetStrainSize(), current_radius);
-    }
-    else
-    {
-        MPMExplicitUtilities::CalculateExplicitKinematics(rCurrentProcessInfo, *this, rVariables.DN_DX,
-            mMP.almansi_strain_vector, rVariables.F, mConstitutiveLawVector->GetStrainSize());
-    }
+    MPMExplicitUtilities::CalculateExplicitKinematics(rCurrentProcessInfo, *this,
+        mMP.almansi_strain_vector, rVariables.F, mConstitutiveLawVector->GetStrainSize());
+
     rVariables.StressVector = mMP.cauchy_stress_vector;
     rVariables.StrainVector = mMP.almansi_strain_vector;
 
@@ -626,32 +577,11 @@
     // Update MP volume
     if (rCurrentProcessInfo.GetValue(IS_COMPRESSIBLE))
     {
-=======
-    MPMExplicitUtilities::CalculateExplicitKinematics(rCurrentProcessInfo, *this,
-        mMP.almansi_strain_vector, rVariables.F, mConstitutiveLawVector->GetStrainSize());
-
-    rVariables.StressVector = mMP.cauchy_stress_vector;
-    rVariables.StrainVector = mMP.almansi_strain_vector;
-
-    // Update gradient deformation
-    rVariables.F0 = mDeformationGradientF0; // total member def grad NOT including this increment
-    rVariables.FT = prod(rVariables.F, rVariables.F0); // total def grad including this increment
-    rVariables.detF = MathUtils<double>::Det(rVariables.F); // det of current increment
-    rVariables.detF0 = MathUtils<double>::Det(rVariables.F0); // det of def grad NOT including this increment
-    rVariables.detFT = MathUtils<double>::Det(rVariables.FT); // det of total def grad including this increment
-    mDeformationGradientF0 = rVariables.FT; // update member internal total grad def
-    mDeterminantF0 = rVariables.detFT; // update member internal total grad def det
-
-    // Update MP volume
-    if (rCurrentProcessInfo.GetValue(IS_COMPRESSIBLE))
-    {
->>>>>>> 999f852c
         mMP.density = (GetProperties()[DENSITY]) / rVariables.detFT;
         mMP.volume = mMP.mass / mMP.density;
     }
 
     rVariables.CurrentDisp = CalculateCurrentDisp(rVariables.CurrentDisp, rCurrentProcessInfo);
-<<<<<<< HEAD
 
     // Set general variables to constitutivelaw parameters
     const Vector& r_N_vec = row(r_N, 0);
@@ -668,24 +598,6 @@
 //************************************************************************************
 //************************************************************************************
 
-=======
-
-    // Set general variables to constitutivelaw parameters
-    const Vector& r_N_vec = row(r_N, 0);
-    this->SetGeneralVariables(rVariables, Values, r_N_vec);
-
-    // Calculate Material Response
-    /* NOTE:
-    The function below will call CalculateMaterialResponseCauchy() by default and then (may)
-    call CalculateMaterialResponseKirchhoff() in the constitutive_law.*/
-    mConstitutiveLawVector->CalculateMaterialResponse(Values, rVariables.StressMeasure);
-
-    KRATOS_CATCH("")
-}
-//************************************************************************************
-//************************************************************************************
-
->>>>>>> 999f852c
 void UpdatedLagrangian::CalculateAndAddLHS(
     MatrixType& rLeftHandSideMatrix,
     GeneralVariables& rVariables,
@@ -800,15 +712,9 @@
         // Compute radius
         const double current_radius = ParticleMechanicsMathUtilities<double>::CalculateRadius(GetGeometry().ShapeFunctionsValues(), GetGeometry());
         const double initial_radius = ParticleMechanicsMathUtilities<double>::CalculateRadius(GetGeometry().ShapeFunctionsValues(), GetGeometry(), Initial);
-<<<<<<< HEAD
 
         rF = IdentityMatrix(3);
 
-=======
-
-        rF = IdentityMatrix(3);
-
->>>>>>> 999f852c
         if (dimension == 2)
         {
             for (IndexType i = 0; i < GetGeometry().PointsNumber(); ++i)
