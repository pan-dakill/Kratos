//    |  /           |
//    ' /   __| _` | __|  _ \   __|
//    . \  |   (   | |   (   |\__ \.
//   _|\_\_|  \__,_|\__|\___/ ____/
//                   Multi-Physics
//
//  License:		 BSD License
//					 Kratos default license: kratos/license.txt
//
//  Main authors:    Ilaria Iaconeta, Bodhinanda Chandra
//
//


// System includes

// External includes

// Project includes
#include "includes/define.h"
#include "custom_python/add_custom_strategies_to_python.h"
#include "containers/flags.h"
#include "spaces/ublas_space.h"
#include "boost/numeric/ublas/matrix.hpp"

//---strategies
#include "solving_strategies/strategies/solving_strategy.h"
#include "custom_strategies/strategies/mpm_residual_based_newton_raphson_strategy.hpp"
#include "custom_strategies/strategies/mpm_explicit_strategy.hpp"


//---convergence criterias
#include "solving_strategies/convergencecriterias/convergence_criteria.h"

//---schemes
#include "custom_strategies/schemes/mpm_residual_based_bossak_scheme.hpp"
#include "custom_strategies/schemes/mpm_explicit_scheme.hpp"
#include "solving_strategies/schemes/residualbased_incrementalupdate_static_scheme.h"

//---builders and solvers
#include "solving_strategies/builder_and_solvers/residualbased_elimination_builder_and_solver.h"

//---linear solvers
#include "linear_solvers/linear_solver.h"

namespace Kratos{
namespace Python{

    namespace py = pybind11;

    void AddCustomStrategiesToPython(pybind11::module& m)
    {
        typedef UblasSpace<double, CompressedMatrix, boost::numeric::ublas::vector<double>> SparseSpaceType;
        typedef UblasSpace<double, Matrix, Vector> LocalSpaceType;

        //base types
        typedef LinearSolver<SparseSpaceType, LocalSpaceType > LinearSolverType;
        typedef SolvingStrategy< SparseSpaceType, LocalSpaceType, LinearSolverType > BaseSolvingStrategyType;
        typedef BuilderAndSolver< SparseSpaceType, LocalSpaceType, LinearSolverType > BuilderAndSolverType;
        typedef Scheme< SparseSpaceType, LocalSpaceType > BaseSchemeType;
        typedef ConvergenceCriteria< SparseSpaceType, LocalSpaceType > ConvergenceCriteriaType;

        typedef MPMResidualBasedNewtonRaphsonStrategy< SparseSpaceType, LocalSpaceType, LinearSolverType> MPMResidualBasedNewtonRaphsonStrategyType;
        typedef MPMExplicitStrategy< SparseSpaceType, LocalSpaceType, LinearSolverType> MPMExplicitStrategyType;

        //custom scheme types
        typedef MPMResidualBasedBossakScheme< SparseSpaceType, LocalSpaceType >  MPMResidualBasedBossakSchemeType;
        typedef MPMExplicitScheme< SparseSpaceType, LocalSpaceType >  MPMExplicitSchemeType;

        // MPM Residual Based Bossak Scheme Type
        py::class_< MPMResidualBasedBossakSchemeType,typename MPMResidualBasedBossakSchemeType::Pointer, BaseSchemeType >(m,"MPMResidualBasedBossakScheme")
            .def(py::init < ModelPart&, unsigned int, unsigned int, double, double, bool>())
            .def("Initialize", &MPMResidualBasedBossakSchemeType::Initialize)
            ;

        // MPM Explicit Scheme Type
        py::class_< MPMExplicitSchemeType, typename MPMExplicitSchemeType::Pointer, BaseSchemeType >(m, "MPMExplicitScheme")
            .def(py::init < ModelPart& >())
            .def("Initialize", &MPMExplicitSchemeType::Initialize)
            ;

        // MPM Residual Based Newton Raphson Strategy Type
        py::class_< MPMResidualBasedNewtonRaphsonStrategyType,typename MPMResidualBasedNewtonRaphsonStrategyType::Pointer, BaseSolvingStrategyType >(m,"MPMResidualBasedNewtonRaphsonStrategy")
            .def(py::init< ModelPart&, BaseSchemeType::Pointer, LinearSolverType::Pointer, ConvergenceCriteriaType::Pointer, int, bool, bool, bool >() )
            .def(py::init< ModelPart&, BaseSchemeType::Pointer, LinearSolverType::Pointer, ConvergenceCriteriaType::Pointer, BuilderAndSolverType::Pointer, int, bool, bool, bool >() )
<<<<<<< HEAD
=======
            ;

        // MPM Explicit Strategy Type
        py::class_< MPMExplicitStrategyType, typename MPMExplicitStrategyType::Pointer, BaseSolvingStrategyType >(m, "MPMExplicitStrategy")
            .def(py::init< ModelPart&, BaseSchemeType::Pointer, bool, bool, bool >())
>>>>>>> 6dfc1055
            ;
    }

}  // namespace Python.
} // Namespace Kratos
<|MERGE_RESOLUTION|>--- conflicted
+++ resolved
@@ -83,14 +83,11 @@
         py::class_< MPMResidualBasedNewtonRaphsonStrategyType,typename MPMResidualBasedNewtonRaphsonStrategyType::Pointer, BaseSolvingStrategyType >(m,"MPMResidualBasedNewtonRaphsonStrategy")
             .def(py::init< ModelPart&, BaseSchemeType::Pointer, LinearSolverType::Pointer, ConvergenceCriteriaType::Pointer, int, bool, bool, bool >() )
             .def(py::init< ModelPart&, BaseSchemeType::Pointer, LinearSolverType::Pointer, ConvergenceCriteriaType::Pointer, BuilderAndSolverType::Pointer, int, bool, bool, bool >() )
-<<<<<<< HEAD
-=======
             ;
 
         // MPM Explicit Strategy Type
         py::class_< MPMExplicitStrategyType, typename MPMExplicitStrategyType::Pointer, BaseSolvingStrategyType >(m, "MPMExplicitStrategy")
             .def(py::init< ModelPart&, BaseSchemeType::Pointer, bool, bool, bool >())
->>>>>>> 6dfc1055
             ;
     }
 
