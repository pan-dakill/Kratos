from __future__ import print_function, absolute_import, division
import KratosMultiphysics

import KratosMultiphysics.ParticleMechanicsApplication as KratosParticle
import KratosMultiphysics.KratosUnittest as KratosUnittest


class TestGenerateMPMParticle(KratosUnittest.TestCase):

    def _generate_particle_element_and_check(self, current_model, dimension, geometry_element, num_particle, expected_num_particle):
        KratosMultiphysics.Logger.GetDefaultOutput().SetSeverity(KratosMultiphysics.Logger.Severity.WARNING)

        # Initialize model part
        ## Material model part definition
        material_point_model_part = current_model.CreateModelPart("dummy_name")
        material_point_model_part.ProcessInfo.SetValue(KratosMultiphysics.DOMAIN_SIZE, dimension)

        ## Initial material model part definition
        initial_mesh_model_part = current_model.CreateModelPart("Initial_dummy_name")
        initial_mesh_model_part.ProcessInfo.SetValue(KratosMultiphysics.DOMAIN_SIZE, dimension)

        ## Grid model part definition
        grid_model_part = current_model.CreateModelPart("Background_Grid")
        grid_model_part.ProcessInfo.SetValue(KratosMultiphysics.DOMAIN_SIZE, dimension)

        # Create element and nodes for background grids
        sub_background = grid_model_part.CreateSubModelPart("test_background")
        self._create_nodes(sub_background, dimension, geometry_element)
        self._create_elements(sub_background,dimension, geometry_element)

        # Create element and nodes for initial meshes
        sub_mp = initial_mesh_model_part.CreateSubModelPart("test")
        sub_mp.GetProperties()[1].SetValue(KratosParticle.PARTICLES_PER_ELEMENT, num_particle)
        self._create_nodes(sub_mp, dimension, geometry_element)
        self._create_elements(sub_mp,dimension, geometry_element)

        # Generate MP Elements
<<<<<<< HEAD
        KratosParticle.GenerateMaterialPointElement(grid_model_part, initial_material_model_part, material_model_part, False, False)
=======
        KratosParticle.GenerateMaterialPointElement(grid_model_part, initial_mesh_model_part, material_point_model_part, False, False)
>>>>>>> 77331940

        # Check total number of element
        particle_counter = material_point_model_part.NumberOfElements()
        self.assertEqual(expected_num_particle,particle_counter)

    def _create_nodes(self, initial_mp, dimension, geometry_element):
        if geometry_element == "Triangle":
            initial_mp.CreateNewNode(1, 0.0, 0.0, 0.0)
            initial_mp.CreateNewNode(2, 1.0, 0.0, 0.0)
            initial_mp.CreateNewNode(3, 0.0, 1.0, 0.0)
            if (dimension == 3):
                initial_mp.CreateNewNode(4, 0.0, 0.0, 1.0)
        elif geometry_element == "Quadrilateral":
            initial_mp.CreateNewNode(1, -0.5, -0.5, 0.0)
            initial_mp.CreateNewNode(2,  0.5, -0.5, 0.0)
            initial_mp.CreateNewNode(3,  0.5,  0.5, 0.0)
            initial_mp.CreateNewNode(4, -0.5,  0.5, 0.0)
            if (dimension == 3):
                initial_mp.CreateNewNode(5, -0.5, -0.5, 1.0)
                initial_mp.CreateNewNode(6,  0.5, -0.5, 1.0)
                initial_mp.CreateNewNode(7,  0.5,  0.5, 1.0)
                initial_mp.CreateNewNode(8, -0.5,  0.5, 1.0)

    def _create_elements(self, initial_mp, dimension, geometry_element):
        if geometry_element == "Triangle":
            if (dimension == 2):
                initial_mp.CreateNewElement("UpdatedLagrangian2D3N", 1, [1,2,3], initial_mp.GetProperties()[1])
            if (dimension == 3):
                initial_mp.CreateNewElement("UpdatedLagrangian3D4N", 1, [1,2,3,4], initial_mp.GetProperties()[1])
        elif geometry_element == "Quadrilateral":
            if (dimension == 2):
                initial_mp.CreateNewElement("UpdatedLagrangian2D4N", 1, [1,2,3,4], initial_mp.GetProperties()[1])
            if (dimension == 3):
                initial_mp.CreateNewElement("UpdatedLagrangian3D8N", 1, [1,2,3,4,5,6,7,8], initial_mp.GetProperties()[1])

        KratosMultiphysics.VariableUtils().SetFlag(KratosMultiphysics.ACTIVE, True, initial_mp.Elements)

    def test_GenerateMPMParticleTriangle2D1P(self):
        current_model = KratosMultiphysics.Model()
        self._generate_particle_element_and_check(current_model, dimension=2, geometry_element="Triangle", num_particle=1, expected_num_particle=1)

    def test_GenerateMPMParticleTriangle2D3P(self):
        current_model = KratosMultiphysics.Model()
        self._generate_particle_element_and_check(current_model, dimension=2, geometry_element="Triangle", num_particle=3, expected_num_particle=3)

    def test_GenerateMPMParticleTriangle2D6P(self):
        current_model = KratosMultiphysics.Model()
        self._generate_particle_element_and_check(current_model, dimension=2, geometry_element="Triangle", num_particle=6, expected_num_particle=6)

    def test_GenerateMPMParticleTriangle2D12P(self):
        current_model = KratosMultiphysics.Model()
        self._generate_particle_element_and_check(current_model, dimension=2, geometry_element="Triangle", num_particle=12, expected_num_particle=12)

    def test_GenerateMPMParticleTriangle2D16P(self):
        current_model = KratosMultiphysics.Model()
        self._generate_particle_element_and_check(current_model, dimension=2, geometry_element="Triangle", num_particle=16, expected_num_particle=16)

    def test_GenerateMPMParticleTriangle2D33P(self):
        current_model = KratosMultiphysics.Model()
        self._generate_particle_element_and_check(current_model, dimension=2, geometry_element="Triangle", num_particle=33, expected_num_particle=33)

    def test_GenerateMPMParticleTriangle2DDefault(self):
        current_model = KratosMultiphysics.Model()
        self._generate_particle_element_and_check(current_model, dimension=2, geometry_element="Triangle", num_particle=50, expected_num_particle=3)

    def test_GenerateMPMParticleTriangle3D1P(self):
        current_model = KratosMultiphysics.Model()
        self._generate_particle_element_and_check(current_model, dimension=3, geometry_element="Triangle", num_particle=1, expected_num_particle=1)

    def test_GenerateMPMParticleTriangle3D4P(self):
        current_model = KratosMultiphysics.Model()
        self._generate_particle_element_and_check(current_model, dimension=3, geometry_element="Triangle", num_particle=3, expected_num_particle=4)

    def test_GenerateMPMParticleTriangle3D14P(self):
        current_model = KratosMultiphysics.Model()
        self._generate_particle_element_and_check(current_model, dimension=3, geometry_element="Triangle", num_particle=6, expected_num_particle=14)

    def test_GenerateMPMParticleTriangle3D24P(self):
        current_model = KratosMultiphysics.Model()
        self._generate_particle_element_and_check(current_model, dimension=3, geometry_element="Triangle", num_particle=12, expected_num_particle=24)

    def test_GenerateMPMParticleTriangle3DDefault(self):
        current_model = KratosMultiphysics.Model()
        self._generate_particle_element_and_check(current_model, dimension=3, geometry_element="Triangle", num_particle=50, expected_num_particle=4)

    def test_GenerateMPMParticleQuadrilateral2D1P(self):
        current_model = KratosMultiphysics.Model()
        self._generate_particle_element_and_check(current_model, dimension=2, geometry_element="Quadrilateral", num_particle=1, expected_num_particle=1)

    def test_GenerateMPMParticleQuadrilateral2D4P(self):
        current_model = KratosMultiphysics.Model()
        self._generate_particle_element_and_check(current_model, dimension=2, geometry_element="Quadrilateral", num_particle=4, expected_num_particle=4)

    def test_GenerateMPMParticleQuadrilateral2D9P(self):
        current_model = KratosMultiphysics.Model()
        self._generate_particle_element_and_check(current_model, dimension=2, geometry_element="Quadrilateral", num_particle=9, expected_num_particle=9)

    def test_GenerateMPMParticleQuadrilateral2D16P(self):
        current_model = KratosMultiphysics.Model()
        self._generate_particle_element_and_check(current_model, dimension=2, geometry_element="Quadrilateral", num_particle=16, expected_num_particle=16)

    def test_GenerateMPMParticleQuadrilateral2DDefault(self):
        current_model = KratosMultiphysics.Model()
        self._generate_particle_element_and_check(current_model, dimension=2, geometry_element="Quadrilateral", num_particle=50, expected_num_particle=4)

    def test_GenerateMPMParticleQuadrilateral3D1P(self):
        current_model = KratosMultiphysics.Model()
        self._generate_particle_element_and_check(current_model, dimension=3, geometry_element="Quadrilateral", num_particle=1, expected_num_particle=1)

    def test_GenerateMPMParticleQuadrilateral3D8P(self):
        current_model = KratosMultiphysics.Model()
        self._generate_particle_element_and_check(current_model, dimension=3, geometry_element="Quadrilateral", num_particle=4, expected_num_particle=8)

    def test_GenerateMPMParticleQuadrilateral3D27P(self):
        current_model = KratosMultiphysics.Model()
        self._generate_particle_element_and_check(current_model, dimension=3, geometry_element="Quadrilateral", num_particle=9, expected_num_particle=27)

    def test_GenerateMPMParticleQuadrilateral3D64P(self):
        current_model = KratosMultiphysics.Model()
        self._generate_particle_element_and_check(current_model, dimension=3, geometry_element="Quadrilateral", num_particle=16, expected_num_particle=64)

    def test_GenerateMPMParticleQuadrilateral3DDefault(self):
        current_model = KratosMultiphysics.Model()
        self._generate_particle_element_and_check(current_model, dimension=3, geometry_element="Quadrilateral", num_particle=50, expected_num_particle=8)

if __name__ == '__main__':
    KratosUnittest.main()<|MERGE_RESOLUTION|>--- conflicted
+++ resolved
@@ -35,11 +35,7 @@
         self._create_elements(sub_mp,dimension, geometry_element)
 
         # Generate MP Elements
-<<<<<<< HEAD
-        KratosParticle.GenerateMaterialPointElement(grid_model_part, initial_material_model_part, material_model_part, False, False)
-=======
         KratosParticle.GenerateMaterialPointElement(grid_model_part, initial_mesh_model_part, material_point_model_part, False, False)
->>>>>>> 77331940
 
         # Check total number of element
         particle_counter = material_point_model_part.NumberOfElements()
