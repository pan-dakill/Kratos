--- conflicted
+++ resolved
@@ -904,7 +904,7 @@
 
             if (is_found)
             {
-<<<<<<< HEAD
+                //TODO here
                 const bool is_pqmpm = (rBackgroundGridModelPart.GetProcessInfo().Has(IS_PQMPM))
                     ? rBackgroundGridModelPart.GetProcessInfo().GetValue(IS_PQMPM) : false;
                 auto p_new_geometry = (is_pqmpm)
@@ -913,11 +913,9 @@
                     : CreateQuadraturePointsUtility<Node<3>>::CreateFromLocalCoordinates(
                         r_found_geom, local_coordinates,
                         element_itr->GetGeometry().IntegrationPoints()[0].Weight());
-=======
-                CreateQuadraturePointsUtility<Node<3>>::UpdateFromLocalCoordinates(
-                    element_itr->pGetGeometry(), local_coordinates,
-                    element_itr->GetGeometry().IntegrationPoints()[0].Weight(), r_found_geom);
->>>>>>> 82134699
+                //CreateQuadraturePointsUtility<Node<3>>::UpdateFromLocalCoordinates(
+                //    element_itr->pGetGeometry(), local_coordinates,
+                //    element_itr->GetGeometry().IntegrationPoints()[0].Weight(), r_found_geom);
 
                 if (IsExplicitAndNeedsCorrection(element_itr->pGetGeometry(), rBackgroundGridModelPart.GetProcessInfo()))
                     is_found = false;
@@ -1043,12 +1041,10 @@
                         }
                     }
                     pelem->Set(ACTIVE);
-<<<<<<< HEAD
-
-                    auto p_new_geometry = CreateQuadraturePointForBinSearch(rBackgroundGridModelPart, xg[0],
-                        *element_itr, pelem->pGetGeometry(), Tolerance);
-=======
->>>>>>> 82134699
+
+                    //TODO here
+                    //auto p_new_geometry = CreateQuadraturePointForBinSearch(rBackgroundGridModelPart, xg[0],
+                    //    *element_itr, pelem->pGetGeometry(), Tolerance);
 
                     auto p_quadrature_point_geometry = element_itr->pGetGeometry();
                     array_1d<double, 3> local_coordinates;
