// KRATOS  ___|  |                   |                   |
//       \___ \  __|  __| |   |  __| __| |   |  __| _` | |
//             | |   |    |   | (    |   |   | |   (   | |
//       _____/ \__|_|   \__,_|\___|\__|\__,_|_|  \__,_|_| MECHANICS
//
//  License:		 BSD License
//					 license: structural_mechanics_application/license.txt
//
//  Main authors:    Long Chen, Anna Rehr
//

#if !defined(KRATOS_FORMFINDING_UPDATED_REFERENCE_STRATEGY )
#define  KRATOS_FORMFINDING_UPDATED_REFERENCE_STRATEGY
// System includes

// External includes

// Project includes
#include "solving_strategies/strategies/line_search_strategy.h"
#include "includes/gid_io.h"


namespace Kratos
{

    ///@name Kratos Globals
    ///@{


    ///@}
    ///@name Type Definitions
    ///@{

    ///@}


    ///@name  Enum's
    ///@{


    ///@}
    ///@name  Functions
    ///@{


    ///@}
    ///@name Kratos Classes
    ///@{

/**
 * @class FormfindingUpdatedReferenceStrategy
 *
 * @ingroup StrucutralMechanicsApplication
 *
 * @brief inherited class from ResidualBasedNewtonRaphsonStrategy for formfinding
 *
 * @details additions in formfinding: update the reference configuration for each element, initialize the elements for formfinding
 *
 * @author Pooyan Dadvand
 */

    template<class TSparseSpace,
    class TDenseSpace, // = DenseSpace<double>,
    class TLinearSolver //= LinearSolver<TSparseSpace,TDenseSpace>
    >
    class FormfindingUpdatedReferenceStrategy
        : public ResidualBasedNewtonRaphsonStrategy<TSparseSpace, TDenseSpace, TLinearSolver>
    {
    public:
        ///@name Type Definitions
        ///@{
        typedef ConvergenceCriteria<TSparseSpace, TDenseSpace> TConvergenceCriteriaType;

        // Counted pointer of ClassName
        KRATOS_CLASS_POINTER_DEFINITION(FormfindingUpdatedReferenceStrategy);

        typedef ResidualBasedNewtonRaphsonStrategy<TSparseSpace, TDenseSpace, TLinearSolver> BaseType;
        typedef typename BaseType::TBuilderAndSolverType TBuilderAndSolverType;
        typedef typename BaseType::TSchemeType TSchemeType;
        typedef GidIO<> IterationIOType;
        typedef IterationIOType::Pointer IterationIOPointerType;
        typedef typename BaseType::TSystemMatrixType TSystemMatrixType;
        typedef typename BaseType::TSystemVectorType TSystemVectorType;

        ///@}
        ///@name Life Cycle

        ///@{

        /**
        * Constructor.
        */

        FormfindingUpdatedReferenceStrategy(
            ModelPart& model_part,
            typename TSchemeType::Pointer pScheme,
            typename TLinearSolver::Pointer pNewLinearSolver,
            typename TConvergenceCriteriaType::Pointer pNewConvergenceCriteria,
            int MaxIterations = 30,
            bool CalculateReactions = false,
            bool ReformDofSetAtEachStep = false,
            bool MoveMeshFlag = false,
            bool PrintIterations = false,
            bool IncludeLineSearch = false
            )
            : ResidualBasedNewtonRaphsonStrategy<TSparseSpace, TDenseSpace, TLinearSolver>(model_part, pScheme,
                pNewLinearSolver,
                pNewConvergenceCriteria,
                MaxIterations,
                CalculateReactions,
                ReformDofSetAtEachStep,
<<<<<<< HEAD
                MoveMeshFlag),
                mPrintIterations(PrintIterations),
                mIncludeLineSearch(IncludeLineSearch)
=======
                MoveMeshFlag)
>>>>>>> 95fd9ccc
        {
            if (this->GetEchoLevel() >= 1 && PrintIterations)
            {
                mPrintIterations = true;
                InitializeIterationIO();
            }
        }

        // constructor with Builder and Solver
        FormfindingUpdatedReferenceStrategy(
            ModelPart& model_part,
            typename TSchemeType::Pointer pScheme,
            typename TLinearSolver::Pointer pNewLinearSolver,
            typename TConvergenceCriteriaType::Pointer pNewConvergenceCriteria,
            typename TBuilderAndSolverType::Pointer pNewBuilderAndSolver,
            int MaxIterations = 30,
            bool CalculateReactions = false,
            bool ReformDofSetAtEachStep = false,
            bool MoveMeshFlag = false,
            bool PrintIterations = false,
            bool IncludeLineSearch = false
            )
            : ResidualBasedNewtonRaphsonStrategy<TSparseSpace, TDenseSpace, TLinearSolver>(model_part, pScheme,
                pNewLinearSolver,pNewConvergenceCriteria,pNewBuilderAndSolver,MaxIterations,CalculateReactions,ReformDofSetAtEachStep,
<<<<<<< HEAD
                MoveMeshFlag), mPrintIterations(PrintIterations), mIncludeLineSearch(IncludeLineSearch)
=======
                MoveMeshFlag)
>>>>>>> 95fd9ccc
        {
            if (this->GetEchoLevel() >= 1 && PrintIterations)
            {
                mPrintIterations = true;
                InitializeIterationIO();
            }
        }

        /**
        * Destructor.
        */

        ~FormfindingUpdatedReferenceStrategy() override
        {
        }

        /**
        * Initialization. In addition to the base class initialization, the elements are initialized for formfinding
        */

        void Initialize() override
        {
            KRATOS_TRY;
            // set elemental values for formfinding
            for(auto& elem : BaseType::GetModelPart().Elements())
                elem.SetValue(IS_FORMFINDING, true);
            BaseType::Initialize();
            std::cout<<"print: "<<mPrintIterations<<std::endl;
            KRATOS_CATCH("");
        }


        bool SolveSolutionStep() override
        {
            if (mPrintIterations)
            {
                KRATOS_ERROR_IF_NOT(mpIterationIO) << " IterationIO is uninitialized!" << std::endl;
                mpIterationIO->InitializeResults(0.0, BaseType::GetModelPart().GetMesh());
            }

            BaseType::SolveSolutionStep();

            if (mPrintIterations)
                mpIterationIO->FinalizeResults();

            return true;
        }

          ///@}
          ///@name Operators

          ///@{

          ///@}
          ///@name Operations
          ///@{


          ///@}
          ///@name Access

          ///@{


    protected:
        ///@name Protected static Member Variables
        ///@{


        ///@}
        ///@name Protected member Variables
        ///@{


        ///@}
        ///@name Protected Operators
        ///@{

void UpdateDatabase(
        TSystemMatrixType& A,
        TSystemVectorType& Dx,
        TSystemVectorType& b,
        const bool MoveMesh
    ) override
    {
        if(mIncludeLineSearch == false){
            BaseType::UpdateDatabase(A,Dx, b, MoveMesh);
        }
        else{
            typename TSchemeType::Pointer pScheme = this->GetScheme();
            typename TBuilderAndSolverType::Pointer pBuilderAndSolver = this->GetBuilderAndSolver();

            TSystemVectorType aux(b.size()); //TODO: do it by using the space
            TSparseSpace::Assign(aux,0.5, Dx);

            //compute residual without update
            TSparseSpace::SetToZero(b);
            pBuilderAndSolver->BuildRHS(pScheme, BaseType::GetModelPart(), b );
            double ro = TSparseSpace::TwoNorm(b);

            //compute half step residual
            BaseType::UpdateDatabase(A,aux,b,MoveMesh);
            TSparseSpace::SetToZero(b);
            std::map<int,Matrix> prestress;
            std::map<int,Matrix> base_1;
            std::map<int,Matrix> base_2;
            for(auto& elem:BaseType::GetModelPart().Elements()){
                prestress.insert(std::make_pair(elem.Id(),elem.GetValue(MEMBRANE_PRESTRESS)));
                base_1.insert(std::make_pair(elem.Id(),elem.GetValue(BASE_REF_1)));
                base_2.insert(std::make_pair(elem.Id(),elem.GetValue(BASE_REF_2)));
                elem.InitializeNonLinearIteration(BaseType::GetModelPart().GetProcessInfo());
            }
            pBuilderAndSolver->BuildRHS(pScheme, BaseType::GetModelPart(), b );
            double rh = TSparseSpace::TwoNorm(b);

            //compute full step residual (add another half Dx to the previous half)
            BaseType::UpdateDatabase(A,aux,b,MoveMesh);
            TSparseSpace::SetToZero(b);
            for(auto& elem:BaseType::GetModelPart().Elements()){
                elem.SetValue(MEMBRANE_PRESTRESS,prestress[elem.Id()]);
                elem.SetValue(BASE_REF_1,base_1[elem.Id()]);
                elem.SetValue(BASE_REF_2,base_2[elem.Id()]);
                elem.InitializeNonLinearIteration(BaseType::GetModelPart().GetProcessInfo());
            }
            pBuilderAndSolver->BuildRHS(pScheme, BaseType::GetModelPart(), b );
            double rf = TSparseSpace::TwoNorm(b);
            std::cout<<"r0: "<<ro<<", rh: "<<rh<<", rf: "<<rf<<std::endl;
            //compute optimal (limited to the range 0-1)
            //parabola is y = a*x^2 + b*x + c -> min/max for
            //x=0   --> r=ro
            //x=1/2 --> r=rh
            //x=1   --> r =
            //c= ro,     b= 4*rh -rf -3*ro,  a= 2*rf - 4*rh + 2*ro
            //max found if a>0 at the position  xmax = (rf/4 - rh)/(rf - 2*rh);
            double parabola_a = 2*rf + 2*ro - 4*rh;
            double parabola_b = 4*rh - rf - 3*ro;
            double xmin = 1.0e-3;
            double xmax = 1.0;
            if( parabola_a > 0) //if parabola has a local minima
            {
                xmax = -0.5 * parabola_b/parabola_a; // -b / 2a
                std::cout<<"x_max: "<<xmax<<std::endl;
                if( xmax > 1.0)
                    xmax = 1.0;
                else if(xmax < 0.0)
                    xmax = xmin;
            }
            else //parabola degenerates to either a line or to have a local max. best solution on either extreme
            {
                if(rf < ro){
                    xmax = 1.0;
                    std::cout<<"full step"<<std::endl;}
                else{
                    xmax = xmin; //should be zero, but otherwise it will stagnate
                    std::cout<<"minimal step"<<std::endl;}
            }

            //perform final update
            TSparseSpace::Assign(aux,-(1.0-xmax), Dx);
            for(auto& elem:BaseType::GetModelPart().Elements()){
                elem.SetValue(MEMBRANE_PRESTRESS,prestress[elem.Id()]);
                elem.SetValue(BASE_REF_1,base_1[elem.Id()]);
                elem.SetValue(BASE_REF_2,base_2[elem.Id()]);
            }
            BaseType::UpdateDatabase(A,aux,b,MoveMesh);
        }
    }

        ///@}
        ///@name Protected Operations
        ///@{



        ///@}
        ///@name Protected  Access
        ///@{


        ///@}
        ///@name Protected Inquiry
        ///@{


        ///@}
        ///@name Protected LifeCycle
        ///@{



        ///@}

    private:
        ///@name Static Member Variables
        ///@{


        ///@}
        ///@name Member Variables
        ///@{

<<<<<<< HEAD
        bool mPrintIterations;
        bool mIncludeLineSearch;
=======
        bool mPrintIterations = false;
>>>>>>> 95fd9ccc
        IterationIOPointerType mpIterationIO;


        ///@}
        ///@name Private Operators
        ///@{

        /**
        * Copy constructor.
        */

        FormfindingUpdatedReferenceStrategy(const FormfindingUpdatedReferenceStrategy& Other)
        {
        };

        void EchoInfo(const unsigned int IterationNumber) override
        {
            BaseType::EchoInfo(IterationNumber);

            if (mPrintIterations)
            {
                KRATOS_ERROR_IF_NOT(mpIterationIO) << " IterationIO is uninitialized!" << std::endl;
                mpIterationIO->WriteNodalResults(DISPLACEMENT, BaseType::GetModelPart().Nodes(), IterationNumber, 0);
            }
        }

        void InitializeIterationIO()
        {
            mpIterationIO = Kratos::make_shared<IterationIOType>(
                "Formfinding_Iterations",
                GiD_PostAscii, // GiD_PostAscii // for debugging GiD_PostBinary
                MultiFileFlag::SingleFile,
                WriteDeformedMeshFlag::WriteUndeformed,
                WriteConditionsFlag::WriteConditions);

            mpIterationIO->InitializeMesh(0.0);
            mpIterationIO->WriteMesh(BaseType::GetModelPart().GetMesh());
            mpIterationIO->WriteNodeMesh(BaseType::GetModelPart().GetMesh());
            mpIterationIO->FinalizeMesh();
        }


        ///@}
    }; /* Class FormfindingUpdatedReferenceStrategy */

       ///@}

       ///@name Type Definitions
       ///@{


       ///@}

} /* namespace Kratos. */

#endif /* KRATOS_FORMFINDING_UPDATED_REFERENCE_STRATEGY defined */<|MERGE_RESOLUTION|>--- conflicted
+++ resolved
@@ -109,13 +109,9 @@
                 MaxIterations,
                 CalculateReactions,
                 ReformDofSetAtEachStep,
-<<<<<<< HEAD
                 MoveMeshFlag),
                 mPrintIterations(PrintIterations),
                 mIncludeLineSearch(IncludeLineSearch)
-=======
-                MoveMeshFlag)
->>>>>>> 95fd9ccc
         {
             if (this->GetEchoLevel() >= 1 && PrintIterations)
             {
@@ -140,11 +136,7 @@
             )
             : ResidualBasedNewtonRaphsonStrategy<TSparseSpace, TDenseSpace, TLinearSolver>(model_part, pScheme,
                 pNewLinearSolver,pNewConvergenceCriteria,pNewBuilderAndSolver,MaxIterations,CalculateReactions,ReformDofSetAtEachStep,
-<<<<<<< HEAD
                 MoveMeshFlag), mPrintIterations(PrintIterations), mIncludeLineSearch(IncludeLineSearch)
-=======
-                MoveMeshFlag)
->>>>>>> 95fd9ccc
         {
             if (this->GetEchoLevel() >= 1 && PrintIterations)
             {
@@ -346,12 +338,8 @@
         ///@name Member Variables
         ///@{
 
-<<<<<<< HEAD
         bool mPrintIterations;
         bool mIncludeLineSearch;
-=======
-        bool mPrintIterations = false;
->>>>>>> 95fd9ccc
         IterationIOPointerType mpIterationIO;
 
 
