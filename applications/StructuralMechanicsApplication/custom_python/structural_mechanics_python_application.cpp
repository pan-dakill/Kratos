--- conflicted
+++ resolved
@@ -45,20 +45,11 @@
             .def(init<>())
             ;
 
-<<<<<<< HEAD
-    AddCustomStrategiesToPython();
-    AddCustomProcessesToPython();
-    AddCustomUtilitiesToPython();
-    AddCustomConstitutiveLawsToPython();
-    AddCrossSectionsToPython();
-    AddCustomResponseFunctionsToPython();
-=======
     AddCustomStrategiesToPython(m);
     AddCustomProcessesToPython(m);
     AddCustomUtilitiesToPython(m);
     AddCustomConstitutiveLawsToPython(m);
     AddCrossSectionsToPython(m);
->>>>>>> 63e7bf82
 
     //registering variables in python
     // Generalized eigenvalue problem
@@ -134,19 +125,11 @@
     KRATOS_REGISTER_IN_PYTHON_VARIABLE(m, PRESTRESS_AXIS_2_LOCAL )
 
     //Formfinding
-<<<<<<< HEAD
-    KRATOS_REGISTER_IN_PYTHON_VARIABLE( LAMBDA_MAX )
-    KRATOS_REGISTER_IN_PYTHON_VARIABLE( IS_FORMFINDING )
-
-    KRATOS_REGISTER_IN_PYTHON_3D_VARIABLE_WITH_COMPONENTS( NODAL_STIFFNESS )
-    KRATOS_REGISTER_IN_PYTHON_3D_VARIABLE_WITH_COMPONENTS( NODAL_DAMPING_RATIO )
-=======
     KRATOS_REGISTER_IN_PYTHON_VARIABLE(m, LAMBDA_MAX )
     KRATOS_REGISTER_IN_PYTHON_VARIABLE(m, IS_FORMFINDING )
     
     KRATOS_REGISTER_IN_PYTHON_3D_VARIABLE_WITH_COMPONENTS(m, NODAL_STIFFNESS )
     KRATOS_REGISTER_IN_PYTHON_3D_VARIABLE_WITH_COMPONENTS(m, NODAL_DAMPING_RATIO )
->>>>>>> 63e7bf82
 
     // For explicit central difference scheme
     KRATOS_REGISTER_IN_PYTHON_3D_VARIABLE_WITH_COMPONENTS(m,MIDDLE_VELOCITY)
