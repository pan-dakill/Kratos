// KRATOS  ___|  |                   |                   |
//       \___ \  __|  __| |   |  __| __| |   |  __| _` | |
//             | |   |    |   | (    |   |   | |   (   | |
//       _____/ \__|_|   \__,_|\___|\__|\__,_|_|  \__,_|_| MECHANICS
//
//  License:		 BSD License
//					 license: structural_mechanics_application/license.txt
//
//  Main authors:    Riccardo Rossi
//

// System includes

#if defined(KRATOS_PYTHON)
// External includes
#include <boost/python.hpp>


// Project includes
#include "includes/define.h"
#include "structural_mechanics_application_variables.h"
#include "structural_mechanics_application.h"
#include "custom_python/add_custom_strategies_to_python.h"
#include "custom_python/add_custom_processes_to_python.h"
#include "custom_python/add_custom_utilities_to_python.h"
#include "custom_python/add_custom_constitutive_laws_to_python.h"
#include "custom_python/add_cross_sections_to_python.h"

namespace Kratos
{

namespace Python
{

using namespace boost::python;



BOOST_PYTHON_MODULE(KratosStructuralMechanicsApplication)
{

    class_<KratosStructuralMechanicsApplication,
            KratosStructuralMechanicsApplication::Pointer,
            bases<KratosApplication>, boost::noncopyable >("KratosStructuralMechanicsApplication")
            ;

    AddCustomStrategiesToPython();
    AddCustomProcessesToPython();
    AddCustomUtilitiesToPython();
    AddCustomConstitutiveLawsToPython();
    AddCrossSectionsToPython();

    //registering variables in python
    // Generalized eigenvalue problem
    KRATOS_REGISTER_IN_PYTHON_VARIABLE( EIGENVALUE_VECTOR )
    KRATOS_REGISTER_IN_PYTHON_VARIABLE( EIGENVECTOR_MATRIX )

    // cross section
    KRATOS_REGISTER_IN_PYTHON_VARIABLE( SHELL_CROSS_SECTION )
    KRATOS_REGISTER_IN_PYTHON_VARIABLE( SHELL_CROSS_SECTION_OUTPUT_PLY_ID )
    KRATOS_REGISTER_IN_PYTHON_VARIABLE( SHELL_CROSS_SECTION_OUTPUT_PLY_LOCATION )
	KRATOS_REGISTER_IN_PYTHON_VARIABLE( SHELL_ORTHOTROPIC_LAYERS)

	// Geometrical
	KRATOS_REGISTER_IN_PYTHON_VARIABLE(LOCAL_ELEMENT_ORIENTATION)
	KRATOS_REGISTER_IN_PYTHON_VARIABLE(MATERIAL_ORIENTATION_ANGLE)
	KRATOS_REGISTER_IN_PYTHON_VARIABLE(LOCAL_MATERIAL_ORIENTATION_VECTOR_1)
    KRATOS_REGISTER_IN_PYTHON_VARIABLE(USE_CONSISTENT_MASS_MATRIX)
    KRATOS_REGISTER_IN_PYTHON_VARIABLE(CONDENSED_DOF_LIST)

    // Truss generalized variables
	KRATOS_REGISTER_IN_PYTHON_VARIABLE(TRUSS_PRESTRESS_PK2)

    // Beam generalized variables
    KRATOS_REGISTER_IN_PYTHON_VARIABLE(AREA_EFFECTIVE_Y)
    KRATOS_REGISTER_IN_PYTHON_VARIABLE(AREA_EFFECTIVE_Z)
    KRATOS_REGISTER_IN_PYTHON_VARIABLE(INERTIA_ROT_Y)
    KRATOS_REGISTER_IN_PYTHON_VARIABLE(INERTIA_ROT_Z)
    KRATOS_REGISTER_IN_PYTHON_VARIABLE(LOCAL_AXES_VECTOR)
	KRATOS_REGISTER_IN_PYTHON_VARIABLE(TORSIONAL_INERTIA)
	KRATOS_REGISTER_IN_PYTHON_VARIABLE(I22)
	KRATOS_REGISTER_IN_PYTHON_VARIABLE(I33)

    // shell generalized variables
    KRATOS_REGISTER_IN_PYTHON_VARIABLE( STENBERG_SHEAR_STABILIZATION_SUITABLE )
    KRATOS_REGISTER_IN_PYTHON_VARIABLE( SHELL_STRAIN )
    KRATOS_REGISTER_IN_PYTHON_VARIABLE( SHELL_STRAIN_GLOBAL )
    KRATOS_REGISTER_IN_PYTHON_VARIABLE( SHELL_CURVATURE )
    KRATOS_REGISTER_IN_PYTHON_VARIABLE( SHELL_CURVATURE_GLOBAL )
    KRATOS_REGISTER_IN_PYTHON_VARIABLE( SHELL_FORCE )
    KRATOS_REGISTER_IN_PYTHON_VARIABLE( SHELL_FORCE_GLOBAL )
    KRATOS_REGISTER_IN_PYTHON_VARIABLE( SHELL_MOMENT )
    KRATOS_REGISTER_IN_PYTHON_VARIABLE( SHELL_MOMENT_GLOBAL )
    KRATOS_REGISTER_IN_PYTHON_VARIABLE( SHELL_STRESS_TOP_SURFACE )
	KRATOS_REGISTER_IN_PYTHON_VARIABLE( SHELL_STRESS_TOP_SURFACE_GLOBAL )
	KRATOS_REGISTER_IN_PYTHON_VARIABLE( SHELL_STRESS_MIDDLE_SURFACE )
	KRATOS_REGISTER_IN_PYTHON_VARIABLE( SHELL_STRESS_MIDDLE_SURFACE_GLOBAL )
	KRATOS_REGISTER_IN_PYTHON_VARIABLE( SHELL_STRESS_BOTTOM_SURFACE )
	KRATOS_REGISTER_IN_PYTHON_VARIABLE( SHELL_STRESS_BOTTOM_SURFACE_GLOBAL )
	KRATOS_REGISTER_IN_PYTHON_VARIABLE( VON_MISES_STRESS_TOP_SURFACE )
	KRATOS_REGISTER_IN_PYTHON_VARIABLE( VON_MISES_STRESS_MIDDLE_SURFACE )
	KRATOS_REGISTER_IN_PYTHON_VARIABLE( VON_MISES_STRESS_BOTTOM_SURFACE )
	KRATOS_REGISTER_IN_PYTHON_VARIABLE( SHELL_ORTHOTROPIC_STRESS_BOTTOM_SURFACE )
	KRATOS_REGISTER_IN_PYTHON_VARIABLE( SHELL_ORTHOTROPIC_STRESS_TOP_SURFACE )
	KRATOS_REGISTER_IN_PYTHON_VARIABLE( SHELL_ORTHOTROPIC_STRESS_BOTTOM_SURFACE_GLOBAL )
	KRATOS_REGISTER_IN_PYTHON_VARIABLE( SHELL_ORTHOTROPIC_STRESS_TOP_SURFACE_GLOBAL )
	KRATOS_REGISTER_IN_PYTHON_VARIABLE( SHELL_ORTHOTROPIC_4PLY_THROUGH_THICKNESS )
	KRATOS_REGISTER_IN_PYTHON_VARIABLE( TSAI_WU_RESERVE_FACTOR )
	KRATOS_REGISTER_IN_PYTHON_VARIABLE( SHELL_ORTHOTROPIC_LAMINA_STRENGTHS )

    // Shell energies
	KRATOS_REGISTER_IN_PYTHON_VARIABLE( SHELL_ELEMENT_MEMBRANE_ENERGY )
	KRATOS_REGISTER_IN_PYTHON_VARIABLE( SHELL_ELEMENT_BENDING_ENERGY )
	KRATOS_REGISTER_IN_PYTHON_VARIABLE( SHELL_ELEMENT_SHEAR_ENERGY )
	KRATOS_REGISTER_IN_PYTHON_VARIABLE( SHELL_ELEMENT_MEMBRANE_ENERGY_FRACTION )
	KRATOS_REGISTER_IN_PYTHON_VARIABLE( SHELL_ELEMENT_BENDING_ENERGY_FRACTION )
	KRATOS_REGISTER_IN_PYTHON_VARIABLE( SHELL_ELEMENT_SHEAR_ENERGY_FRACTION )

    // Membrane variables
    KRATOS_REGISTER_IN_PYTHON_VARIABLE( MEMBRANE_PRESTRESS )
<<<<<<< HEAD

=======
    KRATOS_REGISTER_IN_PYTHON_VARIABLE( PRESTRESS_AXIS_1_GLOBAL )
    KRATOS_REGISTER_IN_PYTHON_VARIABLE( PRESTRESS_AXIS_2_GLOBAL )
    KRATOS_REGISTER_IN_PYTHON_VARIABLE( PRESTRESS_AXIS_1_LOCAL )
    KRATOS_REGISTER_IN_PYTHON_VARIABLE( PRESTRESS_AXIS_2_LOCAL )

    //Formfinding
    KRATOS_REGISTER_IN_PYTHON_VARIABLE( LAMBDA_MAX )
    KRATOS_REGISTER_IN_PYTHON_VARIABLE( IS_FORMFINDING )
    
>>>>>>> 7b8bac09
    KRATOS_REGISTER_IN_PYTHON_3D_VARIABLE_WITH_COMPONENTS( NODAL_STIFFNESS )
    KRATOS_REGISTER_IN_PYTHON_3D_VARIABLE_WITH_COMPONENTS( NODAL_DAMPING_RATIO )

    // CONDITIONS
    /* Point moment */
    KRATOS_REGISTER_IN_PYTHON_3D_VARIABLE_WITH_COMPONENTS( POINT_MOMENT )

    KRATOS_REGISTER_IN_PYTHON_VARIABLE( CROSS_AREA )
    KRATOS_REGISTER_IN_PYTHON_VARIABLE( MEAN_RADIUS )
    KRATOS_REGISTER_IN_PYTHON_VARIABLE( SECTION_SIDES )

    /* Adding the SPRISM EAS variables */
    KRATOS_REGISTER_IN_PYTHON_VARIABLE(ALPHA_EAS);
    KRATOS_REGISTER_IN_PYTHON_VARIABLE(EAS_IMP);

    /* Adding the SPRISM additional variables */
    KRATOS_REGISTER_IN_PYTHON_VARIABLE(ANG_ROT);

    /* Adding the SPRISM number of transversal integration points */
    KRATOS_REGISTER_IN_PYTHON_VARIABLE(NINT_TRANS);

    /* Adding the SPRISM variable to deactivate the quadratic interpolation */
    KRATOS_REGISTER_IN_PYTHON_VARIABLE(QUAD_ON);

    /* Hencky strain */
    KRATOS_REGISTER_IN_PYTHON_VARIABLE(HENCKY_STRAIN_VECTOR);
    KRATOS_REGISTER_IN_PYTHON_VARIABLE(HENCKY_STRAIN_TENSOR);

    // Adding the LAMBDA load factor considered in the arclength
    KRATOS_REGISTER_IN_PYTHON_VARIABLE(LAMBDA);

    KRATOS_REGISTER_IN_PYTHON_VARIABLE( VON_MISES_STRESS )

    KRATOS_REGISTER_IN_PYTHON_VARIABLE(REFERENCE_DEFORMATION_GRADIENT);
    KRATOS_REGISTER_IN_PYTHON_VARIABLE(REFERENCE_DEFORMATION_GRADIENT_DETERMINANT);

    // Rayleigh variables
    KRATOS_REGISTER_IN_PYTHON_VARIABLE( RAYLEIGH_ALPHA )
    KRATOS_REGISTER_IN_PYTHON_VARIABLE( RAYLEIGH_BETA )

    // System damping
    KRATOS_REGISTER_IN_PYTHON_VARIABLE( SYSTEM_DAMPING_RATIO )

    //nodal load variables
    KRATOS_REGISTER_IN_PYTHON_3D_VARIABLE_WITH_COMPONENTS(  POINT_LOAD )
    KRATOS_REGISTER_IN_PYTHON_3D_VARIABLE_WITH_COMPONENTS(  LINE_LOAD )
    KRATOS_REGISTER_IN_PYTHON_3D_VARIABLE_WITH_COMPONENTS(  SURFACE_LOAD )

    //condition load variables
    KRATOS_REGISTER_IN_PYTHON_VARIABLE(POINT_LOADS_VECTOR )
    KRATOS_REGISTER_IN_PYTHON_VARIABLE(LINE_LOADS_VECTOR )
    KRATOS_REGISTER_IN_PYTHON_VARIABLE(SURFACE_LOADS_VECTOR )
    KRATOS_REGISTER_IN_PYTHON_VARIABLE(POSITIVE_FACE_PRESSURES_VECTOR )
    KRATOS_REGISTER_IN_PYTHON_VARIABLE(NEGATIVE_FACE_PRESSURES_VECTOR )
}


}  // namespace Python.

}  // namespace Kratos.

#endif // KRATOS_PYTHON defined<|MERGE_RESOLUTION|>--- conflicted
+++ resolved
@@ -118,9 +118,6 @@
 
     // Membrane variables
     KRATOS_REGISTER_IN_PYTHON_VARIABLE( MEMBRANE_PRESTRESS )
-<<<<<<< HEAD
-
-=======
     KRATOS_REGISTER_IN_PYTHON_VARIABLE( PRESTRESS_AXIS_1_GLOBAL )
     KRATOS_REGISTER_IN_PYTHON_VARIABLE( PRESTRESS_AXIS_2_GLOBAL )
     KRATOS_REGISTER_IN_PYTHON_VARIABLE( PRESTRESS_AXIS_1_LOCAL )
@@ -130,7 +127,6 @@
     KRATOS_REGISTER_IN_PYTHON_VARIABLE( LAMBDA_MAX )
     KRATOS_REGISTER_IN_PYTHON_VARIABLE( IS_FORMFINDING )
     
->>>>>>> 7b8bac09
     KRATOS_REGISTER_IN_PYTHON_3D_VARIABLE_WITH_COMPONENTS( NODAL_STIFFNESS )
     KRATOS_REGISTER_IN_PYTHON_3D_VARIABLE_WITH_COMPONENTS( NODAL_DAMPING_RATIO )
 
