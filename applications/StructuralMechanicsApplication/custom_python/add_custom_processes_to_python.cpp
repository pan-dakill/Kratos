--- conflicted
+++ resolved
@@ -25,12 +25,8 @@
 #include "custom_processes/total_structural_mass_process.h"
 #include "custom_processes/shell_to_solid_shell_process.h"
 #include "custom_processes/solid_shell_thickness_compute_process.h"
-<<<<<<< HEAD
 #include "custom_processes/spr_error_process.h"
-=======
 #include "custom_processes/impose_rigid_movement_process.h"
-
->>>>>>> b5d8cca8
 
 namespace Kratos
 {
@@ -68,7 +64,6 @@
         .def(init< ModelPart&, Parameters >())
         ;
 
-<<<<<<< HEAD
     //SPR_ERROR
     class_<SPRErrorProcess<2>, SPRErrorProcess<2>::Pointer, Process >(m, "SPRErrorProcess2D")
     .def(init<ModelPart&>())
@@ -79,12 +74,11 @@
     .def(init<ModelPart&>())
     .def(init<ModelPart&, Parameters>())
     ;
-=======
+
     class_<ImposeRigidMovementProcess, ImposeRigidMovementProcess::Pointer, Process>(m, "ImposeRigidMovementProcess")
         .def(init<ModelPart&>())
         .def(init< ModelPart&, Parameters >())
         ;
->>>>>>> b5d8cca8
 }
 
 }  // namespace Python.
