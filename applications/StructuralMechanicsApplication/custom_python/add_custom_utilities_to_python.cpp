// KRATOS  ___|  |                   |                   |
//       \___ \  __|  __| |   |  __| __| |   |  __| _` | |
//             | |   |    |   | (    |   |   | |   (   | |
//       _____/ \__|_|   \__,_|\___|\__|\__,_|_|  \__,_|_| MECHANICS
//
//  License:		 BSD License
//					 license: structural_mechanics_application/license.txt
//
//  Main authors:    Riccardo Rossi
//

// System includes

// External includes
#include <boost/python.hpp>

// Project includes
#include "includes/define.h"
#include "includes/model_part.h"
#include "processes/process.h"
#include "custom_python/add_custom_utilities_to_python.h"

#include "spaces/ublas_space.h"
#include "linear_solvers/linear_solver.h"

//Utilities
#include "custom_utilities/sprism_neighbours.hpp"
<<<<<<< HEAD
#include "custom_utilities/eigenvector_to_solution_step_variable_transfer_utility.hpp"
#include "custom_utilities/adjoint_utilities/finite_differences_utilities.h" //MFusseder TODO: maybe remove this only for controlling results

//Processes
#include "custom_processes/apply_multi_point_constraints_process.h"
#include "custom_processes/output_primal_solution_process.h"
#include "custom_processes/input_primal_solution_process.h"
#include "custom_processes/adjoint_processes/replace_elements_and_conditions_for_adjoint_problem_process.h"

//response function
#include "custom_utilities/adjoint_utilities/structural_response_function.h"
#include "custom_utilities/adjoint_utilities/local_stress_response_function.h"
#include "custom_utilities/adjoint_utilities/nodal_displacement_response_function.h"
#include "custom_utilities/adjoint_utilities/strain_energy_response_function.h" 
#include "custom_utilities/adjoint_utilities/eigenfrequency_response_function.h" 

=======

//Processes
#include "custom_processes/apply_multi_point_constraints_process.h"
#include "custom_processes/postprocess_eigenvalues_process.h"
>>>>>>> 3940036b


namespace Kratos
{
namespace Python
{

<<<<<<< HEAD
inline
void TransferEigenvector1(
        EigenvectorToSolutionStepVariableTransferUtility& rThisUtil,
        ModelPart& rModelPart,
        int iEigenMode)
{
    rThisUtil.Transfer(rModelPart,iEigenMode);
}

inline
void TransferEigenvector2(
        EigenvectorToSolutionStepVariableTransferUtility& rThisUtil,
        ModelPart& rModelPart,
        int iEigenMode,
        int step)
{
    rThisUtil.Transfer(rModelPart,iEigenMode,step);
}

inline
void CalculateGradient1(
        StructuralResponseFunction& rThisUtil,
        const Condition& rAdjointCondition,
        const Matrix& rAdjointMatrix,
        Vector& rResponseGradient,
        ProcessInfo& rProcessInfo)
{
    rThisUtil.CalculateGradient(rAdjointCondition,rAdjointMatrix,rResponseGradient,rProcessInfo);
}

inline
void CalculateGradient2(
        StructuralResponseFunction& rThisUtil,
        const Element& rAdjointElem,
        const Matrix& rAdjointMatrix,
        Vector& rResponseGradient,
        ProcessInfo& rProcessInfo)
{
    rThisUtil.CalculateGradient(rAdjointElem,rAdjointMatrix,rResponseGradient,rProcessInfo);
}

=======
>>>>>>> 3940036b
void  AddCustomUtilitiesToPython()
{
    using namespace boost::python;

//     typedef UblasSpace<double, CompressedMatrix, Vector> SparseSpaceType;
//     typedef UblasSpace<double, Matrix, Vector> LocalSpaceType;
//     typedef LinearSolver<SparseSpaceType, LocalSpaceType > LinearSolverType;
    
    class_<SprismNeighbours>("SprismNeighbours", init<ModelPart&>())
    .def("Execute",&SprismNeighbours::Execute)
    .def("ClearNeighbours",&SprismNeighbours::ClearNeighbours)
    ;

    /// Processes
    class_<ApplyMultipointConstraintsProcess, boost::noncopyable, bases<Process>>("ApplyMultipointConstraintsProcess", init<ModelPart&>())
    .def(init< ModelPart&, Parameters& >())
	.def("AddMasterSlaveRelation", &ApplyMultipointConstraintsProcess::AddMasterSlaveRelationWithNodesAndVariableComponents)
    .def("AddMasterSlaveRelation", &ApplyMultipointConstraintsProcess::AddMasterSlaveRelationWithNodeIdsAndVariableComponents)
	.def("AddMasterSlaveRelation", &ApplyMultipointConstraintsProcess::AddMasterSlaveRelationWithNodesAndVariable)
    .def("AddMasterSlaveRelation", &ApplyMultipointConstraintsProcess::AddMasterSlaveRelationWithNodeIdsAndVariable)
    .def("SetActive", &ApplyMultipointConstraintsProcess::SetActive)      
    .def("PrintData", &ApplyMultipointConstraintsProcess::PrintData);

<<<<<<< HEAD

     class_< OutputPrimalSolutionProcess, bases<Process> >
    ("OutputPrimalSolutionProcess", init<ModelPart&, Parameters&>())
    ;

    class_< InputPrimalSolutionProcess, bases<Process> >
    ("InputPrimalSolutionProcess", init<ModelPart&, Parameters&>())
    ;

    class_<ReplaceElementsAndConditionsForAdjointProblemProcess , bases<Process>, boost::noncopyable >("ReplaceElementsAndConditionsForAdjointProblemProcess",
            init<ModelPart&, Parameters>())
    ;

    //response functions
    class_<StructuralResponseFunction, boost::noncopyable>("StructuralResponseFunction", init<ModelPart&, Parameters&>())
        .def("Initialize", &StructuralResponseFunction::Initialize)
        .def("InitializeSolutionStep", &StructuralResponseFunction::InitializeSolutionStep)
        .def("FinalizeSolutionStep", &StructuralResponseFunction::FinalizeSolutionStep)
        .def("Check", &StructuralResponseFunction::Check)
        .def("Clear", &StructuralResponseFunction::Clear)
        .def("CalculateGradient", CalculateGradient1)
        .def("CalculateGradient", CalculateGradient2)
        .def("CalculateFirstDerivativesGradient",
             &StructuralResponseFunction::CalculateFirstDerivativesGradient)
        .def("CalculateSecondDerivativesGradient",
             &StructuralResponseFunction::CalculateSecondDerivativesGradient)
        .def("CalculateValue", &StructuralResponseFunction::CalculateValue)
        .def("UpdateSensitivities", &StructuralResponseFunction::UpdateSensitivities);  

    class_<LocalStressResponseFunction, bases<StructuralResponseFunction>, boost::noncopyable>
      ("LocalStressResponseFunction", init<ModelPart&, Parameters&>()); 

    class_<NodalDisplacementResponseFunction, bases<StructuralResponseFunction>, boost::noncopyable>
      ("NodalDisplacementResponseFunction", init<ModelPart&, Parameters&>());    

    class_<StrainEnergyResponseFunction, bases<StructuralResponseFunction>, boost::noncopyable>
      ("StrainEnergyResponseFunction", init<ModelPart&, Parameters&>());  

    class_<EigenfrequencyResponseFunction, bases<StructuralResponseFunction>, boost::noncopyable>
      ("EigenfrequencyResponseFunction", init<ModelPart&, Parameters&>()); 

    //for global finite differences
    class_<FiniteDifferencesUtilities, boost::noncopyable>("FiniteDifferencesUtilities", init< >())
        .def("SetDesignVariable", &FiniteDifferencesUtilities::SetDesignVariable)
        .def("GetDesignVariable", &FiniteDifferencesUtilities::GetDesignVariable)
        .def("SetDerivedObject", &FiniteDifferencesUtilities::SetDerivedObject)
        .def("GetDerivedObject", &FiniteDifferencesUtilities::GetDerivedObject)
        .def("DisturbElementDesignVariable", &FiniteDifferencesUtilities::DisturbElementDesignVariable)
        .def("UndisturbElementDesignVariable", &FiniteDifferencesUtilities::UndisturbElementDesignVariable)
        .def("GetStressResultantBeam", &FiniteDifferencesUtilities::GetStressResultantBeam)
        .def("GetStressResultantShell", &FiniteDifferencesUtilities::GetStressResultantShell)
        .def("GetNodalDisplacement", &FiniteDifferencesUtilities::GetNodalDisplacement)
        .def("GetStrainEnergy", &FiniteDifferencesUtilities::GetStrainEnergy)
        ;                 
=======
    class_<PostprocessEigenvaluesProcess, boost::noncopyable, bases<Process>>(
        "PostprocessEigenvaluesProcess", init<ModelPart&, Parameters>());
>>>>>>> 3940036b

}

}  // namespace Python.  

} // Namespace Kratos
<|MERGE_RESOLUTION|>--- conflicted
+++ resolved
@@ -25,55 +25,27 @@
 
 //Utilities
 #include "custom_utilities/sprism_neighbours.hpp"
-<<<<<<< HEAD
-#include "custom_utilities/eigenvector_to_solution_step_variable_transfer_utility.hpp"
-#include "custom_utilities/adjoint_utilities/finite_differences_utilities.h" //MFusseder TODO: maybe remove this only for controlling results
+#include "custom_utilities/adjoint_utilities/finite_differences_utilities.h" //M.Fusseder TODO: maybe remove this (used only for controlling results)
 
 //Processes
 #include "custom_processes/apply_multi_point_constraints_process.h"
+#include "custom_processes/postprocess_eigenvalues_process.h"
 #include "custom_processes/output_primal_solution_process.h"
 #include "custom_processes/input_primal_solution_process.h"
 #include "custom_processes/adjoint_processes/replace_elements_and_conditions_for_adjoint_problem_process.h"
 
-//response function
+//Response Functions 
 #include "custom_utilities/adjoint_utilities/structural_response_function.h"
 #include "custom_utilities/adjoint_utilities/local_stress_response_function.h"
 #include "custom_utilities/adjoint_utilities/nodal_displacement_response_function.h"
 #include "custom_utilities/adjoint_utilities/strain_energy_response_function.h" 
 #include "custom_utilities/adjoint_utilities/eigenfrequency_response_function.h" 
 
-=======
-
-//Processes
-#include "custom_processes/apply_multi_point_constraints_process.h"
-#include "custom_processes/postprocess_eigenvalues_process.h"
->>>>>>> 3940036b
-
 
 namespace Kratos
 {
 namespace Python
 {
-
-<<<<<<< HEAD
-inline
-void TransferEigenvector1(
-        EigenvectorToSolutionStepVariableTransferUtility& rThisUtil,
-        ModelPart& rModelPart,
-        int iEigenMode)
-{
-    rThisUtil.Transfer(rModelPart,iEigenMode);
-}
-
-inline
-void TransferEigenvector2(
-        EigenvectorToSolutionStepVariableTransferUtility& rThisUtil,
-        ModelPart& rModelPart,
-        int iEigenMode,
-        int step)
-{
-    rThisUtil.Transfer(rModelPart,iEigenMode,step);
-}
 
 inline
 void CalculateGradient1(
@@ -95,10 +67,8 @@
         ProcessInfo& rProcessInfo)
 {
     rThisUtil.CalculateGradient(rAdjointElem,rAdjointMatrix,rResponseGradient,rProcessInfo);
-}
+}    
 
-=======
->>>>>>> 3940036b
 void  AddCustomUtilitiesToPython()
 {
     using namespace boost::python;
@@ -122,21 +92,20 @@
     .def("SetActive", &ApplyMultipointConstraintsProcess::SetActive)      
     .def("PrintData", &ApplyMultipointConstraintsProcess::PrintData);
 
-<<<<<<< HEAD
+    class_<PostprocessEigenvaluesProcess, boost::noncopyable, bases<Process>>(
+        "PostprocessEigenvaluesProcess", init<ModelPart&, Parameters>());
 
-     class_< OutputPrimalSolutionProcess, bases<Process> >
-    ("OutputPrimalSolutionProcess", init<ModelPart&, Parameters&>())
-    ;
+
+    class_< OutputPrimalSolutionProcess, bases<Process> >
+    ("OutputPrimalSolutionProcess", init<ModelPart&, Parameters&>());
 
     class_< InputPrimalSolutionProcess, bases<Process> >
-    ("InputPrimalSolutionProcess", init<ModelPart&, Parameters&>())
-    ;
+    ("InputPrimalSolutionProcess", init<ModelPart&, Parameters&>());
 
     class_<ReplaceElementsAndConditionsForAdjointProblemProcess , bases<Process>, boost::noncopyable >("ReplaceElementsAndConditionsForAdjointProblemProcess",
-            init<ModelPart&, Parameters>())
-    ;
+            init<ModelPart&, Parameters>());
 
-    //response functions
+    //Response Functions
     class_<StructuralResponseFunction, boost::noncopyable>("StructuralResponseFunction", init<ModelPart&, Parameters&>())
         .def("Initialize", &StructuralResponseFunction::Initialize)
         .def("InitializeSolutionStep", &StructuralResponseFunction::InitializeSolutionStep)
@@ -164,7 +133,7 @@
     class_<EigenfrequencyResponseFunction, bases<StructuralResponseFunction>, boost::noncopyable>
       ("EigenfrequencyResponseFunction", init<ModelPart&, Parameters&>()); 
 
-    //for global finite differences
+    //For global finite differences
     class_<FiniteDifferencesUtilities, boost::noncopyable>("FiniteDifferencesUtilities", init< >())
         .def("SetDesignVariable", &FiniteDifferencesUtilities::SetDesignVariable)
         .def("GetDesignVariable", &FiniteDifferencesUtilities::GetDesignVariable)
@@ -175,12 +144,7 @@
         .def("GetStressResultantBeam", &FiniteDifferencesUtilities::GetStressResultantBeam)
         .def("GetStressResultantShell", &FiniteDifferencesUtilities::GetStressResultantShell)
         .def("GetNodalDisplacement", &FiniteDifferencesUtilities::GetNodalDisplacement)
-        .def("GetStrainEnergy", &FiniteDifferencesUtilities::GetStrainEnergy)
-        ;                 
-=======
-    class_<PostprocessEigenvaluesProcess, boost::noncopyable, bases<Process>>(
-        "PostprocessEigenvaluesProcess", init<ModelPart&, Parameters>());
->>>>>>> 3940036b
+        .def("GetStrainEnergy", &FiniteDifferencesUtilities::GetStrainEnergy);     
 
 }
 
