--- conflicted
+++ resolved
@@ -22,7 +22,6 @@
 #include "includes/ublas_interface.h"
 #include "includes/node.h"
 #include "geometries/geometry.h"
-#include "structural_mechanics_application_variables.h"
 
 namespace Kratos
 {
@@ -405,48 +404,12 @@
         );
 
     /**
-<<<<<<< HEAD
-     * @brief This computes the mapper operator between the stresses in the isotropic
-     * "ficticious" space and the real anisotropic space. S_iso = As*Sa_niso
-     * @param rValues The values of the constitutive la
-     * @param rAs The stress mapper operator
-     * @param rAs The stress mapper operator inverse
-     * @note Eq.(2.39) S. Oller book: Comportamiento mecánico de los materiales compuestos
-     */
-    static void CalculateAnisotropicStressMapperMatrix(
-        const Properties& rProperties,
-        BoundedMatrixVoigtType &rAs,
-        BoundedMatrixVoigtType& rAsInv
-        );
-
-    /**
-     * @brief This computes the mapper operator between the strain in the isotropic
-     * "ficticious" space and the real anisotropic space
-     * @param rValues The values of the constitutive la
-     * @param rAs The mapper operator
-     * @param rAs The mapper operator inverse
-     * @note Eq.(2.35) S. Oller book: Comportamiento mecánico de los materiales compuestos
-     */
-    static void CalculateAnisotropicStrainMapperMatrix(
-        const BoundedMatrixVoigtType& rAnisotropicElasticMatrix,
-        const BoundedMatrixVoigtType& rIsotropicElasticMatrix,
-        const BoundedMatrixVoigtType &rAs,
-        BoundedMatrixVoigtType& rAe
-        );
-
-    /**
-=======
->>>>>>> da4e985d
      * @brief This computes the rotation matrix for the 1st Euler angle
      * http://mathworld.wolfram.com/EulerAngles.html
      */
     static void CalculateRotationOperatorEuler1(
         const double EulerAngle1,
-<<<<<<< HEAD
-        BoundedMatrixType &rRotationOperator
-=======
         BoundedMatrix<double, 3, 3> &rRotationOperator
->>>>>>> da4e985d
     );
 
     /**
@@ -455,11 +418,7 @@
      */
     static void CalculateRotationOperatorEuler2(
         const double EulerAngle2,
-<<<<<<< HEAD
-        BoundedMatrixType &rRotationOperator
-=======
         BoundedMatrix<double, 3, 3> &rRotationOperator
->>>>>>> da4e985d
     );
 
     /**
@@ -468,11 +427,7 @@
      */
     static void CalculateRotationOperatorEuler3(
         const double EulerAngle3,
-<<<<<<< HEAD
-        BoundedMatrixType &rRotationOperator
-=======
         BoundedMatrix<double, 3, 3> &rRotationOperator
->>>>>>> da4e985d
     );
 
     /**
@@ -489,11 +444,7 @@
         const double EulerAngle1, // phi
         const double EulerAngle2, // theta
         const double EulerAngle3, // hi
-<<<<<<< HEAD
-        BoundedMatrixType &rRotationOperator
-=======
         BoundedMatrix<double, 3, 3> &rRotationOperator
->>>>>>> da4e985d
     );
 
     /**
