--- conflicted
+++ resolved
@@ -203,11 +203,6 @@
     BoundedVectorType& rSecondVector
     )
 {
-<<<<<<< HEAD
-    if (rSecondVector.size() != 6)
-        rSecondVector.resize(6, false);
-=======
->>>>>>> f4300022
     const double twosqrtJ2 = 2.0 * std::sqrt(J2);
 
     if (twosqrtJ2 > tolerance) {
@@ -233,11 +228,6 @@
     BoundedVectorType& rSecondVector
     )
 {
-<<<<<<< HEAD
-    if (rSecondVector.size() != 3)
-        rSecondVector.resize(3, false);
-=======
->>>>>>> f4300022
     const double twosqrtJ2 = 2.0 * std::sqrt(J2);
     for (IndexType i = 0; i < 3; ++i) {
         rSecondVector[i] = rDeviator[i] / (twosqrtJ2);
@@ -255,12 +245,6 @@
     BoundedVectorType& rThirdVector
     )
 {
-<<<<<<< HEAD
-    if (rThirdVector.size() != 6)
-        rThirdVector.resize(6, false);
-
-=======
->>>>>>> f4300022
     const double J2thirds = J2 / 3.0;
 
     rThirdVector[0] = rDeviator[1] * rDeviator[2] - rDeviator[4] * rDeviator[4] + J2thirds;
@@ -572,14 +556,7 @@
     const BoundedVectorType& rStressVector
     )
 {
-<<<<<<< HEAD
-    if (rPrincipalStressVector.size() != Dimension)
-        rPrincipalStressVector.resize(Dimension, false);
-
-    rPrincipalStressVector[0] = 0.5 * (rStressVector[0] + rStressVector[1]) +
-=======
     rPrincipalStressVector[0] = 0.5 * (rStressVector[0] + rStressVector[1]) + 
->>>>>>> f4300022
         std::sqrt(std::pow(0.5 * (rStressVector[0] - rStressVector[1]), 2)  +
         std::pow(rStressVector[2], 2));
 
