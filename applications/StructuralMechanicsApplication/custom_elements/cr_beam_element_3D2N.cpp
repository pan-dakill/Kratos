// KRATOS  ___|  |                   |                   |
//       \___ \  __|  __| |   |  __| __| |   |  __| _` | |
//             | |   |    |   | (    |   |   | |   (   | |
//       _____/ \__|_|   \__,_|\___|\__|\__,_|_|  \__,_|_| MECHANICS
//
//  License:     BSD License
//           license: structural_mechanics_application/license.txt
//
//  Main authors: Klaus B. Sautter
//
//
//
// System includes

// External includes

// Project includes
#include "custom_elements/cr_beam_element_3D2N.hpp"
#include "includes/define.h"
#include "structural_mechanics_application_variables.h"

<<<<<<< HEAD


namespace Kratos
{

	CrBeamElement3D2N::CrBeamElement3D2N(IndexType NewId,
		GeometryType::Pointer pGeometry, bool rLinear)
		: Element(NewId, pGeometry)
	{
		this->mIsLinearElement = rLinear;
	}

	CrBeamElement3D2N::CrBeamElement3D2N(IndexType NewId,
		GeometryType::Pointer pGeometry,
		PropertiesType::Pointer pProperties, bool rLinear)
		: Element(NewId, pGeometry, pProperties)
	{
		this->mIsLinearElement = rLinear;
	}

	Element::Pointer CrBeamElement3D2N::Create(IndexType NewId,
		NodesArrayType const& rThisNodes,
		PropertiesType::Pointer pProperties) const
	{
		const GeometryType& rGeom = this->GetGeometry();
		return Kratos::make_shared<CrBeamElement3D2N>(
			NewId, rGeom.Create(rThisNodes), pProperties, this->mIsLinearElement);
	}

	CrBeamElement3D2N::~CrBeamElement3D2N() {}

	void CrBeamElement3D2N::EquationIdVector(EquationIdVectorType& rResult,
		ProcessInfo& rCurrentProcessInfo) {
		if (rResult.size() != msElementSize) rResult.resize(msElementSize);

		for (int i = 0; i < msNumberOfNodes; ++i)
		{
			int index = i * msNumberOfNodes * msDimension;
			rResult[index] = this->GetGeometry()[i].GetDof(DISPLACEMENT_X)
				.EquationId();
			rResult[index + 1] = this->GetGeometry()[i].GetDof(DISPLACEMENT_Y)
				.EquationId();
			rResult[index + 2] = this->GetGeometry()[i].GetDof(DISPLACEMENT_Z)
				.EquationId();

			rResult[index + 3] = this->GetGeometry()[i].GetDof(ROTATION_X)
				.EquationId();
			rResult[index + 4] = this->GetGeometry()[i].GetDof(ROTATION_Y)
				.EquationId();
			rResult[index + 5] = this->GetGeometry()[i].GetDof(ROTATION_Z)
				.EquationId();
		}

	}

	void CrBeamElement3D2N::GetDofList(DofsVectorType& rElementalDofList,
		ProcessInfo& rCurrentProcessInfo) {

		if (rElementalDofList.size() != msElementSize) {
			rElementalDofList.resize(msElementSize);
		}

		for (int i = 0; i < msNumberOfNodes; ++i)
		{
			int index = i * msNumberOfNodes * msDimension;
			rElementalDofList[index] = this->GetGeometry()[i]
				.pGetDof(DISPLACEMENT_X);
			rElementalDofList[index + 1] = this->GetGeometry()[i]
				.pGetDof(DISPLACEMENT_Y);
			rElementalDofList[index + 2] = this->GetGeometry()[i]
				.pGetDof(DISPLACEMENT_Z);

			rElementalDofList[index + 3] = this->GetGeometry()[i]
				.pGetDof(ROTATION_X);
			rElementalDofList[index + 4] = this->GetGeometry()[i]
				.pGetDof(ROTATION_Y);
			rElementalDofList[index + 5] = this->GetGeometry()[i]
				.pGetDof(ROTATION_Z);
		}
	}

	void CrBeamElement3D2N::Initialize() {

		KRATOS_TRY;
		if (this->mIterationCount == 0)
		{
			this->mNodalForces = ZeroVector(msElementSize);
			this->CalculateInitialLocalCS();
		}
		KRATOS_CATCH("")
	}

	bounded_matrix<double,CrBeamElement3D2N::msElementSize,CrBeamElement3D2N::msElementSize> 
	CrBeamElement3D2N::CreateElementStiffnessMatrix_Material() {

		KRATOS_TRY;
		const double E = this->GetProperties()[YOUNG_MODULUS];
		const double G = this->CalculateShearModulus();
		const double A = this->GetProperties()[CROSS_AREA];
		const double L = this->CalculateReferenceLength();

		const double J = this->GetProperties()[TORSIONAL_INERTIA];
		const double Iy = this->GetProperties()[I22];
		const double Iz = this->GetProperties()[I33];

		double Ay = 0.00;
		if (this->GetProperties().Has(AREA_EFFECTIVE_Y)) {
			Ay = GetProperties()[AREA_EFFECTIVE_Y];
		}

		double Az = 0.00;
		if (this->GetProperties().Has(AREA_EFFECTIVE_Z)) {
			Az = GetProperties()[AREA_EFFECTIVE_Z];
		}
		const double Psi_y = this->CalculatePsi(Iy, Az);
		const double Psi_z = this->CalculatePsi(Iz, Ay);



		bounded_matrix<double,msElementSize,msElementSize> 
		LocalStiffnessMatrix = ZeroMatrix(msElementSize, msElementSize);
		const double L3 = L*L*L;
		const double L2 = L*L;


		LocalStiffnessMatrix(0, 0) = E*A / L;
		LocalStiffnessMatrix(6, 0) = -1.0 * LocalStiffnessMatrix(0, 0);
		LocalStiffnessMatrix(0, 6) = LocalStiffnessMatrix(6, 0);
		LocalStiffnessMatrix(6, 6) = LocalStiffnessMatrix(0, 0);

		LocalStiffnessMatrix(1, 1) = 12.0 * E * Iz * Psi_z / L3;
		LocalStiffnessMatrix(1, 7) = -1.0 * LocalStiffnessMatrix(1, 1);
		LocalStiffnessMatrix(1, 5) = 6.0 * E * Iz * Psi_z / L2;
		LocalStiffnessMatrix(1, 11) = LocalStiffnessMatrix(1, 5);

		LocalStiffnessMatrix(2, 2) = 12.0 * E *Iy * Psi_y / L3;
		LocalStiffnessMatrix(2, 8) = -1.0 * LocalStiffnessMatrix(2, 2);
		LocalStiffnessMatrix(2, 4) = -6.0 * E *Iy *Psi_y / L2;
		LocalStiffnessMatrix(2, 10) = LocalStiffnessMatrix(2, 4);

		LocalStiffnessMatrix(4, 2) = LocalStiffnessMatrix(2, 4);
		LocalStiffnessMatrix(5, 1) = LocalStiffnessMatrix(1, 5);
		LocalStiffnessMatrix(3, 3) = G*J / L;
		LocalStiffnessMatrix(4, 4) = E*Iy*(3.0 * Psi_y + 1.0) / L;
		LocalStiffnessMatrix(5, 5) = E*Iz*(3.0 * Psi_z + 1.0) / L;
		LocalStiffnessMatrix(4, 8) = -1.0 * LocalStiffnessMatrix(4, 2);
		LocalStiffnessMatrix(5, 7) = -1.0 * LocalStiffnessMatrix(5, 1);
		LocalStiffnessMatrix(3, 9) = -1.0 * LocalStiffnessMatrix(3, 3);
		LocalStiffnessMatrix(4, 10) = E*Iy*(3.0 * Psi_y - 1) / L;
		LocalStiffnessMatrix(5, 11) = E*Iz*(3.0 * Psi_z - 1) / L;

		LocalStiffnessMatrix(7, 1) = LocalStiffnessMatrix(1, 7);
		LocalStiffnessMatrix(7, 5) = LocalStiffnessMatrix(5, 7);
		LocalStiffnessMatrix(7, 7) = LocalStiffnessMatrix(1, 1);
		LocalStiffnessMatrix(7, 11) = LocalStiffnessMatrix(7, 5);

		LocalStiffnessMatrix(8, 2) = LocalStiffnessMatrix(2, 8);
		LocalStiffnessMatrix(8, 4) = LocalStiffnessMatrix(4, 8);
		LocalStiffnessMatrix(8, 8) = LocalStiffnessMatrix(2, 2);
		LocalStiffnessMatrix(8, 10) = LocalStiffnessMatrix(8, 4);

		LocalStiffnessMatrix(9, 3) = LocalStiffnessMatrix(3, 9);
		LocalStiffnessMatrix(9, 9) = LocalStiffnessMatrix(3, 3);

		LocalStiffnessMatrix(10, 2) = LocalStiffnessMatrix(2, 10);
		LocalStiffnessMatrix(10, 4) = LocalStiffnessMatrix(4, 10);
		LocalStiffnessMatrix(10, 8) = LocalStiffnessMatrix(8, 10);
		LocalStiffnessMatrix(10, 10) = LocalStiffnessMatrix(4, 4);

		LocalStiffnessMatrix(11, 1) = LocalStiffnessMatrix(1, 11);
		LocalStiffnessMatrix(11, 5) = LocalStiffnessMatrix(5, 11);
		LocalStiffnessMatrix(11, 7) = LocalStiffnessMatrix(7, 11);
		LocalStiffnessMatrix(11, 11) = LocalStiffnessMatrix(5, 5);

		return LocalStiffnessMatrix;
		KRATOS_CATCH("")
	}

	bounded_matrix<double,CrBeamElement3D2N::msElementSize,CrBeamElement3D2N::msElementSize> 
 	CrBeamElement3D2N::CreateElementStiffnessMatrix_Geometry() {

		KRATOS_TRY;
		//deformation modes
		Vector elementForces_t = ZeroVector(msLocalSize);
		elementForces_t = this->CalculateElementForces();

		//Nodal element forces local
		Vector nodalForcesLocal_qe = ZeroVector(msElementSize);
		Matrix TransformationMatrixS = ZeroMatrix(msElementSize, msLocalSize);
		TransformationMatrixS = this->CalculateTransformationS();
		nodalForcesLocal_qe = prod(TransformationMatrixS, elementForces_t);

		//save local nodal forces
		this->mNodalForces = ZeroVector(msElementSize);
		this->mNodalForces = nodalForcesLocal_qe;

		const double N = nodalForcesLocal_qe[6];
		const double Mt = nodalForcesLocal_qe[9];
		const double my_A = nodalForcesLocal_qe[4];
		const double mz_A = nodalForcesLocal_qe[5];
		const double my_B = nodalForcesLocal_qe[10];
		const double mz_B = nodalForcesLocal_qe[11];

		const double L = this->CalculateCurrentLength();
		const double Qy = -1.00 * (mz_A + mz_B) / L;
		const double Qz = (my_A + my_B) / L;

		bounded_matrix<double,msElementSize,msElementSize> 
		 LocalStiffnessMatrix = ZeroMatrix(msElementSize, msElementSize);

		LocalStiffnessMatrix(0, 1) = -Qy / L;
		LocalStiffnessMatrix(0, 2) = -Qz / L;
		LocalStiffnessMatrix(0, 7) = -1.0 * LocalStiffnessMatrix(0, 1);
		LocalStiffnessMatrix(0, 8) = -1.0 * LocalStiffnessMatrix(0, 2);

		LocalStiffnessMatrix(1, 0) = LocalStiffnessMatrix(0, 1);

		LocalStiffnessMatrix(1, 1) = 1.2 * N / L;

		LocalStiffnessMatrix(1, 3) = my_A / L;
		LocalStiffnessMatrix(1, 4) = Mt / L;

		LocalStiffnessMatrix(1, 5) = N / 10.0;

		LocalStiffnessMatrix(1, 6) = LocalStiffnessMatrix(0, 7);
		LocalStiffnessMatrix(1, 7) = -1.00 * LocalStiffnessMatrix(1, 1);
		LocalStiffnessMatrix(1, 9) = my_B / L;
		LocalStiffnessMatrix(1, 10) = -1.00 * LocalStiffnessMatrix(1, 4);
		LocalStiffnessMatrix(1, 11) = LocalStiffnessMatrix(1, 5);

		LocalStiffnessMatrix(2, 0) = LocalStiffnessMatrix(0, 2);
		LocalStiffnessMatrix(2, 2) = LocalStiffnessMatrix(1, 1);
		LocalStiffnessMatrix(2, 3) = mz_A / L;
		LocalStiffnessMatrix(2, 4) = -1.00 * LocalStiffnessMatrix(1, 5);
		LocalStiffnessMatrix(2, 5) = LocalStiffnessMatrix(1, 4);
		LocalStiffnessMatrix(2, 6) = LocalStiffnessMatrix(0, 8);
		LocalStiffnessMatrix(2, 8) = LocalStiffnessMatrix(1, 7);
		LocalStiffnessMatrix(2, 9) = mz_B / L;
		LocalStiffnessMatrix(2, 10) = LocalStiffnessMatrix(2, 4);
		LocalStiffnessMatrix(2, 11) = LocalStiffnessMatrix(1, 10);

		for (int i = 0; i < 3; ++i) {
			LocalStiffnessMatrix(3, i) = LocalStiffnessMatrix(i, 3);
		}
		LocalStiffnessMatrix(3, 4) = (-mz_A / 3.00) + (mz_B / 6.00);
		LocalStiffnessMatrix(3, 5) = (my_A / 3.00) - (my_B / 6.00);
		LocalStiffnessMatrix(3, 7) = -my_A / L;
		LocalStiffnessMatrix(3, 8) = -mz_A / L;
		LocalStiffnessMatrix(3, 10) = L*Qy / 6.00;
		LocalStiffnessMatrix(3, 11) = L*Qz / 6.00;

		for (int i = 0; i < 4; ++i) {
			LocalStiffnessMatrix(4, i) = LocalStiffnessMatrix(i, 4);
		}
		LocalStiffnessMatrix(4, 4) = 2.00 * L*N / 15.00;
		LocalStiffnessMatrix(4, 7) = -Mt / L;
		LocalStiffnessMatrix(4, 8) = N / 10.00;
		LocalStiffnessMatrix(4, 9) = LocalStiffnessMatrix(3, 10);
		LocalStiffnessMatrix(4, 10) = -L*N / 30.00;
		LocalStiffnessMatrix(4, 11) = Mt / 2.00;


		for (int i = 0; i < 5; ++i) {
			LocalStiffnessMatrix(5, i) = LocalStiffnessMatrix(i, 5);
		}
		LocalStiffnessMatrix(5, 5) = LocalStiffnessMatrix(4, 4);
		LocalStiffnessMatrix(5, 7) = -N / 10.0;
		LocalStiffnessMatrix(5, 8) = -Mt / L;
		LocalStiffnessMatrix(5, 9) = LocalStiffnessMatrix(3, 11);
		LocalStiffnessMatrix(5, 10) = -1.00 * LocalStiffnessMatrix(4, 11);
		LocalStiffnessMatrix(5, 11) = LocalStiffnessMatrix(4, 10);

		for (int i = 0; i < 6; ++i) {
			LocalStiffnessMatrix(6, i) = LocalStiffnessMatrix(i, 6);
		}
		LocalStiffnessMatrix(6, 7) = LocalStiffnessMatrix(0, 1);
		LocalStiffnessMatrix(6, 8) = LocalStiffnessMatrix(0, 2);

		for (int i = 0; i < 7; ++i) {
			LocalStiffnessMatrix(7, i) = LocalStiffnessMatrix(i, 7);
		}
		LocalStiffnessMatrix(7, 7) = LocalStiffnessMatrix(1, 1);
		LocalStiffnessMatrix(7, 9) = -1.00 * LocalStiffnessMatrix(1, 9);
		LocalStiffnessMatrix(7, 10) = LocalStiffnessMatrix(4, 1);
		LocalStiffnessMatrix(7, 11) = LocalStiffnessMatrix(2, 4);

		for (int i = 0; i < 8; ++i) {
			LocalStiffnessMatrix(8, i) = LocalStiffnessMatrix(i, 8);
		}
		LocalStiffnessMatrix(8, 8) = LocalStiffnessMatrix(1, 1);
		LocalStiffnessMatrix(8, 9) = -1.00 * LocalStiffnessMatrix(2, 9);
		LocalStiffnessMatrix(8, 10) = LocalStiffnessMatrix(1, 5);
		LocalStiffnessMatrix(8, 11) = LocalStiffnessMatrix(1, 4);

		for (int i = 0; i < 9; ++i) {
			LocalStiffnessMatrix(9, i) = LocalStiffnessMatrix(i, 9);
		}
		LocalStiffnessMatrix(9, 10) = (mz_A / 6.00) - (mz_B / 3.00);
		LocalStiffnessMatrix(9, 11) = (-my_A / 6.00) + (my_B / 3.00);

		for (int i = 0; i < 10; ++i) {
			LocalStiffnessMatrix(10, i) = LocalStiffnessMatrix(i, 10);
		}
		LocalStiffnessMatrix(10, 10) = LocalStiffnessMatrix(4, 4);

		for (int i = 0; i < 11; ++i) {
			LocalStiffnessMatrix(11, i) = LocalStiffnessMatrix(i, 11);
		}
		LocalStiffnessMatrix(11, 11) = LocalStiffnessMatrix(4, 4);

		return LocalStiffnessMatrix;
		KRATOS_CATCH("")
	}

	bounded_matrix<double,CrBeamElement3D2N::msLocalSize,CrBeamElement3D2N::msLocalSize>  
	CrBeamElement3D2N::CalculateDeformationStiffness() {

		KRATOS_TRY
		bounded_matrix<double,msLocalSize,msLocalSize>
		 Kd = ZeroMatrix(msLocalSize, msLocalSize);
		const double E = this->GetProperties()[YOUNG_MODULUS];
		const double G = this->CalculateShearModulus();
		const double A = this->GetProperties()[CROSS_AREA];
		const double L = this->CalculateReferenceLength();
		
		const double J = this->GetProperties()[TORSIONAL_INERTIA];
		const double Iy = this->GetProperties()[I22];
		const double Iz = this->GetProperties()[I33];

		double Ay = 0.00;
		if (this->GetProperties().Has(AREA_EFFECTIVE_Y)) {
			Ay = GetProperties()[AREA_EFFECTIVE_Y];
		}

		double Az = 0.00;
		if (this->GetProperties().Has(AREA_EFFECTIVE_Z)) {
			Az = GetProperties()[AREA_EFFECTIVE_Z];
		}
		const double Psi_y = this->CalculatePsi(Iy, Az);
		const double Psi_z = this->CalculatePsi(Iz, Ay);

		Kd(0, 0) = G * J / L;
		Kd(1, 1) = E * Iy / L;
		Kd(2, 2) = E * Iz / L;
		Kd(3, 3) = E * A / L;
		Kd(4, 4) = 3.0 * E * Iy * Psi_y / L;
		Kd(5, 5) = 3.0 * E * Iz * Psi_z / L;


		//add geometric stiffness part
		if (this->mIsLinearElement == false)
		{
			const double l = this->CalculateCurrentLength();
			const double N = this->mNodalForces[6];

			const double Qy = -1.00 * (this->mNodalForces[5] +
				this->mNodalForces[11]) / l;

			const double Qz = 1.00 * (this->mNodalForces[4] +
				this->mNodalForces[10]) / l;

			const double N1 = l*N / 12.00;
			const double N2 = l*N / 20.00;
			const double Qy1 = -l*Qy / 6.00;
			const double Qz1 = -l*Qz / 6.00;

			Kd(1, 1) += N1;
			Kd(2, 2) += N1;
			Kd(4, 4) += N2;
			Kd(5, 5) += N2;

			Kd(0, 1) += Qy1;
			Kd(0, 2) += Qz1;
			Kd(1, 0) += Qy1;
			Kd(2, 0) += Qz1;

		}
		return Kd;
		KRATOS_CATCH("")
	}

	void CrBeamElement3D2N::CalculateInitialLocalCS() {

		KRATOS_TRY
		const double numerical_limit = std::numeric_limits<double>::epsilon();
		array_1d<double, msDimension> DirectionVectorX = ZeroVector(msDimension);
		array_1d<double, msDimension> DirectionVectorY = ZeroVector(msDimension);
		array_1d<double, msDimension> DirectionVectorZ = ZeroVector(msDimension);
		array_1d<double, msLocalSize> ReferenceCoordinates = ZeroVector(msLocalSize);

		ReferenceCoordinates[0] = this->GetGeometry()[0].X0();
		ReferenceCoordinates[1] = this->GetGeometry()[0].Y0();
		ReferenceCoordinates[2] = this->GetGeometry()[0].Z0();
		ReferenceCoordinates[3] = this->GetGeometry()[1].X0();
		ReferenceCoordinates[4] = this->GetGeometry()[1].Y0();
		ReferenceCoordinates[5] = this->GetGeometry()[1].Z0();

		for (unsigned int i = 0; i < msDimension; ++i)
		{
			DirectionVectorX[i] = (ReferenceCoordinates[i + msDimension]
				- ReferenceCoordinates[i]);
		}
		Matrix Temp = ZeroMatrix(msDimension);
		this->mRotationMatrix0 = ZeroMatrix(msElementSize);

		// take user defined local axis 2 from GID input
		if (this->Has(LOCAL_AXIS_2)) 
		{
			double VectorNorm = MathUtils<double>::Norm(DirectionVectorX);
			if (VectorNorm > numerical_limit) DirectionVectorX /= VectorNorm;

			DirectionVectorY = this->GetValue(LOCAL_AXIS_2);
			DirectionVectorZ[0] = DirectionVectorX[1]*DirectionVectorY[2]-DirectionVectorX[2]*DirectionVectorY[1];
			DirectionVectorZ[1] = DirectionVectorX[2]*DirectionVectorY[0]-DirectionVectorX[0]*DirectionVectorY[2];
			DirectionVectorZ[2] = DirectionVectorX[0]*DirectionVectorY[1]-DirectionVectorX[1]*DirectionVectorY[0];

			VectorNorm = MathUtils<double>::Norm(DirectionVectorZ);
			if (VectorNorm > numerical_limit) DirectionVectorZ /= VectorNorm;
			else KRATOS_ERROR << "LOCAL_AXIS_3 has length 0 for element " << this->Id() << std::endl;

			for (int i = 0; i < msDimension; ++i)
			{
				Temp(i, 0) = DirectionVectorX[i];
				Temp(i, 1) = DirectionVectorY[i];
				Temp(i, 2) = DirectionVectorZ[i];
			}
		}

		// if no user defined local axis 2 input available use this
		else
		{
			//use orientation class 1st constructor
			double theta_costum = 0.00;
			if (this->GetProperties().Has(ANG_ROT)) theta_costum = this->GetProperties()[ANG_ROT];
			
			Orientation element_axis(DirectionVectorX, theta_costum);

			element_axis.CalculateBasisVectors(DirectionVectorX, DirectionVectorY,
				DirectionVectorZ);
			element_axis.CalculateRotationMatrix(Temp);
		}

		//save them to update the local axis in every following iter. step
		this->mNX0 = DirectionVectorX;
		this->mNY0 = DirectionVectorY;
		this->mNZ0 = DirectionVectorZ;

		//Create big rotation Matrix
		this->AssembleSmallInBigMatrix(Temp, this->mRotationMatrix0);

		//provide Initial Rotation Matrix for strategies that dont call 'CalculateLocalSystem'
		this->mRotationMatrix = ZeroMatrix(msElementSize);
		this->mRotationMatrix = this->mRotationMatrix0;

		KRATOS_CATCH("")
	}

	void CrBeamElement3D2N::CalculateTransformationMatrix(bounded_matrix<double,
		CrBeamElement3D2N::msElementSize,CrBeamElement3D2N::msElementSize>& rRotationMatrix) {

		KRATOS_TRY
		//update local CS
		Matrix AuxRotationMatrix = ZeroMatrix(msDimension);
		AuxRotationMatrix = this->UpdateRotationMatrixLocal();

		rRotationMatrix = ZeroMatrix(msElementSize);
		//Building the rotation matrix for the local element matrix
		this->AssembleSmallInBigMatrix(AuxRotationMatrix, rRotationMatrix);
		KRATOS_CATCH("")
	}

	bounded_matrix<double,CrBeamElement3D2N::msElementSize,CrBeamElement3D2N::msLocalSize>
	CrBeamElement3D2N::CalculateTransformationS() {

		KRATOS_TRY
		const double L = this->CalculateCurrentLength();
		bounded_matrix<double,msElementSize,msLocalSize> S = ZeroMatrix(msElementSize, msLocalSize);
		S(0, 3) = -1.00;
		S(1, 5) = 2.00 / L;
		S(2, 4) = -2.00 / L;
		S(3, 0) = -1.00;
		S(4, 1) = -1.00;
		S(4, 4) = 1.00;
		S(5, 2) = -1.00;
		S(5, 5) = 1.00;
		S(6, 3) = 1.00;
		S(7, 5) = -2.00 / L;
		S(8, 4) = 2.00 / L;
		S(9, 0) = 1.00;
		S(10, 1) = 1.00;
		S(10, 4) = 1.00;
		S(11, 2) = 1.00;
		S(11, 5) = 1.00;

		return S;
		KRATOS_CATCH("")
	}

	bounded_matrix<double,CrBeamElement3D2N::msDimension,CrBeamElement3D2N::msDimension>
	CrBeamElement3D2N::UpdateRotationMatrixLocal() {

		KRATOS_TRY
		const double numerical_limit = std::numeric_limits<double>::epsilon();
		bounded_vector<double,msDimension> dPhiA = ZeroVector(msDimension);
		bounded_vector<double,msDimension> dPhiB = ZeroVector(msDimension);
		bounded_vector<double,msElementSize>  IncrementDeformation = ZeroVector(msElementSize);
		IncrementDeformation = this->mIncrementDeformation;


		for (unsigned int i = 0; i < msDimension; ++i) {
			dPhiA[i] = IncrementDeformation[i + 3];
			dPhiB[i] = IncrementDeformation[i + 9];
		}

		//calculating quaternions
		Vector drA_vec = ZeroVector(msDimension);
		Vector drB_vec = ZeroVector(msDimension);
		double drA_sca, drB_sca;

		drA_vec = 0.50 * dPhiA;
		drB_vec = 0.50 * dPhiB;

		drA_sca = 0.00;
		drB_sca = 0.00;
		for (unsigned int i = 0; i < msDimension; ++i) {
			drA_sca += drA_vec[i] * drA_vec[i];
			drB_sca += drB_vec[i] * drB_vec[i];
		}
		drA_sca = 1.00 - drA_sca;
		drB_sca = 1.00 - drB_sca;

		drA_sca = std::sqrt(drA_sca);
		drB_sca = std::sqrt(drB_sca);


		//1st solution step
		if (mIterationCount == 0) {
			this->mQuaternionVEC_A = ZeroVector(msDimension);
			this->mQuaternionVEC_B = ZeroVector(msDimension);
			this->mQuaternionSCA_A = 1.00;
			this->mQuaternionSCA_B = 1.00;
		}

		Vector tempVec = ZeroVector(msDimension);
		double tempSca = 0.00;

		//Node A
		tempVec = this->mQuaternionVEC_A;
		tempSca = this->mQuaternionSCA_A;

		this->mQuaternionSCA_A = drA_sca *tempSca;
		for (unsigned int i = 0; i < msDimension; ++i) {
			this->mQuaternionSCA_A -= drA_vec[i] * tempVec[i];
		}
		this->mQuaternionVEC_A = drA_sca*tempVec;
		this->mQuaternionVEC_A += tempSca * drA_vec;
		this->mQuaternionVEC_A += MathUtils<double>::CrossProduct(drA_vec, tempVec);

		//Node B
		tempVec = this->mQuaternionVEC_B;
		tempSca = this->mQuaternionSCA_B;

		this->mQuaternionSCA_B = drB_sca *tempSca;
		for (unsigned int i = 0; i < msDimension; ++i) {
			this->mQuaternionSCA_B -= drB_vec[i] * tempVec[i];
		}

		this->mQuaternionVEC_B = drB_sca*tempVec;
		this->mQuaternionVEC_B += tempSca * drB_vec;
		this->mQuaternionVEC_B += MathUtils<double>::CrossProduct(drB_vec, tempVec);

		//scalar part of difference quaternion
		double scalar_diff;
		scalar_diff = (this->mQuaternionSCA_A + this->mQuaternionSCA_B) *
			(this->mQuaternionSCA_A + this->mQuaternionSCA_B);

		tempVec = this->mQuaternionVEC_A + this->mQuaternionVEC_B;
		scalar_diff += MathUtils<double>::Norm(tempVec) *
			MathUtils<double>::Norm(tempVec);

		scalar_diff = 0.50 * std::sqrt(scalar_diff);

		//mean rotation quaternion
		double meanRotationScalar;
		meanRotationScalar = (this->mQuaternionSCA_A + this->mQuaternionSCA_B) * 0.50;
		meanRotationScalar = meanRotationScalar / scalar_diff;

		bounded_vector<double,msDimension>  meanRotationVector = ZeroVector(msDimension);
		meanRotationVector = (this->mQuaternionVEC_A + this->mQuaternionVEC_B) * 0.50;
		meanRotationVector = meanRotationVector / scalar_diff;


		//vector part of difference quaternion
		bounded_vector<double,msDimension>  vector_diff = ZeroVector(msDimension);
		vector_diff = this->mQuaternionSCA_A * this->mQuaternionVEC_B;
		vector_diff -= this->mQuaternionSCA_B * this->mQuaternionVEC_A;
		vector_diff += MathUtils<double>::CrossProduct(this->mQuaternionVEC_A,
			this->mQuaternionVEC_B);

		vector_diff = 0.50 * vector_diff / scalar_diff;


		//rotate inital element basis
		const double r0 = meanRotationScalar;
		const double r1 = meanRotationVector[0];
		const double r2 = meanRotationVector[1];
		const double r3 = meanRotationVector[2];


		Quaternion<double> q(r0, r1, r2, r3);
		Vector rotatedNX0 = this->mNX0;
		Vector rotatedNY0 = this->mNY0;
		Vector rotatedNZ0 = this->mNZ0;
		q.RotateVector3(rotatedNX0);
		q.RotateVector3(rotatedNY0);
		q.RotateVector3(rotatedNZ0);


		bounded_matrix<double,msDimension,msDimension> RotatedCS = ZeroMatrix(msDimension, msDimension);
		for (unsigned int i = 0; i < msDimension; ++i) {
			RotatedCS(i, 0) = rotatedNX0[i];
			RotatedCS(i, 1) = rotatedNY0[i];
			RotatedCS(i, 2) = rotatedNZ0[i];
		}

		//rotate basis to element axis + redefine R
		Vector n_bisectrix = ZeroVector(msDimension);
		Vector deltaX = ZeroVector(msDimension);
		double VectorNorm;

		Vector CurrentNodalPosition = this->GetCurrentNodalPosition();
		for (unsigned int i = 0; i<msDimension; ++i) deltaX[i] = CurrentNodalPosition[msDimension+i] - CurrentNodalPosition[i];


		VectorNorm = MathUtils<double>::Norm(deltaX);
		if (VectorNorm > numerical_limit) deltaX /= VectorNorm;


		n_bisectrix = rotatedNX0 + deltaX;
		VectorNorm = MathUtils<double>::Norm(n_bisectrix);
		if (VectorNorm > numerical_limit) n_bisectrix /= VectorNorm;

		bounded_matrix<double,msDimension,msDimension> n_xyz = ZeroMatrix(msDimension);
		for (unsigned int i = 0; i < msDimension; ++i) {
			n_xyz(i, 0) = -1.0 * RotatedCS(i, 0);
			n_xyz(i, 1) = 1.0 * RotatedCS(i, 1);
			n_xyz(i, 2) = 1.0 * RotatedCS(i, 2);
		}

		bounded_matrix<double,msDimension,msDimension> Identity = ZeroMatrix(msDimension);
		for (unsigned int i = 0; i < msDimension; ++i) Identity(i, i) = 1.0;
		Identity -= 2.0 * outer_prod(n_bisectrix, n_bisectrix);
		n_xyz = prod(Identity, n_xyz);

		//save current CS for GID OUTPUT
		this->mNX = ZeroVector(msDimension);
		this->mNY = ZeroVector(msDimension);
		this->mNZ = ZeroVector(msDimension);
		for (unsigned int i = 0; i < msDimension; ++i)
		{
			this->mNX[i] = n_xyz(i, 0);
			this->mNY[i] = n_xyz(i, 1);
			this->mNZ[i] = n_xyz(i, 2);
		}

		
		//calculating deformation modes
		this->mPhiS = ZeroVector(msDimension);
		this->mPhiA = ZeroVector(msDimension);
		this->mPhiS = prod(Matrix(trans(n_xyz)), vector_diff);
		this->mPhiS *= 4.00;

		rotatedNX0 = ZeroVector(msDimension);
		tempVec = ZeroVector(msDimension);
		for (unsigned int i = 0; i < msDimension; ++i) rotatedNX0[i] = n_xyz(i, 0);
		tempVec = MathUtils<double>::CrossProduct(rotatedNX0, n_bisectrix);
		this->mPhiA = prod(Matrix(trans(n_xyz)), tempVec);
		this->mPhiA *= 4.00;

		if (this->mIterationCount == 0)
		{
			this->mPhiS = ZeroVector(msDimension);
			this->mPhiA = ZeroVector(msDimension);
		}

		return n_xyz;
		KRATOS_CATCH("")
	}

	void CrBeamElement3D2N::GetValuesVector(Vector& rValues, int Step) {

		KRATOS_TRY
		if (rValues.size() != msElementSize) rValues.resize(msElementSize, false);

		for (int i = 0; i < msNumberOfNodes; ++i)
		{
			int index = i * msDimension * 2;
			rValues[index] = this->GetGeometry()[i]
				.FastGetSolutionStepValue(DISPLACEMENT_X, Step);
			rValues[index + 1] = this->GetGeometry()[i]
				.FastGetSolutionStepValue(DISPLACEMENT_Y, Step);
			rValues[index + 2] = this->GetGeometry()[i]
				.FastGetSolutionStepValue(DISPLACEMENT_Z, Step);

			rValues[index + 3] = this->GetGeometry()[i]
				.FastGetSolutionStepValue(ROTATION_X, Step);
			rValues[index + 4] = this->GetGeometry()[i]
				.FastGetSolutionStepValue(ROTATION_Y, Step);
			rValues[index + 5] = this->GetGeometry()[i]
				.FastGetSolutionStepValue(ROTATION_Z, Step);
		}
		KRATOS_CATCH("")
	}

	void CrBeamElement3D2N::GetFirstDerivativesVector(Vector& rValues, int Step)
	{

		KRATOS_TRY
		if (rValues.size() != msElementSize) rValues.resize(msElementSize, false);

		for (int i = 0; i < msNumberOfNodes; ++i)
		{
			int index = i * msDimension * 2;
			rValues[index] = this->GetGeometry()[i].
				FastGetSolutionStepValue(VELOCITY_X, Step);
			rValues[index + 1] = this->GetGeometry()[i].
				FastGetSolutionStepValue(VELOCITY_Y, Step);
			rValues[index + 2] = this->GetGeometry()[i].
				FastGetSolutionStepValue(VELOCITY_Z, Step);

			rValues[index + 3] = this->GetGeometry()[i].
				FastGetSolutionStepValue(ANGULAR_VELOCITY_X, Step);
			rValues[index + 4] = this->GetGeometry()[i].
				FastGetSolutionStepValue(ANGULAR_VELOCITY_Y, Step);
			rValues[index + 5] = this->GetGeometry()[i].
				FastGetSolutionStepValue(ANGULAR_VELOCITY_Z, Step);
		}

		KRATOS_CATCH("")
	}

	void CrBeamElement3D2N::GetSecondDerivativesVector(Vector& rValues, int Step)
	{

		KRATOS_TRY
		if (rValues.size() != msElementSize) rValues.resize(msElementSize, false);

		for (int i = 0; i < msNumberOfNodes; ++i)
		{
			int index = i * msDimension * 2;

			rValues[index] = this->GetGeometry()[i]
				.FastGetSolutionStepValue(ACCELERATION_X, Step);
			rValues[index + 1] = this->GetGeometry()[i]
				.FastGetSolutionStepValue(ACCELERATION_Y, Step);
			rValues[index + 2] = this->GetGeometry()[i]
				.FastGetSolutionStepValue(ACCELERATION_Z, Step);

			rValues[index + 3] = this->GetGeometry()[i].
				FastGetSolutionStepValue(ANGULAR_ACCELERATION_X, Step);
			rValues[index + 4] = this->GetGeometry()[i].
				FastGetSolutionStepValue(ANGULAR_ACCELERATION_Y, Step);
			rValues[index + 5] = this->GetGeometry()[i].
				FastGetSolutionStepValue(ANGULAR_ACCELERATION_Z, Step);
		}
		KRATOS_CATCH("")
	}

	void CrBeamElement3D2N::CalculateMassMatrix(MatrixType& rMassMatrix,
		ProcessInfo& rCurrentProcessInfo)
	{
		KRATOS_TRY;
		if (rMassMatrix.size1() != msElementSize) {
			rMassMatrix.resize(msElementSize, msElementSize, false);
		}
		rMassMatrix = ZeroMatrix(msElementSize, msElementSize);



		if (this->GetProperties().Has(LUMPED_MASS_MATRIX)) {
			this->mIsLumpedMassMatrix = GetProperties()[LUMPED_MASS_MATRIX];
		}
		else this->mIsLumpedMassMatrix = true;



		if (this->mIsLumpedMassMatrix)
		{
			this->CalculateLumpedMassMatrix(rMassMatrix, rCurrentProcessInfo);
		}
		else
		{
			this->CalculateConsistentMassMatrix(rMassMatrix, rCurrentProcessInfo);
			bounded_matrix<double,msElementSize,msElementSize> RotationMatrix = ZeroMatrix(msElementSize,msElementSize);
			bounded_matrix<double,msElementSize,msElementSize> aux_matrix = ZeroMatrix(msElementSize,msElementSize);

			RotationMatrix = this->mRotationMatrix;
			aux_matrix = prod(RotationMatrix, rMassMatrix);
			rMassMatrix = prod(aux_matrix,
				Matrix(trans(RotationMatrix)));
		}
		KRATOS_CATCH("")
	}

	void CrBeamElement3D2N::CalculateDampingMatrix(MatrixType& rDampingMatrix,
		ProcessInfo& rCurrentProcessInfo) {

		KRATOS_TRY
		if (rDampingMatrix.size1() != msElementSize)
		{
			rDampingMatrix.resize(msElementSize, msElementSize, false);
		}

		rDampingMatrix = ZeroMatrix(msElementSize, msElementSize);

		Matrix StiffnessMatrix = ZeroMatrix(msElementSize, msElementSize);

		this->CalculateLeftHandSide(StiffnessMatrix, rCurrentProcessInfo);

		Matrix MassMatrix = ZeroMatrix(msElementSize, msElementSize);

		this->CalculateMassMatrix(MassMatrix, rCurrentProcessInfo);

		double alpha = 0.0;
		if (this->GetProperties().Has(RAYLEIGH_ALPHA))
		{
			alpha = this->GetProperties()[RAYLEIGH_ALPHA];
		}
		else if (rCurrentProcessInfo.Has(RAYLEIGH_ALPHA))
		{
			alpha = rCurrentProcessInfo[RAYLEIGH_ALPHA];
		}

		double beta = 0.0;
		if (this->GetProperties().Has(RAYLEIGH_BETA))
		{
			beta = this->GetProperties()[RAYLEIGH_BETA];
		}
		else if (rCurrentProcessInfo.Has(RAYLEIGH_BETA))
		{
			beta = rCurrentProcessInfo[RAYLEIGH_BETA];
		}

		rDampingMatrix += alpha * MassMatrix;
		rDampingMatrix += beta  * StiffnessMatrix;

		KRATOS_CATCH("")
	}


	bounded_vector<double,CrBeamElement3D2N::msElementSize> CrBeamElement3D2N::CalculateBodyForces()
	{
		KRATOS_TRY
		//getting shapefunctionvalues for linear SF
		const Matrix& Ncontainer = this->GetGeometry().ShapeFunctionsValues(
			GeometryData::GI_GAUSS_1);

		bounded_vector<double,msDimension> EquivalentLineLoad = ZeroVector(msDimension);
		bounded_vector<double,msElementSize> BodyForcesGlobal = ZeroVector(msElementSize);

		const double A = this->GetProperties()[CROSS_AREA];
		const double l = this->CalculateCurrentLength();
		const double rho = this->GetProperties()[DENSITY];

		//calculating equivalent line load
		for (int i = 0; i < msNumberOfNodes; ++i)
		{
			EquivalentLineLoad += A * rho*
				this->GetGeometry()[i].
				FastGetSolutionStepValue(VOLUME_ACCELERATION)*Ncontainer(0, i);
		}


		// adding the nodal forces
		for (int i = 0; i < msNumberOfNodes; ++i)
		{
			int index = i*msLocalSize;
			for (int j = 0; j < msDimension; ++j)
			{
				BodyForcesGlobal[j + index] =
					EquivalentLineLoad[j] * Ncontainer(0, i) * l;
			}
		}

		// adding the nodal moments
		this->CalculateAndAddWorkEquivalentNodalForcesLineLoad
			(EquivalentLineLoad, BodyForcesGlobal, l);


		// return the total ForceVector
		return BodyForcesGlobal;
		KRATOS_CATCH("")
	}

	void CrBeamElement3D2N::CalculateAndAddWorkEquivalentNodalForcesLineLoad(
		const bounded_vector<double,CrBeamElement3D2N::msDimension> ForceInput,
		bounded_vector<double,CrBeamElement3D2N::msElementSize>& rRightHandSideVector,
		const double GeometryLength)
	{
		KRATOS_TRY;
		//calculate orthogonal load vector
		const double numerical_limit = std::numeric_limits<double>::epsilon();
		Vector GeometricOrientation = ZeroVector(msDimension);
		GeometricOrientation[0] = this->GetGeometry()[1].X()
			- this->GetGeometry()[0].X();
		GeometricOrientation[1] = this->GetGeometry()[1].Y()
			- this->GetGeometry()[0].Y();
		if (msDimension == 3)
		{
			GeometricOrientation[2] = this->GetGeometry()[1].Z()
				- this->GetGeometry()[0].Z();
		}

		const double VectorNormA = MathUtils<double>::Norm(GeometricOrientation);
		if (VectorNormA > numerical_limit) GeometricOrientation /= VectorNormA;

		Vector LineLoadDir = ZeroVector(msDimension);
		for (int i = 0; i < msDimension; ++i)
		{
			LineLoadDir[i] = ForceInput[i];
		}

		const double VectorNormB = MathUtils<double>::Norm(LineLoadDir);
		if (VectorNormB > numerical_limit) LineLoadDir /= VectorNormB;

		double cosAngle = 0.00;
		for (int i = 0; i < msDimension; ++i)
		{
			cosAngle += LineLoadDir[i] * GeometricOrientation[i];
		}

		const double sinAngle = std::sqrt(1.00 - (cosAngle*cosAngle));
		const double NormForceVectorOrth = sinAngle * VectorNormB;


		Vector NodeA = ZeroVector(msDimension);
		NodeA[0] = this->GetGeometry()[0].X();
		NodeA[1] = this->GetGeometry()[0].Y();
		if (msDimension == 3)	NodeA[2] = this->GetGeometry()[0].Z();

		Vector NodeB = ZeroVector(msDimension);
		NodeB = NodeA + LineLoadDir;

		Vector NodeC = ZeroVector(msDimension);
		NodeC = NodeA + (GeometricOrientation*cosAngle);

		Vector LoadOrthogonalDir = ZeroVector(msDimension);
		LoadOrthogonalDir = NodeB - NodeC;
		const double VectorNormC = MathUtils<double>::Norm(LoadOrthogonalDir);
		if (VectorNormC > numerical_limit) LoadOrthogonalDir /= VectorNormC;



		// now caluclate respective work equivilent nodal moments

		const double CustomMoment = NormForceVectorOrth *
			GeometryLength*GeometryLength / 12.00;

		Vector MomentNodeA = ZeroVector(msDimension);
		MomentNodeA = MathUtils<double>::CrossProduct(GeometricOrientation,
			LoadOrthogonalDir);
		MomentNodeA *= CustomMoment;

		for (int i = 0; i < msDimension; ++i)
		{
			rRightHandSideVector[(1 * msDimension) + i] += MomentNodeA[i];
			rRightHandSideVector[(3 * msDimension) + i] -= MomentNodeA[i];
		}

		KRATOS_CATCH("")
	}

	void CrBeamElement3D2N::CalculateLocalSystem(MatrixType& rLeftHandSideMatrix,
		VectorType& rRightHandSideVector,
		ProcessInfo& rCurrentProcessInfo) {

		KRATOS_TRY
		this->CalculateLeftHandSide(rLeftHandSideMatrix, rCurrentProcessInfo);

		//Nodal element forces global
		bounded_vector<double,msElementSize> nodalForcesGlobal_q = ZeroVector(msElementSize);
		nodalForcesGlobal_q = prod(this->mRotationMatrix,
			this->mNodalForces);

		this->mNodalForces = ZeroVector(msElementSize);
		this->mNodalForces = nodalForcesGlobal_q;

		//create+compute RHS
		//update Residual
		rRightHandSideVector = ZeroVector(msElementSize);
		rRightHandSideVector -= nodalForcesGlobal_q;


		//LINEAR BEAM ELEMENT
		if (this->mIsLinearElement)
		{
			Vector NodalDeformation = ZeroVector(msElementSize);
			this->GetValuesVector(NodalDeformation);
			rRightHandSideVector = ZeroVector(msElementSize);
			rRightHandSideVector -= prod(rLeftHandSideMatrix, NodalDeformation);
		}
		//add bodyforces 
		rRightHandSideVector += this->CalculateBodyForces();
		this->mIterationCount++;
		KRATOS_CATCH("")
	}

	void CrBeamElement3D2N::CalculateRightHandSide(
		VectorType& rRightHandSideVector,
		ProcessInfo& rCurrentProcessInfo)
	{
		KRATOS_TRY;
		rRightHandSideVector = ZeroVector(msElementSize);

		if (this->mIsLinearElement == false)
		{
			rRightHandSideVector -= this->mNodalForces;
		}

		//LINEAR BEAM ELEMENT
		if (this->mIsLinearElement)
		{
			Matrix LeftHandSideMatrix = ZeroMatrix(msElementSize, msElementSize);
			this->CalculateLeftHandSide(LeftHandSideMatrix, rCurrentProcessInfo);
			Vector NodalDeformation = ZeroVector(msElementSize);
			CrBeamElement3D2N::GetValuesVector(NodalDeformation); //modified by M.Fusseder
			rRightHandSideVector = ZeroVector(msElementSize);
			rRightHandSideVector -= prod(LeftHandSideMatrix, NodalDeformation);
		}

		//add bodyforces 
		rRightHandSideVector += this->CalculateBodyForces();
		KRATOS_CATCH("")

	}

	void CrBeamElement3D2N::CalculateLeftHandSide(MatrixType& rLeftHandSideMatrix,
		ProcessInfo& rCurrentProcessInfo) {

		KRATOS_TRY;
		//update displacement_delta
		this->UpdateIncrementDeformation();

		//calculate Transformation Matrix
		bounded_matrix<double,msElementSize,msElementSize> TransformationMatrix = ZeroMatrix(msElementSize);
		this->CalculateTransformationMatrix(TransformationMatrix);
		this->mRotationMatrix = ZeroMatrix(msElementSize);
		this->mRotationMatrix = TransformationMatrix;



		//resizing the matrices + create memory for LHS
		rLeftHandSideMatrix = ZeroMatrix(msElementSize, msElementSize);
		//creating LHS
		rLeftHandSideMatrix +=
			this->CreateElementStiffnessMatrix_Material();
		rLeftHandSideMatrix +=
			this->CreateElementStiffnessMatrix_Geometry();


		bounded_matrix<double,msElementSize,msElementSize> aux_matrix = ZeroMatrix(msElementSize);
		aux_matrix = prod(TransformationMatrix, rLeftHandSideMatrix);
		rLeftHandSideMatrix = prod(aux_matrix,
			Matrix(trans(TransformationMatrix)));

		//LINEAR BEAM ELEMENT
		if (this->mIsLinearElement)
		{
			TransformationMatrix = this->mRotationMatrix0;
			rLeftHandSideMatrix = ZeroMatrix(msElementSize, msElementSize);
			rLeftHandSideMatrix +=
				this->CreateElementStiffnessMatrix_Material();
			bounded_matrix<double,msElementSize,msElementSize> aux_matrix = ZeroMatrix(msElementSize);
			aux_matrix = prod(TransformationMatrix, rLeftHandSideMatrix);
			rLeftHandSideMatrix = prod(aux_matrix,
				Matrix(trans(TransformationMatrix)));
		}
		//assign global element variables
		this->mLHS = rLeftHandSideMatrix;
		KRATOS_CATCH("")
	}

	bounded_vector<double,CrBeamElement3D2N::msLocalSize> CrBeamElement3D2N::CalculateElementForces() {

		KRATOS_TRY;
		bounded_vector<double,msLocalSize> deformation_modes_total_V = ZeroVector(msLocalSize);
		const double L = this->CalculateReferenceLength();
		const double l = this->CalculateCurrentLength();

		deformation_modes_total_V[3] = l - L;
		for (int i = 0; i < 3; ++i) deformation_modes_total_V[i] = this->mPhiS[i];
		for (int i = 0; i < 2; ++i) deformation_modes_total_V[i + 4] = this->mPhiA[i + 1];

		//calculate element forces
		bounded_vector<double,msLocalSize> element_forces_t = ZeroVector(msLocalSize);
		bounded_matrix<double,msLocalSize,msLocalSize> deformation_stiffness_Kd = ZeroMatrix(msLocalSize);

		deformation_stiffness_Kd = this->CalculateDeformationStiffness();
		element_forces_t = prod(deformation_stiffness_Kd,
			deformation_modes_total_V);

		return element_forces_t;
		KRATOS_CATCH("")
	}

	double CrBeamElement3D2N::CalculatePsi(const double I, const double A_eff) {

		KRATOS_TRY;
		const double E = this->GetProperties()[YOUNG_MODULUS];
		const double L =this->CalculateCurrentLength();
		const double G = this->CalculateShearModulus();

		const double phi = (12.0 * E * I) / (L*L * G*A_eff);
		double psi;
		//interpret input A_eff == 0 as shearstiff -> psi = 1.0
		if (A_eff == 0.00) psi = 1.00;
		else psi = 1.0 / (1.0 + phi);

		return psi;
		KRATOS_CATCH("")
	}

	double CrBeamElement3D2N::CalculateReferenceLength() {

		KRATOS_TRY;
		const double dx = this->GetGeometry()[1].X0() - this->GetGeometry()[0].X0();
		const double dy = this->GetGeometry()[1].Y0() - this->GetGeometry()[0].Y0();
		const double dz = this->GetGeometry()[1].Z0() - this->GetGeometry()[0].Z0();
		const double L = std::sqrt(dx*dx + dy*dy + dz*dz);
		return L;
		KRATOS_CATCH("")
	}

	double CrBeamElement3D2N::CalculateCurrentLength() {

		KRATOS_TRY;
		const double du = this->GetGeometry()[1].FastGetSolutionStepValue(DISPLACEMENT_X)
			- this->GetGeometry()[0].FastGetSolutionStepValue(DISPLACEMENT_X);
		const double dv = this->GetGeometry()[1].FastGetSolutionStepValue(DISPLACEMENT_Y)
			- this->GetGeometry()[0].FastGetSolutionStepValue(DISPLACEMENT_Y);
		const double dw = this->GetGeometry()[1].FastGetSolutionStepValue(DISPLACEMENT_Z)
			- this->GetGeometry()[0].FastGetSolutionStepValue(DISPLACEMENT_Z);
		const double dx = this->GetGeometry()[1].X0() - this->GetGeometry()[0].X0();
		const double dy = this->GetGeometry()[1].Y0() - this->GetGeometry()[0].Y0();
		const double dz = this->GetGeometry()[1].Z0() - this->GetGeometry()[0].Z0();
		const double l = std::sqrt((du + dx)*(du + dx) + (dv + dy)*(dv + dy) +
			(dw + dz)*(dw + dz));
		return l;
		KRATOS_CATCH("")

	}

	bounded_vector<double,CrBeamElement3D2N::msLocalSize>
	CrBeamElement3D2N::GetCurrentNodalPosition()
	{
		bounded_vector<double,msLocalSize> CurrentNodalPosition = ZeroVector(msLocalSize);
		for (unsigned int i=0;i<msNumberOfNodes;++i)
		{
			int index = i*msDimension;
			CurrentNodalPosition[index] = this->GetGeometry()[i].X(); 
			CurrentNodalPosition[index+1] = this->GetGeometry()[i].Y(); 
			CurrentNodalPosition[index+2] = this->GetGeometry()[i].Z(); 
		}

		return CurrentNodalPosition;
	}
	
	void CrBeamElement3D2N::UpdateIncrementDeformation() {

		KRATOS_TRY
		Vector actualDeformation = ZeroVector(msElementSize);
		this->mIncrementDeformation = ZeroVector(msElementSize);

		if (mIterationCount == 0) this->mTotalNodalDeformation = ZeroVector(msElementSize);
		this->GetValuesVector(actualDeformation, 0);

		this->mIncrementDeformation = actualDeformation
			- this->mTotalNodalDeformation;		

		this->mTotalNodalDeformation = ZeroVector(msElementSize);
		this->mTotalNodalDeformation = actualDeformation;

		KRATOS_CATCH("")
	}

	void CrBeamElement3D2N::CalculateOnIntegrationPoints(
		const Variable<array_1d<double, 3 > >& rVariable,
		std::vector< array_1d<double, 3 > >& rOutput,
		const ProcessInfo& rCurrentProcessInfo) {

		KRATOS_TRY
		//element with two nodes can only represent results at one node 
		const unsigned int&  write_points_number = GetGeometry()
			.IntegrationPointsNumber(Kratos::GeometryData::GI_GAUSS_3);
		if (rOutput.size() != write_points_number) {
			rOutput.resize(write_points_number);
		}

		bounded_matrix<double,msElementSize,msElementSize> TransformationMatrix = this->mRotationMatrix;
		// Stress = ZeroVector(msElementSize);
		Vector Stress = this->mNodalForces;
		Stress = prod(Matrix(trans(TransformationMatrix)),Stress);

		//LINEAR BEAM ELEMENT
		if (this->mIsLinearElement)
		{
			Matrix LeftHandSideMatrix = CreateElementStiffnessMatrix_Material();

			Vector NodalDeformation = ZeroVector(msElementSize);
			CrBeamElement3D2N::GetValuesVector(NodalDeformation); // Changed by M.Fusseder

			TransformationMatrix = this->mRotationMatrix0;
			NodalDeformation = prod(Matrix(trans(TransformationMatrix)),NodalDeformation);

			Stress = prod(LeftHandSideMatrix, NodalDeformation); 
		}


		//rOutput[GP 1,2,3][x,y,z]

		if (rVariable == MOMENT)
		{
			rOutput[0][0] = -1.0 *Stress[3] * 0.75 + Stress[9] * 0.25;
			rOutput[1][0] = -1.0 *Stress[3] * 0.50 + Stress[9] * 0.50;
			rOutput[2][0] = -1.0 *Stress[3] * 0.25 + Stress[9] * 0.75;

			rOutput[0][1] = -1.0 *Stress[4] * 0.75 + Stress[10] * 0.25;
			rOutput[1][1] = -1.0 *Stress[4] * 0.50 + Stress[10] * 0.50;
			rOutput[2][1] = -1.0 *Stress[4] * 0.25 + Stress[10] * 0.75;

			rOutput[0][2] = 1.0 *Stress[5] * 0.75 - Stress[11] * 0.25;
			rOutput[1][2] = 1.0 *Stress[5] * 0.50 - Stress[11] * 0.50;
			rOutput[2][2] = 1.0 *Stress[5] * 0.25 - Stress[11] * 0.75;

		}
		if (rVariable == FORCE)
		{
			rOutput[0][0] = -1.0 * Stress[0] * 0.75 + Stress[6] * 0.25;
			rOutput[1][0] = -1.0 * Stress[0] * 0.50 + Stress[6] * 0.50;
			rOutput[2][0] = -1.0 * Stress[0] * 0.25 + Stress[6] * 0.75;

			rOutput[0][1] = -1.0 * Stress[1] * 0.75 + Stress[7] * 0.25;
			rOutput[1][1] = -1.0 *Stress[1] * 0.50 + Stress[7] * 0.50;
			rOutput[2][1] = -1.0 *Stress[1] * 0.25 + Stress[7] * 0.75;

			rOutput[0][2] = -1.0 *Stress[2] * 0.75 + Stress[8] * 0.25;
			rOutput[1][2] = -1.0 *Stress[2] * 0.50 + Stress[8] * 0.50;
			rOutput[2][2] = -1.0 *Stress[2] * 0.25 + Stress[8] * 0.75;

		}

		KRATOS_CATCH("")
	}

	void CrBeamElement3D2N::GetValueOnIntegrationPoints(
		const Variable<array_1d<double, 3 > >& rVariable,
		std::vector< array_1d<double, 3 > >& rOutput,
		const ProcessInfo& rCurrentProcessInfo)
	{
		KRATOS_TRY;
		this->CalculateOnIntegrationPoints(rVariable, rOutput, rCurrentProcessInfo);
		KRATOS_CATCH("")
	}



	void CrBeamElement3D2N::CalculateOnIntegrationPoints(const Variable<Vector >& rVariable,
		std::vector< Vector >& rOutput,
		const ProcessInfo& rCurrentProcessInfo)
	{
		KRATOS_TRY;

		if (rVariable == LOCAL_AXES_VECTOR)
		{
			rOutput.resize(3);
			for (int i = 0; i < 3; ++i) rOutput[i] = ZeroVector(3);

			if (this->mIsLinearElement)
			{
				rOutput[0] = this->mNX0;
				rOutput[1] = this->mNY0;
				rOutput[2] = this->mNZ0;
			}
			else
			{
				rOutput[0] = this->mNX;
				rOutput[1] = this->mNY;
				rOutput[2] = this->mNZ;
			}
		}

		KRATOS_CATCH("");
	}

	void CrBeamElement3D2N::GetValueOnIntegrationPoints(const Variable<Vector>& rVariable,
		std::vector<Vector>& rValues,
		const ProcessInfo& rCurrentProcessInfo)
	{
		KRATOS_TRY;
		this->CalculateOnIntegrationPoints(rVariable, rValues, rCurrentProcessInfo);
		KRATOS_CATCH("")
	}

	void CrBeamElement3D2N::AssembleSmallInBigMatrix(Matrix SmallMatrix,
		bounded_matrix<double,
		CrBeamElement3D2N::msElementSize,CrBeamElement3D2N::msElementSize>& BigMatrix) {

		KRATOS_TRY
		for (unsigned int kk = 0; kk < msElementSize; kk += msDimension)
		{
			for (int i = 0; i<msDimension; ++i)
			{
				for (int j = 0; j<msDimension; ++j)
				{
					BigMatrix(i + kk, j + kk) = SmallMatrix(i, j);
				}
			}
		}
		KRATOS_CATCH("")
	}


	void CrBeamElement3D2N::BuildSingleMassMatrix(MatrixType& rMassMatrix,
		double Phi, double CT, double CR, double L, double dir)
	{
		KRATOS_TRY;
		const SizeType MatSize = msNumberOfNodes * 2;

		if (rMassMatrix.size1() != MatSize) {
			rMassMatrix.resize(MatSize, MatSize, false);
		}
		rMassMatrix = ZeroMatrix(MatSize, MatSize);
		bounded_matrix<double,MatSize,MatSize> TempMassMatrix = ZeroMatrix(MatSize, MatSize);
		const double Phi2 = Phi * Phi;
		const double L2 = L*L;


		TempMassMatrix(0, 0) = (13.00 / 35.00) + (7.00 / 10.00)*Phi
			+ (1.00 / 3.00)*Phi2;
		TempMassMatrix(0, 1) = dir*((11.00 / 210.00) + (11.00 / 210.00)*Phi
			+ (1.00 / 24.00)*Phi2)*L;
		TempMassMatrix(0, 2) = (9.00 / 70.00) + (3.00 / 10.00)*Phi
			+ (1.00 / 6.00)*Phi2;
		TempMassMatrix(0, 3) = -((13.00 / 420.00) + (3.00 / 40.00)*Phi
			+ (1.00 / 24.00)*Phi2)*L*dir;
		TempMassMatrix(1, 0) = TempMassMatrix(0, 1);
		TempMassMatrix(1, 1) = ((1.00 / 105.00) + (1.00 / 60.00)*Phi
			+ (1.00 / 120.00)*Phi2)*L2;
		TempMassMatrix(1, 2) = dir*((13.00 / 420.00) + (3.00 / 40.00)*Phi
			+ (1.00 / 24.00)*Phi2)*L;
		TempMassMatrix(1, 3) = -((1.00 / 140.00) + (1.00 / 60.00)*Phi
			+ (1.00 / 120.00)*Phi2)*L2;
		TempMassMatrix(2, 0) = TempMassMatrix(0, 2);
		TempMassMatrix(2, 1) = TempMassMatrix(1, 2);
		TempMassMatrix(2, 2) = (13.00 / 35.00) + (7.00 / 10.00)*Phi
			+ (1.00 / 3.00)*Phi2;
		TempMassMatrix(2, 3) = -((11.00 / 210.00) + (11.00 / 210.00)*Phi
			+ (1.00 / 24.00)*Phi2)*L*dir;
		TempMassMatrix(3, 0) = TempMassMatrix(0, 3);
		TempMassMatrix(3, 1) = TempMassMatrix(1, 3);
		TempMassMatrix(3, 2) = TempMassMatrix(2, 3);
		TempMassMatrix(3, 3) = ((1.00 / 105.00) + (1.00 / 60.00)*Phi
			+ (1.00 / 120.00)*Phi2)*L2;

		TempMassMatrix *= CT;
		rMassMatrix += TempMassMatrix;


		TempMassMatrix = ZeroMatrix(MatSize, MatSize);

		TempMassMatrix(0, 0) = 6.00 / 5.00;
		TempMassMatrix(0, 1) = dir*((1.00 / 10.00) - (1.00 / 2.00)*Phi)*L;
		TempMassMatrix(0, 2) = -6.00 / 5.00;
		TempMassMatrix(0, 3) = dir*((1.00 / 10.00) - (1.00 / 2.00)*Phi)*L;
		TempMassMatrix(1, 0) = TempMassMatrix(0, 1);
		TempMassMatrix(1, 1) = ((2.00 / 15.00) + (1.00 / 6.00)*Phi
			+ (1.00 / 3.00)*Phi2)*L2;
		TempMassMatrix(1, 2) = dir*((-1.00 / 10.00) + (1.00 / 2.00)*Phi)*L;
		TempMassMatrix(1, 3) = -((1.00 / 30.00) + (1.00 / 6.00)*Phi
			- (1.00 / 6.00)*Phi2)*L2;
		TempMassMatrix(2, 0) = TempMassMatrix(0, 2);
		TempMassMatrix(2, 1) = TempMassMatrix(1, 2);
		TempMassMatrix(2, 2) = 6.00 / 5.00;
		TempMassMatrix(2, 3) = dir*((-1.00 / 10.00) + (1.00 / 2.00)*Phi)*L;
		TempMassMatrix(3, 0) = TempMassMatrix(0, 3);
		TempMassMatrix(3, 1) = TempMassMatrix(1, 3);
		TempMassMatrix(3, 2) = TempMassMatrix(2, 3);
		TempMassMatrix(3, 3) = ((2.00 / 15.00) + (1.00 / 6.00)*Phi
			+ (1.00 / 3.00)*Phi2)*L2;

		TempMassMatrix *= CR;
		rMassMatrix += TempMassMatrix;
		KRATOS_CATCH("")
	}

	void CrBeamElement3D2N::CalculateConsistentMassMatrix(MatrixType& rMassMatrix,
		ProcessInfo& rCurrentProcessInfo)
	{
		KRATOS_TRY;
		const int smallMatSize = msNumberOfNodes * 2;

		if (rMassMatrix.size1() != msElementSize) {
			rMassMatrix.resize(msElementSize, msElementSize, false);
		}
		rMassMatrix = ZeroMatrix(msElementSize, msElementSize);

		const double L = this->CalculateReferenceLength();
		const double L2 = L * L;
		const double rho = this->GetProperties()[DENSITY];
		const double A = this->GetProperties()[CROSS_AREA];
		const double E = this->GetProperties()[YOUNG_MODULUS];

		const double J = this->GetProperties()[TORSIONAL_INERTIA];
		const double Iy = this->GetProperties()[I22];
		const double Iz = this->GetProperties()[I33];
		const double G = this->CalculateShearModulus();

		double Ay = 0.00;
		if (this->GetProperties().Has(AREA_EFFECTIVE_Y)) {
			Ay = GetProperties()[AREA_EFFECTIVE_Y];
		}

		double Az = 0.00;
		if (this->GetProperties().Has(AREA_EFFECTIVE_Z)) {
			Az = GetProperties()[AREA_EFFECTIVE_Z];
		}

		double IRy = Iy;
		if (this->GetProperties().Has(INERTIA_ROT_Y)) {
			IRy = GetProperties()[INERTIA_ROT_Y];
		}

		double IRz = Iz;
		if (this->GetProperties().Has(INERTIA_ROT_Z)) {
			IRz = GetProperties()[INERTIA_ROT_Z];
		}

		double Phiy = 0.00;
		double Phiz = 0.00;

		if (Ay != 0.00) Phiz = (12.00 * E * Iz) / (L2*G*Ay);
		if (Az != 0.00) Phiy = (12.00 * E * Iy) / (L2*G*Az);

		const double CTy = (rho * A * L) / ((1 + Phiy)*(1 + Phiy));
		const double CTz = (rho * A * L) / ((1 + Phiz)*(1 + Phiz));

		const double CRy = (rho*IRy) / ((1 + Phiy)*(1 + Phiy)*L);
		const double CRz = (rho*IRz) / ((1 + Phiz)*(1 + Phiz)*L);

		//longitudinal forces + torsional moment
		const double M00 = (1.00 / 3.00)*A*rho*L;
		const double M06 = M00 / 2.00;
		const double M33 = (J*L*rho) / 3.00;
		const double M39 = M33 / 2.00;

		rMassMatrix(0, 0) = M00;
		rMassMatrix(0, 6) = M06;
		rMassMatrix(6, 6) = M00;
		rMassMatrix(3, 3) = M33;
		rMassMatrix(3, 9) = M39;
		rMassMatrix(9, 9) = M33;

		Matrix TempBendingMassMatrix = ZeroMatrix(smallMatSize, smallMatSize);
		this->BuildSingleMassMatrix(TempBendingMassMatrix, Phiz, CTz, CRz, L, +1);

		rMassMatrix(1, 1) = TempBendingMassMatrix(0, 0);
		rMassMatrix(1, 5) = TempBendingMassMatrix(0, 1);
		rMassMatrix(1, 7) = TempBendingMassMatrix(0, 2);
		rMassMatrix(1, 11) = TempBendingMassMatrix(0, 3);
		rMassMatrix(5, 5) = TempBendingMassMatrix(1, 1);
		rMassMatrix(5, 7) = TempBendingMassMatrix(1, 2);
		rMassMatrix(5, 11) = TempBendingMassMatrix(1, 3);
		rMassMatrix(7, 7) = TempBendingMassMatrix(2, 2);
		rMassMatrix(7, 11) = TempBendingMassMatrix(2, 3);
		rMassMatrix(11, 11) = TempBendingMassMatrix(3, 3);

		TempBendingMassMatrix = ZeroMatrix(smallMatSize, smallMatSize);
		this->BuildSingleMassMatrix(TempBendingMassMatrix, Phiy, CTy, CRy, L, -1);

		rMassMatrix(2, 2) = TempBendingMassMatrix(0, 0);
		rMassMatrix(2, 4) = TempBendingMassMatrix(0, 1);
		rMassMatrix(2, 8) = TempBendingMassMatrix(0, 2);
		rMassMatrix(2, 10) = TempBendingMassMatrix(0, 3);
		rMassMatrix(4, 4) = TempBendingMassMatrix(1, 1);
		rMassMatrix(4, 8) = TempBendingMassMatrix(1, 2);
		rMassMatrix(4, 10) = TempBendingMassMatrix(1, 3);
		rMassMatrix(8, 8) = TempBendingMassMatrix(2, 2);
		rMassMatrix(8, 10) = TempBendingMassMatrix(2, 3);
		rMassMatrix(10, 10) = TempBendingMassMatrix(3, 3);


		for (int j = 1; j < 12; ++j)
		{
			for (int i = 0; i < j; ++i)
			{
				rMassMatrix(j, i) = rMassMatrix(i, j);
			}
		}

		KRATOS_CATCH("")
	}

	void CrBeamElement3D2N::CalculateLumpedMassMatrix(MatrixType& rMassMatrix,
		ProcessInfo& rCurrentProcessInfo)
	{
		KRATOS_TRY;
		if (rMassMatrix.size1() != msElementSize) {
			rMassMatrix.resize(msElementSize, msElementSize, false);
		}
		rMassMatrix = ZeroMatrix(msElementSize, msElementSize);
		const double A = this->GetProperties()[CROSS_AREA];
		const double L = this->CalculateReferenceLength();
		const double rho = this->GetProperties()[DENSITY];

		const double TotalMass = A * L * rho;
		const double temp = 0.50 * TotalMass;

		//translatonal mass	
		for (int i = 0; i < msNumberOfNodes; ++i)
		{
			for (int j = 0; j < msDimension; ++j)
			{
				int index = i * (msDimension * 2) + j;
				rMassMatrix(index, index) = temp;
			}
		}
		//rotaional mass neglected alpha = 0
		KRATOS_CATCH("")
	}

	CrBeamElement3D2N::IntegrationMethod
		CrBeamElement3D2N::GetIntegrationMethod() const
	{
		//do this to have 3GP as an output in GID
		return Kratos::GeometryData::GI_GAUSS_3;
	}

	void CrBeamElement3D2N::AddExplicitContribution(const VectorType& rRHSVector,
		const Variable<VectorType>& rRHSVariable,
		Variable<array_1d<double, 3> >& rDestinationVariable,
		const ProcessInfo& rCurrentProcessInfo)
	{
		KRATOS_TRY;
		if (rRHSVariable == RESIDUAL_VECTOR && rDestinationVariable == FORCE_RESIDUAL)
		{

			for (int i = 0; i< msNumberOfNodes; ++i)
			{
				int index = msLocalSize * i;

				GetGeometry()[i].SetLock();

				array_1d<double, 3> &ForceResidual =
					GetGeometry()[i].FastGetSolutionStepValue(FORCE_RESIDUAL);

				for (int j = 0; j<msDimension; ++j)
				{
					ForceResidual[j] += rRHSVector[index + j];
				}
				GetGeometry()[i].UnSetLock();
			}
		}


		if (rRHSVariable == RESIDUAL_VECTOR && rDestinationVariable == MOMENT_RESIDUAL)
		{

			for (int i = 0; i< msNumberOfNodes; ++i)
			{
				int index = (msLocalSize * i) + msDimension;

				GetGeometry()[i].SetLock();

				array_1d<double, 3> &MomentResidual =
					GetGeometry()[i].FastGetSolutionStepValue(MOMENT_RESIDUAL);

				for (int j = 0; j<msDimension; ++j)
				{
					MomentResidual[j] += rRHSVector[index + j];
				}			
				GetGeometry()[i].UnSetLock();
			}
		}

		KRATOS_CATCH("")
	}

	double CrBeamElement3D2N::CalculateShearModulus() {
		KRATOS_TRY;
		const double nu = this->GetProperties()[POISSON_RATIO];
		const double E = this->GetProperties()[YOUNG_MODULUS];
		const double G = E / (2.0 * (1.0 + nu));
		return G;
		KRATOS_CATCH("")
	}

	int CrBeamElement3D2N::Check(const ProcessInfo& rCurrentProcessInfo)
	{
		KRATOS_TRY
		const double numerical_limit = std::numeric_limits<double>::epsilon();
			if (GetGeometry().WorkingSpaceDimension() != 3 || GetGeometry().size() != 2)
			{
				KRATOS_ERROR <<
					"The beam element works only in 3D and with 2 noded elements" << ""
					<< std::endl;
			}
		//verify that the variables are correctly initialized
		if (VELOCITY.Key() == 0) {
			KRATOS_ERROR <<
				"VELOCITY has Key zero! (check if the application is correctly registered" << ""
				<< std::endl;
		}
		if (DISPLACEMENT.Key() == 0) {
			KRATOS_ERROR <<
				"DISPLACEMENT has Key zero! (check if the application is correctly registered"<< ""
				<< std::endl;
		}
		if (ACCELERATION.Key() == 0) {
			KRATOS_ERROR <<
				"ACCELERATION has Key zero! (check if the application is correctly registered" << ""
				<< std::endl;
		}
		if (DENSITY.Key() == 0) {
			KRATOS_ERROR <<
				"DENSITY has Key zero! (check if the application is correctly registered" << ""
				<< std::endl;
		}
		if (CROSS_AREA.Key() == 0) {
			KRATOS_ERROR <<
				"CROSS_AREA has Key zero! (check if the application is correctly registered" << ""
				<< std::endl;
		}
		//verify that the dofs exist
		for (unsigned int i = 0; i<this->GetGeometry().size(); ++i)
		{
			if (this->GetGeometry()[i].SolutionStepsDataHas(DISPLACEMENT) == false) {
				KRATOS_ERROR <<
					"missing variable DISPLACEMENT on node " << this->GetGeometry()[i].Id()
					<< std::endl;
			}
			if (this->GetGeometry()[i].HasDofFor(DISPLACEMENT_X) == false ||
				this->GetGeometry()[i].HasDofFor(DISPLACEMENT_Y) == false ||
				this->GetGeometry()[i].HasDofFor(DISPLACEMENT_Z) == false) {
				KRATOS_ERROR <<
					"missing one of the dofs for the variable DISPLACEMENT on node " <<
						GetGeometry()[i].Id() << std::endl;
			}
		}



		if (this->GetProperties().Has(CROSS_AREA) == false ||
			this->GetProperties()[CROSS_AREA] <= numerical_limit)
		{
			KRATOS_ERROR << "CROSS_AREA not provided for this element" << this->Id()
				<< std::endl;
		}

		if (this->GetProperties().Has(YOUNG_MODULUS) == false ||
			this->GetProperties()[YOUNG_MODULUS] <= numerical_limit)
		{
			KRATOS_ERROR << "YOUNG_MODULUS not provided for this element" << this->Id()
				<< std::endl;
		}
		if (this->GetProperties().Has(DENSITY) == false)
		{
			KRATOS_ERROR << "DENSITY not provided for this element" << this->Id()
				<< std::endl;
		}

		if (this->GetProperties().Has(POISSON_RATIO) == false)
		{
			KRATOS_ERROR << "POISSON_RATIO not provided for this element" << this->Id()
				<< std::endl;
		}

		if (this->GetProperties().Has(TORSIONAL_INERTIA) == false)
		{
			KRATOS_ERROR << "TORSIONAL_INERTIA not provided for this element" << this->Id()
				<< std::endl;
		}
		if (this->GetProperties().Has(I22) == false)
		{
			KRATOS_ERROR << "I22 not provided for this element" << this->Id()
				<< std::endl;
		}
		if (this->GetProperties().Has(I33) == false)
		{
			KRATOS_ERROR << "I33 not provided for this element" << this->Id()
				<< std::endl;
		}
		return 0;

		KRATOS_CATCH("")
	}

	std::string CrBeamElement3D2N::Info() const // added by M.Fusseder
    {
		if(mIsLinearElement)
			return "CrLinearBeamElement3D2N";
		else	
			return "CrBeamElement3D2N";
    }

	Orientation::Orientation(array_1d<double, Orientation::msDimension>& v1, const double theta) {

		KRATOS_TRY
		const double numerical_limit = std::numeric_limits<double>::epsilon();
                typedef array_1d<double, msDimension> arraydim;
		arraydim GlobalZ = ZeroVector(msDimension);
		GlobalZ[2] = 1.0;

		arraydim v2 = ZeroVector(msDimension);
		arraydim v3 = ZeroVector(msDimension);

		double VectorNorm;
		VectorNorm = MathUtils<double>::Norm(v1);
		if (VectorNorm > numerical_limit) v1 /= VectorNorm;

		if (std::abs(v1[2]-1.00) < numerical_limit) {
			v2[1] = 1.0;
			v3[0] = -1.0;
		}

		else if (std::abs(v1[2]+1.00) < numerical_limit) {
			v2[1] = 1.0;
			v3[0] = 1.0;
		}

		else {
			MathUtils<double>::UnitCrossProduct(v2, GlobalZ, v1);
			MathUtils<double>::UnitCrossProduct(v3, v1, v2);
		}

		//manual rotation around the beam axis
		if (std::abs(theta) > numerical_limit) {
			const Vector nz_temp = v3;
			const Vector ny_temp = v2;
			const double CosTheta = std::cos(theta);
			const double SinTheta = std::sin(theta);

			v2 = ny_temp * CosTheta + nz_temp * SinTheta;
			VectorNorm = MathUtils<double>::Norm(v2);
			if (VectorNorm > numerical_limit) v2 /= VectorNorm;

			v3 = nz_temp * CosTheta - ny_temp * SinTheta;
			VectorNorm = MathUtils<double>::Norm(v3);
			if (VectorNorm > numerical_limit) v3 /= VectorNorm;			
		}

		Matrix RotationMatrix = ZeroMatrix(msDimension);
		for (int i = 0; i < msDimension; ++i) {
			RotationMatrix(i, 0) = v1[i];
			RotationMatrix(i, 1) = v2[i];
			RotationMatrix(i, 2) = v3[i];
		}
		this->mRotationMatrix = ZeroMatrix(msDimension);
		this->mRotationMatrix = RotationMatrix;
		KRATOS_CATCH("")
	}

	void Orientation::CalculateRotationMatrix(Matrix& R) {

		KRATOS_TRY
			if (R.size1() != msDimension || R.size2() != msDimension) R.resize(msDimension, msDimension, false);
		R = this->mRotationMatrix;
		KRATOS_CATCH("")
	}

	void Orientation::CalculateBasisVectors(array_1d<double, Orientation::msDimension>& v1,
		array_1d<double, Orientation::msDimension>& v2,
		array_1d<double, Orientation::msDimension>& v3) {

		KRATOS_TRY
		Matrix R = ZeroMatrix(msDimension);

		if (v1.size() != msDimension) v1.resize(msDimension, false);
		if (v2.size() != msDimension) v2.resize(msDimension, false);
		if (v3.size() != msDimension) v3.resize(msDimension, false);

		for (int i = 0; i < msDimension; ++i) {
			v1[i] = this->mRotationMatrix(i, 0);
			v2[i] = this->mRotationMatrix(i, 1);
			v3[i] = this->mRotationMatrix(i, 2);
		}
		KRATOS_CATCH("")
	}


	void CrBeamElement3D2N::CalculateGeometricStiffnessMatrix(MatrixType& rGeometricStiffnessMatrix,
		ProcessInfo& rCurrentProcessInfo)
	{
		KRATOS_TRY;
		rGeometricStiffnessMatrix = ZeroMatrix(msElementSize, msElementSize);
		rGeometricStiffnessMatrix = this->CreateElementStiffnessMatrix_Geometry();
		KRATOS_CATCH("")
	}

	void CrBeamElement3D2N::CalculateElasticStiffnessMatrix(MatrixType& rElasticStiffnessMatrix,
		ProcessInfo& rCurrentProcessInfo)
	{
		KRATOS_TRY;
		rElasticStiffnessMatrix = ZeroMatrix(msElementSize, msElementSize);
		rElasticStiffnessMatrix = this->CreateElementStiffnessMatrix_Material();
		KRATOS_CATCH("")
	}



	void CrBeamElement3D2N::save(Serializer& rSerializer) const
	{
		KRATOS_SERIALIZE_SAVE_BASE_CLASS(rSerializer, Element);
		rSerializer.save("NodalDeformation", this->mTotalNodalDeformation);
		rSerializer.save("IterationCounter", this->mIterationCount);
		rSerializer.save("NodalForces", this->mNodalForces);


		rSerializer.save("LocalInitalAxisX", this->mNX0);
		rSerializer.save("LocalInitalAxisY", this->mNY0);
		rSerializer.save("LocalInitalAxisZ", this->mNZ0);


		rSerializer.save("QuaternionVecA", this->mQuaternionVEC_A);
		rSerializer.save("QuaternionVecB", this->mQuaternionVEC_B);
		rSerializer.save("QuaternionScaA", this->mQuaternionSCA_A);
		rSerializer.save("QuaternionScaB", this->mQuaternionSCA_B);

		rSerializer.save("mIsLumpedMassMatrix", this->mIsLumpedMassMatrix);
	}

	void CrBeamElement3D2N::load(Serializer& rSerializer)
	{
		KRATOS_SERIALIZE_LOAD_BASE_CLASS(rSerializer, Element);
		rSerializer.load("NodalDeformation", this->mTotalNodalDeformation);
		rSerializer.load("IterationCounter", this->mIterationCount);
		rSerializer.load("NodalForces", this->mNodalForces);

		rSerializer.load("LocalInitalAxisX", this->mNX0);
		rSerializer.load("LocalInitalAxisY", this->mNY0);
		rSerializer.load("LocalInitalAxisZ", this->mNZ0);


		rSerializer.load("QuaternionVecA", this->mQuaternionVEC_A);
		rSerializer.load("QuaternionVecB", this->mQuaternionVEC_B);
		rSerializer.load("QuaternionScaA", this->mQuaternionSCA_A);
		rSerializer.load("QuaternionScaB", this->mQuaternionSCA_B);
		rSerializer.load("mIsLumpedMassMatrix", this->mIsLumpedMassMatrix);
	}

} // namespace Kratos.



=======
namespace Kratos {

CrBeamElement3D2N::CrBeamElement3D2N(IndexType NewId,
                                     GeometryType::Pointer pGeometry)
    : Element(NewId, pGeometry) {}

CrBeamElement3D2N::CrBeamElement3D2N(IndexType NewId,
                                     GeometryType::Pointer pGeometry,
                                     PropertiesType::Pointer pProperties)
    : Element(NewId, pGeometry, pProperties) {}

Element::Pointer
CrBeamElement3D2N::Create(IndexType NewId, NodesArrayType const &rThisNodes,
                          PropertiesType::Pointer pProperties) const {
  const GeometryType &rGeom = this->GetGeometry();
  return Kratos::make_shared<CrBeamElement3D2N>(NewId, rGeom.Create(rThisNodes),
                                                pProperties);
}

CrBeamElement3D2N::~CrBeamElement3D2N() {}

void CrBeamElement3D2N::EquationIdVector(EquationIdVectorType &rResult,
                                         ProcessInfo &rCurrentProcessInfo) {
  if (rResult.size() != msElementSize)
    rResult.resize(msElementSize);

  for (int i = 0; i < msNumberOfNodes; ++i) {
    int index = i * msNumberOfNodes * msDimension;
    rResult[index] = this->GetGeometry()[i].GetDof(DISPLACEMENT_X).EquationId();
    rResult[index + 1] =
        this->GetGeometry()[i].GetDof(DISPLACEMENT_Y).EquationId();
    rResult[index + 2] =
        this->GetGeometry()[i].GetDof(DISPLACEMENT_Z).EquationId();

    rResult[index + 3] = this->GetGeometry()[i].GetDof(ROTATION_X).EquationId();
    rResult[index + 4] = this->GetGeometry()[i].GetDof(ROTATION_Y).EquationId();
    rResult[index + 5] = this->GetGeometry()[i].GetDof(ROTATION_Z).EquationId();
  }
}

void CrBeamElement3D2N::GetDofList(DofsVectorType &rElementalDofList,
                                   ProcessInfo &rCurrentProcessInfo) {

  if (rElementalDofList.size() != msElementSize) {
    rElementalDofList.resize(msElementSize);
  }

  for (int i = 0; i < msNumberOfNodes; ++i) {
    int index = i * msNumberOfNodes * msDimension;
    rElementalDofList[index] = this->GetGeometry()[i].pGetDof(DISPLACEMENT_X);
    rElementalDofList[index + 1] =
        this->GetGeometry()[i].pGetDof(DISPLACEMENT_Y);
    rElementalDofList[index + 2] =
        this->GetGeometry()[i].pGetDof(DISPLACEMENT_Z);

    rElementalDofList[index + 3] = this->GetGeometry()[i].pGetDof(ROTATION_X);
    rElementalDofList[index + 4] = this->GetGeometry()[i].pGetDof(ROTATION_Y);
    rElementalDofList[index + 5] = this->GetGeometry()[i].pGetDof(ROTATION_Z);
  }
}

void CrBeamElement3D2N::Initialize() {

  KRATOS_TRY;
  KRATOS_CATCH("")
}

void CrBeamElement3D2N::GetSecondDerivativesVector(Vector &rValues, int Step) {

  KRATOS_TRY
  if (rValues.size() != msElementSize)
    rValues.resize(msElementSize, false);

  for (int i = 0; i < msNumberOfNodes; ++i) {
    int index = i * msDimension * 2;
    const auto &acc =
        this->GetGeometry()[i].FastGetSolutionStepValue(ACCELERATION, Step);
    const auto &ang_acc = this->GetGeometry()[i].FastGetSolutionStepValue(
        ANGULAR_ACCELERATION, Step);

    rValues[index] = acc[0];
    rValues[index + 1] = acc[1];
    rValues[index + 2] = acc[2];

    rValues[index + 3] = ang_acc[0];
    rValues[index + 4] = ang_acc[1];
    rValues[index + 5] = ang_acc[2];
  }
  KRATOS_CATCH("")
}

void CrBeamElement3D2N::GetFirstDerivativesVector(Vector &rValues, int Step) {

  KRATOS_TRY
  if (rValues.size() != msElementSize)
    rValues.resize(msElementSize, false);

  for (int i = 0; i < msNumberOfNodes; ++i) {
    int index = i * msDimension * 2;
    const auto &vel =
        this->GetGeometry()[i].FastGetSolutionStepValue(VELOCITY, Step);
    const auto &ang_vel =
        this->GetGeometry()[i].FastGetSolutionStepValue(ANGULAR_VELOCITY, Step);

    rValues[index] = vel[0];
    rValues[index + 1] = vel[1];
    rValues[index + 2] = vel[2];

    rValues[index + 3] = ang_vel[0];
    rValues[index + 4] = ang_vel[1];
    rValues[index + 5] = ang_vel[2];
  }
  KRATOS_CATCH("")
}

void CrBeamElement3D2N::GetValuesVector(Vector &rValues, int Step) {
  KRATOS_TRY
  if (rValues.size() != msElementSize)
    rValues.resize(msElementSize, false);

  for (int i = 0; i < msNumberOfNodes; ++i) {
    int index = i * msDimension * 2;
    const auto &disp =
        this->GetGeometry()[i].FastGetSolutionStepValue(DISPLACEMENT, Step);
    const auto &rot =
        this->GetGeometry()[i].FastGetSolutionStepValue(ROTATION, Step);

    rValues[index] = disp[0];
    rValues[index + 1] = disp[1];
    rValues[index + 2] = disp[2];

    rValues[index + 3] = rot[0];
    rValues[index + 4] = rot[1];
    rValues[index + 5] = rot[2];
  }
  KRATOS_CATCH("")
}

bounded_vector<double, CrBeamElement3D2N::msElementSize>
CrBeamElement3D2N::CalculateBodyForces() {
  KRATOS_TRY
  // getting shapefunctionvalues for linear SF
  const Matrix &Ncontainer =
      this->GetGeometry().ShapeFunctionsValues(GeometryData::GI_GAUSS_1);

  bounded_vector<double, msDimension> equivalent_line_load =
      ZeroVector(msDimension);
  bounded_vector<double, msElementSize> body_forces_global =
      ZeroVector(msElementSize);

  const double A = this->GetProperties()[CROSS_AREA];
  const double l = this->CalculateCurrentLength();
  const double rho = this->GetProperties()[DENSITY];

  // calculating equivalent line load
  for (int i = 0; i < msNumberOfNodes; ++i) {
    noalias(equivalent_line_load) +=
        (A * rho * Ncontainer(0, i)) *
        this->GetGeometry()[i].FastGetSolutionStepValue(VOLUME_ACCELERATION);
  }

  // adding the nodal forces
  for (int i = 0; i < msNumberOfNodes; ++i) {
    int index = i * msLocalSize;
    for (int j = 0; j < msDimension; ++j) {
      body_forces_global[j + index] =
          equivalent_line_load[j] * Ncontainer(0, i) * l;
    }
  }

  // adding the nodal moments
  this->CalculateAndAddWorkEquivalentNodalForcesLineLoad(equivalent_line_load,
                                                         body_forces_global, l);

  // return the total ForceVector
  return body_forces_global;
  KRATOS_CATCH("")
}

void CrBeamElement3D2N::CalculateAndAddWorkEquivalentNodalForcesLineLoad(
    const bounded_vector<double, CrBeamElement3D2N::msDimension> ForceInput,
    bounded_vector<double, CrBeamElement3D2N::msElementSize>
        &rRightHandSideVector,
    const double GeometryLength) {
  KRATOS_TRY;
  // calculate orthogonal load vector
  const double numerical_limit = std::numeric_limits<double>::epsilon();
  Vector geometric_orientation = ZeroVector(msDimension);
  geometric_orientation[0] =
      this->GetGeometry()[1].X() - this->GetGeometry()[0].X();
  geometric_orientation[1] =
      this->GetGeometry()[1].Y() - this->GetGeometry()[0].Y();
  if (msDimension == 3) {
    geometric_orientation[2] =
        this->GetGeometry()[1].Z() - this->GetGeometry()[0].Z();
  }

  const double vector_norm_a = MathUtils<double>::Norm(geometric_orientation);
  if (vector_norm_a > numerical_limit)
    geometric_orientation /= vector_norm_a;

  Vector line_load_direction = ZeroVector(msDimension);
  for (int i = 0; i < msDimension; ++i) {
    line_load_direction[i] = ForceInput[i];
  }

  const double vector_norm_b = MathUtils<double>::Norm(line_load_direction);
  if (vector_norm_b > numerical_limit)
    line_load_direction /= vector_norm_b;

  double cos_angle = 0.00;
  for (int i = 0; i < msDimension; ++i) {
    cos_angle += line_load_direction[i] * geometric_orientation[i];
  }

  const double sin_angle = std::sqrt(1.00 - (cos_angle * cos_angle));
  const double norm_force_vector_orthogonal = sin_angle * vector_norm_b;

  Vector node_a = ZeroVector(msDimension);
  node_a[0] = this->GetGeometry()[0].X();
  node_a[1] = this->GetGeometry()[0].Y();
  if (msDimension == 3)
    node_a[2] = this->GetGeometry()[0].Z();

  Vector node_b = ZeroVector(msDimension);
  node_b = node_a + line_load_direction;

  Vector node_c = ZeroVector(msDimension);
  node_c = node_a + (geometric_orientation * cos_angle);

  Vector load_orthogonal_direction = ZeroVector(msDimension);
  load_orthogonal_direction = node_b - node_c;
  const double vector_norm_c =
      MathUtils<double>::Norm(load_orthogonal_direction);
  if (vector_norm_c > numerical_limit)
    load_orthogonal_direction /= vector_norm_c;

  // now caluclate respective work equivilent nodal moments

  const double custom_moment =
      norm_force_vector_orthogonal * GeometryLength * GeometryLength / 12.00;

  Vector moment_a = ZeroVector(msDimension);
  moment_a = MathUtils<double>::CrossProduct(geometric_orientation,
                                             load_orthogonal_direction);
  moment_a *= custom_moment;

  for (int i = 0; i < msDimension; ++i) {
    rRightHandSideVector[(1 * msDimension) + i] += moment_a[i];
    rRightHandSideVector[(3 * msDimension) + i] -= moment_a[i];
  }

  KRATOS_CATCH("")
}

void CrBeamElement3D2N::CalculateDampingMatrix(
    MatrixType &rDampingMatrix, ProcessInfo &rCurrentProcessInfo) {

  KRATOS_TRY
  if (rDampingMatrix.size1() != msElementSize) {
    rDampingMatrix.resize(msElementSize, msElementSize, false);
  }

  rDampingMatrix = ZeroMatrix(msElementSize, msElementSize);

  Matrix stiffness_matrix = ZeroMatrix(msElementSize, msElementSize);

  this->CalculateLeftHandSide(stiffness_matrix, rCurrentProcessInfo);

  Matrix mass_matrix = ZeroMatrix(msElementSize, msElementSize);

  this->CalculateLumpedMassMatrix(mass_matrix, rCurrentProcessInfo);

  double alpha = 0.0;
  if (this->GetProperties().Has(RAYLEIGH_ALPHA)) {
    alpha = this->GetProperties()[RAYLEIGH_ALPHA];
  } else if (rCurrentProcessInfo.Has(RAYLEIGH_ALPHA)) {
    alpha = rCurrentProcessInfo[RAYLEIGH_ALPHA];
  }

  double beta = 0.0;
  if (this->GetProperties().Has(RAYLEIGH_BETA)) {
    beta = this->GetProperties()[RAYLEIGH_BETA];
  } else if (rCurrentProcessInfo.Has(RAYLEIGH_BETA)) {
    beta = rCurrentProcessInfo[RAYLEIGH_BETA];
  }

  noalias(rDampingMatrix) += alpha * mass_matrix;
  noalias(rDampingMatrix) += beta * stiffness_matrix;

  KRATOS_CATCH("")
}

void CrBeamElement3D2N::CalculateLocalNodalForces(
    const Vector &Bisectrix, const Vector &VectorDifference) {
  // deformation modes
  Vector element_forces_t =
      this->CalculateElementForces(Bisectrix, VectorDifference);

  // Nodal element forces local
  Matrix transformation_matrix_s = this->CalculateTransformationS();
  Vector nodal_forces_local_qe =
      prod(transformation_matrix_s, element_forces_t);
  this->mNodalForces = nodal_forces_local_qe;
}

bounded_matrix<double, CrBeamElement3D2N::msElementSize,
               CrBeamElement3D2N::msElementSize>
CrBeamElement3D2N::CreateElementStiffnessMatrix_Material() {

  KRATOS_TRY;
  const double E = this->GetProperties()[YOUNG_MODULUS];
  const double G = this->CalculateShearModulus();
  const double A = this->GetProperties()[CROSS_AREA];
  const double L = this->CalculateReferenceLength();

  const double J = this->GetProperties()[TORSIONAL_INERTIA];
  const double Iy = this->GetProperties()[I22];
  const double Iz = this->GetProperties()[I33];

  double Ay = 0.00;
  if (this->GetProperties().Has(AREA_EFFECTIVE_Y)) {
    Ay = GetProperties()[AREA_EFFECTIVE_Y];
  }

  double Az = 0.00;
  if (this->GetProperties().Has(AREA_EFFECTIVE_Z)) {
    Az = GetProperties()[AREA_EFFECTIVE_Z];
  }
  const double Psi_y = this->CalculatePsi(Iy, Az);
  const double Psi_z = this->CalculatePsi(Iz, Ay);

  bounded_matrix<double, msElementSize, msElementSize> local_stiffness_matrix =
      ZeroMatrix(msElementSize, msElementSize);
  const double L3 = L * L * L;
  const double L2 = L * L;

  local_stiffness_matrix(0, 0) = E * A / L;
  local_stiffness_matrix(6, 0) = -1.0 * local_stiffness_matrix(0, 0);
  local_stiffness_matrix(0, 6) = local_stiffness_matrix(6, 0);
  local_stiffness_matrix(6, 6) = local_stiffness_matrix(0, 0);

  local_stiffness_matrix(1, 1) = 12.0 * E * Iz * Psi_z / L3;
  local_stiffness_matrix(1, 7) = -1.0 * local_stiffness_matrix(1, 1);
  local_stiffness_matrix(1, 5) = 6.0 * E * Iz * Psi_z / L2;
  local_stiffness_matrix(1, 11) = local_stiffness_matrix(1, 5);

  local_stiffness_matrix(2, 2) = 12.0 * E * Iy * Psi_y / L3;
  local_stiffness_matrix(2, 8) = -1.0 * local_stiffness_matrix(2, 2);
  local_stiffness_matrix(2, 4) = -6.0 * E * Iy * Psi_y / L2;
  local_stiffness_matrix(2, 10) = local_stiffness_matrix(2, 4);

  local_stiffness_matrix(4, 2) = local_stiffness_matrix(2, 4);
  local_stiffness_matrix(5, 1) = local_stiffness_matrix(1, 5);
  local_stiffness_matrix(3, 3) = G * J / L;
  local_stiffness_matrix(4, 4) = E * Iy * (3.0 * Psi_y + 1.0) / L;
  local_stiffness_matrix(5, 5) = E * Iz * (3.0 * Psi_z + 1.0) / L;
  local_stiffness_matrix(4, 8) = -1.0 * local_stiffness_matrix(4, 2);
  local_stiffness_matrix(5, 7) = -1.0 * local_stiffness_matrix(5, 1);
  local_stiffness_matrix(3, 9) = -1.0 * local_stiffness_matrix(3, 3);
  local_stiffness_matrix(4, 10) = E * Iy * (3.0 * Psi_y - 1.0) / L;
  local_stiffness_matrix(5, 11) = E * Iz * (3.0 * Psi_z - 1.0) / L;

  local_stiffness_matrix(7, 1) = local_stiffness_matrix(1, 7);
  local_stiffness_matrix(7, 5) = local_stiffness_matrix(5, 7);
  local_stiffness_matrix(7, 7) = local_stiffness_matrix(1, 1);
  local_stiffness_matrix(7, 11) = local_stiffness_matrix(7, 5);

  local_stiffness_matrix(8, 2) = local_stiffness_matrix(2, 8);
  local_stiffness_matrix(8, 4) = local_stiffness_matrix(4, 8);
  local_stiffness_matrix(8, 8) = local_stiffness_matrix(2, 2);
  local_stiffness_matrix(8, 10) = local_stiffness_matrix(8, 4);

  local_stiffness_matrix(9, 3) = local_stiffness_matrix(3, 9);
  local_stiffness_matrix(9, 9) = local_stiffness_matrix(3, 3);

  local_stiffness_matrix(10, 2) = local_stiffness_matrix(2, 10);
  local_stiffness_matrix(10, 4) = local_stiffness_matrix(4, 10);
  local_stiffness_matrix(10, 8) = local_stiffness_matrix(8, 10);
  local_stiffness_matrix(10, 10) = local_stiffness_matrix(4, 4);

  local_stiffness_matrix(11, 1) = local_stiffness_matrix(1, 11);
  local_stiffness_matrix(11, 5) = local_stiffness_matrix(5, 11);
  local_stiffness_matrix(11, 7) = local_stiffness_matrix(7, 11);
  local_stiffness_matrix(11, 11) = local_stiffness_matrix(5, 5);

  return local_stiffness_matrix;
  KRATOS_CATCH("")
}

bounded_matrix<double, CrBeamElement3D2N::msElementSize,
               CrBeamElement3D2N::msElementSize>
CrBeamElement3D2N::CreateElementStiffnessMatrix_Geometry() {

  KRATOS_TRY;

  const double N = this->mNodalForces[6];
  const double Mt = this->mNodalForces[9];
  const double my_A = this->mNodalForces[4];
  const double mz_A = this->mNodalForces[5];
  const double my_B = this->mNodalForces[10];
  const double mz_B = this->mNodalForces[11];

  const double L = this->CalculateCurrentLength();
  const double Qy = -1.00 * (mz_A + mz_B) / L;
  const double Qz = (my_A + my_B) / L;

  bounded_matrix<double, msElementSize, msElementSize> local_stiffness_matrix =
      ZeroMatrix(msElementSize, msElementSize);

  local_stiffness_matrix(0, 1) = -Qy / L;
  local_stiffness_matrix(0, 2) = -Qz / L;
  local_stiffness_matrix(0, 7) = -1.0 * local_stiffness_matrix(0, 1);
  local_stiffness_matrix(0, 8) = -1.0 * local_stiffness_matrix(0, 2);

  local_stiffness_matrix(1, 0) = local_stiffness_matrix(0, 1);

  local_stiffness_matrix(1, 1) = 1.2 * N / L;

  local_stiffness_matrix(1, 3) = my_A / L;
  local_stiffness_matrix(1, 4) = Mt / L;

  local_stiffness_matrix(1, 5) = N / 10.0;

  local_stiffness_matrix(1, 6) = local_stiffness_matrix(0, 7);
  local_stiffness_matrix(1, 7) = -1.00 * local_stiffness_matrix(1, 1);
  local_stiffness_matrix(1, 9) = my_B / L;
  local_stiffness_matrix(1, 10) = -1.00 * local_stiffness_matrix(1, 4);
  local_stiffness_matrix(1, 11) = local_stiffness_matrix(1, 5);

  local_stiffness_matrix(2, 0) = local_stiffness_matrix(0, 2);
  local_stiffness_matrix(2, 2) = local_stiffness_matrix(1, 1);
  local_stiffness_matrix(2, 3) = mz_A / L;
  local_stiffness_matrix(2, 4) = -1.00 * local_stiffness_matrix(1, 5);
  local_stiffness_matrix(2, 5) = local_stiffness_matrix(1, 4);
  local_stiffness_matrix(2, 6) = local_stiffness_matrix(0, 8);
  local_stiffness_matrix(2, 8) = local_stiffness_matrix(1, 7);
  local_stiffness_matrix(2, 9) = mz_B / L;
  local_stiffness_matrix(2, 10) = local_stiffness_matrix(2, 4);
  local_stiffness_matrix(2, 11) = local_stiffness_matrix(1, 10);

  for (int i = 0; i < 3; ++i) {
    local_stiffness_matrix(3, i) = local_stiffness_matrix(i, 3);
  }
  local_stiffness_matrix(3, 4) = (-mz_A / 3.00) + (mz_B / 6.00);
  local_stiffness_matrix(3, 5) = (my_A / 3.00) - (my_B / 6.00);
  local_stiffness_matrix(3, 7) = -my_A / L;
  local_stiffness_matrix(3, 8) = -mz_A / L;
  local_stiffness_matrix(3, 10) = L * Qy / 6.00;
  local_stiffness_matrix(3, 11) = L * Qz / 6.00;

  for (int i = 0; i < 4; ++i) {
    local_stiffness_matrix(4, i) = local_stiffness_matrix(i, 4);
  }
  local_stiffness_matrix(4, 4) = 2.00 * L * N / 15.00;
  local_stiffness_matrix(4, 7) = -Mt / L;
  local_stiffness_matrix(4, 8) = N / 10.00;
  local_stiffness_matrix(4, 9) = local_stiffness_matrix(3, 10);
  local_stiffness_matrix(4, 10) = -L * N / 30.00;
  local_stiffness_matrix(4, 11) = Mt / 2.00;

  for (int i = 0; i < 5; ++i) {
    local_stiffness_matrix(5, i) = local_stiffness_matrix(i, 5);
  }
  local_stiffness_matrix(5, 5) = local_stiffness_matrix(4, 4);
  local_stiffness_matrix(5, 7) = -N / 10.0;
  local_stiffness_matrix(5, 8) = -Mt / L;
  local_stiffness_matrix(5, 9) = local_stiffness_matrix(3, 11);
  local_stiffness_matrix(5, 10) = -1.00 * local_stiffness_matrix(4, 11);
  local_stiffness_matrix(5, 11) = local_stiffness_matrix(4, 10);

  for (int i = 0; i < 6; ++i) {
    local_stiffness_matrix(6, i) = local_stiffness_matrix(i, 6);
  }
  local_stiffness_matrix(6, 7) = local_stiffness_matrix(0, 1);
  local_stiffness_matrix(6, 8) = local_stiffness_matrix(0, 2);

  for (int i = 0; i < 7; ++i) {
    local_stiffness_matrix(7, i) = local_stiffness_matrix(i, 7);
  }
  local_stiffness_matrix(7, 7) = local_stiffness_matrix(1, 1);
  local_stiffness_matrix(7, 9) = -1.00 * local_stiffness_matrix(1, 9);
  local_stiffness_matrix(7, 10) = local_stiffness_matrix(4, 1);
  local_stiffness_matrix(7, 11) = local_stiffness_matrix(2, 4);

  for (int i = 0; i < 8; ++i) {
    local_stiffness_matrix(8, i) = local_stiffness_matrix(i, 8);
  }
  local_stiffness_matrix(8, 8) = local_stiffness_matrix(1, 1);
  local_stiffness_matrix(8, 9) = -1.00 * local_stiffness_matrix(2, 9);
  local_stiffness_matrix(8, 10) = local_stiffness_matrix(1, 5);
  local_stiffness_matrix(8, 11) = local_stiffness_matrix(1, 4);

  for (int i = 0; i < 9; ++i) {
    local_stiffness_matrix(9, i) = local_stiffness_matrix(i, 9);
  }
  local_stiffness_matrix(9, 10) = (mz_A / 6.00) - (mz_B / 3.00);
  local_stiffness_matrix(9, 11) = (-my_A / 6.00) + (my_B / 3.00);

  for (int i = 0; i < 10; ++i) {
    local_stiffness_matrix(10, i) = local_stiffness_matrix(i, 10);
  }
  local_stiffness_matrix(10, 10) = local_stiffness_matrix(4, 4);

  for (int i = 0; i < 11; ++i) {
    local_stiffness_matrix(11, i) = local_stiffness_matrix(i, 11);
  }
  local_stiffness_matrix(11, 11) = local_stiffness_matrix(4, 4);

  return local_stiffness_matrix;
  KRATOS_CATCH("")
}

bounded_matrix<double, CrBeamElement3D2N::msLocalSize,
               CrBeamElement3D2N::msLocalSize>
CrBeamElement3D2N::CalculateDeformationStiffness() {

  KRATOS_TRY
  bounded_matrix<double, msLocalSize, msLocalSize> Kd =
      ZeroMatrix(msLocalSize, msLocalSize);
  const double E = this->GetProperties()[YOUNG_MODULUS];
  const double G = this->CalculateShearModulus();
  const double A = this->GetProperties()[CROSS_AREA];
  const double L = this->CalculateReferenceLength();

  const double J = this->GetProperties()[TORSIONAL_INERTIA];
  const double Iy = this->GetProperties()[I22];
  const double Iz = this->GetProperties()[I33];

  double Ay = 0.00;
  if (this->GetProperties().Has(AREA_EFFECTIVE_Y)) {
    Ay = GetProperties()[AREA_EFFECTIVE_Y];
  }

  double Az = 0.00;
  if (this->GetProperties().Has(AREA_EFFECTIVE_Z)) {
    Az = GetProperties()[AREA_EFFECTIVE_Z];
  }
  const double Psi_y = this->CalculatePsi(Iy, Az);
  const double Psi_z = this->CalculatePsi(Iz, Ay);

  Kd(0, 0) = G * J / L;
  Kd(1, 1) = E * Iy / L;
  Kd(2, 2) = E * Iz / L;
  Kd(3, 3) = E * A / L;
  Kd(4, 4) = 3.0 * E * Iy * Psi_y / L;
  Kd(5, 5) = 3.0 * E * Iz * Psi_z / L;

  const double l = this->CalculateCurrentLength();
  const double N = this->mNodalForces[6];

  const double Qy =
      -1.00 * (this->mNodalForces[5] + this->mNodalForces[11]) / l;

  const double Qz = 1.00 * (this->mNodalForces[4] + this->mNodalForces[10]) / l;

  const double N1 = l * N / 12.00;
  const double N2 = l * N / 20.00;
  const double Qy1 = -l * Qy / 6.00;
  const double Qz1 = -l * Qz / 6.00;

  Kd(1, 1) += N1;
  Kd(2, 2) += N1;
  Kd(4, 4) += N2;
  Kd(5, 5) += N2;

  Kd(0, 1) += Qy1;
  Kd(0, 2) += Qz1;
  Kd(1, 0) += Qy1;
  Kd(2, 0) += Qz1;

  return Kd;
  KRATOS_CATCH("")
}

bounded_matrix<double, CrBeamElement3D2N::msElementSize,
               CrBeamElement3D2N::msElementSize>
CrBeamElement3D2N::CalculateInitialLocalCS() {

  KRATOS_TRY
  const double numerical_limit = std::numeric_limits<double>::epsilon();
  array_1d<double, msDimension> direction_vector_x = ZeroVector(msDimension);
  array_1d<double, msDimension> direction_vector_y = ZeroVector(msDimension);
  array_1d<double, msDimension> direction_vector_z = ZeroVector(msDimension);
  array_1d<double, msLocalSize> reference_coordinates = ZeroVector(msLocalSize);

  reference_coordinates[0] = this->GetGeometry()[0].X0();
  reference_coordinates[1] = this->GetGeometry()[0].Y0();
  reference_coordinates[2] = this->GetGeometry()[0].Z0();
  reference_coordinates[3] = this->GetGeometry()[1].X0();
  reference_coordinates[4] = this->GetGeometry()[1].Y0();
  reference_coordinates[5] = this->GetGeometry()[1].Z0();

  for (unsigned int i = 0; i < msDimension; ++i) {
    direction_vector_x[i] =
        (reference_coordinates[i + msDimension] - reference_coordinates[i]);
  }
  Matrix temp_matrix = ZeroMatrix(msDimension);

  // take user defined local axis 2 from GID input
  if (this->Has(LOCAL_AXIS_2)) {
    double vector_norm = MathUtils<double>::Norm(direction_vector_x);
    if (vector_norm > numerical_limit)
      direction_vector_x /= vector_norm;

    direction_vector_y = this->GetValue(LOCAL_AXIS_2);
    direction_vector_z[0] = direction_vector_x[1] * direction_vector_y[2] -
                            direction_vector_x[2] * direction_vector_y[1];
    direction_vector_z[1] = direction_vector_x[2] * direction_vector_y[0] -
                            direction_vector_x[0] * direction_vector_y[2];
    direction_vector_z[2] = direction_vector_x[0] * direction_vector_y[1] -
                            direction_vector_x[1] * direction_vector_y[0];

    vector_norm = MathUtils<double>::Norm(direction_vector_z);
    if (vector_norm > numerical_limit)
      direction_vector_z /= vector_norm;
    else
      KRATOS_ERROR << "LOCAL_AXIS_3 has length 0 for element " << this->Id()
                   << std::endl;

    for (int i = 0; i < msDimension; ++i) {
      temp_matrix(i, 0) = direction_vector_x[i];
      temp_matrix(i, 1) = direction_vector_y[i];
      temp_matrix(i, 2) = direction_vector_z[i];
    }
  }

  // if no user defined local axis 2 input available use this
  else {
    // use orientation class 1st constructor
    double theta_custom = 0.00;
    if (this->GetProperties().Has(ANG_ROT))
      theta_custom = this->GetProperties()[ANG_ROT];

    typedef array_1d<double, msDimension> arraydim;
    arraydim global_z = ZeroVector(msDimension);
    global_z[2] = 1.0;

    arraydim v2 = ZeroVector(msDimension);
    arraydim v3 = ZeroVector(msDimension);

    double vector_norm;
    vector_norm = MathUtils<double>::Norm(direction_vector_x);
    if (vector_norm > numerical_limit)
      direction_vector_x /= vector_norm;

    if (std::abs(direction_vector_x[2] - 1.00) < numerical_limit) {
      v2[1] = 1.0;
      v3[0] = -1.0;
    }

    else if (std::abs(direction_vector_x[2] + 1.00) < numerical_limit) {
      v2[1] = 1.0;
      v3[0] = 1.0;
    }

    else {
      MathUtils<double>::UnitCrossProduct(v2, global_z, direction_vector_x);
      MathUtils<double>::UnitCrossProduct(v3, direction_vector_x, v2);
    }

    // manual rotation around the beam axis
    if (std::abs(theta_custom) > numerical_limit) {
      const Vector nz_temp = v3;
      const Vector ny_temp = v2;
      const double cos_theta = std::cos(theta_custom);
      const double sin_theta = std::sin(theta_custom);

      v2 = ny_temp * cos_theta + nz_temp * sin_theta;
      vector_norm = MathUtils<double>::Norm(v2);
      if (vector_norm > numerical_limit)
        v2 /= vector_norm;

      v3 = nz_temp * cos_theta - ny_temp * sin_theta;
      vector_norm = MathUtils<double>::Norm(v3);
      if (vector_norm > numerical_limit)
        v3 /= vector_norm;
    }

    for (int i = 0; i < msDimension; ++i) {
      temp_matrix(i, 0) = direction_vector_x[i];
      temp_matrix(i, 1) = v2[i];
      temp_matrix(i, 2) = v3[i];
    }
  }

  bounded_matrix<double, msElementSize, msElementSize> reference_transformation;

  // Create big rotation Matrix
  this->AssembleSmallInBigMatrix(temp_matrix, reference_transformation);

  return reference_transformation;
  KRATOS_CATCH("")
}

void CrBeamElement3D2N::CalculateTransformationMatrix(
    bounded_matrix<double, CrBeamElement3D2N::msElementSize,
                   CrBeamElement3D2N::msElementSize> &rRotationMatrix,
    Vector &Bisectrix, Vector &VectorDifference) {

  KRATOS_TRY
  // update local CS
  Matrix aux_rotation_matrix =
      this->UpdateRotationMatrixLocal(Bisectrix, VectorDifference);

  rRotationMatrix = ZeroMatrix(msElementSize);
  // Building the rotation matrix for the local element matrix
  this->AssembleSmallInBigMatrix(aux_rotation_matrix, rRotationMatrix);
  KRATOS_CATCH("")
}

bounded_matrix<double, CrBeamElement3D2N::msDimension,
               CrBeamElement3D2N::msDimension>
CrBeamElement3D2N::UpdateRotationMatrixLocal(Vector &Bisectrix,
                                             Vector &VectorDifference) {

  KRATOS_TRY
  const double numerical_limit = std::numeric_limits<double>::epsilon();
  bounded_vector<double, msDimension> d_phi_a = ZeroVector(msDimension);
  bounded_vector<double, msDimension> d_phi_b = ZeroVector(msDimension);
  Vector increment_deformation = this->UpdateIncrementDeformation();

  for (unsigned int i = 0; i < msDimension; ++i) {
    d_phi_a[i] = increment_deformation[i + 3];
    d_phi_b[i] = increment_deformation[i + 9];
  }

  // calculating quaternions
  Vector drA_vec = ZeroVector(msDimension);
  Vector drB_vec = ZeroVector(msDimension);
  double drA_sca, drB_sca;

  drA_vec = 0.50 * d_phi_a;
  drB_vec = 0.50 * d_phi_b;

  drA_sca = 0.00;
  drB_sca = 0.00;
  for (unsigned int i = 0; i < msDimension; ++i) {
    drA_sca += drA_vec[i] * drA_vec[i];
    drB_sca += drB_vec[i] * drB_vec[i];
  }
  drA_sca = 1.00 - drA_sca;
  drB_sca = 1.00 - drB_sca;

  drA_sca = std::sqrt(drA_sca);
  drB_sca = std::sqrt(drB_sca);

  Vector temp_vector = ZeroVector(msDimension);
  double temp_scalar = 0.00;

  // Node A
  temp_vector = this->mQuaternionVEC_A;
  temp_scalar = this->mQuaternionSCA_A;

  this->mQuaternionSCA_A = drA_sca * temp_scalar;
  for (unsigned int i = 0; i < msDimension; ++i) {
    this->mQuaternionSCA_A -= drA_vec[i] * temp_vector[i];
  }
  this->mQuaternionVEC_A = drA_sca * temp_vector;
  this->mQuaternionVEC_A += temp_scalar * drA_vec;
  this->mQuaternionVEC_A +=
      MathUtils<double>::CrossProduct(drA_vec, temp_vector);

  // Node B
  temp_vector = this->mQuaternionVEC_B;
  temp_scalar = this->mQuaternionSCA_B;

  this->mQuaternionSCA_B = drB_sca * temp_scalar;
  for (unsigned int i = 0; i < msDimension; ++i) {
    this->mQuaternionSCA_B -= drB_vec[i] * temp_vector[i];
  }

  this->mQuaternionVEC_B = drB_sca * temp_vector;
  this->mQuaternionVEC_B += temp_scalar * drB_vec;
  this->mQuaternionVEC_B +=
      MathUtils<double>::CrossProduct(drB_vec, temp_vector);

  // scalar part of difference quaternion
  double scalar_diff;
  scalar_diff = (this->mQuaternionSCA_A + this->mQuaternionSCA_B) *
                (this->mQuaternionSCA_A + this->mQuaternionSCA_B);

  temp_vector = this->mQuaternionVEC_A + this->mQuaternionVEC_B;
  scalar_diff += MathUtils<double>::Norm(temp_vector) *
                 MathUtils<double>::Norm(temp_vector);

  scalar_diff = 0.50 * std::sqrt(scalar_diff);

  // mean rotation quaternion
  double mean_rotation_scalar;
  mean_rotation_scalar =
      (this->mQuaternionSCA_A + this->mQuaternionSCA_B) * 0.50;
  mean_rotation_scalar = mean_rotation_scalar / scalar_diff;

  bounded_vector<double, msDimension> mean_rotation_vector =
      ZeroVector(msDimension);
  mean_rotation_vector =
      (this->mQuaternionVEC_A + this->mQuaternionVEC_B) * 0.50;
  mean_rotation_vector = mean_rotation_vector / scalar_diff;

  // vector part of difference quaternion
  VectorDifference = this->mQuaternionSCA_A * this->mQuaternionVEC_B;
  VectorDifference -= this->mQuaternionSCA_B * this->mQuaternionVEC_A;
  VectorDifference += MathUtils<double>::CrossProduct(this->mQuaternionVEC_A,
                                                      this->mQuaternionVEC_B);

  VectorDifference = 0.50 * VectorDifference / scalar_diff;

  // rotate inital element basis
  const double r0 = mean_rotation_scalar;
  const double r1 = mean_rotation_vector[0];
  const double r2 = mean_rotation_vector[1];
  const double r3 = mean_rotation_vector[2];

  bounded_matrix<double, msElementSize, msElementSize>
      reference_transformation = this->CalculateInitialLocalCS();
  Vector rotated_nx0 = ZeroVector(msDimension);
  Vector rotated_ny0 = ZeroVector(msDimension);
  Vector rotated_nz0 = ZeroVector(msDimension);
  for (SizeType i = 0; i < msDimension; ++i) {
    rotated_nx0[i] = reference_transformation(i, 0);
    rotated_ny0[i] = reference_transformation(i, 1);
    rotated_nz0[i] = reference_transformation(i, 2);
  }

  Quaternion<double> q(r0, r1, r2, r3);
  q.RotateVector3(rotated_nx0);
  q.RotateVector3(rotated_ny0);
  q.RotateVector3(rotated_nz0);

  bounded_matrix<double, msDimension, msDimension> rotated_coordinate_system =
      ZeroMatrix(msDimension, msDimension);
  for (unsigned int i = 0; i < msDimension; ++i) {
    rotated_coordinate_system(i, 0) = rotated_nx0[i];
    rotated_coordinate_system(i, 1) = rotated_ny0[i];
    rotated_coordinate_system(i, 2) = rotated_nz0[i];
  }

  // rotate basis to element axis + redefine R
  Bisectrix = ZeroVector(msDimension);
  Vector delta_x = ZeroVector(msDimension);
  double vector_norm;

  bounded_vector<double, msLocalSize> current_nodal_position =
      this->GetCurrentNodalPosition();
  for (unsigned int i = 0; i < msDimension; ++i)
    delta_x[i] =
        current_nodal_position[msDimension + i] - current_nodal_position[i];

  vector_norm = MathUtils<double>::Norm(delta_x);
  if (vector_norm > numerical_limit)
    delta_x /= vector_norm;

  Bisectrix = rotated_nx0 + delta_x;
  vector_norm = MathUtils<double>::Norm(Bisectrix);
  if (vector_norm > numerical_limit)
    Bisectrix /= vector_norm;

  bounded_matrix<double, msDimension, msDimension> n_xyz =
      ZeroMatrix(msDimension);
  for (unsigned int i = 0; i < msDimension; ++i) {
    n_xyz(i, 0) = -rotated_coordinate_system(i, 0);
    n_xyz(i, 1) = rotated_coordinate_system(i, 1);
    n_xyz(i, 2) = rotated_coordinate_system(i, 2);
  }

  bounded_matrix<double, msDimension, msDimension> Identity =
      ZeroMatrix(msDimension);
  for (unsigned int i = 0; i < msDimension; ++i)
    Identity(i, i) = 1.0;
  Identity -= 2.0 * outer_prod(Bisectrix, Bisectrix);
  n_xyz = prod(Identity, n_xyz);

  this->mLocalRotationMatrix = n_xyz;
  return n_xyz;
  KRATOS_CATCH("")
}

Vector CrBeamElement3D2N::CalculateSymmetricDeformationMode(
    const Vector &VectorDifference) {
  Vector phi_s = ZeroVector(msDimension);
  if (this->mIterationCount != 0) {
    phi_s = prod(Matrix(trans(this->mLocalRotationMatrix)), VectorDifference);
    phi_s *= 4.00;
  }
  return phi_s;
}

Vector CrBeamElement3D2N::CalculateAntiSymmetricDeformationMode(
    const Vector &Bisectrix) {
  Vector phi_a = ZeroVector(msDimension);
  if (this->mIterationCount != 0) {
    Vector rotated_nx0 = ZeroVector(msDimension);
    for (unsigned int i = 0; i < msDimension; ++i)
      rotated_nx0[i] = this->mLocalRotationMatrix(i, 0);
    Vector temp_vector = ZeroVector(msDimension);
    MathUtils<double>::CrossProduct(temp_vector, rotated_nx0, Bisectrix);
    phi_a = prod(Matrix(trans(this->mLocalRotationMatrix)), temp_vector);
    phi_a *= 4.00;
  }
  return phi_a;
}

bounded_matrix<double, CrBeamElement3D2N::msElementSize,
               CrBeamElement3D2N::msLocalSize>
CrBeamElement3D2N::CalculateTransformationS() {

  KRATOS_TRY
  const double L = this->CalculateCurrentLength();
  bounded_matrix<double, msElementSize, msLocalSize> S =
      ZeroMatrix(msElementSize, msLocalSize);
  S(0, 3) = -1.00;
  S(1, 5) = 2.00 / L;
  S(2, 4) = -2.00 / L;
  S(3, 0) = -1.00;
  S(4, 1) = -1.00;
  S(4, 4) = 1.00;
  S(5, 2) = -1.00;
  S(5, 5) = 1.00;
  S(6, 3) = 1.00;
  S(7, 5) = -2.00 / L;
  S(8, 4) = 2.00 / L;
  S(9, 0) = 1.00;
  S(10, 1) = 1.00;
  S(10, 4) = 1.00;
  S(11, 2) = 1.00;
  S(11, 5) = 1.00;

  return S;
  KRATOS_CATCH("")
}

void CrBeamElement3D2N::CalculateMassMatrix(MatrixType &rMassMatrix,
                                            ProcessInfo &rCurrentProcessInfo) {
  KRATOS_TRY;
  if (rMassMatrix.size1() != msElementSize) {
    rMassMatrix.resize(msElementSize, msElementSize, false);
  }
  rMassMatrix = ZeroMatrix(msElementSize, msElementSize);

  bool use_consistent_mass_matrix = false;

  if (this->GetProperties().Has(USE_CONSISTENT_MASS_MATRIX)) {
    use_consistent_mass_matrix = GetProperties()[USE_CONSISTENT_MASS_MATRIX];
  }

  if (!use_consistent_mass_matrix) {
    this->CalculateLumpedMassMatrix(rMassMatrix, rCurrentProcessInfo);
  } else {
    this->CalculateConsistentMassMatrix(rMassMatrix, rCurrentProcessInfo);
    bounded_matrix<double, msElementSize, msElementSize> rotation_matrix =
        ZeroMatrix(msElementSize, msElementSize);

    if (this->mIterationCount == 0)
      rotation_matrix = this->CalculateInitialLocalCS();
    else
      this->AssembleSmallInBigMatrix(this->mLocalRotationMatrix,
                                     rotation_matrix);

    bounded_matrix<double, msElementSize, msElementSize> aux_matrix =
        prod(rotation_matrix, rMassMatrix);
    rMassMatrix = prod(aux_matrix, Matrix(trans(rotation_matrix)));
  }
  KRATOS_CATCH("")
}

void CrBeamElement3D2N::CalculateLocalSystem(MatrixType &rLeftHandSideMatrix,
                                             VectorType &rRightHandSideVector,
                                             ProcessInfo &rCurrentProcessInfo) {

  KRATOS_TRY
  this->CalculateLeftHandSide(rLeftHandSideMatrix, rCurrentProcessInfo);

  bounded_matrix<double, msElementSize, msElementSize> transformation_matrix =
      ZeroMatrix(msElementSize);
  if (this->mIterationCount == 0)
    transformation_matrix = this->CalculateInitialLocalCS();
  else
    this->AssembleSmallInBigMatrix(this->mLocalRotationMatrix,
                                   transformation_matrix);

  // Nodal element forces global
  bounded_vector<double, msElementSize> nodal_forces_global_q =
      ZeroVector(msElementSize);
  nodal_forces_global_q = prod(transformation_matrix, this->mNodalForces);

  this->mNodalForces = nodal_forces_global_q;
  // create+compute RHS
  // update Residual
  rRightHandSideVector = ZeroVector(msElementSize);
  noalias(rRightHandSideVector) -= nodal_forces_global_q;

  // add bodyforces
  noalias(rRightHandSideVector) += this->CalculateBodyForces();
  this->mIterationCount++;
  KRATOS_CATCH("")
}

void CrBeamElement3D2N::CalculateRightHandSide(
    VectorType &rRightHandSideVector, ProcessInfo &rCurrentProcessInfo) {
  KRATOS_TRY;
  rRightHandSideVector = ZeroVector(msElementSize);
  // this is why mNodalForces is saved -> correct reaction forces

  noalias(rRightHandSideVector) -= this->mNodalForces;
  // add bodyforces
  noalias(rRightHandSideVector) += this->CalculateBodyForces();
  KRATOS_CATCH("")
}

void CrBeamElement3D2N::CalculateLeftHandSide(
    MatrixType &rLeftHandSideMatrix, ProcessInfo &rCurrentProcessInfo) {

  KRATOS_TRY;
  // Initialize Bisectrix and Vectordifferences
  Vector bisectrix, vector_differences;

  // calculate Transformation Matrix
  bounded_matrix<double, msElementSize, msElementSize> transformation_matrix =
      ZeroMatrix(msElementSize);
  if (this->mIterationCount == 0)
    transformation_matrix = this->CalculateInitialLocalCS();
  else
    this->CalculateTransformationMatrix(transformation_matrix, bisectrix,
                                        vector_differences);

  // calculate local nodal forces
  this->CalculateLocalNodalForces(bisectrix, vector_differences);

  // resizing the matrices + create memory for LHS
  rLeftHandSideMatrix = ZeroMatrix(msElementSize, msElementSize);
  // creating LHS
  noalias(rLeftHandSideMatrix) += this->CreateElementStiffnessMatrix_Material();
  noalias(rLeftHandSideMatrix) += this->CreateElementStiffnessMatrix_Geometry();

  bounded_matrix<double, msElementSize, msElementSize> aux_matrix =
      prod(transformation_matrix, rLeftHandSideMatrix);
  noalias(rLeftHandSideMatrix) = prod(aux_matrix, trans(transformation_matrix));

  KRATOS_CATCH("")
}

bounded_vector<double, CrBeamElement3D2N::msLocalSize>
CrBeamElement3D2N::CalculateElementForces(const Vector &Bisectrix,
                                          const Vector &VectorDifference) {

  KRATOS_TRY;
  bounded_vector<double, msLocalSize> deformation_modes_total_v =
      ZeroVector(msLocalSize);
  const double L = this->CalculateReferenceLength();
  const double l = this->CalculateCurrentLength();

  Vector phi_s = CalculateSymmetricDeformationMode(VectorDifference);
  Vector phi_a = CalculateAntiSymmetricDeformationMode(Bisectrix);

  deformation_modes_total_v[3] = l - L;
  for (int i = 0; i < 3; ++i)
    deformation_modes_total_v[i] = phi_s[i];
  for (int i = 0; i < 2; ++i)
    deformation_modes_total_v[i + 4] = phi_a[i + 1];

  // calculate element forces
  bounded_vector<double, msLocalSize> element_forces_t =
      ZeroVector(msLocalSize);
  bounded_matrix<double, msLocalSize, msLocalSize> deformation_stiffness_Kd =
      ZeroMatrix(msLocalSize);

  deformation_stiffness_Kd = this->CalculateDeformationStiffness();
  element_forces_t = prod(deformation_stiffness_Kd, deformation_modes_total_v);

  return element_forces_t;
  KRATOS_CATCH("")
}

double CrBeamElement3D2N::CalculatePsi(const double I, const double A_eff) {

  KRATOS_TRY;
  const double E = this->GetProperties()[YOUNG_MODULUS];
  const double L = this->CalculateCurrentLength();
  const double G = this->CalculateShearModulus();

  const double phi = (12.0 * E * I) / (L * L * G * A_eff);
  double psi;
  // interpret input A_eff == 0 as shearstiff -> psi = 1.0
  if (A_eff == 0.00)
    psi = 1.00;
  else
    psi = 1.0 / (1.0 + phi);

  return psi;
  KRATOS_CATCH("")
}

double CrBeamElement3D2N::CalculateReferenceLength() {

  KRATOS_TRY;
  const double dx = this->GetGeometry()[1].X0() - this->GetGeometry()[0].X0();
  const double dy = this->GetGeometry()[1].Y0() - this->GetGeometry()[0].Y0();
  const double dz = this->GetGeometry()[1].Z0() - this->GetGeometry()[0].Z0();
  const double L = std::sqrt(dx * dx + dy * dy + dz * dz);
  return L;
  KRATOS_CATCH("")
}

double CrBeamElement3D2N::CalculateCurrentLength() {

  KRATOS_TRY;
  const double du =
      this->GetGeometry()[1].FastGetSolutionStepValue(DISPLACEMENT_X) -
      this->GetGeometry()[0].FastGetSolutionStepValue(DISPLACEMENT_X);
  const double dv =
      this->GetGeometry()[1].FastGetSolutionStepValue(DISPLACEMENT_Y) -
      this->GetGeometry()[0].FastGetSolutionStepValue(DISPLACEMENT_Y);
  const double dw =
      this->GetGeometry()[1].FastGetSolutionStepValue(DISPLACEMENT_Z) -
      this->GetGeometry()[0].FastGetSolutionStepValue(DISPLACEMENT_Z);
  const double dx = this->GetGeometry()[1].X0() - this->GetGeometry()[0].X0();
  const double dy = this->GetGeometry()[1].Y0() - this->GetGeometry()[0].Y0();
  const double dz = this->GetGeometry()[1].Z0() - this->GetGeometry()[0].Z0();
  const double l = std::sqrt((du + dx) * (du + dx) + (dv + dy) * (dv + dy) +
                             (dw + dz) * (dw + dz));
  return l;
  KRATOS_CATCH("")
}

bounded_vector<double, CrBeamElement3D2N::msLocalSize>
CrBeamElement3D2N::GetCurrentNodalPosition() {
  bounded_vector<double, msLocalSize> current_nodal_position =
      ZeroVector(msLocalSize);
  for (unsigned int i = 0; i < msNumberOfNodes; ++i) {
    int index = i * msDimension;
    current_nodal_position[index] =
        this->GetGeometry()[i].X0() +
        this->GetGeometry()[i].FastGetSolutionStepValue(DISPLACEMENT_X, 0);
    current_nodal_position[index + 1] =
        this->GetGeometry()[i].Y0() +
        this->GetGeometry()[i].FastGetSolutionStepValue(DISPLACEMENT_Y, 0);
    current_nodal_position[index + 2] =
        this->GetGeometry()[i].Z0() +
        this->GetGeometry()[i].FastGetSolutionStepValue(DISPLACEMENT_Z, 0);
  }

  return current_nodal_position;
}

Vector CrBeamElement3D2N::UpdateIncrementDeformation() {

  KRATOS_TRY
  Vector actual_deformation = ZeroVector(msElementSize);
  this->GetValuesVector(actual_deformation, 0);

  Vector increment_deformation =
      actual_deformation - this->mTotalNodalDeformation;

  this->mTotalNodalDeformation = actual_deformation;

  return increment_deformation;
  KRATOS_CATCH("")
}

void CrBeamElement3D2N::CalculateOnIntegrationPoints(
    const Variable<array_1d<double, 3>> &rVariable,
    std::vector<array_1d<double, 3>> &rOutput,
    const ProcessInfo &rCurrentProcessInfo) {

  KRATOS_TRY
  // element with two nodes can only represent results at one node
  const unsigned int &write_points_number =
      GetGeometry().IntegrationPointsNumber(Kratos::GeometryData::GI_GAUSS_3);
  if (rOutput.size() != write_points_number) {
    rOutput.resize(write_points_number);
  }

  bounded_matrix<double, msElementSize, msElementSize> transformation_matrix;
  if (this->mIterationCount == 1)
    transformation_matrix = this->CalculateInitialLocalCS();
  else
    this->AssembleSmallInBigMatrix(this->mLocalRotationMatrix,
                                   transformation_matrix);

  Vector stress = this->mNodalForces;
  stress = prod(trans(transformation_matrix), stress);

  // rOutput[GP 1,2,3][x,y,z]

  if (rVariable == MOMENT) {
    rOutput[0][0] = -1.0 * stress[3] * 0.75 + stress[9] * 0.25;
    rOutput[1][0] = -1.0 * stress[3] * 0.50 + stress[9] * 0.50;
    rOutput[2][0] = -1.0 * stress[3] * 0.25 + stress[9] * 0.75;

    rOutput[0][1] = -1.0 * stress[4] * 0.75 + stress[10] * 0.25;
    rOutput[1][1] = -1.0 * stress[4] * 0.50 + stress[10] * 0.50;
    rOutput[2][1] = -1.0 * stress[4] * 0.25 + stress[10] * 0.75;

    rOutput[0][2] = 1.0 * stress[5] * 0.75 - stress[11] * 0.25;
    rOutput[1][2] = 1.0 * stress[5] * 0.50 - stress[11] * 0.50;
    rOutput[2][2] = 1.0 * stress[5] * 0.25 - stress[11] * 0.75;
  }
  if (rVariable == FORCE) {
    rOutput[0][0] = -1.0 * stress[0] * 0.75 + stress[6] * 0.25;
    rOutput[1][0] = -1.0 * stress[0] * 0.50 + stress[6] * 0.50;
    rOutput[2][0] = -1.0 * stress[0] * 0.25 + stress[6] * 0.75;

    rOutput[0][1] = -1.0 * stress[1] * 0.75 + stress[7] * 0.25;
    rOutput[1][1] = -1.0 * stress[1] * 0.50 + stress[7] * 0.50;
    rOutput[2][1] = -1.0 * stress[1] * 0.25 + stress[7] * 0.75;

    rOutput[0][2] = -1.0 * stress[2] * 0.75 + stress[8] * 0.25;
    rOutput[1][2] = -1.0 * stress[2] * 0.50 + stress[8] * 0.50;
    rOutput[2][2] = -1.0 * stress[2] * 0.25 + stress[8] * 0.75;
  }

  KRATOS_CATCH("")
}

void CrBeamElement3D2N::GetValueOnIntegrationPoints(
    const Variable<array_1d<double, 3>> &rVariable,
    std::vector<array_1d<double, 3>> &rOutput,
    const ProcessInfo &rCurrentProcessInfo) {
  KRATOS_TRY;
  this->CalculateOnIntegrationPoints(rVariable, rOutput, rCurrentProcessInfo);
  KRATOS_CATCH("")
}

void CrBeamElement3D2N::CalculateOnIntegrationPoints(
    const Variable<Vector> &rVariable, std::vector<Vector> &rOutput,
    const ProcessInfo &rCurrentProcessInfo) {
  KRATOS_TRY;

  if (rVariable == LOCAL_AXES_VECTOR) {
    bounded_matrix<double, msElementSize, msElementSize> transformation_matrix;
    if (this->mIterationCount == 1)
      transformation_matrix = this->CalculateInitialLocalCS();
    else
      this->AssembleSmallInBigMatrix(this->mLocalRotationMatrix,
                                     transformation_matrix);

    rOutput.resize(3);
    for (int i = 0; i < 3; ++i)
      rOutput[i] = ZeroVector(3);

    for (SizeType i = 0; i < 3; ++i) {
      for (SizeType j = 0; j < 3; ++j) {
        rOutput[i][j] = transformation_matrix(j, i);
      }
    }
  }

  KRATOS_CATCH("");
}

void CrBeamElement3D2N::GetValueOnIntegrationPoints(
    const Variable<Vector> &rVariable, std::vector<Vector> &rValues,
    const ProcessInfo &rCurrentProcessInfo) {
  KRATOS_TRY;
  this->CalculateOnIntegrationPoints(rVariable, rValues, rCurrentProcessInfo);
  KRATOS_CATCH("")
}

void CrBeamElement3D2N::AssembleSmallInBigMatrix(
    Matrix SmallMatrix,
    bounded_matrix<double, CrBeamElement3D2N::msElementSize,
                   CrBeamElement3D2N::msElementSize> &BigMatrix) {
  KRATOS_TRY
  const double numerical_limit = std::numeric_limits<double>::epsilon();
  BigMatrix.clear();
  for (unsigned int kk = 0; kk < msElementSize; kk += msDimension) {
    for (int i = 0; i < msDimension; ++i) {
      for (int j = 0; j < msDimension; ++j) {
        if (std::abs(SmallMatrix(i, j)) <= numerical_limit)
          BigMatrix(i + kk, j + kk) = 0.00;
        else
          BigMatrix(i + kk, j + kk) = SmallMatrix(i, j);
      }
    }
  }
  KRATOS_CATCH("")
}

void CrBeamElement3D2N::BuildSingleMassMatrix(MatrixType &rMassMatrix,
                                              double Phi, double CT, double CR,
                                              double L, double dir) {
  KRATOS_TRY;
  const SizeType MatSize = msNumberOfNodes * 2;

  if (rMassMatrix.size1() != MatSize) {
    rMassMatrix.resize(MatSize, MatSize, false);
  }
  rMassMatrix = ZeroMatrix(MatSize, MatSize);
  bounded_matrix<double, MatSize, MatSize> temp_mass_matrix =
      ZeroMatrix(MatSize, MatSize);
  const double Phi2 = Phi * Phi;
  const double L2 = L * L;

  temp_mass_matrix(0, 0) =
      (13.00 / 35.00) + (7.00 / 10.00) * Phi + (1.00 / 3.00) * Phi2;
  temp_mass_matrix(0, 1) =
      dir *
      ((11.00 / 210.00) + (11.00 / 210.00) * Phi + (1.00 / 24.00) * Phi2) * L;
  temp_mass_matrix(0, 2) =
      (9.00 / 70.00) + (3.00 / 10.00) * Phi + (1.00 / 6.00) * Phi2;
  temp_mass_matrix(0, 3) =
      -((13.00 / 420.00) + (3.00 / 40.00) * Phi + (1.00 / 24.00) * Phi2) * L *
      dir;
  temp_mass_matrix(1, 0) = temp_mass_matrix(0, 1);
  temp_mass_matrix(1, 1) =
      ((1.00 / 105.00) + (1.00 / 60.00) * Phi + (1.00 / 120.00) * Phi2) * L2;
  temp_mass_matrix(1, 2) =
      dir * ((13.00 / 420.00) + (3.00 / 40.00) * Phi + (1.00 / 24.00) * Phi2) *
      L;
  temp_mass_matrix(1, 3) =
      -((1.00 / 140.00) + (1.00 / 60.00) * Phi + (1.00 / 120.00) * Phi2) * L2;
  temp_mass_matrix(2, 0) = temp_mass_matrix(0, 2);
  temp_mass_matrix(2, 1) = temp_mass_matrix(1, 2);
  temp_mass_matrix(2, 2) =
      (13.00 / 35.00) + (7.00 / 10.00) * Phi + (1.00 / 3.00) * Phi2;
  temp_mass_matrix(2, 3) =
      -((11.00 / 210.00) + (11.00 / 210.00) * Phi + (1.00 / 24.00) * Phi2) * L *
      dir;
  temp_mass_matrix(3, 0) = temp_mass_matrix(0, 3);
  temp_mass_matrix(3, 1) = temp_mass_matrix(1, 3);
  temp_mass_matrix(3, 2) = temp_mass_matrix(2, 3);
  temp_mass_matrix(3, 3) =
      ((1.00 / 105.00) + (1.00 / 60.00) * Phi + (1.00 / 120.00) * Phi2) * L2;

  temp_mass_matrix *= CT;
  rMassMatrix += temp_mass_matrix;

  temp_mass_matrix = ZeroMatrix(MatSize, MatSize);

  temp_mass_matrix(0, 0) = 6.00 / 5.00;
  temp_mass_matrix(0, 1) = dir * ((1.00 / 10.00) - (1.00 / 2.00) * Phi) * L;
  temp_mass_matrix(0, 2) = -6.00 / 5.00;
  temp_mass_matrix(0, 3) = dir * ((1.00 / 10.00) - (1.00 / 2.00) * Phi) * L;
  temp_mass_matrix(1, 0) = temp_mass_matrix(0, 1);
  temp_mass_matrix(1, 1) =
      ((2.00 / 15.00) + (1.00 / 6.00) * Phi + (1.00 / 3.00) * Phi2) * L2;
  temp_mass_matrix(1, 2) = dir * ((-1.00 / 10.00) + (1.00 / 2.00) * Phi) * L;
  temp_mass_matrix(1, 3) =
      -((1.00 / 30.00) + (1.00 / 6.00) * Phi - (1.00 / 6.00) * Phi2) * L2;
  temp_mass_matrix(2, 0) = temp_mass_matrix(0, 2);
  temp_mass_matrix(2, 1) = temp_mass_matrix(1, 2);
  temp_mass_matrix(2, 2) = 6.00 / 5.00;
  temp_mass_matrix(2, 3) = dir * ((-1.00 / 10.00) + (1.00 / 2.00) * Phi) * L;
  temp_mass_matrix(3, 0) = temp_mass_matrix(0, 3);
  temp_mass_matrix(3, 1) = temp_mass_matrix(1, 3);
  temp_mass_matrix(3, 2) = temp_mass_matrix(2, 3);
  temp_mass_matrix(3, 3) =
      ((2.00 / 15.00) + (1.00 / 6.00) * Phi + (1.00 / 3.00) * Phi2) * L2;

  temp_mass_matrix *= CR;
  rMassMatrix += temp_mass_matrix;
  KRATOS_CATCH("")
}

void CrBeamElement3D2N::CalculateConsistentMassMatrix(
    MatrixType &rMassMatrix, ProcessInfo &rCurrentProcessInfo) {
  KRATOS_TRY;
  const int smallMatSize = msNumberOfNodes * 2;

  if (rMassMatrix.size1() != msElementSize) {
    rMassMatrix.resize(msElementSize, msElementSize, false);
  }
  rMassMatrix = ZeroMatrix(msElementSize, msElementSize);

  const double L = this->CalculateReferenceLength();
  const double L2 = L * L;
  const double rho = this->GetProperties()[DENSITY];
  const double A = this->GetProperties()[CROSS_AREA];
  const double E = this->GetProperties()[YOUNG_MODULUS];

  const double J = this->GetProperties()[TORSIONAL_INERTIA];
  const double Iy = this->GetProperties()[I22];
  const double Iz = this->GetProperties()[I33];
  const double G = this->CalculateShearModulus();

  double Ay = 0.00;
  if (this->GetProperties().Has(AREA_EFFECTIVE_Y)) {
    Ay = GetProperties()[AREA_EFFECTIVE_Y];
  }

  double Az = 0.00;
  if (this->GetProperties().Has(AREA_EFFECTIVE_Z)) {
    Az = GetProperties()[AREA_EFFECTIVE_Z];
  }

  double IRy = Iy;
  if (this->GetProperties().Has(INERTIA_ROT_Y)) {
    IRy = GetProperties()[INERTIA_ROT_Y];
  }

  double IRz = Iz;
  if (this->GetProperties().Has(INERTIA_ROT_Z)) {
    IRz = GetProperties()[INERTIA_ROT_Z];
  }

  double Phiy = 0.00;
  double Phiz = 0.00;

  if (Ay != 0.00)
    Phiz = (12.00 * E * Iz) / (L2 * G * Ay);
  if (Az != 0.00)
    Phiy = (12.00 * E * Iy) / (L2 * G * Az);

  const double CTy = (rho * A * L) / ((1 + Phiy) * (1 + Phiy));
  const double CTz = (rho * A * L) / ((1 + Phiz) * (1 + Phiz));

  const double CRy = (rho * IRy) / ((1 + Phiy) * (1 + Phiy) * L);
  const double CRz = (rho * IRz) / ((1 + Phiz) * (1 + Phiz) * L);

  // longitudinal forces + torsional moment
  const double M00 = (1.00 / 3.00) * A * rho * L;
  const double M06 = M00 / 2.00;
  const double M33 = (J * L * rho) / 3.00;
  const double M39 = M33 / 2.00;

  rMassMatrix(0, 0) = M00;
  rMassMatrix(0, 6) = M06;
  rMassMatrix(6, 6) = M00;
  rMassMatrix(3, 3) = M33;
  rMassMatrix(3, 9) = M39;
  rMassMatrix(9, 9) = M33;

  Matrix temp_bending_mass_matrix = ZeroMatrix(smallMatSize, smallMatSize);
  this->BuildSingleMassMatrix(temp_bending_mass_matrix, Phiz, CTz, CRz, L, +1);

  rMassMatrix(1, 1) = temp_bending_mass_matrix(0, 0);
  rMassMatrix(1, 5) = temp_bending_mass_matrix(0, 1);
  rMassMatrix(1, 7) = temp_bending_mass_matrix(0, 2);
  rMassMatrix(1, 11) = temp_bending_mass_matrix(0, 3);
  rMassMatrix(5, 5) = temp_bending_mass_matrix(1, 1);
  rMassMatrix(5, 7) = temp_bending_mass_matrix(1, 2);
  rMassMatrix(5, 11) = temp_bending_mass_matrix(1, 3);
  rMassMatrix(7, 7) = temp_bending_mass_matrix(2, 2);
  rMassMatrix(7, 11) = temp_bending_mass_matrix(2, 3);
  rMassMatrix(11, 11) = temp_bending_mass_matrix(3, 3);

  temp_bending_mass_matrix = ZeroMatrix(smallMatSize, smallMatSize);
  this->BuildSingleMassMatrix(temp_bending_mass_matrix, Phiy, CTy, CRy, L, -1);

  rMassMatrix(2, 2) = temp_bending_mass_matrix(0, 0);
  rMassMatrix(2, 4) = temp_bending_mass_matrix(0, 1);
  rMassMatrix(2, 8) = temp_bending_mass_matrix(0, 2);
  rMassMatrix(2, 10) = temp_bending_mass_matrix(0, 3);
  rMassMatrix(4, 4) = temp_bending_mass_matrix(1, 1);
  rMassMatrix(4, 8) = temp_bending_mass_matrix(1, 2);
  rMassMatrix(4, 10) = temp_bending_mass_matrix(1, 3);
  rMassMatrix(8, 8) = temp_bending_mass_matrix(2, 2);
  rMassMatrix(8, 10) = temp_bending_mass_matrix(2, 3);
  rMassMatrix(10, 10) = temp_bending_mass_matrix(3, 3);

  for (int j = 1; j < 12; ++j) {
    for (int i = 0; i < j; ++i) {
      rMassMatrix(j, i) = rMassMatrix(i, j);
    }
  }

  KRATOS_CATCH("")
}

void CrBeamElement3D2N::CalculateLumpedMassMatrix(
    MatrixType &rMassMatrix, ProcessInfo &rCurrentProcessInfo) {
  KRATOS_TRY;
  if (rMassMatrix.size1() != msElementSize) {
    rMassMatrix.resize(msElementSize, msElementSize, false);
  }
  rMassMatrix = ZeroMatrix(msElementSize, msElementSize);
  const double A = this->GetProperties()[CROSS_AREA];
  const double L = this->CalculateReferenceLength();
  const double rho = this->GetProperties()[DENSITY];

  const double total_mass = A * L * rho;
  const double temp = 0.50 * total_mass;

  // translatonal mass
  for (int i = 0; i < msNumberOfNodes; ++i) {
    for (int j = 0; j < msDimension; ++j) {
      int index = i * (msDimension * 2) + j;
      rMassMatrix(index, index) = temp;
    }
  }
  // rotaional mass neglected alpha = 0
  KRATOS_CATCH("")
}

CrBeamElement3D2N::IntegrationMethod
CrBeamElement3D2N::GetIntegrationMethod() const {
  // do this to have 3GP as an output in GID
  return Kratos::GeometryData::GI_GAUSS_3;
}

void CrBeamElement3D2N::AddExplicitContribution(
    const VectorType &rRHSVector, const Variable<VectorType> &rRHSVariable,
    Variable<array_1d<double, 3>> &rDestinationVariable,
    const ProcessInfo &rCurrentProcessInfo) {
  KRATOS_TRY;

  bounded_vector<double, msElementSize> damping_residual_contribution =
      ZeroVector(msElementSize);
  // calculate damping contribution to residual -->
  if ((this->GetProperties().Has(RAYLEIGH_ALPHA) ||
       this->GetProperties().Has(RAYLEIGH_BETA)) &&
      (rDestinationVariable != NODAL_INERTIA)) {
    Vector current_nodal_velocities = ZeroVector(msElementSize);
    this->GetFirstDerivativesVector(current_nodal_velocities);
    Matrix damping_matrix = ZeroMatrix(msElementSize, msElementSize);
    ProcessInfo temp_process_information; // cant pass const ProcessInfo
    this->CalculateDampingMatrix(damping_matrix, temp_process_information);
    // current residual contribution due to damping
    noalias(damping_residual_contribution) =
        prod(damping_matrix, current_nodal_velocities);
  }

  if (rRHSVariable == RESIDUAL_VECTOR &&
      rDestinationVariable == FORCE_RESIDUAL) {

    for (SizeType i = 0; i < msNumberOfNodes; ++i) {
      SizeType index = msLocalSize * i;

      array_1d<double, 3> &r_force_residual =
          GetGeometry()[i].FastGetSolutionStepValue(FORCE_RESIDUAL);

      for (SizeType j = 0; j < msDimension; ++j) {
#pragma omp atomic
        r_force_residual[j] +=
            rRHSVector[index + j] - damping_residual_contribution[index + j];
      }
    }
  }

  if (rRHSVariable == RESIDUAL_VECTOR &&
      rDestinationVariable == MOMENT_RESIDUAL) {

    for (SizeType i = 0; i < msNumberOfNodes; ++i) {
      SizeType index = (msLocalSize * i) + msDimension;

      array_1d<double, 3> &r_moment_residual =
          GetGeometry()[i].FastGetSolutionStepValue(MOMENT_RESIDUAL);

      for (SizeType j = 0; j < msDimension; ++j) {
#pragma omp atomic
        r_moment_residual[j] +=
            rRHSVector[index + j] - damping_residual_contribution[index + j];
      }
    }
  }

  if (rDestinationVariable == NODAL_INERTIA) {

    Matrix element_mass_matrix = ZeroMatrix(msElementSize, msElementSize);
    ProcessInfo temp_info; // Dummy
    this->CalculateMassMatrix(element_mass_matrix, temp_info);

    for (SizeType i = 0; i < msNumberOfNodes; ++i) {
      GetGeometry()[i].SetLock();
      double &r_nodal_mass = GetGeometry()[i].GetValue(NODAL_MASS);
      array_1d<double, msDimension> &r_nodal_inertia =
          GetGeometry()[i].GetValue(NODAL_INERTIA);
      SizeType index = i * msLocalSize;

      for (SizeType j = 0; j < msElementSize; ++j) {
        r_nodal_mass += element_mass_matrix(index, j);

        for (SizeType k = 0; k < msDimension; ++k) {
          r_nodal_inertia[k] += element_mass_matrix(index + msDimension + k, j);
        }
      }
      for (SizeType k = 0; k < msDimension; ++k)
        r_nodal_inertia[k] = std::abs(r_nodal_inertia[k]);

      GetGeometry()[i].UnSetLock();
    }
  }
  KRATOS_CATCH("")
}

double CrBeamElement3D2N::CalculateShearModulus() {
  KRATOS_TRY;
  const double nu = this->GetProperties()[POISSON_RATIO];
  const double E = this->GetProperties()[YOUNG_MODULUS];
  const double G = E / (2.0 * (1.0 + nu));
  return G;
  KRATOS_CATCH("")
}

int CrBeamElement3D2N::Check(const ProcessInfo &rCurrentProcessInfo) {
  KRATOS_TRY
  const double numerical_limit = std::numeric_limits<double>::epsilon();
  if (GetGeometry().WorkingSpaceDimension() != 3 || GetGeometry().size() != 2) {
    KRATOS_ERROR
        << "The beam element works only in 3D and with 2 noded elements"
        << "" << std::endl;
  }
  // verify that the variables are correctly initialized
  if (VELOCITY.Key() == 0) {
    KRATOS_ERROR << "VELOCITY has Key zero! (check if the application is "
                    "correctly registered"
                 << "" << std::endl;
  }
  if (DISPLACEMENT.Key() == 0) {
    KRATOS_ERROR << "DISPLACEMENT has Key zero! (check if the application is "
                    "correctly registered"
                 << "" << std::endl;
  }
  if (ACCELERATION.Key() == 0) {
    KRATOS_ERROR << "ACCELERATION has Key zero! (check if the application is "
                    "correctly registered"
                 << "" << std::endl;
  }
  if (DENSITY.Key() == 0) {
    KRATOS_ERROR << "DENSITY has Key zero! (check if the application is "
                    "correctly registered"
                 << "" << std::endl;
  }
  if (CROSS_AREA.Key() == 0) {
    KRATOS_ERROR << "CROSS_AREA has Key zero! (check if the application is "
                    "correctly registered"
                 << "" << std::endl;
  }
  // verify that the dofs exist
  for (unsigned int i = 0; i < this->GetGeometry().size(); ++i) {
    if (this->GetGeometry()[i].SolutionStepsDataHas(DISPLACEMENT) == false) {
      KRATOS_ERROR << "missing variable DISPLACEMENT on node "
                   << this->GetGeometry()[i].Id() << std::endl;
    }
    if (this->GetGeometry()[i].HasDofFor(DISPLACEMENT_X) == false ||
        this->GetGeometry()[i].HasDofFor(DISPLACEMENT_Y) == false ||
        this->GetGeometry()[i].HasDofFor(DISPLACEMENT_Z) == false) {
      KRATOS_ERROR
          << "missing one of the dofs for the variable DISPLACEMENT on node "
          << GetGeometry()[i].Id() << std::endl;
    }
  }

  if (this->GetProperties().Has(CROSS_AREA) == false ||
      this->GetProperties()[CROSS_AREA] <= numerical_limit) {
    KRATOS_ERROR << "CROSS_AREA not provided for this element" << this->Id()
                 << std::endl;
  }

  if (this->GetProperties().Has(YOUNG_MODULUS) == false ||
      this->GetProperties()[YOUNG_MODULUS] <= numerical_limit) {
    KRATOS_ERROR << "YOUNG_MODULUS not provided for this element" << this->Id()
                 << std::endl;
  }
  if (this->GetProperties().Has(DENSITY) == false) {
    KRATOS_ERROR << "DENSITY not provided for this element" << this->Id()
                 << std::endl;
  }

  if (this->GetProperties().Has(POISSON_RATIO) == false) {
    KRATOS_ERROR << "POISSON_RATIO not provided for this element" << this->Id()
                 << std::endl;
  }

  if (this->GetProperties().Has(TORSIONAL_INERTIA) == false) {
    KRATOS_ERROR << "TORSIONAL_INERTIA not provided for this element"
                 << this->Id() << std::endl;
  }
  if (this->GetProperties().Has(I22) == false) {
    KRATOS_ERROR << "I22 not provided for this element" << this->Id()
                 << std::endl;
  }
  if (this->GetProperties().Has(I33) == false) {
    KRATOS_ERROR << "I33 not provided for this element" << this->Id()
                 << std::endl;
  }
  return 0;

  KRATOS_CATCH("")
}

void CrBeamElement3D2N::save(Serializer &rSerializer) const {
  KRATOS_SERIALIZE_SAVE_BASE_CLASS(rSerializer, Element);
  rSerializer.save("NodalDeformation", this->mTotalNodalDeformation);
  rSerializer.save("IterationCounter", this->mIterationCount);
  rSerializer.save("NodalForces", this->mNodalForces);
  rSerializer.save("RotationMatrix", this->mLocalRotationMatrix);
  rSerializer.save("QuaternionVecA", this->mQuaternionVEC_A);
  rSerializer.save("QuaternionVecB", this->mQuaternionVEC_B);
  rSerializer.save("QuaternionScaA", this->mQuaternionSCA_A);
  rSerializer.save("QuaternionScaB", this->mQuaternionSCA_B);
}

void CrBeamElement3D2N::load(Serializer &rSerializer) {
  KRATOS_SERIALIZE_LOAD_BASE_CLASS(rSerializer, Element);
  rSerializer.load("NodalDeformation", this->mTotalNodalDeformation);
  rSerializer.load("IterationCounter", this->mIterationCount);
  rSerializer.load("NodalForces", this->mNodalForces);
  rSerializer.load("RotationMatrix", this->mLocalRotationMatrix);
  rSerializer.load("QuaternionVecA", this->mQuaternionVEC_A);
  rSerializer.load("QuaternionVecB", this->mQuaternionVEC_B);
  rSerializer.load("QuaternionScaA", this->mQuaternionSCA_A);
  rSerializer.load("QuaternionScaB", this->mQuaternionSCA_B);
}

} // namespace Kratos.

>>>>>>> 48216dac
<|MERGE_RESOLUTION|>--- conflicted
+++ resolved
@@ -1,3575 +1,1723 @@
-// KRATOS  ___|  |                   |                   |
-//       \___ \  __|  __| |   |  __| __| |   |  __| _` | |
-//             | |   |    |   | (    |   |   | |   (   | |
-//       _____/ \__|_|   \__,_|\___|\__|\__,_|_|  \__,_|_| MECHANICS
-//
-//  License:     BSD License
-//           license: structural_mechanics_application/license.txt
-//
-//  Main authors: Klaus B. Sautter
-//
-//
-//
-// System includes
-
-// External includes
-
-// Project includes
-#include "custom_elements/cr_beam_element_3D2N.hpp"
-#include "includes/define.h"
-#include "structural_mechanics_application_variables.h"
-
-<<<<<<< HEAD
-
-
-namespace Kratos
-{
-
-	CrBeamElement3D2N::CrBeamElement3D2N(IndexType NewId,
-		GeometryType::Pointer pGeometry, bool rLinear)
-		: Element(NewId, pGeometry)
-	{
-		this->mIsLinearElement = rLinear;
-	}
-
-	CrBeamElement3D2N::CrBeamElement3D2N(IndexType NewId,
-		GeometryType::Pointer pGeometry,
-		PropertiesType::Pointer pProperties, bool rLinear)
-		: Element(NewId, pGeometry, pProperties)
-	{
-		this->mIsLinearElement = rLinear;
-	}
-
-	Element::Pointer CrBeamElement3D2N::Create(IndexType NewId,
-		NodesArrayType const& rThisNodes,
-		PropertiesType::Pointer pProperties) const
-	{
-		const GeometryType& rGeom = this->GetGeometry();
-		return Kratos::make_shared<CrBeamElement3D2N>(
-			NewId, rGeom.Create(rThisNodes), pProperties, this->mIsLinearElement);
-	}
-
-	CrBeamElement3D2N::~CrBeamElement3D2N() {}
-
-	void CrBeamElement3D2N::EquationIdVector(EquationIdVectorType& rResult,
-		ProcessInfo& rCurrentProcessInfo) {
-		if (rResult.size() != msElementSize) rResult.resize(msElementSize);
-
-		for (int i = 0; i < msNumberOfNodes; ++i)
-		{
-			int index = i * msNumberOfNodes * msDimension;
-			rResult[index] = this->GetGeometry()[i].GetDof(DISPLACEMENT_X)
-				.EquationId();
-			rResult[index + 1] = this->GetGeometry()[i].GetDof(DISPLACEMENT_Y)
-				.EquationId();
-			rResult[index + 2] = this->GetGeometry()[i].GetDof(DISPLACEMENT_Z)
-				.EquationId();
-
-			rResult[index + 3] = this->GetGeometry()[i].GetDof(ROTATION_X)
-				.EquationId();
-			rResult[index + 4] = this->GetGeometry()[i].GetDof(ROTATION_Y)
-				.EquationId();
-			rResult[index + 5] = this->GetGeometry()[i].GetDof(ROTATION_Z)
-				.EquationId();
-		}
-
-	}
-
-	void CrBeamElement3D2N::GetDofList(DofsVectorType& rElementalDofList,
-		ProcessInfo& rCurrentProcessInfo) {
-
-		if (rElementalDofList.size() != msElementSize) {
-			rElementalDofList.resize(msElementSize);
-		}
-
-		for (int i = 0; i < msNumberOfNodes; ++i)
-		{
-			int index = i * msNumberOfNodes * msDimension;
-			rElementalDofList[index] = this->GetGeometry()[i]
-				.pGetDof(DISPLACEMENT_X);
-			rElementalDofList[index + 1] = this->GetGeometry()[i]
-				.pGetDof(DISPLACEMENT_Y);
-			rElementalDofList[index + 2] = this->GetGeometry()[i]
-				.pGetDof(DISPLACEMENT_Z);
-
-			rElementalDofList[index + 3] = this->GetGeometry()[i]
-				.pGetDof(ROTATION_X);
-			rElementalDofList[index + 4] = this->GetGeometry()[i]
-				.pGetDof(ROTATION_Y);
-			rElementalDofList[index + 5] = this->GetGeometry()[i]
-				.pGetDof(ROTATION_Z);
-		}
-	}
-
-	void CrBeamElement3D2N::Initialize() {
-
-		KRATOS_TRY;
-		if (this->mIterationCount == 0)
-		{
-			this->mNodalForces = ZeroVector(msElementSize);
-			this->CalculateInitialLocalCS();
-		}
-		KRATOS_CATCH("")
-	}
-
-	bounded_matrix<double,CrBeamElement3D2N::msElementSize,CrBeamElement3D2N::msElementSize> 
-	CrBeamElement3D2N::CreateElementStiffnessMatrix_Material() {
-
-		KRATOS_TRY;
-		const double E = this->GetProperties()[YOUNG_MODULUS];
-		const double G = this->CalculateShearModulus();
-		const double A = this->GetProperties()[CROSS_AREA];
-		const double L = this->CalculateReferenceLength();
-
-		const double J = this->GetProperties()[TORSIONAL_INERTIA];
-		const double Iy = this->GetProperties()[I22];
-		const double Iz = this->GetProperties()[I33];
-
-		double Ay = 0.00;
-		if (this->GetProperties().Has(AREA_EFFECTIVE_Y)) {
-			Ay = GetProperties()[AREA_EFFECTIVE_Y];
-		}
-
-		double Az = 0.00;
-		if (this->GetProperties().Has(AREA_EFFECTIVE_Z)) {
-			Az = GetProperties()[AREA_EFFECTIVE_Z];
-		}
-		const double Psi_y = this->CalculatePsi(Iy, Az);
-		const double Psi_z = this->CalculatePsi(Iz, Ay);
-
-
-
-		bounded_matrix<double,msElementSize,msElementSize> 
-		LocalStiffnessMatrix = ZeroMatrix(msElementSize, msElementSize);
-		const double L3 = L*L*L;
-		const double L2 = L*L;
-
-
-		LocalStiffnessMatrix(0, 0) = E*A / L;
-		LocalStiffnessMatrix(6, 0) = -1.0 * LocalStiffnessMatrix(0, 0);
-		LocalStiffnessMatrix(0, 6) = LocalStiffnessMatrix(6, 0);
-		LocalStiffnessMatrix(6, 6) = LocalStiffnessMatrix(0, 0);
-
-		LocalStiffnessMatrix(1, 1) = 12.0 * E * Iz * Psi_z / L3;
-		LocalStiffnessMatrix(1, 7) = -1.0 * LocalStiffnessMatrix(1, 1);
-		LocalStiffnessMatrix(1, 5) = 6.0 * E * Iz * Psi_z / L2;
-		LocalStiffnessMatrix(1, 11) = LocalStiffnessMatrix(1, 5);
-
-		LocalStiffnessMatrix(2, 2) = 12.0 * E *Iy * Psi_y / L3;
-		LocalStiffnessMatrix(2, 8) = -1.0 * LocalStiffnessMatrix(2, 2);
-		LocalStiffnessMatrix(2, 4) = -6.0 * E *Iy *Psi_y / L2;
-		LocalStiffnessMatrix(2, 10) = LocalStiffnessMatrix(2, 4);
-
-		LocalStiffnessMatrix(4, 2) = LocalStiffnessMatrix(2, 4);
-		LocalStiffnessMatrix(5, 1) = LocalStiffnessMatrix(1, 5);
-		LocalStiffnessMatrix(3, 3) = G*J / L;
-		LocalStiffnessMatrix(4, 4) = E*Iy*(3.0 * Psi_y + 1.0) / L;
-		LocalStiffnessMatrix(5, 5) = E*Iz*(3.0 * Psi_z + 1.0) / L;
-		LocalStiffnessMatrix(4, 8) = -1.0 * LocalStiffnessMatrix(4, 2);
-		LocalStiffnessMatrix(5, 7) = -1.0 * LocalStiffnessMatrix(5, 1);
-		LocalStiffnessMatrix(3, 9) = -1.0 * LocalStiffnessMatrix(3, 3);
-		LocalStiffnessMatrix(4, 10) = E*Iy*(3.0 * Psi_y - 1) / L;
-		LocalStiffnessMatrix(5, 11) = E*Iz*(3.0 * Psi_z - 1) / L;
-
-		LocalStiffnessMatrix(7, 1) = LocalStiffnessMatrix(1, 7);
-		LocalStiffnessMatrix(7, 5) = LocalStiffnessMatrix(5, 7);
-		LocalStiffnessMatrix(7, 7) = LocalStiffnessMatrix(1, 1);
-		LocalStiffnessMatrix(7, 11) = LocalStiffnessMatrix(7, 5);
-
-		LocalStiffnessMatrix(8, 2) = LocalStiffnessMatrix(2, 8);
-		LocalStiffnessMatrix(8, 4) = LocalStiffnessMatrix(4, 8);
-		LocalStiffnessMatrix(8, 8) = LocalStiffnessMatrix(2, 2);
-		LocalStiffnessMatrix(8, 10) = LocalStiffnessMatrix(8, 4);
-
-		LocalStiffnessMatrix(9, 3) = LocalStiffnessMatrix(3, 9);
-		LocalStiffnessMatrix(9, 9) = LocalStiffnessMatrix(3, 3);
-
-		LocalStiffnessMatrix(10, 2) = LocalStiffnessMatrix(2, 10);
-		LocalStiffnessMatrix(10, 4) = LocalStiffnessMatrix(4, 10);
-		LocalStiffnessMatrix(10, 8) = LocalStiffnessMatrix(8, 10);
-		LocalStiffnessMatrix(10, 10) = LocalStiffnessMatrix(4, 4);
-
-		LocalStiffnessMatrix(11, 1) = LocalStiffnessMatrix(1, 11);
-		LocalStiffnessMatrix(11, 5) = LocalStiffnessMatrix(5, 11);
-		LocalStiffnessMatrix(11, 7) = LocalStiffnessMatrix(7, 11);
-		LocalStiffnessMatrix(11, 11) = LocalStiffnessMatrix(5, 5);
-
-		return LocalStiffnessMatrix;
-		KRATOS_CATCH("")
-	}
-
-	bounded_matrix<double,CrBeamElement3D2N::msElementSize,CrBeamElement3D2N::msElementSize> 
- 	CrBeamElement3D2N::CreateElementStiffnessMatrix_Geometry() {
-
-		KRATOS_TRY;
-		//deformation modes
-		Vector elementForces_t = ZeroVector(msLocalSize);
-		elementForces_t = this->CalculateElementForces();
-
-		//Nodal element forces local
-		Vector nodalForcesLocal_qe = ZeroVector(msElementSize);
-		Matrix TransformationMatrixS = ZeroMatrix(msElementSize, msLocalSize);
-		TransformationMatrixS = this->CalculateTransformationS();
-		nodalForcesLocal_qe = prod(TransformationMatrixS, elementForces_t);
-
-		//save local nodal forces
-		this->mNodalForces = ZeroVector(msElementSize);
-		this->mNodalForces = nodalForcesLocal_qe;
-
-		const double N = nodalForcesLocal_qe[6];
-		const double Mt = nodalForcesLocal_qe[9];
-		const double my_A = nodalForcesLocal_qe[4];
-		const double mz_A = nodalForcesLocal_qe[5];
-		const double my_B = nodalForcesLocal_qe[10];
-		const double mz_B = nodalForcesLocal_qe[11];
-
-		const double L = this->CalculateCurrentLength();
-		const double Qy = -1.00 * (mz_A + mz_B) / L;
-		const double Qz = (my_A + my_B) / L;
-
-		bounded_matrix<double,msElementSize,msElementSize> 
-		 LocalStiffnessMatrix = ZeroMatrix(msElementSize, msElementSize);
-
-		LocalStiffnessMatrix(0, 1) = -Qy / L;
-		LocalStiffnessMatrix(0, 2) = -Qz / L;
-		LocalStiffnessMatrix(0, 7) = -1.0 * LocalStiffnessMatrix(0, 1);
-		LocalStiffnessMatrix(0, 8) = -1.0 * LocalStiffnessMatrix(0, 2);
-
-		LocalStiffnessMatrix(1, 0) = LocalStiffnessMatrix(0, 1);
-
-		LocalStiffnessMatrix(1, 1) = 1.2 * N / L;
-
-		LocalStiffnessMatrix(1, 3) = my_A / L;
-		LocalStiffnessMatrix(1, 4) = Mt / L;
-
-		LocalStiffnessMatrix(1, 5) = N / 10.0;
-
-		LocalStiffnessMatrix(1, 6) = LocalStiffnessMatrix(0, 7);
-		LocalStiffnessMatrix(1, 7) = -1.00 * LocalStiffnessMatrix(1, 1);
-		LocalStiffnessMatrix(1, 9) = my_B / L;
-		LocalStiffnessMatrix(1, 10) = -1.00 * LocalStiffnessMatrix(1, 4);
-		LocalStiffnessMatrix(1, 11) = LocalStiffnessMatrix(1, 5);
-
-		LocalStiffnessMatrix(2, 0) = LocalStiffnessMatrix(0, 2);
-		LocalStiffnessMatrix(2, 2) = LocalStiffnessMatrix(1, 1);
-		LocalStiffnessMatrix(2, 3) = mz_A / L;
-		LocalStiffnessMatrix(2, 4) = -1.00 * LocalStiffnessMatrix(1, 5);
-		LocalStiffnessMatrix(2, 5) = LocalStiffnessMatrix(1, 4);
-		LocalStiffnessMatrix(2, 6) = LocalStiffnessMatrix(0, 8);
-		LocalStiffnessMatrix(2, 8) = LocalStiffnessMatrix(1, 7);
-		LocalStiffnessMatrix(2, 9) = mz_B / L;
-		LocalStiffnessMatrix(2, 10) = LocalStiffnessMatrix(2, 4);
-		LocalStiffnessMatrix(2, 11) = LocalStiffnessMatrix(1, 10);
-
-		for (int i = 0; i < 3; ++i) {
-			LocalStiffnessMatrix(3, i) = LocalStiffnessMatrix(i, 3);
-		}
-		LocalStiffnessMatrix(3, 4) = (-mz_A / 3.00) + (mz_B / 6.00);
-		LocalStiffnessMatrix(3, 5) = (my_A / 3.00) - (my_B / 6.00);
-		LocalStiffnessMatrix(3, 7) = -my_A / L;
-		LocalStiffnessMatrix(3, 8) = -mz_A / L;
-		LocalStiffnessMatrix(3, 10) = L*Qy / 6.00;
-		LocalStiffnessMatrix(3, 11) = L*Qz / 6.00;
-
-		for (int i = 0; i < 4; ++i) {
-			LocalStiffnessMatrix(4, i) = LocalStiffnessMatrix(i, 4);
-		}
-		LocalStiffnessMatrix(4, 4) = 2.00 * L*N / 15.00;
-		LocalStiffnessMatrix(4, 7) = -Mt / L;
-		LocalStiffnessMatrix(4, 8) = N / 10.00;
-		LocalStiffnessMatrix(4, 9) = LocalStiffnessMatrix(3, 10);
-		LocalStiffnessMatrix(4, 10) = -L*N / 30.00;
-		LocalStiffnessMatrix(4, 11) = Mt / 2.00;
-
-
-		for (int i = 0; i < 5; ++i) {
-			LocalStiffnessMatrix(5, i) = LocalStiffnessMatrix(i, 5);
-		}
-		LocalStiffnessMatrix(5, 5) = LocalStiffnessMatrix(4, 4);
-		LocalStiffnessMatrix(5, 7) = -N / 10.0;
-		LocalStiffnessMatrix(5, 8) = -Mt / L;
-		LocalStiffnessMatrix(5, 9) = LocalStiffnessMatrix(3, 11);
-		LocalStiffnessMatrix(5, 10) = -1.00 * LocalStiffnessMatrix(4, 11);
-		LocalStiffnessMatrix(5, 11) = LocalStiffnessMatrix(4, 10);
-
-		for (int i = 0; i < 6; ++i) {
-			LocalStiffnessMatrix(6, i) = LocalStiffnessMatrix(i, 6);
-		}
-		LocalStiffnessMatrix(6, 7) = LocalStiffnessMatrix(0, 1);
-		LocalStiffnessMatrix(6, 8) = LocalStiffnessMatrix(0, 2);
-
-		for (int i = 0; i < 7; ++i) {
-			LocalStiffnessMatrix(7, i) = LocalStiffnessMatrix(i, 7);
-		}
-		LocalStiffnessMatrix(7, 7) = LocalStiffnessMatrix(1, 1);
-		LocalStiffnessMatrix(7, 9) = -1.00 * LocalStiffnessMatrix(1, 9);
-		LocalStiffnessMatrix(7, 10) = LocalStiffnessMatrix(4, 1);
-		LocalStiffnessMatrix(7, 11) = LocalStiffnessMatrix(2, 4);
-
-		for (int i = 0; i < 8; ++i) {
-			LocalStiffnessMatrix(8, i) = LocalStiffnessMatrix(i, 8);
-		}
-		LocalStiffnessMatrix(8, 8) = LocalStiffnessMatrix(1, 1);
-		LocalStiffnessMatrix(8, 9) = -1.00 * LocalStiffnessMatrix(2, 9);
-		LocalStiffnessMatrix(8, 10) = LocalStiffnessMatrix(1, 5);
-		LocalStiffnessMatrix(8, 11) = LocalStiffnessMatrix(1, 4);
-
-		for (int i = 0; i < 9; ++i) {
-			LocalStiffnessMatrix(9, i) = LocalStiffnessMatrix(i, 9);
-		}
-		LocalStiffnessMatrix(9, 10) = (mz_A / 6.00) - (mz_B / 3.00);
-		LocalStiffnessMatrix(9, 11) = (-my_A / 6.00) + (my_B / 3.00);
-
-		for (int i = 0; i < 10; ++i) {
-			LocalStiffnessMatrix(10, i) = LocalStiffnessMatrix(i, 10);
-		}
-		LocalStiffnessMatrix(10, 10) = LocalStiffnessMatrix(4, 4);
-
-		for (int i = 0; i < 11; ++i) {
-			LocalStiffnessMatrix(11, i) = LocalStiffnessMatrix(i, 11);
-		}
-		LocalStiffnessMatrix(11, 11) = LocalStiffnessMatrix(4, 4);
-
-		return LocalStiffnessMatrix;
-		KRATOS_CATCH("")
-	}
-
-	bounded_matrix<double,CrBeamElement3D2N::msLocalSize,CrBeamElement3D2N::msLocalSize>  
-	CrBeamElement3D2N::CalculateDeformationStiffness() {
-
-		KRATOS_TRY
-		bounded_matrix<double,msLocalSize,msLocalSize>
-		 Kd = ZeroMatrix(msLocalSize, msLocalSize);
-		const double E = this->GetProperties()[YOUNG_MODULUS];
-		const double G = this->CalculateShearModulus();
-		const double A = this->GetProperties()[CROSS_AREA];
-		const double L = this->CalculateReferenceLength();
-		
-		const double J = this->GetProperties()[TORSIONAL_INERTIA];
-		const double Iy = this->GetProperties()[I22];
-		const double Iz = this->GetProperties()[I33];
-
-		double Ay = 0.00;
-		if (this->GetProperties().Has(AREA_EFFECTIVE_Y)) {
-			Ay = GetProperties()[AREA_EFFECTIVE_Y];
-		}
-
-		double Az = 0.00;
-		if (this->GetProperties().Has(AREA_EFFECTIVE_Z)) {
-			Az = GetProperties()[AREA_EFFECTIVE_Z];
-		}
-		const double Psi_y = this->CalculatePsi(Iy, Az);
-		const double Psi_z = this->CalculatePsi(Iz, Ay);
-
-		Kd(0, 0) = G * J / L;
-		Kd(1, 1) = E * Iy / L;
-		Kd(2, 2) = E * Iz / L;
-		Kd(3, 3) = E * A / L;
-		Kd(4, 4) = 3.0 * E * Iy * Psi_y / L;
-		Kd(5, 5) = 3.0 * E * Iz * Psi_z / L;
-
-
-		//add geometric stiffness part
-		if (this->mIsLinearElement == false)
-		{
-			const double l = this->CalculateCurrentLength();
-			const double N = this->mNodalForces[6];
-
-			const double Qy = -1.00 * (this->mNodalForces[5] +
-				this->mNodalForces[11]) / l;
-
-			const double Qz = 1.00 * (this->mNodalForces[4] +
-				this->mNodalForces[10]) / l;
-
-			const double N1 = l*N / 12.00;
-			const double N2 = l*N / 20.00;
-			const double Qy1 = -l*Qy / 6.00;
-			const double Qz1 = -l*Qz / 6.00;
-
-			Kd(1, 1) += N1;
-			Kd(2, 2) += N1;
-			Kd(4, 4) += N2;
-			Kd(5, 5) += N2;
-
-			Kd(0, 1) += Qy1;
-			Kd(0, 2) += Qz1;
-			Kd(1, 0) += Qy1;
-			Kd(2, 0) += Qz1;
-
-		}
-		return Kd;
-		KRATOS_CATCH("")
-	}
-
-	void CrBeamElement3D2N::CalculateInitialLocalCS() {
-
-		KRATOS_TRY
-		const double numerical_limit = std::numeric_limits<double>::epsilon();
-		array_1d<double, msDimension> DirectionVectorX = ZeroVector(msDimension);
-		array_1d<double, msDimension> DirectionVectorY = ZeroVector(msDimension);
-		array_1d<double, msDimension> DirectionVectorZ = ZeroVector(msDimension);
-		array_1d<double, msLocalSize> ReferenceCoordinates = ZeroVector(msLocalSize);
-
-		ReferenceCoordinates[0] = this->GetGeometry()[0].X0();
-		ReferenceCoordinates[1] = this->GetGeometry()[0].Y0();
-		ReferenceCoordinates[2] = this->GetGeometry()[0].Z0();
-		ReferenceCoordinates[3] = this->GetGeometry()[1].X0();
-		ReferenceCoordinates[4] = this->GetGeometry()[1].Y0();
-		ReferenceCoordinates[5] = this->GetGeometry()[1].Z0();
-
-		for (unsigned int i = 0; i < msDimension; ++i)
-		{
-			DirectionVectorX[i] = (ReferenceCoordinates[i + msDimension]
-				- ReferenceCoordinates[i]);
-		}
-		Matrix Temp = ZeroMatrix(msDimension);
-		this->mRotationMatrix0 = ZeroMatrix(msElementSize);
-
-		// take user defined local axis 2 from GID input
-		if (this->Has(LOCAL_AXIS_2)) 
-		{
-			double VectorNorm = MathUtils<double>::Norm(DirectionVectorX);
-			if (VectorNorm > numerical_limit) DirectionVectorX /= VectorNorm;
-
-			DirectionVectorY = this->GetValue(LOCAL_AXIS_2);
-			DirectionVectorZ[0] = DirectionVectorX[1]*DirectionVectorY[2]-DirectionVectorX[2]*DirectionVectorY[1];
-			DirectionVectorZ[1] = DirectionVectorX[2]*DirectionVectorY[0]-DirectionVectorX[0]*DirectionVectorY[2];
-			DirectionVectorZ[2] = DirectionVectorX[0]*DirectionVectorY[1]-DirectionVectorX[1]*DirectionVectorY[0];
-
-			VectorNorm = MathUtils<double>::Norm(DirectionVectorZ);
-			if (VectorNorm > numerical_limit) DirectionVectorZ /= VectorNorm;
-			else KRATOS_ERROR << "LOCAL_AXIS_3 has length 0 for element " << this->Id() << std::endl;
-
-			for (int i = 0; i < msDimension; ++i)
-			{
-				Temp(i, 0) = DirectionVectorX[i];
-				Temp(i, 1) = DirectionVectorY[i];
-				Temp(i, 2) = DirectionVectorZ[i];
-			}
-		}
-
-		// if no user defined local axis 2 input available use this
-		else
-		{
-			//use orientation class 1st constructor
-			double theta_costum = 0.00;
-			if (this->GetProperties().Has(ANG_ROT)) theta_costum = this->GetProperties()[ANG_ROT];
-			
-			Orientation element_axis(DirectionVectorX, theta_costum);
-
-			element_axis.CalculateBasisVectors(DirectionVectorX, DirectionVectorY,
-				DirectionVectorZ);
-			element_axis.CalculateRotationMatrix(Temp);
-		}
-
-		//save them to update the local axis in every following iter. step
-		this->mNX0 = DirectionVectorX;
-		this->mNY0 = DirectionVectorY;
-		this->mNZ0 = DirectionVectorZ;
-
-		//Create big rotation Matrix
-		this->AssembleSmallInBigMatrix(Temp, this->mRotationMatrix0);
-
-		//provide Initial Rotation Matrix for strategies that dont call 'CalculateLocalSystem'
-		this->mRotationMatrix = ZeroMatrix(msElementSize);
-		this->mRotationMatrix = this->mRotationMatrix0;
-
-		KRATOS_CATCH("")
-	}
-
-	void CrBeamElement3D2N::CalculateTransformationMatrix(bounded_matrix<double,
-		CrBeamElement3D2N::msElementSize,CrBeamElement3D2N::msElementSize>& rRotationMatrix) {
-
-		KRATOS_TRY
-		//update local CS
-		Matrix AuxRotationMatrix = ZeroMatrix(msDimension);
-		AuxRotationMatrix = this->UpdateRotationMatrixLocal();
-
-		rRotationMatrix = ZeroMatrix(msElementSize);
-		//Building the rotation matrix for the local element matrix
-		this->AssembleSmallInBigMatrix(AuxRotationMatrix, rRotationMatrix);
-		KRATOS_CATCH("")
-	}
-
-	bounded_matrix<double,CrBeamElement3D2N::msElementSize,CrBeamElement3D2N::msLocalSize>
-	CrBeamElement3D2N::CalculateTransformationS() {
-
-		KRATOS_TRY
-		const double L = this->CalculateCurrentLength();
-		bounded_matrix<double,msElementSize,msLocalSize> S = ZeroMatrix(msElementSize, msLocalSize);
-		S(0, 3) = -1.00;
-		S(1, 5) = 2.00 / L;
-		S(2, 4) = -2.00 / L;
-		S(3, 0) = -1.00;
-		S(4, 1) = -1.00;
-		S(4, 4) = 1.00;
-		S(5, 2) = -1.00;
-		S(5, 5) = 1.00;
-		S(6, 3) = 1.00;
-		S(7, 5) = -2.00 / L;
-		S(8, 4) = 2.00 / L;
-		S(9, 0) = 1.00;
-		S(10, 1) = 1.00;
-		S(10, 4) = 1.00;
-		S(11, 2) = 1.00;
-		S(11, 5) = 1.00;
-
-		return S;
-		KRATOS_CATCH("")
-	}
-
-	bounded_matrix<double,CrBeamElement3D2N::msDimension,CrBeamElement3D2N::msDimension>
-	CrBeamElement3D2N::UpdateRotationMatrixLocal() {
-
-		KRATOS_TRY
-		const double numerical_limit = std::numeric_limits<double>::epsilon();
-		bounded_vector<double,msDimension> dPhiA = ZeroVector(msDimension);
-		bounded_vector<double,msDimension> dPhiB = ZeroVector(msDimension);
-		bounded_vector<double,msElementSize>  IncrementDeformation = ZeroVector(msElementSize);
-		IncrementDeformation = this->mIncrementDeformation;
-
-
-		for (unsigned int i = 0; i < msDimension; ++i) {
-			dPhiA[i] = IncrementDeformation[i + 3];
-			dPhiB[i] = IncrementDeformation[i + 9];
-		}
-
-		//calculating quaternions
-		Vector drA_vec = ZeroVector(msDimension);
-		Vector drB_vec = ZeroVector(msDimension);
-		double drA_sca, drB_sca;
-
-		drA_vec = 0.50 * dPhiA;
-		drB_vec = 0.50 * dPhiB;
-
-		drA_sca = 0.00;
-		drB_sca = 0.00;
-		for (unsigned int i = 0; i < msDimension; ++i) {
-			drA_sca += drA_vec[i] * drA_vec[i];
-			drB_sca += drB_vec[i] * drB_vec[i];
-		}
-		drA_sca = 1.00 - drA_sca;
-		drB_sca = 1.00 - drB_sca;
-
-		drA_sca = std::sqrt(drA_sca);
-		drB_sca = std::sqrt(drB_sca);
-
-
-		//1st solution step
-		if (mIterationCount == 0) {
-			this->mQuaternionVEC_A = ZeroVector(msDimension);
-			this->mQuaternionVEC_B = ZeroVector(msDimension);
-			this->mQuaternionSCA_A = 1.00;
-			this->mQuaternionSCA_B = 1.00;
-		}
-
-		Vector tempVec = ZeroVector(msDimension);
-		double tempSca = 0.00;
-
-		//Node A
-		tempVec = this->mQuaternionVEC_A;
-		tempSca = this->mQuaternionSCA_A;
-
-		this->mQuaternionSCA_A = drA_sca *tempSca;
-		for (unsigned int i = 0; i < msDimension; ++i) {
-			this->mQuaternionSCA_A -= drA_vec[i] * tempVec[i];
-		}
-		this->mQuaternionVEC_A = drA_sca*tempVec;
-		this->mQuaternionVEC_A += tempSca * drA_vec;
-		this->mQuaternionVEC_A += MathUtils<double>::CrossProduct(drA_vec, tempVec);
-
-		//Node B
-		tempVec = this->mQuaternionVEC_B;
-		tempSca = this->mQuaternionSCA_B;
-
-		this->mQuaternionSCA_B = drB_sca *tempSca;
-		for (unsigned int i = 0; i < msDimension; ++i) {
-			this->mQuaternionSCA_B -= drB_vec[i] * tempVec[i];
-		}
-
-		this->mQuaternionVEC_B = drB_sca*tempVec;
-		this->mQuaternionVEC_B += tempSca * drB_vec;
-		this->mQuaternionVEC_B += MathUtils<double>::CrossProduct(drB_vec, tempVec);
-
-		//scalar part of difference quaternion
-		double scalar_diff;
-		scalar_diff = (this->mQuaternionSCA_A + this->mQuaternionSCA_B) *
-			(this->mQuaternionSCA_A + this->mQuaternionSCA_B);
-
-		tempVec = this->mQuaternionVEC_A + this->mQuaternionVEC_B;
-		scalar_diff += MathUtils<double>::Norm(tempVec) *
-			MathUtils<double>::Norm(tempVec);
-
-		scalar_diff = 0.50 * std::sqrt(scalar_diff);
-
-		//mean rotation quaternion
-		double meanRotationScalar;
-		meanRotationScalar = (this->mQuaternionSCA_A + this->mQuaternionSCA_B) * 0.50;
-		meanRotationScalar = meanRotationScalar / scalar_diff;
-
-		bounded_vector<double,msDimension>  meanRotationVector = ZeroVector(msDimension);
-		meanRotationVector = (this->mQuaternionVEC_A + this->mQuaternionVEC_B) * 0.50;
-		meanRotationVector = meanRotationVector / scalar_diff;
-
-
-		//vector part of difference quaternion
-		bounded_vector<double,msDimension>  vector_diff = ZeroVector(msDimension);
-		vector_diff = this->mQuaternionSCA_A * this->mQuaternionVEC_B;
-		vector_diff -= this->mQuaternionSCA_B * this->mQuaternionVEC_A;
-		vector_diff += MathUtils<double>::CrossProduct(this->mQuaternionVEC_A,
-			this->mQuaternionVEC_B);
-
-		vector_diff = 0.50 * vector_diff / scalar_diff;
-
-
-		//rotate inital element basis
-		const double r0 = meanRotationScalar;
-		const double r1 = meanRotationVector[0];
-		const double r2 = meanRotationVector[1];
-		const double r3 = meanRotationVector[2];
-
-
-		Quaternion<double> q(r0, r1, r2, r3);
-		Vector rotatedNX0 = this->mNX0;
-		Vector rotatedNY0 = this->mNY0;
-		Vector rotatedNZ0 = this->mNZ0;
-		q.RotateVector3(rotatedNX0);
-		q.RotateVector3(rotatedNY0);
-		q.RotateVector3(rotatedNZ0);
-
-
-		bounded_matrix<double,msDimension,msDimension> RotatedCS = ZeroMatrix(msDimension, msDimension);
-		for (unsigned int i = 0; i < msDimension; ++i) {
-			RotatedCS(i, 0) = rotatedNX0[i];
-			RotatedCS(i, 1) = rotatedNY0[i];
-			RotatedCS(i, 2) = rotatedNZ0[i];
-		}
-
-		//rotate basis to element axis + redefine R
-		Vector n_bisectrix = ZeroVector(msDimension);
-		Vector deltaX = ZeroVector(msDimension);
-		double VectorNorm;
-
-		Vector CurrentNodalPosition = this->GetCurrentNodalPosition();
-		for (unsigned int i = 0; i<msDimension; ++i) deltaX[i] = CurrentNodalPosition[msDimension+i] - CurrentNodalPosition[i];
-
-
-		VectorNorm = MathUtils<double>::Norm(deltaX);
-		if (VectorNorm > numerical_limit) deltaX /= VectorNorm;
-
-
-		n_bisectrix = rotatedNX0 + deltaX;
-		VectorNorm = MathUtils<double>::Norm(n_bisectrix);
-		if (VectorNorm > numerical_limit) n_bisectrix /= VectorNorm;
-
-		bounded_matrix<double,msDimension,msDimension> n_xyz = ZeroMatrix(msDimension);
-		for (unsigned int i = 0; i < msDimension; ++i) {
-			n_xyz(i, 0) = -1.0 * RotatedCS(i, 0);
-			n_xyz(i, 1) = 1.0 * RotatedCS(i, 1);
-			n_xyz(i, 2) = 1.0 * RotatedCS(i, 2);
-		}
-
-		bounded_matrix<double,msDimension,msDimension> Identity = ZeroMatrix(msDimension);
-		for (unsigned int i = 0; i < msDimension; ++i) Identity(i, i) = 1.0;
-		Identity -= 2.0 * outer_prod(n_bisectrix, n_bisectrix);
-		n_xyz = prod(Identity, n_xyz);
-
-		//save current CS for GID OUTPUT
-		this->mNX = ZeroVector(msDimension);
-		this->mNY = ZeroVector(msDimension);
-		this->mNZ = ZeroVector(msDimension);
-		for (unsigned int i = 0; i < msDimension; ++i)
-		{
-			this->mNX[i] = n_xyz(i, 0);
-			this->mNY[i] = n_xyz(i, 1);
-			this->mNZ[i] = n_xyz(i, 2);
-		}
-
-		
-		//calculating deformation modes
-		this->mPhiS = ZeroVector(msDimension);
-		this->mPhiA = ZeroVector(msDimension);
-		this->mPhiS = prod(Matrix(trans(n_xyz)), vector_diff);
-		this->mPhiS *= 4.00;
-
-		rotatedNX0 = ZeroVector(msDimension);
-		tempVec = ZeroVector(msDimension);
-		for (unsigned int i = 0; i < msDimension; ++i) rotatedNX0[i] = n_xyz(i, 0);
-		tempVec = MathUtils<double>::CrossProduct(rotatedNX0, n_bisectrix);
-		this->mPhiA = prod(Matrix(trans(n_xyz)), tempVec);
-		this->mPhiA *= 4.00;
-
-		if (this->mIterationCount == 0)
-		{
-			this->mPhiS = ZeroVector(msDimension);
-			this->mPhiA = ZeroVector(msDimension);
-		}
-
-		return n_xyz;
-		KRATOS_CATCH("")
-	}
-
-	void CrBeamElement3D2N::GetValuesVector(Vector& rValues, int Step) {
-
-		KRATOS_TRY
-		if (rValues.size() != msElementSize) rValues.resize(msElementSize, false);
-
-		for (int i = 0; i < msNumberOfNodes; ++i)
-		{
-			int index = i * msDimension * 2;
-			rValues[index] = this->GetGeometry()[i]
-				.FastGetSolutionStepValue(DISPLACEMENT_X, Step);
-			rValues[index + 1] = this->GetGeometry()[i]
-				.FastGetSolutionStepValue(DISPLACEMENT_Y, Step);
-			rValues[index + 2] = this->GetGeometry()[i]
-				.FastGetSolutionStepValue(DISPLACEMENT_Z, Step);
-
-			rValues[index + 3] = this->GetGeometry()[i]
-				.FastGetSolutionStepValue(ROTATION_X, Step);
-			rValues[index + 4] = this->GetGeometry()[i]
-				.FastGetSolutionStepValue(ROTATION_Y, Step);
-			rValues[index + 5] = this->GetGeometry()[i]
-				.FastGetSolutionStepValue(ROTATION_Z, Step);
-		}
-		KRATOS_CATCH("")
-	}
-
-	void CrBeamElement3D2N::GetFirstDerivativesVector(Vector& rValues, int Step)
-	{
-
-		KRATOS_TRY
-		if (rValues.size() != msElementSize) rValues.resize(msElementSize, false);
-
-		for (int i = 0; i < msNumberOfNodes; ++i)
-		{
-			int index = i * msDimension * 2;
-			rValues[index] = this->GetGeometry()[i].
-				FastGetSolutionStepValue(VELOCITY_X, Step);
-			rValues[index + 1] = this->GetGeometry()[i].
-				FastGetSolutionStepValue(VELOCITY_Y, Step);
-			rValues[index + 2] = this->GetGeometry()[i].
-				FastGetSolutionStepValue(VELOCITY_Z, Step);
-
-			rValues[index + 3] = this->GetGeometry()[i].
-				FastGetSolutionStepValue(ANGULAR_VELOCITY_X, Step);
-			rValues[index + 4] = this->GetGeometry()[i].
-				FastGetSolutionStepValue(ANGULAR_VELOCITY_Y, Step);
-			rValues[index + 5] = this->GetGeometry()[i].
-				FastGetSolutionStepValue(ANGULAR_VELOCITY_Z, Step);
-		}
-
-		KRATOS_CATCH("")
-	}
-
-	void CrBeamElement3D2N::GetSecondDerivativesVector(Vector& rValues, int Step)
-	{
-
-		KRATOS_TRY
-		if (rValues.size() != msElementSize) rValues.resize(msElementSize, false);
-
-		for (int i = 0; i < msNumberOfNodes; ++i)
-		{
-			int index = i * msDimension * 2;
-
-			rValues[index] = this->GetGeometry()[i]
-				.FastGetSolutionStepValue(ACCELERATION_X, Step);
-			rValues[index + 1] = this->GetGeometry()[i]
-				.FastGetSolutionStepValue(ACCELERATION_Y, Step);
-			rValues[index + 2] = this->GetGeometry()[i]
-				.FastGetSolutionStepValue(ACCELERATION_Z, Step);
-
-			rValues[index + 3] = this->GetGeometry()[i].
-				FastGetSolutionStepValue(ANGULAR_ACCELERATION_X, Step);
-			rValues[index + 4] = this->GetGeometry()[i].
-				FastGetSolutionStepValue(ANGULAR_ACCELERATION_Y, Step);
-			rValues[index + 5] = this->GetGeometry()[i].
-				FastGetSolutionStepValue(ANGULAR_ACCELERATION_Z, Step);
-		}
-		KRATOS_CATCH("")
-	}
-
-	void CrBeamElement3D2N::CalculateMassMatrix(MatrixType& rMassMatrix,
-		ProcessInfo& rCurrentProcessInfo)
-	{
-		KRATOS_TRY;
-		if (rMassMatrix.size1() != msElementSize) {
-			rMassMatrix.resize(msElementSize, msElementSize, false);
-		}
-		rMassMatrix = ZeroMatrix(msElementSize, msElementSize);
-
-
-
-		if (this->GetProperties().Has(LUMPED_MASS_MATRIX)) {
-			this->mIsLumpedMassMatrix = GetProperties()[LUMPED_MASS_MATRIX];
-		}
-		else this->mIsLumpedMassMatrix = true;
-
-
-
-		if (this->mIsLumpedMassMatrix)
-		{
-			this->CalculateLumpedMassMatrix(rMassMatrix, rCurrentProcessInfo);
-		}
-		else
-		{
-			this->CalculateConsistentMassMatrix(rMassMatrix, rCurrentProcessInfo);
-			bounded_matrix<double,msElementSize,msElementSize> RotationMatrix = ZeroMatrix(msElementSize,msElementSize);
-			bounded_matrix<double,msElementSize,msElementSize> aux_matrix = ZeroMatrix(msElementSize,msElementSize);
-
-			RotationMatrix = this->mRotationMatrix;
-			aux_matrix = prod(RotationMatrix, rMassMatrix);
-			rMassMatrix = prod(aux_matrix,
-				Matrix(trans(RotationMatrix)));
-		}
-		KRATOS_CATCH("")
-	}
-
-	void CrBeamElement3D2N::CalculateDampingMatrix(MatrixType& rDampingMatrix,
-		ProcessInfo& rCurrentProcessInfo) {
-
-		KRATOS_TRY
-		if (rDampingMatrix.size1() != msElementSize)
-		{
-			rDampingMatrix.resize(msElementSize, msElementSize, false);
-		}
-
-		rDampingMatrix = ZeroMatrix(msElementSize, msElementSize);
-
-		Matrix StiffnessMatrix = ZeroMatrix(msElementSize, msElementSize);
-
-		this->CalculateLeftHandSide(StiffnessMatrix, rCurrentProcessInfo);
-
-		Matrix MassMatrix = ZeroMatrix(msElementSize, msElementSize);
-
-		this->CalculateMassMatrix(MassMatrix, rCurrentProcessInfo);
-
-		double alpha = 0.0;
-		if (this->GetProperties().Has(RAYLEIGH_ALPHA))
-		{
-			alpha = this->GetProperties()[RAYLEIGH_ALPHA];
-		}
-		else if (rCurrentProcessInfo.Has(RAYLEIGH_ALPHA))
-		{
-			alpha = rCurrentProcessInfo[RAYLEIGH_ALPHA];
-		}
-
-		double beta = 0.0;
-		if (this->GetProperties().Has(RAYLEIGH_BETA))
-		{
-			beta = this->GetProperties()[RAYLEIGH_BETA];
-		}
-		else if (rCurrentProcessInfo.Has(RAYLEIGH_BETA))
-		{
-			beta = rCurrentProcessInfo[RAYLEIGH_BETA];
-		}
-
-		rDampingMatrix += alpha * MassMatrix;
-		rDampingMatrix += beta  * StiffnessMatrix;
-
-		KRATOS_CATCH("")
-	}
-
-
-	bounded_vector<double,CrBeamElement3D2N::msElementSize> CrBeamElement3D2N::CalculateBodyForces()
-	{
-		KRATOS_TRY
-		//getting shapefunctionvalues for linear SF
-		const Matrix& Ncontainer = this->GetGeometry().ShapeFunctionsValues(
-			GeometryData::GI_GAUSS_1);
-
-		bounded_vector<double,msDimension> EquivalentLineLoad = ZeroVector(msDimension);
-		bounded_vector<double,msElementSize> BodyForcesGlobal = ZeroVector(msElementSize);
-
-		const double A = this->GetProperties()[CROSS_AREA];
-		const double l = this->CalculateCurrentLength();
-		const double rho = this->GetProperties()[DENSITY];
-
-		//calculating equivalent line load
-		for (int i = 0; i < msNumberOfNodes; ++i)
-		{
-			EquivalentLineLoad += A * rho*
-				this->GetGeometry()[i].
-				FastGetSolutionStepValue(VOLUME_ACCELERATION)*Ncontainer(0, i);
-		}
-
-
-		// adding the nodal forces
-		for (int i = 0; i < msNumberOfNodes; ++i)
-		{
-			int index = i*msLocalSize;
-			for (int j = 0; j < msDimension; ++j)
-			{
-				BodyForcesGlobal[j + index] =
-					EquivalentLineLoad[j] * Ncontainer(0, i) * l;
-			}
-		}
-
-		// adding the nodal moments
-		this->CalculateAndAddWorkEquivalentNodalForcesLineLoad
-			(EquivalentLineLoad, BodyForcesGlobal, l);
-
-
-		// return the total ForceVector
-		return BodyForcesGlobal;
-		KRATOS_CATCH("")
-	}
-
-	void CrBeamElement3D2N::CalculateAndAddWorkEquivalentNodalForcesLineLoad(
-		const bounded_vector<double,CrBeamElement3D2N::msDimension> ForceInput,
-		bounded_vector<double,CrBeamElement3D2N::msElementSize>& rRightHandSideVector,
-		const double GeometryLength)
-	{
-		KRATOS_TRY;
-		//calculate orthogonal load vector
-		const double numerical_limit = std::numeric_limits<double>::epsilon();
-		Vector GeometricOrientation = ZeroVector(msDimension);
-		GeometricOrientation[0] = this->GetGeometry()[1].X()
-			- this->GetGeometry()[0].X();
-		GeometricOrientation[1] = this->GetGeometry()[1].Y()
-			- this->GetGeometry()[0].Y();
-		if (msDimension == 3)
-		{
-			GeometricOrientation[2] = this->GetGeometry()[1].Z()
-				- this->GetGeometry()[0].Z();
-		}
-
-		const double VectorNormA = MathUtils<double>::Norm(GeometricOrientation);
-		if (VectorNormA > numerical_limit) GeometricOrientation /= VectorNormA;
-
-		Vector LineLoadDir = ZeroVector(msDimension);
-		for (int i = 0; i < msDimension; ++i)
-		{
-			LineLoadDir[i] = ForceInput[i];
-		}
-
-		const double VectorNormB = MathUtils<double>::Norm(LineLoadDir);
-		if (VectorNormB > numerical_limit) LineLoadDir /= VectorNormB;
-
-		double cosAngle = 0.00;
-		for (int i = 0; i < msDimension; ++i)
-		{
-			cosAngle += LineLoadDir[i] * GeometricOrientation[i];
-		}
-
-		const double sinAngle = std::sqrt(1.00 - (cosAngle*cosAngle));
-		const double NormForceVectorOrth = sinAngle * VectorNormB;
-
-
-		Vector NodeA = ZeroVector(msDimension);
-		NodeA[0] = this->GetGeometry()[0].X();
-		NodeA[1] = this->GetGeometry()[0].Y();
-		if (msDimension == 3)	NodeA[2] = this->GetGeometry()[0].Z();
-
-		Vector NodeB = ZeroVector(msDimension);
-		NodeB = NodeA + LineLoadDir;
-
-		Vector NodeC = ZeroVector(msDimension);
-		NodeC = NodeA + (GeometricOrientation*cosAngle);
-
-		Vector LoadOrthogonalDir = ZeroVector(msDimension);
-		LoadOrthogonalDir = NodeB - NodeC;
-		const double VectorNormC = MathUtils<double>::Norm(LoadOrthogonalDir);
-		if (VectorNormC > numerical_limit) LoadOrthogonalDir /= VectorNormC;
-
-
-
-		// now caluclate respective work equivilent nodal moments
-
-		const double CustomMoment = NormForceVectorOrth *
-			GeometryLength*GeometryLength / 12.00;
-
-		Vector MomentNodeA = ZeroVector(msDimension);
-		MomentNodeA = MathUtils<double>::CrossProduct(GeometricOrientation,
-			LoadOrthogonalDir);
-		MomentNodeA *= CustomMoment;
-
-		for (int i = 0; i < msDimension; ++i)
-		{
-			rRightHandSideVector[(1 * msDimension) + i] += MomentNodeA[i];
-			rRightHandSideVector[(3 * msDimension) + i] -= MomentNodeA[i];
-		}
-
-		KRATOS_CATCH("")
-	}
-
-	void CrBeamElement3D2N::CalculateLocalSystem(MatrixType& rLeftHandSideMatrix,
-		VectorType& rRightHandSideVector,
-		ProcessInfo& rCurrentProcessInfo) {
-
-		KRATOS_TRY
-		this->CalculateLeftHandSide(rLeftHandSideMatrix, rCurrentProcessInfo);
-
-		//Nodal element forces global
-		bounded_vector<double,msElementSize> nodalForcesGlobal_q = ZeroVector(msElementSize);
-		nodalForcesGlobal_q = prod(this->mRotationMatrix,
-			this->mNodalForces);
-
-		this->mNodalForces = ZeroVector(msElementSize);
-		this->mNodalForces = nodalForcesGlobal_q;
-
-		//create+compute RHS
-		//update Residual
-		rRightHandSideVector = ZeroVector(msElementSize);
-		rRightHandSideVector -= nodalForcesGlobal_q;
-
-
-		//LINEAR BEAM ELEMENT
-		if (this->mIsLinearElement)
-		{
-			Vector NodalDeformation = ZeroVector(msElementSize);
-			this->GetValuesVector(NodalDeformation);
-			rRightHandSideVector = ZeroVector(msElementSize);
-			rRightHandSideVector -= prod(rLeftHandSideMatrix, NodalDeformation);
-		}
-		//add bodyforces 
-		rRightHandSideVector += this->CalculateBodyForces();
-		this->mIterationCount++;
-		KRATOS_CATCH("")
-	}
-
-	void CrBeamElement3D2N::CalculateRightHandSide(
-		VectorType& rRightHandSideVector,
-		ProcessInfo& rCurrentProcessInfo)
-	{
-		KRATOS_TRY;
-		rRightHandSideVector = ZeroVector(msElementSize);
-
-		if (this->mIsLinearElement == false)
-		{
-			rRightHandSideVector -= this->mNodalForces;
-		}
-
-		//LINEAR BEAM ELEMENT
-		if (this->mIsLinearElement)
-		{
-			Matrix LeftHandSideMatrix = ZeroMatrix(msElementSize, msElementSize);
-			this->CalculateLeftHandSide(LeftHandSideMatrix, rCurrentProcessInfo);
-			Vector NodalDeformation = ZeroVector(msElementSize);
-			CrBeamElement3D2N::GetValuesVector(NodalDeformation); //modified by M.Fusseder
-			rRightHandSideVector = ZeroVector(msElementSize);
-			rRightHandSideVector -= prod(LeftHandSideMatrix, NodalDeformation);
-		}
-
-		//add bodyforces 
-		rRightHandSideVector += this->CalculateBodyForces();
-		KRATOS_CATCH("")
-
-	}
-
-	void CrBeamElement3D2N::CalculateLeftHandSide(MatrixType& rLeftHandSideMatrix,
-		ProcessInfo& rCurrentProcessInfo) {
-
-		KRATOS_TRY;
-		//update displacement_delta
-		this->UpdateIncrementDeformation();
-
-		//calculate Transformation Matrix
-		bounded_matrix<double,msElementSize,msElementSize> TransformationMatrix = ZeroMatrix(msElementSize);
-		this->CalculateTransformationMatrix(TransformationMatrix);
-		this->mRotationMatrix = ZeroMatrix(msElementSize);
-		this->mRotationMatrix = TransformationMatrix;
-
-
-
-		//resizing the matrices + create memory for LHS
-		rLeftHandSideMatrix = ZeroMatrix(msElementSize, msElementSize);
-		//creating LHS
-		rLeftHandSideMatrix +=
-			this->CreateElementStiffnessMatrix_Material();
-		rLeftHandSideMatrix +=
-			this->CreateElementStiffnessMatrix_Geometry();
-
-
-		bounded_matrix<double,msElementSize,msElementSize> aux_matrix = ZeroMatrix(msElementSize);
-		aux_matrix = prod(TransformationMatrix, rLeftHandSideMatrix);
-		rLeftHandSideMatrix = prod(aux_matrix,
-			Matrix(trans(TransformationMatrix)));
-
-		//LINEAR BEAM ELEMENT
-		if (this->mIsLinearElement)
-		{
-			TransformationMatrix = this->mRotationMatrix0;
-			rLeftHandSideMatrix = ZeroMatrix(msElementSize, msElementSize);
-			rLeftHandSideMatrix +=
-				this->CreateElementStiffnessMatrix_Material();
-			bounded_matrix<double,msElementSize,msElementSize> aux_matrix = ZeroMatrix(msElementSize);
-			aux_matrix = prod(TransformationMatrix, rLeftHandSideMatrix);
-			rLeftHandSideMatrix = prod(aux_matrix,
-				Matrix(trans(TransformationMatrix)));
-		}
-		//assign global element variables
-		this->mLHS = rLeftHandSideMatrix;
-		KRATOS_CATCH("")
-	}
-
-	bounded_vector<double,CrBeamElement3D2N::msLocalSize> CrBeamElement3D2N::CalculateElementForces() {
-
-		KRATOS_TRY;
-		bounded_vector<double,msLocalSize> deformation_modes_total_V = ZeroVector(msLocalSize);
-		const double L = this->CalculateReferenceLength();
-		const double l = this->CalculateCurrentLength();
-
-		deformation_modes_total_V[3] = l - L;
-		for (int i = 0; i < 3; ++i) deformation_modes_total_V[i] = this->mPhiS[i];
-		for (int i = 0; i < 2; ++i) deformation_modes_total_V[i + 4] = this->mPhiA[i + 1];
-
-		//calculate element forces
-		bounded_vector<double,msLocalSize> element_forces_t = ZeroVector(msLocalSize);
-		bounded_matrix<double,msLocalSize,msLocalSize> deformation_stiffness_Kd = ZeroMatrix(msLocalSize);
-
-		deformation_stiffness_Kd = this->CalculateDeformationStiffness();
-		element_forces_t = prod(deformation_stiffness_Kd,
-			deformation_modes_total_V);
-
-		return element_forces_t;
-		KRATOS_CATCH("")
-	}
-
-	double CrBeamElement3D2N::CalculatePsi(const double I, const double A_eff) {
-
-		KRATOS_TRY;
-		const double E = this->GetProperties()[YOUNG_MODULUS];
-		const double L =this->CalculateCurrentLength();
-		const double G = this->CalculateShearModulus();
-
-		const double phi = (12.0 * E * I) / (L*L * G*A_eff);
-		double psi;
-		//interpret input A_eff == 0 as shearstiff -> psi = 1.0
-		if (A_eff == 0.00) psi = 1.00;
-		else psi = 1.0 / (1.0 + phi);
-
-		return psi;
-		KRATOS_CATCH("")
-	}
-
-	double CrBeamElement3D2N::CalculateReferenceLength() {
-
-		KRATOS_TRY;
-		const double dx = this->GetGeometry()[1].X0() - this->GetGeometry()[0].X0();
-		const double dy = this->GetGeometry()[1].Y0() - this->GetGeometry()[0].Y0();
-		const double dz = this->GetGeometry()[1].Z0() - this->GetGeometry()[0].Z0();
-		const double L = std::sqrt(dx*dx + dy*dy + dz*dz);
-		return L;
-		KRATOS_CATCH("")
-	}
-
-	double CrBeamElement3D2N::CalculateCurrentLength() {
-
-		KRATOS_TRY;
-		const double du = this->GetGeometry()[1].FastGetSolutionStepValue(DISPLACEMENT_X)
-			- this->GetGeometry()[0].FastGetSolutionStepValue(DISPLACEMENT_X);
-		const double dv = this->GetGeometry()[1].FastGetSolutionStepValue(DISPLACEMENT_Y)
-			- this->GetGeometry()[0].FastGetSolutionStepValue(DISPLACEMENT_Y);
-		const double dw = this->GetGeometry()[1].FastGetSolutionStepValue(DISPLACEMENT_Z)
-			- this->GetGeometry()[0].FastGetSolutionStepValue(DISPLACEMENT_Z);
-		const double dx = this->GetGeometry()[1].X0() - this->GetGeometry()[0].X0();
-		const double dy = this->GetGeometry()[1].Y0() - this->GetGeometry()[0].Y0();
-		const double dz = this->GetGeometry()[1].Z0() - this->GetGeometry()[0].Z0();
-		const double l = std::sqrt((du + dx)*(du + dx) + (dv + dy)*(dv + dy) +
-			(dw + dz)*(dw + dz));
-		return l;
-		KRATOS_CATCH("")
-
-	}
-
-	bounded_vector<double,CrBeamElement3D2N::msLocalSize>
-	CrBeamElement3D2N::GetCurrentNodalPosition()
-	{
-		bounded_vector<double,msLocalSize> CurrentNodalPosition = ZeroVector(msLocalSize);
-		for (unsigned int i=0;i<msNumberOfNodes;++i)
-		{
-			int index = i*msDimension;
-			CurrentNodalPosition[index] = this->GetGeometry()[i].X(); 
-			CurrentNodalPosition[index+1] = this->GetGeometry()[i].Y(); 
-			CurrentNodalPosition[index+2] = this->GetGeometry()[i].Z(); 
-		}
-
-		return CurrentNodalPosition;
-	}
-	
-	void CrBeamElement3D2N::UpdateIncrementDeformation() {
-
-		KRATOS_TRY
-		Vector actualDeformation = ZeroVector(msElementSize);
-		this->mIncrementDeformation = ZeroVector(msElementSize);
-
-		if (mIterationCount == 0) this->mTotalNodalDeformation = ZeroVector(msElementSize);
-		this->GetValuesVector(actualDeformation, 0);
-
-		this->mIncrementDeformation = actualDeformation
-			- this->mTotalNodalDeformation;		
-
-		this->mTotalNodalDeformation = ZeroVector(msElementSize);
-		this->mTotalNodalDeformation = actualDeformation;
-
-		KRATOS_CATCH("")
-	}
-
-	void CrBeamElement3D2N::CalculateOnIntegrationPoints(
-		const Variable<array_1d<double, 3 > >& rVariable,
-		std::vector< array_1d<double, 3 > >& rOutput,
-		const ProcessInfo& rCurrentProcessInfo) {
-
-		KRATOS_TRY
-		//element with two nodes can only represent results at one node 
-		const unsigned int&  write_points_number = GetGeometry()
-			.IntegrationPointsNumber(Kratos::GeometryData::GI_GAUSS_3);
-		if (rOutput.size() != write_points_number) {
-			rOutput.resize(write_points_number);
-		}
-
-		bounded_matrix<double,msElementSize,msElementSize> TransformationMatrix = this->mRotationMatrix;
-		// Stress = ZeroVector(msElementSize);
-		Vector Stress = this->mNodalForces;
-		Stress = prod(Matrix(trans(TransformationMatrix)),Stress);
-
-		//LINEAR BEAM ELEMENT
-		if (this->mIsLinearElement)
-		{
-			Matrix LeftHandSideMatrix = CreateElementStiffnessMatrix_Material();
-
-			Vector NodalDeformation = ZeroVector(msElementSize);
-			CrBeamElement3D2N::GetValuesVector(NodalDeformation); // Changed by M.Fusseder
-
-			TransformationMatrix = this->mRotationMatrix0;
-			NodalDeformation = prod(Matrix(trans(TransformationMatrix)),NodalDeformation);
-
-			Stress = prod(LeftHandSideMatrix, NodalDeformation); 
-		}
-
-
-		//rOutput[GP 1,2,3][x,y,z]
-
-		if (rVariable == MOMENT)
-		{
-			rOutput[0][0] = -1.0 *Stress[3] * 0.75 + Stress[9] * 0.25;
-			rOutput[1][0] = -1.0 *Stress[3] * 0.50 + Stress[9] * 0.50;
-			rOutput[2][0] = -1.0 *Stress[3] * 0.25 + Stress[9] * 0.75;
-
-			rOutput[0][1] = -1.0 *Stress[4] * 0.75 + Stress[10] * 0.25;
-			rOutput[1][1] = -1.0 *Stress[4] * 0.50 + Stress[10] * 0.50;
-			rOutput[2][1] = -1.0 *Stress[4] * 0.25 + Stress[10] * 0.75;
-
-			rOutput[0][2] = 1.0 *Stress[5] * 0.75 - Stress[11] * 0.25;
-			rOutput[1][2] = 1.0 *Stress[5] * 0.50 - Stress[11] * 0.50;
-			rOutput[2][2] = 1.0 *Stress[5] * 0.25 - Stress[11] * 0.75;
-
-		}
-		if (rVariable == FORCE)
-		{
-			rOutput[0][0] = -1.0 * Stress[0] * 0.75 + Stress[6] * 0.25;
-			rOutput[1][0] = -1.0 * Stress[0] * 0.50 + Stress[6] * 0.50;
-			rOutput[2][0] = -1.0 * Stress[0] * 0.25 + Stress[6] * 0.75;
-
-			rOutput[0][1] = -1.0 * Stress[1] * 0.75 + Stress[7] * 0.25;
-			rOutput[1][1] = -1.0 *Stress[1] * 0.50 + Stress[7] * 0.50;
-			rOutput[2][1] = -1.0 *Stress[1] * 0.25 + Stress[7] * 0.75;
-
-			rOutput[0][2] = -1.0 *Stress[2] * 0.75 + Stress[8] * 0.25;
-			rOutput[1][2] = -1.0 *Stress[2] * 0.50 + Stress[8] * 0.50;
-			rOutput[2][2] = -1.0 *Stress[2] * 0.25 + Stress[8] * 0.75;
-
-		}
-
-		KRATOS_CATCH("")
-	}
-
-	void CrBeamElement3D2N::GetValueOnIntegrationPoints(
-		const Variable<array_1d<double, 3 > >& rVariable,
-		std::vector< array_1d<double, 3 > >& rOutput,
-		const ProcessInfo& rCurrentProcessInfo)
-	{
-		KRATOS_TRY;
-		this->CalculateOnIntegrationPoints(rVariable, rOutput, rCurrentProcessInfo);
-		KRATOS_CATCH("")
-	}
-
-
-
-	void CrBeamElement3D2N::CalculateOnIntegrationPoints(const Variable<Vector >& rVariable,
-		std::vector< Vector >& rOutput,
-		const ProcessInfo& rCurrentProcessInfo)
-	{
-		KRATOS_TRY;
-
-		if (rVariable == LOCAL_AXES_VECTOR)
-		{
-			rOutput.resize(3);
-			for (int i = 0; i < 3; ++i) rOutput[i] = ZeroVector(3);
-
-			if (this->mIsLinearElement)
-			{
-				rOutput[0] = this->mNX0;
-				rOutput[1] = this->mNY0;
-				rOutput[2] = this->mNZ0;
-			}
-			else
-			{
-				rOutput[0] = this->mNX;
-				rOutput[1] = this->mNY;
-				rOutput[2] = this->mNZ;
-			}
-		}
-
-		KRATOS_CATCH("");
-	}
-
-	void CrBeamElement3D2N::GetValueOnIntegrationPoints(const Variable<Vector>& rVariable,
-		std::vector<Vector>& rValues,
-		const ProcessInfo& rCurrentProcessInfo)
-	{
-		KRATOS_TRY;
-		this->CalculateOnIntegrationPoints(rVariable, rValues, rCurrentProcessInfo);
-		KRATOS_CATCH("")
-	}
-
-	void CrBeamElement3D2N::AssembleSmallInBigMatrix(Matrix SmallMatrix,
-		bounded_matrix<double,
-		CrBeamElement3D2N::msElementSize,CrBeamElement3D2N::msElementSize>& BigMatrix) {
-
-		KRATOS_TRY
-		for (unsigned int kk = 0; kk < msElementSize; kk += msDimension)
-		{
-			for (int i = 0; i<msDimension; ++i)
-			{
-				for (int j = 0; j<msDimension; ++j)
-				{
-					BigMatrix(i + kk, j + kk) = SmallMatrix(i, j);
-				}
-			}
-		}
-		KRATOS_CATCH("")
-	}
-
-
-	void CrBeamElement3D2N::BuildSingleMassMatrix(MatrixType& rMassMatrix,
-		double Phi, double CT, double CR, double L, double dir)
-	{
-		KRATOS_TRY;
-		const SizeType MatSize = msNumberOfNodes * 2;
-
-		if (rMassMatrix.size1() != MatSize) {
-			rMassMatrix.resize(MatSize, MatSize, false);
-		}
-		rMassMatrix = ZeroMatrix(MatSize, MatSize);
-		bounded_matrix<double,MatSize,MatSize> TempMassMatrix = ZeroMatrix(MatSize, MatSize);
-		const double Phi2 = Phi * Phi;
-		const double L2 = L*L;
-
-
-		TempMassMatrix(0, 0) = (13.00 / 35.00) + (7.00 / 10.00)*Phi
-			+ (1.00 / 3.00)*Phi2;
-		TempMassMatrix(0, 1) = dir*((11.00 / 210.00) + (11.00 / 210.00)*Phi
-			+ (1.00 / 24.00)*Phi2)*L;
-		TempMassMatrix(0, 2) = (9.00 / 70.00) + (3.00 / 10.00)*Phi
-			+ (1.00 / 6.00)*Phi2;
-		TempMassMatrix(0, 3) = -((13.00 / 420.00) + (3.00 / 40.00)*Phi
-			+ (1.00 / 24.00)*Phi2)*L*dir;
-		TempMassMatrix(1, 0) = TempMassMatrix(0, 1);
-		TempMassMatrix(1, 1) = ((1.00 / 105.00) + (1.00 / 60.00)*Phi
-			+ (1.00 / 120.00)*Phi2)*L2;
-		TempMassMatrix(1, 2) = dir*((13.00 / 420.00) + (3.00 / 40.00)*Phi
-			+ (1.00 / 24.00)*Phi2)*L;
-		TempMassMatrix(1, 3) = -((1.00 / 140.00) + (1.00 / 60.00)*Phi
-			+ (1.00 / 120.00)*Phi2)*L2;
-		TempMassMatrix(2, 0) = TempMassMatrix(0, 2);
-		TempMassMatrix(2, 1) = TempMassMatrix(1, 2);
-		TempMassMatrix(2, 2) = (13.00 / 35.00) + (7.00 / 10.00)*Phi
-			+ (1.00 / 3.00)*Phi2;
-		TempMassMatrix(2, 3) = -((11.00 / 210.00) + (11.00 / 210.00)*Phi
-			+ (1.00 / 24.00)*Phi2)*L*dir;
-		TempMassMatrix(3, 0) = TempMassMatrix(0, 3);
-		TempMassMatrix(3, 1) = TempMassMatrix(1, 3);
-		TempMassMatrix(3, 2) = TempMassMatrix(2, 3);
-		TempMassMatrix(3, 3) = ((1.00 / 105.00) + (1.00 / 60.00)*Phi
-			+ (1.00 / 120.00)*Phi2)*L2;
-
-		TempMassMatrix *= CT;
-		rMassMatrix += TempMassMatrix;
-
-
-		TempMassMatrix = ZeroMatrix(MatSize, MatSize);
-
-		TempMassMatrix(0, 0) = 6.00 / 5.00;
-		TempMassMatrix(0, 1) = dir*((1.00 / 10.00) - (1.00 / 2.00)*Phi)*L;
-		TempMassMatrix(0, 2) = -6.00 / 5.00;
-		TempMassMatrix(0, 3) = dir*((1.00 / 10.00) - (1.00 / 2.00)*Phi)*L;
-		TempMassMatrix(1, 0) = TempMassMatrix(0, 1);
-		TempMassMatrix(1, 1) = ((2.00 / 15.00) + (1.00 / 6.00)*Phi
-			+ (1.00 / 3.00)*Phi2)*L2;
-		TempMassMatrix(1, 2) = dir*((-1.00 / 10.00) + (1.00 / 2.00)*Phi)*L;
-		TempMassMatrix(1, 3) = -((1.00 / 30.00) + (1.00 / 6.00)*Phi
-			- (1.00 / 6.00)*Phi2)*L2;
-		TempMassMatrix(2, 0) = TempMassMatrix(0, 2);
-		TempMassMatrix(2, 1) = TempMassMatrix(1, 2);
-		TempMassMatrix(2, 2) = 6.00 / 5.00;
-		TempMassMatrix(2, 3) = dir*((-1.00 / 10.00) + (1.00 / 2.00)*Phi)*L;
-		TempMassMatrix(3, 0) = TempMassMatrix(0, 3);
-		TempMassMatrix(3, 1) = TempMassMatrix(1, 3);
-		TempMassMatrix(3, 2) = TempMassMatrix(2, 3);
-		TempMassMatrix(3, 3) = ((2.00 / 15.00) + (1.00 / 6.00)*Phi
-			+ (1.00 / 3.00)*Phi2)*L2;
-
-		TempMassMatrix *= CR;
-		rMassMatrix += TempMassMatrix;
-		KRATOS_CATCH("")
-	}
-
-	void CrBeamElement3D2N::CalculateConsistentMassMatrix(MatrixType& rMassMatrix,
-		ProcessInfo& rCurrentProcessInfo)
-	{
-		KRATOS_TRY;
-		const int smallMatSize = msNumberOfNodes * 2;
-
-		if (rMassMatrix.size1() != msElementSize) {
-			rMassMatrix.resize(msElementSize, msElementSize, false);
-		}
-		rMassMatrix = ZeroMatrix(msElementSize, msElementSize);
-
-		const double L = this->CalculateReferenceLength();
-		const double L2 = L * L;
-		const double rho = this->GetProperties()[DENSITY];
-		const double A = this->GetProperties()[CROSS_AREA];
-		const double E = this->GetProperties()[YOUNG_MODULUS];
-
-		const double J = this->GetProperties()[TORSIONAL_INERTIA];
-		const double Iy = this->GetProperties()[I22];
-		const double Iz = this->GetProperties()[I33];
-		const double G = this->CalculateShearModulus();
-
-		double Ay = 0.00;
-		if (this->GetProperties().Has(AREA_EFFECTIVE_Y)) {
-			Ay = GetProperties()[AREA_EFFECTIVE_Y];
-		}
-
-		double Az = 0.00;
-		if (this->GetProperties().Has(AREA_EFFECTIVE_Z)) {
-			Az = GetProperties()[AREA_EFFECTIVE_Z];
-		}
-
-		double IRy = Iy;
-		if (this->GetProperties().Has(INERTIA_ROT_Y)) {
-			IRy = GetProperties()[INERTIA_ROT_Y];
-		}
-
-		double IRz = Iz;
-		if (this->GetProperties().Has(INERTIA_ROT_Z)) {
-			IRz = GetProperties()[INERTIA_ROT_Z];
-		}
-
-		double Phiy = 0.00;
-		double Phiz = 0.00;
-
-		if (Ay != 0.00) Phiz = (12.00 * E * Iz) / (L2*G*Ay);
-		if (Az != 0.00) Phiy = (12.00 * E * Iy) / (L2*G*Az);
-
-		const double CTy = (rho * A * L) / ((1 + Phiy)*(1 + Phiy));
-		const double CTz = (rho * A * L) / ((1 + Phiz)*(1 + Phiz));
-
-		const double CRy = (rho*IRy) / ((1 + Phiy)*(1 + Phiy)*L);
-		const double CRz = (rho*IRz) / ((1 + Phiz)*(1 + Phiz)*L);
-
-		//longitudinal forces + torsional moment
-		const double M00 = (1.00 / 3.00)*A*rho*L;
-		const double M06 = M00 / 2.00;
-		const double M33 = (J*L*rho) / 3.00;
-		const double M39 = M33 / 2.00;
-
-		rMassMatrix(0, 0) = M00;
-		rMassMatrix(0, 6) = M06;
-		rMassMatrix(6, 6) = M00;
-		rMassMatrix(3, 3) = M33;
-		rMassMatrix(3, 9) = M39;
-		rMassMatrix(9, 9) = M33;
-
-		Matrix TempBendingMassMatrix = ZeroMatrix(smallMatSize, smallMatSize);
-		this->BuildSingleMassMatrix(TempBendingMassMatrix, Phiz, CTz, CRz, L, +1);
-
-		rMassMatrix(1, 1) = TempBendingMassMatrix(0, 0);
-		rMassMatrix(1, 5) = TempBendingMassMatrix(0, 1);
-		rMassMatrix(1, 7) = TempBendingMassMatrix(0, 2);
-		rMassMatrix(1, 11) = TempBendingMassMatrix(0, 3);
-		rMassMatrix(5, 5) = TempBendingMassMatrix(1, 1);
-		rMassMatrix(5, 7) = TempBendingMassMatrix(1, 2);
-		rMassMatrix(5, 11) = TempBendingMassMatrix(1, 3);
-		rMassMatrix(7, 7) = TempBendingMassMatrix(2, 2);
-		rMassMatrix(7, 11) = TempBendingMassMatrix(2, 3);
-		rMassMatrix(11, 11) = TempBendingMassMatrix(3, 3);
-
-		TempBendingMassMatrix = ZeroMatrix(smallMatSize, smallMatSize);
-		this->BuildSingleMassMatrix(TempBendingMassMatrix, Phiy, CTy, CRy, L, -1);
-
-		rMassMatrix(2, 2) = TempBendingMassMatrix(0, 0);
-		rMassMatrix(2, 4) = TempBendingMassMatrix(0, 1);
-		rMassMatrix(2, 8) = TempBendingMassMatrix(0, 2);
-		rMassMatrix(2, 10) = TempBendingMassMatrix(0, 3);
-		rMassMatrix(4, 4) = TempBendingMassMatrix(1, 1);
-		rMassMatrix(4, 8) = TempBendingMassMatrix(1, 2);
-		rMassMatrix(4, 10) = TempBendingMassMatrix(1, 3);
-		rMassMatrix(8, 8) = TempBendingMassMatrix(2, 2);
-		rMassMatrix(8, 10) = TempBendingMassMatrix(2, 3);
-		rMassMatrix(10, 10) = TempBendingMassMatrix(3, 3);
-
-
-		for (int j = 1; j < 12; ++j)
-		{
-			for (int i = 0; i < j; ++i)
-			{
-				rMassMatrix(j, i) = rMassMatrix(i, j);
-			}
-		}
-
-		KRATOS_CATCH("")
-	}
-
-	void CrBeamElement3D2N::CalculateLumpedMassMatrix(MatrixType& rMassMatrix,
-		ProcessInfo& rCurrentProcessInfo)
-	{
-		KRATOS_TRY;
-		if (rMassMatrix.size1() != msElementSize) {
-			rMassMatrix.resize(msElementSize, msElementSize, false);
-		}
-		rMassMatrix = ZeroMatrix(msElementSize, msElementSize);
-		const double A = this->GetProperties()[CROSS_AREA];
-		const double L = this->CalculateReferenceLength();
-		const double rho = this->GetProperties()[DENSITY];
-
-		const double TotalMass = A * L * rho;
-		const double temp = 0.50 * TotalMass;
-
-		//translatonal mass	
-		for (int i = 0; i < msNumberOfNodes; ++i)
-		{
-			for (int j = 0; j < msDimension; ++j)
-			{
-				int index = i * (msDimension * 2) + j;
-				rMassMatrix(index, index) = temp;
-			}
-		}
-		//rotaional mass neglected alpha = 0
-		KRATOS_CATCH("")
-	}
-
-	CrBeamElement3D2N::IntegrationMethod
-		CrBeamElement3D2N::GetIntegrationMethod() const
-	{
-		//do this to have 3GP as an output in GID
-		return Kratos::GeometryData::GI_GAUSS_3;
-	}
-
-	void CrBeamElement3D2N::AddExplicitContribution(const VectorType& rRHSVector,
-		const Variable<VectorType>& rRHSVariable,
-		Variable<array_1d<double, 3> >& rDestinationVariable,
-		const ProcessInfo& rCurrentProcessInfo)
-	{
-		KRATOS_TRY;
-		if (rRHSVariable == RESIDUAL_VECTOR && rDestinationVariable == FORCE_RESIDUAL)
-		{
-
-			for (int i = 0; i< msNumberOfNodes; ++i)
-			{
-				int index = msLocalSize * i;
-
-				GetGeometry()[i].SetLock();
-
-				array_1d<double, 3> &ForceResidual =
-					GetGeometry()[i].FastGetSolutionStepValue(FORCE_RESIDUAL);
-
-				for (int j = 0; j<msDimension; ++j)
-				{
-					ForceResidual[j] += rRHSVector[index + j];
-				}
-				GetGeometry()[i].UnSetLock();
-			}
-		}
-
-
-		if (rRHSVariable == RESIDUAL_VECTOR && rDestinationVariable == MOMENT_RESIDUAL)
-		{
-
-			for (int i = 0; i< msNumberOfNodes; ++i)
-			{
-				int index = (msLocalSize * i) + msDimension;
-
-				GetGeometry()[i].SetLock();
-
-				array_1d<double, 3> &MomentResidual =
-					GetGeometry()[i].FastGetSolutionStepValue(MOMENT_RESIDUAL);
-
-				for (int j = 0; j<msDimension; ++j)
-				{
-					MomentResidual[j] += rRHSVector[index + j];
-				}			
-				GetGeometry()[i].UnSetLock();
-			}
-		}
-
-		KRATOS_CATCH("")
-	}
-
-	double CrBeamElement3D2N::CalculateShearModulus() {
-		KRATOS_TRY;
-		const double nu = this->GetProperties()[POISSON_RATIO];
-		const double E = this->GetProperties()[YOUNG_MODULUS];
-		const double G = E / (2.0 * (1.0 + nu));
-		return G;
-		KRATOS_CATCH("")
-	}
-
-	int CrBeamElement3D2N::Check(const ProcessInfo& rCurrentProcessInfo)
-	{
-		KRATOS_TRY
-		const double numerical_limit = std::numeric_limits<double>::epsilon();
-			if (GetGeometry().WorkingSpaceDimension() != 3 || GetGeometry().size() != 2)
-			{
-				KRATOS_ERROR <<
-					"The beam element works only in 3D and with 2 noded elements" << ""
-					<< std::endl;
-			}
-		//verify that the variables are correctly initialized
-		if (VELOCITY.Key() == 0) {
-			KRATOS_ERROR <<
-				"VELOCITY has Key zero! (check if the application is correctly registered" << ""
-				<< std::endl;
-		}
-		if (DISPLACEMENT.Key() == 0) {
-			KRATOS_ERROR <<
-				"DISPLACEMENT has Key zero! (check if the application is correctly registered"<< ""
-				<< std::endl;
-		}
-		if (ACCELERATION.Key() == 0) {
-			KRATOS_ERROR <<
-				"ACCELERATION has Key zero! (check if the application is correctly registered" << ""
-				<< std::endl;
-		}
-		if (DENSITY.Key() == 0) {
-			KRATOS_ERROR <<
-				"DENSITY has Key zero! (check if the application is correctly registered" << ""
-				<< std::endl;
-		}
-		if (CROSS_AREA.Key() == 0) {
-			KRATOS_ERROR <<
-				"CROSS_AREA has Key zero! (check if the application is correctly registered" << ""
-				<< std::endl;
-		}
-		//verify that the dofs exist
-		for (unsigned int i = 0; i<this->GetGeometry().size(); ++i)
-		{
-			if (this->GetGeometry()[i].SolutionStepsDataHas(DISPLACEMENT) == false) {
-				KRATOS_ERROR <<
-					"missing variable DISPLACEMENT on node " << this->GetGeometry()[i].Id()
-					<< std::endl;
-			}
-			if (this->GetGeometry()[i].HasDofFor(DISPLACEMENT_X) == false ||
-				this->GetGeometry()[i].HasDofFor(DISPLACEMENT_Y) == false ||
-				this->GetGeometry()[i].HasDofFor(DISPLACEMENT_Z) == false) {
-				KRATOS_ERROR <<
-					"missing one of the dofs for the variable DISPLACEMENT on node " <<
-						GetGeometry()[i].Id() << std::endl;
-			}
-		}
-
-
-
-		if (this->GetProperties().Has(CROSS_AREA) == false ||
-			this->GetProperties()[CROSS_AREA] <= numerical_limit)
-		{
-			KRATOS_ERROR << "CROSS_AREA not provided for this element" << this->Id()
-				<< std::endl;
-		}
-
-		if (this->GetProperties().Has(YOUNG_MODULUS) == false ||
-			this->GetProperties()[YOUNG_MODULUS] <= numerical_limit)
-		{
-			KRATOS_ERROR << "YOUNG_MODULUS not provided for this element" << this->Id()
-				<< std::endl;
-		}
-		if (this->GetProperties().Has(DENSITY) == false)
-		{
-			KRATOS_ERROR << "DENSITY not provided for this element" << this->Id()
-				<< std::endl;
-		}
-
-		if (this->GetProperties().Has(POISSON_RATIO) == false)
-		{
-			KRATOS_ERROR << "POISSON_RATIO not provided for this element" << this->Id()
-				<< std::endl;
-		}
-
-		if (this->GetProperties().Has(TORSIONAL_INERTIA) == false)
-		{
-			KRATOS_ERROR << "TORSIONAL_INERTIA not provided for this element" << this->Id()
-				<< std::endl;
-		}
-		if (this->GetProperties().Has(I22) == false)
-		{
-			KRATOS_ERROR << "I22 not provided for this element" << this->Id()
-				<< std::endl;
-		}
-		if (this->GetProperties().Has(I33) == false)
-		{
-			KRATOS_ERROR << "I33 not provided for this element" << this->Id()
-				<< std::endl;
-		}
-		return 0;
-
-		KRATOS_CATCH("")
-	}
-
-	std::string CrBeamElement3D2N::Info() const // added by M.Fusseder
-    {
-		if(mIsLinearElement)
-			return "CrLinearBeamElement3D2N";
-		else	
-			return "CrBeamElement3D2N";
-    }
-
-	Orientation::Orientation(array_1d<double, Orientation::msDimension>& v1, const double theta) {
-
-		KRATOS_TRY
-		const double numerical_limit = std::numeric_limits<double>::epsilon();
-                typedef array_1d<double, msDimension> arraydim;
-		arraydim GlobalZ = ZeroVector(msDimension);
-		GlobalZ[2] = 1.0;
-
-		arraydim v2 = ZeroVector(msDimension);
-		arraydim v3 = ZeroVector(msDimension);
-
-		double VectorNorm;
-		VectorNorm = MathUtils<double>::Norm(v1);
-		if (VectorNorm > numerical_limit) v1 /= VectorNorm;
-
-		if (std::abs(v1[2]-1.00) < numerical_limit) {
-			v2[1] = 1.0;
-			v3[0] = -1.0;
-		}
-
-		else if (std::abs(v1[2]+1.00) < numerical_limit) {
-			v2[1] = 1.0;
-			v3[0] = 1.0;
-		}
-
-		else {
-			MathUtils<double>::UnitCrossProduct(v2, GlobalZ, v1);
-			MathUtils<double>::UnitCrossProduct(v3, v1, v2);
-		}
-
-		//manual rotation around the beam axis
-		if (std::abs(theta) > numerical_limit) {
-			const Vector nz_temp = v3;
-			const Vector ny_temp = v2;
-			const double CosTheta = std::cos(theta);
-			const double SinTheta = std::sin(theta);
-
-			v2 = ny_temp * CosTheta + nz_temp * SinTheta;
-			VectorNorm = MathUtils<double>::Norm(v2);
-			if (VectorNorm > numerical_limit) v2 /= VectorNorm;
-
-			v3 = nz_temp * CosTheta - ny_temp * SinTheta;
-			VectorNorm = MathUtils<double>::Norm(v3);
-			if (VectorNorm > numerical_limit) v3 /= VectorNorm;			
-		}
-
-		Matrix RotationMatrix = ZeroMatrix(msDimension);
-		for (int i = 0; i < msDimension; ++i) {
-			RotationMatrix(i, 0) = v1[i];
-			RotationMatrix(i, 1) = v2[i];
-			RotationMatrix(i, 2) = v3[i];
-		}
-		this->mRotationMatrix = ZeroMatrix(msDimension);
-		this->mRotationMatrix = RotationMatrix;
-		KRATOS_CATCH("")
-	}
-
-	void Orientation::CalculateRotationMatrix(Matrix& R) {
-
-		KRATOS_TRY
-			if (R.size1() != msDimension || R.size2() != msDimension) R.resize(msDimension, msDimension, false);
-		R = this->mRotationMatrix;
-		KRATOS_CATCH("")
-	}
-
-	void Orientation::CalculateBasisVectors(array_1d<double, Orientation::msDimension>& v1,
-		array_1d<double, Orientation::msDimension>& v2,
-		array_1d<double, Orientation::msDimension>& v3) {
-
-		KRATOS_TRY
-		Matrix R = ZeroMatrix(msDimension);
-
-		if (v1.size() != msDimension) v1.resize(msDimension, false);
-		if (v2.size() != msDimension) v2.resize(msDimension, false);
-		if (v3.size() != msDimension) v3.resize(msDimension, false);
-
-		for (int i = 0; i < msDimension; ++i) {
-			v1[i] = this->mRotationMatrix(i, 0);
-			v2[i] = this->mRotationMatrix(i, 1);
-			v3[i] = this->mRotationMatrix(i, 2);
-		}
-		KRATOS_CATCH("")
-	}
-
-
-	void CrBeamElement3D2N::CalculateGeometricStiffnessMatrix(MatrixType& rGeometricStiffnessMatrix,
-		ProcessInfo& rCurrentProcessInfo)
-	{
-		KRATOS_TRY;
-		rGeometricStiffnessMatrix = ZeroMatrix(msElementSize, msElementSize);
-		rGeometricStiffnessMatrix = this->CreateElementStiffnessMatrix_Geometry();
-		KRATOS_CATCH("")
-	}
-
-	void CrBeamElement3D2N::CalculateElasticStiffnessMatrix(MatrixType& rElasticStiffnessMatrix,
-		ProcessInfo& rCurrentProcessInfo)
-	{
-		KRATOS_TRY;
-		rElasticStiffnessMatrix = ZeroMatrix(msElementSize, msElementSize);
-		rElasticStiffnessMatrix = this->CreateElementStiffnessMatrix_Material();
-		KRATOS_CATCH("")
-	}
-
-
-
-	void CrBeamElement3D2N::save(Serializer& rSerializer) const
-	{
-		KRATOS_SERIALIZE_SAVE_BASE_CLASS(rSerializer, Element);
-		rSerializer.save("NodalDeformation", this->mTotalNodalDeformation);
-		rSerializer.save("IterationCounter", this->mIterationCount);
-		rSerializer.save("NodalForces", this->mNodalForces);
-
-
-		rSerializer.save("LocalInitalAxisX", this->mNX0);
-		rSerializer.save("LocalInitalAxisY", this->mNY0);
-		rSerializer.save("LocalInitalAxisZ", this->mNZ0);
-
-
-		rSerializer.save("QuaternionVecA", this->mQuaternionVEC_A);
-		rSerializer.save("QuaternionVecB", this->mQuaternionVEC_B);
-		rSerializer.save("QuaternionScaA", this->mQuaternionSCA_A);
-		rSerializer.save("QuaternionScaB", this->mQuaternionSCA_B);
-
-		rSerializer.save("mIsLumpedMassMatrix", this->mIsLumpedMassMatrix);
-	}
-
-	void CrBeamElement3D2N::load(Serializer& rSerializer)
-	{
-		KRATOS_SERIALIZE_LOAD_BASE_CLASS(rSerializer, Element);
-		rSerializer.load("NodalDeformation", this->mTotalNodalDeformation);
-		rSerializer.load("IterationCounter", this->mIterationCount);
-		rSerializer.load("NodalForces", this->mNodalForces);
-
-		rSerializer.load("LocalInitalAxisX", this->mNX0);
-		rSerializer.load("LocalInitalAxisY", this->mNY0);
-		rSerializer.load("LocalInitalAxisZ", this->mNZ0);
-
-
-		rSerializer.load("QuaternionVecA", this->mQuaternionVEC_A);
-		rSerializer.load("QuaternionVecB", this->mQuaternionVEC_B);
-		rSerializer.load("QuaternionScaA", this->mQuaternionSCA_A);
-		rSerializer.load("QuaternionScaB", this->mQuaternionSCA_B);
-		rSerializer.load("mIsLumpedMassMatrix", this->mIsLumpedMassMatrix);
-	}
-
-} // namespace Kratos.
-
-
-
-=======
-namespace Kratos {
-
-CrBeamElement3D2N::CrBeamElement3D2N(IndexType NewId,
-                                     GeometryType::Pointer pGeometry)
-    : Element(NewId, pGeometry) {}
-
-CrBeamElement3D2N::CrBeamElement3D2N(IndexType NewId,
-                                     GeometryType::Pointer pGeometry,
-                                     PropertiesType::Pointer pProperties)
-    : Element(NewId, pGeometry, pProperties) {}
-
-Element::Pointer
-CrBeamElement3D2N::Create(IndexType NewId, NodesArrayType const &rThisNodes,
-                          PropertiesType::Pointer pProperties) const {
-  const GeometryType &rGeom = this->GetGeometry();
-  return Kratos::make_shared<CrBeamElement3D2N>(NewId, rGeom.Create(rThisNodes),
-                                                pProperties);
-}
-
-CrBeamElement3D2N::~CrBeamElement3D2N() {}
-
-void CrBeamElement3D2N::EquationIdVector(EquationIdVectorType &rResult,
-                                         ProcessInfo &rCurrentProcessInfo) {
-  if (rResult.size() != msElementSize)
-    rResult.resize(msElementSize);
-
-  for (int i = 0; i < msNumberOfNodes; ++i) {
-    int index = i * msNumberOfNodes * msDimension;
-    rResult[index] = this->GetGeometry()[i].GetDof(DISPLACEMENT_X).EquationId();
-    rResult[index + 1] =
-        this->GetGeometry()[i].GetDof(DISPLACEMENT_Y).EquationId();
-    rResult[index + 2] =
-        this->GetGeometry()[i].GetDof(DISPLACEMENT_Z).EquationId();
-
-    rResult[index + 3] = this->GetGeometry()[i].GetDof(ROTATION_X).EquationId();
-    rResult[index + 4] = this->GetGeometry()[i].GetDof(ROTATION_Y).EquationId();
-    rResult[index + 5] = this->GetGeometry()[i].GetDof(ROTATION_Z).EquationId();
-  }
-}
-
-void CrBeamElement3D2N::GetDofList(DofsVectorType &rElementalDofList,
-                                   ProcessInfo &rCurrentProcessInfo) {
-
-  if (rElementalDofList.size() != msElementSize) {
-    rElementalDofList.resize(msElementSize);
-  }
-
-  for (int i = 0; i < msNumberOfNodes; ++i) {
-    int index = i * msNumberOfNodes * msDimension;
-    rElementalDofList[index] = this->GetGeometry()[i].pGetDof(DISPLACEMENT_X);
-    rElementalDofList[index + 1] =
-        this->GetGeometry()[i].pGetDof(DISPLACEMENT_Y);
-    rElementalDofList[index + 2] =
-        this->GetGeometry()[i].pGetDof(DISPLACEMENT_Z);
-
-    rElementalDofList[index + 3] = this->GetGeometry()[i].pGetDof(ROTATION_X);
-    rElementalDofList[index + 4] = this->GetGeometry()[i].pGetDof(ROTATION_Y);
-    rElementalDofList[index + 5] = this->GetGeometry()[i].pGetDof(ROTATION_Z);
-  }
-}
-
-void CrBeamElement3D2N::Initialize() {
-
-  KRATOS_TRY;
-  KRATOS_CATCH("")
-}
-
-void CrBeamElement3D2N::GetSecondDerivativesVector(Vector &rValues, int Step) {
-
-  KRATOS_TRY
-  if (rValues.size() != msElementSize)
-    rValues.resize(msElementSize, false);
-
-  for (int i = 0; i < msNumberOfNodes; ++i) {
-    int index = i * msDimension * 2;
-    const auto &acc =
-        this->GetGeometry()[i].FastGetSolutionStepValue(ACCELERATION, Step);
-    const auto &ang_acc = this->GetGeometry()[i].FastGetSolutionStepValue(
-        ANGULAR_ACCELERATION, Step);
-
-    rValues[index] = acc[0];
-    rValues[index + 1] = acc[1];
-    rValues[index + 2] = acc[2];
-
-    rValues[index + 3] = ang_acc[0];
-    rValues[index + 4] = ang_acc[1];
-    rValues[index + 5] = ang_acc[2];
-  }
-  KRATOS_CATCH("")
-}
-
-void CrBeamElement3D2N::GetFirstDerivativesVector(Vector &rValues, int Step) {
-
-  KRATOS_TRY
-  if (rValues.size() != msElementSize)
-    rValues.resize(msElementSize, false);
-
-  for (int i = 0; i < msNumberOfNodes; ++i) {
-    int index = i * msDimension * 2;
-    const auto &vel =
-        this->GetGeometry()[i].FastGetSolutionStepValue(VELOCITY, Step);
-    const auto &ang_vel =
-        this->GetGeometry()[i].FastGetSolutionStepValue(ANGULAR_VELOCITY, Step);
-
-    rValues[index] = vel[0];
-    rValues[index + 1] = vel[1];
-    rValues[index + 2] = vel[2];
-
-    rValues[index + 3] = ang_vel[0];
-    rValues[index + 4] = ang_vel[1];
-    rValues[index + 5] = ang_vel[2];
-  }
-  KRATOS_CATCH("")
-}
-
-void CrBeamElement3D2N::GetValuesVector(Vector &rValues, int Step) {
-  KRATOS_TRY
-  if (rValues.size() != msElementSize)
-    rValues.resize(msElementSize, false);
-
-  for (int i = 0; i < msNumberOfNodes; ++i) {
-    int index = i * msDimension * 2;
-    const auto &disp =
-        this->GetGeometry()[i].FastGetSolutionStepValue(DISPLACEMENT, Step);
-    const auto &rot =
-        this->GetGeometry()[i].FastGetSolutionStepValue(ROTATION, Step);
-
-    rValues[index] = disp[0];
-    rValues[index + 1] = disp[1];
-    rValues[index + 2] = disp[2];
-
-    rValues[index + 3] = rot[0];
-    rValues[index + 4] = rot[1];
-    rValues[index + 5] = rot[2];
-  }
-  KRATOS_CATCH("")
-}
-
-bounded_vector<double, CrBeamElement3D2N::msElementSize>
-CrBeamElement3D2N::CalculateBodyForces() {
-  KRATOS_TRY
-  // getting shapefunctionvalues for linear SF
-  const Matrix &Ncontainer =
-      this->GetGeometry().ShapeFunctionsValues(GeometryData::GI_GAUSS_1);
-
-  bounded_vector<double, msDimension> equivalent_line_load =
-      ZeroVector(msDimension);
-  bounded_vector<double, msElementSize> body_forces_global =
-      ZeroVector(msElementSize);
-
-  const double A = this->GetProperties()[CROSS_AREA];
-  const double l = this->CalculateCurrentLength();
-  const double rho = this->GetProperties()[DENSITY];
-
-  // calculating equivalent line load
-  for (int i = 0; i < msNumberOfNodes; ++i) {
-    noalias(equivalent_line_load) +=
-        (A * rho * Ncontainer(0, i)) *
-        this->GetGeometry()[i].FastGetSolutionStepValue(VOLUME_ACCELERATION);
-  }
-
-  // adding the nodal forces
-  for (int i = 0; i < msNumberOfNodes; ++i) {
-    int index = i * msLocalSize;
-    for (int j = 0; j < msDimension; ++j) {
-      body_forces_global[j + index] =
-          equivalent_line_load[j] * Ncontainer(0, i) * l;
-    }
-  }
-
-  // adding the nodal moments
-  this->CalculateAndAddWorkEquivalentNodalForcesLineLoad(equivalent_line_load,
-                                                         body_forces_global, l);
-
-  // return the total ForceVector
-  return body_forces_global;
-  KRATOS_CATCH("")
-}
-
-void CrBeamElement3D2N::CalculateAndAddWorkEquivalentNodalForcesLineLoad(
-    const bounded_vector<double, CrBeamElement3D2N::msDimension> ForceInput,
-    bounded_vector<double, CrBeamElement3D2N::msElementSize>
-        &rRightHandSideVector,
-    const double GeometryLength) {
-  KRATOS_TRY;
-  // calculate orthogonal load vector
-  const double numerical_limit = std::numeric_limits<double>::epsilon();
-  Vector geometric_orientation = ZeroVector(msDimension);
-  geometric_orientation[0] =
-      this->GetGeometry()[1].X() - this->GetGeometry()[0].X();
-  geometric_orientation[1] =
-      this->GetGeometry()[1].Y() - this->GetGeometry()[0].Y();
-  if (msDimension == 3) {
-    geometric_orientation[2] =
-        this->GetGeometry()[1].Z() - this->GetGeometry()[0].Z();
-  }
-
-  const double vector_norm_a = MathUtils<double>::Norm(geometric_orientation);
-  if (vector_norm_a > numerical_limit)
-    geometric_orientation /= vector_norm_a;
-
-  Vector line_load_direction = ZeroVector(msDimension);
-  for (int i = 0; i < msDimension; ++i) {
-    line_load_direction[i] = ForceInput[i];
-  }
-
-  const double vector_norm_b = MathUtils<double>::Norm(line_load_direction);
-  if (vector_norm_b > numerical_limit)
-    line_load_direction /= vector_norm_b;
-
-  double cos_angle = 0.00;
-  for (int i = 0; i < msDimension; ++i) {
-    cos_angle += line_load_direction[i] * geometric_orientation[i];
-  }
-
-  const double sin_angle = std::sqrt(1.00 - (cos_angle * cos_angle));
-  const double norm_force_vector_orthogonal = sin_angle * vector_norm_b;
-
-  Vector node_a = ZeroVector(msDimension);
-  node_a[0] = this->GetGeometry()[0].X();
-  node_a[1] = this->GetGeometry()[0].Y();
-  if (msDimension == 3)
-    node_a[2] = this->GetGeometry()[0].Z();
-
-  Vector node_b = ZeroVector(msDimension);
-  node_b = node_a + line_load_direction;
-
-  Vector node_c = ZeroVector(msDimension);
-  node_c = node_a + (geometric_orientation * cos_angle);
-
-  Vector load_orthogonal_direction = ZeroVector(msDimension);
-  load_orthogonal_direction = node_b - node_c;
-  const double vector_norm_c =
-      MathUtils<double>::Norm(load_orthogonal_direction);
-  if (vector_norm_c > numerical_limit)
-    load_orthogonal_direction /= vector_norm_c;
-
-  // now caluclate respective work equivilent nodal moments
-
-  const double custom_moment =
-      norm_force_vector_orthogonal * GeometryLength * GeometryLength / 12.00;
-
-  Vector moment_a = ZeroVector(msDimension);
-  moment_a = MathUtils<double>::CrossProduct(geometric_orientation,
-                                             load_orthogonal_direction);
-  moment_a *= custom_moment;
-
-  for (int i = 0; i < msDimension; ++i) {
-    rRightHandSideVector[(1 * msDimension) + i] += moment_a[i];
-    rRightHandSideVector[(3 * msDimension) + i] -= moment_a[i];
-  }
-
-  KRATOS_CATCH("")
-}
-
-void CrBeamElement3D2N::CalculateDampingMatrix(
-    MatrixType &rDampingMatrix, ProcessInfo &rCurrentProcessInfo) {
-
-  KRATOS_TRY
-  if (rDampingMatrix.size1() != msElementSize) {
-    rDampingMatrix.resize(msElementSize, msElementSize, false);
-  }
-
-  rDampingMatrix = ZeroMatrix(msElementSize, msElementSize);
-
-  Matrix stiffness_matrix = ZeroMatrix(msElementSize, msElementSize);
-
-  this->CalculateLeftHandSide(stiffness_matrix, rCurrentProcessInfo);
-
-  Matrix mass_matrix = ZeroMatrix(msElementSize, msElementSize);
-
-  this->CalculateLumpedMassMatrix(mass_matrix, rCurrentProcessInfo);
-
-  double alpha = 0.0;
-  if (this->GetProperties().Has(RAYLEIGH_ALPHA)) {
-    alpha = this->GetProperties()[RAYLEIGH_ALPHA];
-  } else if (rCurrentProcessInfo.Has(RAYLEIGH_ALPHA)) {
-    alpha = rCurrentProcessInfo[RAYLEIGH_ALPHA];
-  }
-
-  double beta = 0.0;
-  if (this->GetProperties().Has(RAYLEIGH_BETA)) {
-    beta = this->GetProperties()[RAYLEIGH_BETA];
-  } else if (rCurrentProcessInfo.Has(RAYLEIGH_BETA)) {
-    beta = rCurrentProcessInfo[RAYLEIGH_BETA];
-  }
-
-  noalias(rDampingMatrix) += alpha * mass_matrix;
-  noalias(rDampingMatrix) += beta * stiffness_matrix;
-
-  KRATOS_CATCH("")
-}
-
-void CrBeamElement3D2N::CalculateLocalNodalForces(
-    const Vector &Bisectrix, const Vector &VectorDifference) {
-  // deformation modes
-  Vector element_forces_t =
-      this->CalculateElementForces(Bisectrix, VectorDifference);
-
-  // Nodal element forces local
-  Matrix transformation_matrix_s = this->CalculateTransformationS();
-  Vector nodal_forces_local_qe =
-      prod(transformation_matrix_s, element_forces_t);
-  this->mNodalForces = nodal_forces_local_qe;
-}
-
-bounded_matrix<double, CrBeamElement3D2N::msElementSize,
-               CrBeamElement3D2N::msElementSize>
-CrBeamElement3D2N::CreateElementStiffnessMatrix_Material() {
-
-  KRATOS_TRY;
-  const double E = this->GetProperties()[YOUNG_MODULUS];
-  const double G = this->CalculateShearModulus();
-  const double A = this->GetProperties()[CROSS_AREA];
-  const double L = this->CalculateReferenceLength();
-
-  const double J = this->GetProperties()[TORSIONAL_INERTIA];
-  const double Iy = this->GetProperties()[I22];
-  const double Iz = this->GetProperties()[I33];
-
-  double Ay = 0.00;
-  if (this->GetProperties().Has(AREA_EFFECTIVE_Y)) {
-    Ay = GetProperties()[AREA_EFFECTIVE_Y];
-  }
-
-  double Az = 0.00;
-  if (this->GetProperties().Has(AREA_EFFECTIVE_Z)) {
-    Az = GetProperties()[AREA_EFFECTIVE_Z];
-  }
-  const double Psi_y = this->CalculatePsi(Iy, Az);
-  const double Psi_z = this->CalculatePsi(Iz, Ay);
-
-  bounded_matrix<double, msElementSize, msElementSize> local_stiffness_matrix =
-      ZeroMatrix(msElementSize, msElementSize);
-  const double L3 = L * L * L;
-  const double L2 = L * L;
-
-  local_stiffness_matrix(0, 0) = E * A / L;
-  local_stiffness_matrix(6, 0) = -1.0 * local_stiffness_matrix(0, 0);
-  local_stiffness_matrix(0, 6) = local_stiffness_matrix(6, 0);
-  local_stiffness_matrix(6, 6) = local_stiffness_matrix(0, 0);
-
-  local_stiffness_matrix(1, 1) = 12.0 * E * Iz * Psi_z / L3;
-  local_stiffness_matrix(1, 7) = -1.0 * local_stiffness_matrix(1, 1);
-  local_stiffness_matrix(1, 5) = 6.0 * E * Iz * Psi_z / L2;
-  local_stiffness_matrix(1, 11) = local_stiffness_matrix(1, 5);
-
-  local_stiffness_matrix(2, 2) = 12.0 * E * Iy * Psi_y / L3;
-  local_stiffness_matrix(2, 8) = -1.0 * local_stiffness_matrix(2, 2);
-  local_stiffness_matrix(2, 4) = -6.0 * E * Iy * Psi_y / L2;
-  local_stiffness_matrix(2, 10) = local_stiffness_matrix(2, 4);
-
-  local_stiffness_matrix(4, 2) = local_stiffness_matrix(2, 4);
-  local_stiffness_matrix(5, 1) = local_stiffness_matrix(1, 5);
-  local_stiffness_matrix(3, 3) = G * J / L;
-  local_stiffness_matrix(4, 4) = E * Iy * (3.0 * Psi_y + 1.0) / L;
-  local_stiffness_matrix(5, 5) = E * Iz * (3.0 * Psi_z + 1.0) / L;
-  local_stiffness_matrix(4, 8) = -1.0 * local_stiffness_matrix(4, 2);
-  local_stiffness_matrix(5, 7) = -1.0 * local_stiffness_matrix(5, 1);
-  local_stiffness_matrix(3, 9) = -1.0 * local_stiffness_matrix(3, 3);
-  local_stiffness_matrix(4, 10) = E * Iy * (3.0 * Psi_y - 1.0) / L;
-  local_stiffness_matrix(5, 11) = E * Iz * (3.0 * Psi_z - 1.0) / L;
-
-  local_stiffness_matrix(7, 1) = local_stiffness_matrix(1, 7);
-  local_stiffness_matrix(7, 5) = local_stiffness_matrix(5, 7);
-  local_stiffness_matrix(7, 7) = local_stiffness_matrix(1, 1);
-  local_stiffness_matrix(7, 11) = local_stiffness_matrix(7, 5);
-
-  local_stiffness_matrix(8, 2) = local_stiffness_matrix(2, 8);
-  local_stiffness_matrix(8, 4) = local_stiffness_matrix(4, 8);
-  local_stiffness_matrix(8, 8) = local_stiffness_matrix(2, 2);
-  local_stiffness_matrix(8, 10) = local_stiffness_matrix(8, 4);
-
-  local_stiffness_matrix(9, 3) = local_stiffness_matrix(3, 9);
-  local_stiffness_matrix(9, 9) = local_stiffness_matrix(3, 3);
-
-  local_stiffness_matrix(10, 2) = local_stiffness_matrix(2, 10);
-  local_stiffness_matrix(10, 4) = local_stiffness_matrix(4, 10);
-  local_stiffness_matrix(10, 8) = local_stiffness_matrix(8, 10);
-  local_stiffness_matrix(10, 10) = local_stiffness_matrix(4, 4);
-
-  local_stiffness_matrix(11, 1) = local_stiffness_matrix(1, 11);
-  local_stiffness_matrix(11, 5) = local_stiffness_matrix(5, 11);
-  local_stiffness_matrix(11, 7) = local_stiffness_matrix(7, 11);
-  local_stiffness_matrix(11, 11) = local_stiffness_matrix(5, 5);
-
-  return local_stiffness_matrix;
-  KRATOS_CATCH("")
-}
-
-bounded_matrix<double, CrBeamElement3D2N::msElementSize,
-               CrBeamElement3D2N::msElementSize>
-CrBeamElement3D2N::CreateElementStiffnessMatrix_Geometry() {
-
-  KRATOS_TRY;
-
-  const double N = this->mNodalForces[6];
-  const double Mt = this->mNodalForces[9];
-  const double my_A = this->mNodalForces[4];
-  const double mz_A = this->mNodalForces[5];
-  const double my_B = this->mNodalForces[10];
-  const double mz_B = this->mNodalForces[11];
-
-  const double L = this->CalculateCurrentLength();
-  const double Qy = -1.00 * (mz_A + mz_B) / L;
-  const double Qz = (my_A + my_B) / L;
-
-  bounded_matrix<double, msElementSize, msElementSize> local_stiffness_matrix =
-      ZeroMatrix(msElementSize, msElementSize);
-
-  local_stiffness_matrix(0, 1) = -Qy / L;
-  local_stiffness_matrix(0, 2) = -Qz / L;
-  local_stiffness_matrix(0, 7) = -1.0 * local_stiffness_matrix(0, 1);
-  local_stiffness_matrix(0, 8) = -1.0 * local_stiffness_matrix(0, 2);
-
-  local_stiffness_matrix(1, 0) = local_stiffness_matrix(0, 1);
-
-  local_stiffness_matrix(1, 1) = 1.2 * N / L;
-
-  local_stiffness_matrix(1, 3) = my_A / L;
-  local_stiffness_matrix(1, 4) = Mt / L;
-
-  local_stiffness_matrix(1, 5) = N / 10.0;
-
-  local_stiffness_matrix(1, 6) = local_stiffness_matrix(0, 7);
-  local_stiffness_matrix(1, 7) = -1.00 * local_stiffness_matrix(1, 1);
-  local_stiffness_matrix(1, 9) = my_B / L;
-  local_stiffness_matrix(1, 10) = -1.00 * local_stiffness_matrix(1, 4);
-  local_stiffness_matrix(1, 11) = local_stiffness_matrix(1, 5);
-
-  local_stiffness_matrix(2, 0) = local_stiffness_matrix(0, 2);
-  local_stiffness_matrix(2, 2) = local_stiffness_matrix(1, 1);
-  local_stiffness_matrix(2, 3) = mz_A / L;
-  local_stiffness_matrix(2, 4) = -1.00 * local_stiffness_matrix(1, 5);
-  local_stiffness_matrix(2, 5) = local_stiffness_matrix(1, 4);
-  local_stiffness_matrix(2, 6) = local_stiffness_matrix(0, 8);
-  local_stiffness_matrix(2, 8) = local_stiffness_matrix(1, 7);
-  local_stiffness_matrix(2, 9) = mz_B / L;
-  local_stiffness_matrix(2, 10) = local_stiffness_matrix(2, 4);
-  local_stiffness_matrix(2, 11) = local_stiffness_matrix(1, 10);
-
-  for (int i = 0; i < 3; ++i) {
-    local_stiffness_matrix(3, i) = local_stiffness_matrix(i, 3);
-  }
-  local_stiffness_matrix(3, 4) = (-mz_A / 3.00) + (mz_B / 6.00);
-  local_stiffness_matrix(3, 5) = (my_A / 3.00) - (my_B / 6.00);
-  local_stiffness_matrix(3, 7) = -my_A / L;
-  local_stiffness_matrix(3, 8) = -mz_A / L;
-  local_stiffness_matrix(3, 10) = L * Qy / 6.00;
-  local_stiffness_matrix(3, 11) = L * Qz / 6.00;
-
-  for (int i = 0; i < 4; ++i) {
-    local_stiffness_matrix(4, i) = local_stiffness_matrix(i, 4);
-  }
-  local_stiffness_matrix(4, 4) = 2.00 * L * N / 15.00;
-  local_stiffness_matrix(4, 7) = -Mt / L;
-  local_stiffness_matrix(4, 8) = N / 10.00;
-  local_stiffness_matrix(4, 9) = local_stiffness_matrix(3, 10);
-  local_stiffness_matrix(4, 10) = -L * N / 30.00;
-  local_stiffness_matrix(4, 11) = Mt / 2.00;
-
-  for (int i = 0; i < 5; ++i) {
-    local_stiffness_matrix(5, i) = local_stiffness_matrix(i, 5);
-  }
-  local_stiffness_matrix(5, 5) = local_stiffness_matrix(4, 4);
-  local_stiffness_matrix(5, 7) = -N / 10.0;
-  local_stiffness_matrix(5, 8) = -Mt / L;
-  local_stiffness_matrix(5, 9) = local_stiffness_matrix(3, 11);
-  local_stiffness_matrix(5, 10) = -1.00 * local_stiffness_matrix(4, 11);
-  local_stiffness_matrix(5, 11) = local_stiffness_matrix(4, 10);
-
-  for (int i = 0; i < 6; ++i) {
-    local_stiffness_matrix(6, i) = local_stiffness_matrix(i, 6);
-  }
-  local_stiffness_matrix(6, 7) = local_stiffness_matrix(0, 1);
-  local_stiffness_matrix(6, 8) = local_stiffness_matrix(0, 2);
-
-  for (int i = 0; i < 7; ++i) {
-    local_stiffness_matrix(7, i) = local_stiffness_matrix(i, 7);
-  }
-  local_stiffness_matrix(7, 7) = local_stiffness_matrix(1, 1);
-  local_stiffness_matrix(7, 9) = -1.00 * local_stiffness_matrix(1, 9);
-  local_stiffness_matrix(7, 10) = local_stiffness_matrix(4, 1);
-  local_stiffness_matrix(7, 11) = local_stiffness_matrix(2, 4);
-
-  for (int i = 0; i < 8; ++i) {
-    local_stiffness_matrix(8, i) = local_stiffness_matrix(i, 8);
-  }
-  local_stiffness_matrix(8, 8) = local_stiffness_matrix(1, 1);
-  local_stiffness_matrix(8, 9) = -1.00 * local_stiffness_matrix(2, 9);
-  local_stiffness_matrix(8, 10) = local_stiffness_matrix(1, 5);
-  local_stiffness_matrix(8, 11) = local_stiffness_matrix(1, 4);
-
-  for (int i = 0; i < 9; ++i) {
-    local_stiffness_matrix(9, i) = local_stiffness_matrix(i, 9);
-  }
-  local_stiffness_matrix(9, 10) = (mz_A / 6.00) - (mz_B / 3.00);
-  local_stiffness_matrix(9, 11) = (-my_A / 6.00) + (my_B / 3.00);
-
-  for (int i = 0; i < 10; ++i) {
-    local_stiffness_matrix(10, i) = local_stiffness_matrix(i, 10);
-  }
-  local_stiffness_matrix(10, 10) = local_stiffness_matrix(4, 4);
-
-  for (int i = 0; i < 11; ++i) {
-    local_stiffness_matrix(11, i) = local_stiffness_matrix(i, 11);
-  }
-  local_stiffness_matrix(11, 11) = local_stiffness_matrix(4, 4);
-
-  return local_stiffness_matrix;
-  KRATOS_CATCH("")
-}
-
-bounded_matrix<double, CrBeamElement3D2N::msLocalSize,
-               CrBeamElement3D2N::msLocalSize>
-CrBeamElement3D2N::CalculateDeformationStiffness() {
-
-  KRATOS_TRY
-  bounded_matrix<double, msLocalSize, msLocalSize> Kd =
-      ZeroMatrix(msLocalSize, msLocalSize);
-  const double E = this->GetProperties()[YOUNG_MODULUS];
-  const double G = this->CalculateShearModulus();
-  const double A = this->GetProperties()[CROSS_AREA];
-  const double L = this->CalculateReferenceLength();
-
-  const double J = this->GetProperties()[TORSIONAL_INERTIA];
-  const double Iy = this->GetProperties()[I22];
-  const double Iz = this->GetProperties()[I33];
-
-  double Ay = 0.00;
-  if (this->GetProperties().Has(AREA_EFFECTIVE_Y)) {
-    Ay = GetProperties()[AREA_EFFECTIVE_Y];
-  }
-
-  double Az = 0.00;
-  if (this->GetProperties().Has(AREA_EFFECTIVE_Z)) {
-    Az = GetProperties()[AREA_EFFECTIVE_Z];
-  }
-  const double Psi_y = this->CalculatePsi(Iy, Az);
-  const double Psi_z = this->CalculatePsi(Iz, Ay);
-
-  Kd(0, 0) = G * J / L;
-  Kd(1, 1) = E * Iy / L;
-  Kd(2, 2) = E * Iz / L;
-  Kd(3, 3) = E * A / L;
-  Kd(4, 4) = 3.0 * E * Iy * Psi_y / L;
-  Kd(5, 5) = 3.0 * E * Iz * Psi_z / L;
-
-  const double l = this->CalculateCurrentLength();
-  const double N = this->mNodalForces[6];
-
-  const double Qy =
-      -1.00 * (this->mNodalForces[5] + this->mNodalForces[11]) / l;
-
-  const double Qz = 1.00 * (this->mNodalForces[4] + this->mNodalForces[10]) / l;
-
-  const double N1 = l * N / 12.00;
-  const double N2 = l * N / 20.00;
-  const double Qy1 = -l * Qy / 6.00;
-  const double Qz1 = -l * Qz / 6.00;
-
-  Kd(1, 1) += N1;
-  Kd(2, 2) += N1;
-  Kd(4, 4) += N2;
-  Kd(5, 5) += N2;
-
-  Kd(0, 1) += Qy1;
-  Kd(0, 2) += Qz1;
-  Kd(1, 0) += Qy1;
-  Kd(2, 0) += Qz1;
-
-  return Kd;
-  KRATOS_CATCH("")
-}
-
-bounded_matrix<double, CrBeamElement3D2N::msElementSize,
-               CrBeamElement3D2N::msElementSize>
-CrBeamElement3D2N::CalculateInitialLocalCS() {
-
-  KRATOS_TRY
-  const double numerical_limit = std::numeric_limits<double>::epsilon();
-  array_1d<double, msDimension> direction_vector_x = ZeroVector(msDimension);
-  array_1d<double, msDimension> direction_vector_y = ZeroVector(msDimension);
-  array_1d<double, msDimension> direction_vector_z = ZeroVector(msDimension);
-  array_1d<double, msLocalSize> reference_coordinates = ZeroVector(msLocalSize);
-
-  reference_coordinates[0] = this->GetGeometry()[0].X0();
-  reference_coordinates[1] = this->GetGeometry()[0].Y0();
-  reference_coordinates[2] = this->GetGeometry()[0].Z0();
-  reference_coordinates[3] = this->GetGeometry()[1].X0();
-  reference_coordinates[4] = this->GetGeometry()[1].Y0();
-  reference_coordinates[5] = this->GetGeometry()[1].Z0();
-
-  for (unsigned int i = 0; i < msDimension; ++i) {
-    direction_vector_x[i] =
-        (reference_coordinates[i + msDimension] - reference_coordinates[i]);
-  }
-  Matrix temp_matrix = ZeroMatrix(msDimension);
-
-  // take user defined local axis 2 from GID input
-  if (this->Has(LOCAL_AXIS_2)) {
-    double vector_norm = MathUtils<double>::Norm(direction_vector_x);
-    if (vector_norm > numerical_limit)
-      direction_vector_x /= vector_norm;
-
-    direction_vector_y = this->GetValue(LOCAL_AXIS_2);
-    direction_vector_z[0] = direction_vector_x[1] * direction_vector_y[2] -
-                            direction_vector_x[2] * direction_vector_y[1];
-    direction_vector_z[1] = direction_vector_x[2] * direction_vector_y[0] -
-                            direction_vector_x[0] * direction_vector_y[2];
-    direction_vector_z[2] = direction_vector_x[0] * direction_vector_y[1] -
-                            direction_vector_x[1] * direction_vector_y[0];
-
-    vector_norm = MathUtils<double>::Norm(direction_vector_z);
-    if (vector_norm > numerical_limit)
-      direction_vector_z /= vector_norm;
-    else
-      KRATOS_ERROR << "LOCAL_AXIS_3 has length 0 for element " << this->Id()
-                   << std::endl;
-
-    for (int i = 0; i < msDimension; ++i) {
-      temp_matrix(i, 0) = direction_vector_x[i];
-      temp_matrix(i, 1) = direction_vector_y[i];
-      temp_matrix(i, 2) = direction_vector_z[i];
-    }
-  }
-
-  // if no user defined local axis 2 input available use this
-  else {
-    // use orientation class 1st constructor
-    double theta_custom = 0.00;
-    if (this->GetProperties().Has(ANG_ROT))
-      theta_custom = this->GetProperties()[ANG_ROT];
-
-    typedef array_1d<double, msDimension> arraydim;
-    arraydim global_z = ZeroVector(msDimension);
-    global_z[2] = 1.0;
-
-    arraydim v2 = ZeroVector(msDimension);
-    arraydim v3 = ZeroVector(msDimension);
-
-    double vector_norm;
-    vector_norm = MathUtils<double>::Norm(direction_vector_x);
-    if (vector_norm > numerical_limit)
-      direction_vector_x /= vector_norm;
-
-    if (std::abs(direction_vector_x[2] - 1.00) < numerical_limit) {
-      v2[1] = 1.0;
-      v3[0] = -1.0;
-    }
-
-    else if (std::abs(direction_vector_x[2] + 1.00) < numerical_limit) {
-      v2[1] = 1.0;
-      v3[0] = 1.0;
-    }
-
-    else {
-      MathUtils<double>::UnitCrossProduct(v2, global_z, direction_vector_x);
-      MathUtils<double>::UnitCrossProduct(v3, direction_vector_x, v2);
-    }
-
-    // manual rotation around the beam axis
-    if (std::abs(theta_custom) > numerical_limit) {
-      const Vector nz_temp = v3;
-      const Vector ny_temp = v2;
-      const double cos_theta = std::cos(theta_custom);
-      const double sin_theta = std::sin(theta_custom);
-
-      v2 = ny_temp * cos_theta + nz_temp * sin_theta;
-      vector_norm = MathUtils<double>::Norm(v2);
-      if (vector_norm > numerical_limit)
-        v2 /= vector_norm;
-
-      v3 = nz_temp * cos_theta - ny_temp * sin_theta;
-      vector_norm = MathUtils<double>::Norm(v3);
-      if (vector_norm > numerical_limit)
-        v3 /= vector_norm;
-    }
-
-    for (int i = 0; i < msDimension; ++i) {
-      temp_matrix(i, 0) = direction_vector_x[i];
-      temp_matrix(i, 1) = v2[i];
-      temp_matrix(i, 2) = v3[i];
-    }
-  }
-
-  bounded_matrix<double, msElementSize, msElementSize> reference_transformation;
-
-  // Create big rotation Matrix
-  this->AssembleSmallInBigMatrix(temp_matrix, reference_transformation);
-
-  return reference_transformation;
-  KRATOS_CATCH("")
-}
-
-void CrBeamElement3D2N::CalculateTransformationMatrix(
-    bounded_matrix<double, CrBeamElement3D2N::msElementSize,
-                   CrBeamElement3D2N::msElementSize> &rRotationMatrix,
-    Vector &Bisectrix, Vector &VectorDifference) {
-
-  KRATOS_TRY
-  // update local CS
-  Matrix aux_rotation_matrix =
-      this->UpdateRotationMatrixLocal(Bisectrix, VectorDifference);
-
-  rRotationMatrix = ZeroMatrix(msElementSize);
-  // Building the rotation matrix for the local element matrix
-  this->AssembleSmallInBigMatrix(aux_rotation_matrix, rRotationMatrix);
-  KRATOS_CATCH("")
-}
-
-bounded_matrix<double, CrBeamElement3D2N::msDimension,
-               CrBeamElement3D2N::msDimension>
-CrBeamElement3D2N::UpdateRotationMatrixLocal(Vector &Bisectrix,
-                                             Vector &VectorDifference) {
-
-  KRATOS_TRY
-  const double numerical_limit = std::numeric_limits<double>::epsilon();
-  bounded_vector<double, msDimension> d_phi_a = ZeroVector(msDimension);
-  bounded_vector<double, msDimension> d_phi_b = ZeroVector(msDimension);
-  Vector increment_deformation = this->UpdateIncrementDeformation();
-
-  for (unsigned int i = 0; i < msDimension; ++i) {
-    d_phi_a[i] = increment_deformation[i + 3];
-    d_phi_b[i] = increment_deformation[i + 9];
-  }
-
-  // calculating quaternions
-  Vector drA_vec = ZeroVector(msDimension);
-  Vector drB_vec = ZeroVector(msDimension);
-  double drA_sca, drB_sca;
-
-  drA_vec = 0.50 * d_phi_a;
-  drB_vec = 0.50 * d_phi_b;
-
-  drA_sca = 0.00;
-  drB_sca = 0.00;
-  for (unsigned int i = 0; i < msDimension; ++i) {
-    drA_sca += drA_vec[i] * drA_vec[i];
-    drB_sca += drB_vec[i] * drB_vec[i];
-  }
-  drA_sca = 1.00 - drA_sca;
-  drB_sca = 1.00 - drB_sca;
-
-  drA_sca = std::sqrt(drA_sca);
-  drB_sca = std::sqrt(drB_sca);
-
-  Vector temp_vector = ZeroVector(msDimension);
-  double temp_scalar = 0.00;
-
-  // Node A
-  temp_vector = this->mQuaternionVEC_A;
-  temp_scalar = this->mQuaternionSCA_A;
-
-  this->mQuaternionSCA_A = drA_sca * temp_scalar;
-  for (unsigned int i = 0; i < msDimension; ++i) {
-    this->mQuaternionSCA_A -= drA_vec[i] * temp_vector[i];
-  }
-  this->mQuaternionVEC_A = drA_sca * temp_vector;
-  this->mQuaternionVEC_A += temp_scalar * drA_vec;
-  this->mQuaternionVEC_A +=
-      MathUtils<double>::CrossProduct(drA_vec, temp_vector);
-
-  // Node B
-  temp_vector = this->mQuaternionVEC_B;
-  temp_scalar = this->mQuaternionSCA_B;
-
-  this->mQuaternionSCA_B = drB_sca * temp_scalar;
-  for (unsigned int i = 0; i < msDimension; ++i) {
-    this->mQuaternionSCA_B -= drB_vec[i] * temp_vector[i];
-  }
-
-  this->mQuaternionVEC_B = drB_sca * temp_vector;
-  this->mQuaternionVEC_B += temp_scalar * drB_vec;
-  this->mQuaternionVEC_B +=
-      MathUtils<double>::CrossProduct(drB_vec, temp_vector);
-
-  // scalar part of difference quaternion
-  double scalar_diff;
-  scalar_diff = (this->mQuaternionSCA_A + this->mQuaternionSCA_B) *
-                (this->mQuaternionSCA_A + this->mQuaternionSCA_B);
-
-  temp_vector = this->mQuaternionVEC_A + this->mQuaternionVEC_B;
-  scalar_diff += MathUtils<double>::Norm(temp_vector) *
-                 MathUtils<double>::Norm(temp_vector);
-
-  scalar_diff = 0.50 * std::sqrt(scalar_diff);
-
-  // mean rotation quaternion
-  double mean_rotation_scalar;
-  mean_rotation_scalar =
-      (this->mQuaternionSCA_A + this->mQuaternionSCA_B) * 0.50;
-  mean_rotation_scalar = mean_rotation_scalar / scalar_diff;
-
-  bounded_vector<double, msDimension> mean_rotation_vector =
-      ZeroVector(msDimension);
-  mean_rotation_vector =
-      (this->mQuaternionVEC_A + this->mQuaternionVEC_B) * 0.50;
-  mean_rotation_vector = mean_rotation_vector / scalar_diff;
-
-  // vector part of difference quaternion
-  VectorDifference = this->mQuaternionSCA_A * this->mQuaternionVEC_B;
-  VectorDifference -= this->mQuaternionSCA_B * this->mQuaternionVEC_A;
-  VectorDifference += MathUtils<double>::CrossProduct(this->mQuaternionVEC_A,
-                                                      this->mQuaternionVEC_B);
-
-  VectorDifference = 0.50 * VectorDifference / scalar_diff;
-
-  // rotate inital element basis
-  const double r0 = mean_rotation_scalar;
-  const double r1 = mean_rotation_vector[0];
-  const double r2 = mean_rotation_vector[1];
-  const double r3 = mean_rotation_vector[2];
-
-  bounded_matrix<double, msElementSize, msElementSize>
-      reference_transformation = this->CalculateInitialLocalCS();
-  Vector rotated_nx0 = ZeroVector(msDimension);
-  Vector rotated_ny0 = ZeroVector(msDimension);
-  Vector rotated_nz0 = ZeroVector(msDimension);
-  for (SizeType i = 0; i < msDimension; ++i) {
-    rotated_nx0[i] = reference_transformation(i, 0);
-    rotated_ny0[i] = reference_transformation(i, 1);
-    rotated_nz0[i] = reference_transformation(i, 2);
-  }
-
-  Quaternion<double> q(r0, r1, r2, r3);
-  q.RotateVector3(rotated_nx0);
-  q.RotateVector3(rotated_ny0);
-  q.RotateVector3(rotated_nz0);
-
-  bounded_matrix<double, msDimension, msDimension> rotated_coordinate_system =
-      ZeroMatrix(msDimension, msDimension);
-  for (unsigned int i = 0; i < msDimension; ++i) {
-    rotated_coordinate_system(i, 0) = rotated_nx0[i];
-    rotated_coordinate_system(i, 1) = rotated_ny0[i];
-    rotated_coordinate_system(i, 2) = rotated_nz0[i];
-  }
-
-  // rotate basis to element axis + redefine R
-  Bisectrix = ZeroVector(msDimension);
-  Vector delta_x = ZeroVector(msDimension);
-  double vector_norm;
-
-  bounded_vector<double, msLocalSize> current_nodal_position =
-      this->GetCurrentNodalPosition();
-  for (unsigned int i = 0; i < msDimension; ++i)
-    delta_x[i] =
-        current_nodal_position[msDimension + i] - current_nodal_position[i];
-
-  vector_norm = MathUtils<double>::Norm(delta_x);
-  if (vector_norm > numerical_limit)
-    delta_x /= vector_norm;
-
-  Bisectrix = rotated_nx0 + delta_x;
-  vector_norm = MathUtils<double>::Norm(Bisectrix);
-  if (vector_norm > numerical_limit)
-    Bisectrix /= vector_norm;
-
-  bounded_matrix<double, msDimension, msDimension> n_xyz =
-      ZeroMatrix(msDimension);
-  for (unsigned int i = 0; i < msDimension; ++i) {
-    n_xyz(i, 0) = -rotated_coordinate_system(i, 0);
-    n_xyz(i, 1) = rotated_coordinate_system(i, 1);
-    n_xyz(i, 2) = rotated_coordinate_system(i, 2);
-  }
-
-  bounded_matrix<double, msDimension, msDimension> Identity =
-      ZeroMatrix(msDimension);
-  for (unsigned int i = 0; i < msDimension; ++i)
-    Identity(i, i) = 1.0;
-  Identity -= 2.0 * outer_prod(Bisectrix, Bisectrix);
-  n_xyz = prod(Identity, n_xyz);
-
-  this->mLocalRotationMatrix = n_xyz;
-  return n_xyz;
-  KRATOS_CATCH("")
-}
-
-Vector CrBeamElement3D2N::CalculateSymmetricDeformationMode(
-    const Vector &VectorDifference) {
-  Vector phi_s = ZeroVector(msDimension);
-  if (this->mIterationCount != 0) {
-    phi_s = prod(Matrix(trans(this->mLocalRotationMatrix)), VectorDifference);
-    phi_s *= 4.00;
-  }
-  return phi_s;
-}
-
-Vector CrBeamElement3D2N::CalculateAntiSymmetricDeformationMode(
-    const Vector &Bisectrix) {
-  Vector phi_a = ZeroVector(msDimension);
-  if (this->mIterationCount != 0) {
-    Vector rotated_nx0 = ZeroVector(msDimension);
-    for (unsigned int i = 0; i < msDimension; ++i)
-      rotated_nx0[i] = this->mLocalRotationMatrix(i, 0);
-    Vector temp_vector = ZeroVector(msDimension);
-    MathUtils<double>::CrossProduct(temp_vector, rotated_nx0, Bisectrix);
-    phi_a = prod(Matrix(trans(this->mLocalRotationMatrix)), temp_vector);
-    phi_a *= 4.00;
-  }
-  return phi_a;
-}
-
-bounded_matrix<double, CrBeamElement3D2N::msElementSize,
-               CrBeamElement3D2N::msLocalSize>
-CrBeamElement3D2N::CalculateTransformationS() {
-
-  KRATOS_TRY
-  const double L = this->CalculateCurrentLength();
-  bounded_matrix<double, msElementSize, msLocalSize> S =
-      ZeroMatrix(msElementSize, msLocalSize);
-  S(0, 3) = -1.00;
-  S(1, 5) = 2.00 / L;
-  S(2, 4) = -2.00 / L;
-  S(3, 0) = -1.00;
-  S(4, 1) = -1.00;
-  S(4, 4) = 1.00;
-  S(5, 2) = -1.00;
-  S(5, 5) = 1.00;
-  S(6, 3) = 1.00;
-  S(7, 5) = -2.00 / L;
-  S(8, 4) = 2.00 / L;
-  S(9, 0) = 1.00;
-  S(10, 1) = 1.00;
-  S(10, 4) = 1.00;
-  S(11, 2) = 1.00;
-  S(11, 5) = 1.00;
-
-  return S;
-  KRATOS_CATCH("")
-}
-
-void CrBeamElement3D2N::CalculateMassMatrix(MatrixType &rMassMatrix,
-                                            ProcessInfo &rCurrentProcessInfo) {
-  KRATOS_TRY;
-  if (rMassMatrix.size1() != msElementSize) {
-    rMassMatrix.resize(msElementSize, msElementSize, false);
-  }
-  rMassMatrix = ZeroMatrix(msElementSize, msElementSize);
-
-  bool use_consistent_mass_matrix = false;
-
-  if (this->GetProperties().Has(USE_CONSISTENT_MASS_MATRIX)) {
-    use_consistent_mass_matrix = GetProperties()[USE_CONSISTENT_MASS_MATRIX];
-  }
-
-  if (!use_consistent_mass_matrix) {
-    this->CalculateLumpedMassMatrix(rMassMatrix, rCurrentProcessInfo);
-  } else {
-    this->CalculateConsistentMassMatrix(rMassMatrix, rCurrentProcessInfo);
-    bounded_matrix<double, msElementSize, msElementSize> rotation_matrix =
-        ZeroMatrix(msElementSize, msElementSize);
-
-    if (this->mIterationCount == 0)
-      rotation_matrix = this->CalculateInitialLocalCS();
-    else
-      this->AssembleSmallInBigMatrix(this->mLocalRotationMatrix,
-                                     rotation_matrix);
-
-    bounded_matrix<double, msElementSize, msElementSize> aux_matrix =
-        prod(rotation_matrix, rMassMatrix);
-    rMassMatrix = prod(aux_matrix, Matrix(trans(rotation_matrix)));
-  }
-  KRATOS_CATCH("")
-}
-
-void CrBeamElement3D2N::CalculateLocalSystem(MatrixType &rLeftHandSideMatrix,
-                                             VectorType &rRightHandSideVector,
-                                             ProcessInfo &rCurrentProcessInfo) {
-
-  KRATOS_TRY
-  this->CalculateLeftHandSide(rLeftHandSideMatrix, rCurrentProcessInfo);
-
-  bounded_matrix<double, msElementSize, msElementSize> transformation_matrix =
-      ZeroMatrix(msElementSize);
-  if (this->mIterationCount == 0)
-    transformation_matrix = this->CalculateInitialLocalCS();
-  else
-    this->AssembleSmallInBigMatrix(this->mLocalRotationMatrix,
-                                   transformation_matrix);
-
-  // Nodal element forces global
-  bounded_vector<double, msElementSize> nodal_forces_global_q =
-      ZeroVector(msElementSize);
-  nodal_forces_global_q = prod(transformation_matrix, this->mNodalForces);
-
-  this->mNodalForces = nodal_forces_global_q;
-  // create+compute RHS
-  // update Residual
-  rRightHandSideVector = ZeroVector(msElementSize);
-  noalias(rRightHandSideVector) -= nodal_forces_global_q;
-
-  // add bodyforces
-  noalias(rRightHandSideVector) += this->CalculateBodyForces();
-  this->mIterationCount++;
-  KRATOS_CATCH("")
-}
-
-void CrBeamElement3D2N::CalculateRightHandSide(
-    VectorType &rRightHandSideVector, ProcessInfo &rCurrentProcessInfo) {
-  KRATOS_TRY;
-  rRightHandSideVector = ZeroVector(msElementSize);
-  // this is why mNodalForces is saved -> correct reaction forces
-
-  noalias(rRightHandSideVector) -= this->mNodalForces;
-  // add bodyforces
-  noalias(rRightHandSideVector) += this->CalculateBodyForces();
-  KRATOS_CATCH("")
-}
-
-void CrBeamElement3D2N::CalculateLeftHandSide(
-    MatrixType &rLeftHandSideMatrix, ProcessInfo &rCurrentProcessInfo) {
-
-  KRATOS_TRY;
-  // Initialize Bisectrix and Vectordifferences
-  Vector bisectrix, vector_differences;
-
-  // calculate Transformation Matrix
-  bounded_matrix<double, msElementSize, msElementSize> transformation_matrix =
-      ZeroMatrix(msElementSize);
-  if (this->mIterationCount == 0)
-    transformation_matrix = this->CalculateInitialLocalCS();
-  else
-    this->CalculateTransformationMatrix(transformation_matrix, bisectrix,
-                                        vector_differences);
-
-  // calculate local nodal forces
-  this->CalculateLocalNodalForces(bisectrix, vector_differences);
-
-  // resizing the matrices + create memory for LHS
-  rLeftHandSideMatrix = ZeroMatrix(msElementSize, msElementSize);
-  // creating LHS
-  noalias(rLeftHandSideMatrix) += this->CreateElementStiffnessMatrix_Material();
-  noalias(rLeftHandSideMatrix) += this->CreateElementStiffnessMatrix_Geometry();
-
-  bounded_matrix<double, msElementSize, msElementSize> aux_matrix =
-      prod(transformation_matrix, rLeftHandSideMatrix);
-  noalias(rLeftHandSideMatrix) = prod(aux_matrix, trans(transformation_matrix));
-
-  KRATOS_CATCH("")
-}
-
-bounded_vector<double, CrBeamElement3D2N::msLocalSize>
-CrBeamElement3D2N::CalculateElementForces(const Vector &Bisectrix,
-                                          const Vector &VectorDifference) {
-
-  KRATOS_TRY;
-  bounded_vector<double, msLocalSize> deformation_modes_total_v =
-      ZeroVector(msLocalSize);
-  const double L = this->CalculateReferenceLength();
-  const double l = this->CalculateCurrentLength();
-
-  Vector phi_s = CalculateSymmetricDeformationMode(VectorDifference);
-  Vector phi_a = CalculateAntiSymmetricDeformationMode(Bisectrix);
-
-  deformation_modes_total_v[3] = l - L;
-  for (int i = 0; i < 3; ++i)
-    deformation_modes_total_v[i] = phi_s[i];
-  for (int i = 0; i < 2; ++i)
-    deformation_modes_total_v[i + 4] = phi_a[i + 1];
-
-  // calculate element forces
-  bounded_vector<double, msLocalSize> element_forces_t =
-      ZeroVector(msLocalSize);
-  bounded_matrix<double, msLocalSize, msLocalSize> deformation_stiffness_Kd =
-      ZeroMatrix(msLocalSize);
-
-  deformation_stiffness_Kd = this->CalculateDeformationStiffness();
-  element_forces_t = prod(deformation_stiffness_Kd, deformation_modes_total_v);
-
-  return element_forces_t;
-  KRATOS_CATCH("")
-}
-
-double CrBeamElement3D2N::CalculatePsi(const double I, const double A_eff) {
-
-  KRATOS_TRY;
-  const double E = this->GetProperties()[YOUNG_MODULUS];
-  const double L = this->CalculateCurrentLength();
-  const double G = this->CalculateShearModulus();
-
-  const double phi = (12.0 * E * I) / (L * L * G * A_eff);
-  double psi;
-  // interpret input A_eff == 0 as shearstiff -> psi = 1.0
-  if (A_eff == 0.00)
-    psi = 1.00;
-  else
-    psi = 1.0 / (1.0 + phi);
-
-  return psi;
-  KRATOS_CATCH("")
-}
-
-double CrBeamElement3D2N::CalculateReferenceLength() {
-
-  KRATOS_TRY;
-  const double dx = this->GetGeometry()[1].X0() - this->GetGeometry()[0].X0();
-  const double dy = this->GetGeometry()[1].Y0() - this->GetGeometry()[0].Y0();
-  const double dz = this->GetGeometry()[1].Z0() - this->GetGeometry()[0].Z0();
-  const double L = std::sqrt(dx * dx + dy * dy + dz * dz);
-  return L;
-  KRATOS_CATCH("")
-}
-
-double CrBeamElement3D2N::CalculateCurrentLength() {
-
-  KRATOS_TRY;
-  const double du =
-      this->GetGeometry()[1].FastGetSolutionStepValue(DISPLACEMENT_X) -
-      this->GetGeometry()[0].FastGetSolutionStepValue(DISPLACEMENT_X);
-  const double dv =
-      this->GetGeometry()[1].FastGetSolutionStepValue(DISPLACEMENT_Y) -
-      this->GetGeometry()[0].FastGetSolutionStepValue(DISPLACEMENT_Y);
-  const double dw =
-      this->GetGeometry()[1].FastGetSolutionStepValue(DISPLACEMENT_Z) -
-      this->GetGeometry()[0].FastGetSolutionStepValue(DISPLACEMENT_Z);
-  const double dx = this->GetGeometry()[1].X0() - this->GetGeometry()[0].X0();
-  const double dy = this->GetGeometry()[1].Y0() - this->GetGeometry()[0].Y0();
-  const double dz = this->GetGeometry()[1].Z0() - this->GetGeometry()[0].Z0();
-  const double l = std::sqrt((du + dx) * (du + dx) + (dv + dy) * (dv + dy) +
-                             (dw + dz) * (dw + dz));
-  return l;
-  KRATOS_CATCH("")
-}
-
-bounded_vector<double, CrBeamElement3D2N::msLocalSize>
-CrBeamElement3D2N::GetCurrentNodalPosition() {
-  bounded_vector<double, msLocalSize> current_nodal_position =
-      ZeroVector(msLocalSize);
-  for (unsigned int i = 0; i < msNumberOfNodes; ++i) {
-    int index = i * msDimension;
-    current_nodal_position[index] =
-        this->GetGeometry()[i].X0() +
-        this->GetGeometry()[i].FastGetSolutionStepValue(DISPLACEMENT_X, 0);
-    current_nodal_position[index + 1] =
-        this->GetGeometry()[i].Y0() +
-        this->GetGeometry()[i].FastGetSolutionStepValue(DISPLACEMENT_Y, 0);
-    current_nodal_position[index + 2] =
-        this->GetGeometry()[i].Z0() +
-        this->GetGeometry()[i].FastGetSolutionStepValue(DISPLACEMENT_Z, 0);
-  }
-
-  return current_nodal_position;
-}
-
-Vector CrBeamElement3D2N::UpdateIncrementDeformation() {
-
-  KRATOS_TRY
-  Vector actual_deformation = ZeroVector(msElementSize);
-  this->GetValuesVector(actual_deformation, 0);
-
-  Vector increment_deformation =
-      actual_deformation - this->mTotalNodalDeformation;
-
-  this->mTotalNodalDeformation = actual_deformation;
-
-  return increment_deformation;
-  KRATOS_CATCH("")
-}
-
-void CrBeamElement3D2N::CalculateOnIntegrationPoints(
-    const Variable<array_1d<double, 3>> &rVariable,
-    std::vector<array_1d<double, 3>> &rOutput,
-    const ProcessInfo &rCurrentProcessInfo) {
-
-  KRATOS_TRY
-  // element with two nodes can only represent results at one node
-  const unsigned int &write_points_number =
-      GetGeometry().IntegrationPointsNumber(Kratos::GeometryData::GI_GAUSS_3);
-  if (rOutput.size() != write_points_number) {
-    rOutput.resize(write_points_number);
-  }
-
-  bounded_matrix<double, msElementSize, msElementSize> transformation_matrix;
-  if (this->mIterationCount == 1)
-    transformation_matrix = this->CalculateInitialLocalCS();
-  else
-    this->AssembleSmallInBigMatrix(this->mLocalRotationMatrix,
-                                   transformation_matrix);
-
-  Vector stress = this->mNodalForces;
-  stress = prod(trans(transformation_matrix), stress);
-
-  // rOutput[GP 1,2,3][x,y,z]
-
-  if (rVariable == MOMENT) {
-    rOutput[0][0] = -1.0 * stress[3] * 0.75 + stress[9] * 0.25;
-    rOutput[1][0] = -1.0 * stress[3] * 0.50 + stress[9] * 0.50;
-    rOutput[2][0] = -1.0 * stress[3] * 0.25 + stress[9] * 0.75;
-
-    rOutput[0][1] = -1.0 * stress[4] * 0.75 + stress[10] * 0.25;
-    rOutput[1][1] = -1.0 * stress[4] * 0.50 + stress[10] * 0.50;
-    rOutput[2][1] = -1.0 * stress[4] * 0.25 + stress[10] * 0.75;
-
-    rOutput[0][2] = 1.0 * stress[5] * 0.75 - stress[11] * 0.25;
-    rOutput[1][2] = 1.0 * stress[5] * 0.50 - stress[11] * 0.50;
-    rOutput[2][2] = 1.0 * stress[5] * 0.25 - stress[11] * 0.75;
-  }
-  if (rVariable == FORCE) {
-    rOutput[0][0] = -1.0 * stress[0] * 0.75 + stress[6] * 0.25;
-    rOutput[1][0] = -1.0 * stress[0] * 0.50 + stress[6] * 0.50;
-    rOutput[2][0] = -1.0 * stress[0] * 0.25 + stress[6] * 0.75;
-
-    rOutput[0][1] = -1.0 * stress[1] * 0.75 + stress[7] * 0.25;
-    rOutput[1][1] = -1.0 * stress[1] * 0.50 + stress[7] * 0.50;
-    rOutput[2][1] = -1.0 * stress[1] * 0.25 + stress[7] * 0.75;
-
-    rOutput[0][2] = -1.0 * stress[2] * 0.75 + stress[8] * 0.25;
-    rOutput[1][2] = -1.0 * stress[2] * 0.50 + stress[8] * 0.50;
-    rOutput[2][2] = -1.0 * stress[2] * 0.25 + stress[8] * 0.75;
-  }
-
-  KRATOS_CATCH("")
-}
-
-void CrBeamElement3D2N::GetValueOnIntegrationPoints(
-    const Variable<array_1d<double, 3>> &rVariable,
-    std::vector<array_1d<double, 3>> &rOutput,
-    const ProcessInfo &rCurrentProcessInfo) {
-  KRATOS_TRY;
-  this->CalculateOnIntegrationPoints(rVariable, rOutput, rCurrentProcessInfo);
-  KRATOS_CATCH("")
-}
-
-void CrBeamElement3D2N::CalculateOnIntegrationPoints(
-    const Variable<Vector> &rVariable, std::vector<Vector> &rOutput,
-    const ProcessInfo &rCurrentProcessInfo) {
-  KRATOS_TRY;
-
-  if (rVariable == LOCAL_AXES_VECTOR) {
-    bounded_matrix<double, msElementSize, msElementSize> transformation_matrix;
-    if (this->mIterationCount == 1)
-      transformation_matrix = this->CalculateInitialLocalCS();
-    else
-      this->AssembleSmallInBigMatrix(this->mLocalRotationMatrix,
-                                     transformation_matrix);
-
-    rOutput.resize(3);
-    for (int i = 0; i < 3; ++i)
-      rOutput[i] = ZeroVector(3);
-
-    for (SizeType i = 0; i < 3; ++i) {
-      for (SizeType j = 0; j < 3; ++j) {
-        rOutput[i][j] = transformation_matrix(j, i);
-      }
-    }
-  }
-
-  KRATOS_CATCH("");
-}
-
-void CrBeamElement3D2N::GetValueOnIntegrationPoints(
-    const Variable<Vector> &rVariable, std::vector<Vector> &rValues,
-    const ProcessInfo &rCurrentProcessInfo) {
-  KRATOS_TRY;
-  this->CalculateOnIntegrationPoints(rVariable, rValues, rCurrentProcessInfo);
-  KRATOS_CATCH("")
-}
-
-void CrBeamElement3D2N::AssembleSmallInBigMatrix(
-    Matrix SmallMatrix,
-    bounded_matrix<double, CrBeamElement3D2N::msElementSize,
-                   CrBeamElement3D2N::msElementSize> &BigMatrix) {
-  KRATOS_TRY
-  const double numerical_limit = std::numeric_limits<double>::epsilon();
-  BigMatrix.clear();
-  for (unsigned int kk = 0; kk < msElementSize; kk += msDimension) {
-    for (int i = 0; i < msDimension; ++i) {
-      for (int j = 0; j < msDimension; ++j) {
-        if (std::abs(SmallMatrix(i, j)) <= numerical_limit)
-          BigMatrix(i + kk, j + kk) = 0.00;
-        else
-          BigMatrix(i + kk, j + kk) = SmallMatrix(i, j);
-      }
-    }
-  }
-  KRATOS_CATCH("")
-}
-
-void CrBeamElement3D2N::BuildSingleMassMatrix(MatrixType &rMassMatrix,
-                                              double Phi, double CT, double CR,
-                                              double L, double dir) {
-  KRATOS_TRY;
-  const SizeType MatSize = msNumberOfNodes * 2;
-
-  if (rMassMatrix.size1() != MatSize) {
-    rMassMatrix.resize(MatSize, MatSize, false);
-  }
-  rMassMatrix = ZeroMatrix(MatSize, MatSize);
-  bounded_matrix<double, MatSize, MatSize> temp_mass_matrix =
-      ZeroMatrix(MatSize, MatSize);
-  const double Phi2 = Phi * Phi;
-  const double L2 = L * L;
-
-  temp_mass_matrix(0, 0) =
-      (13.00 / 35.00) + (7.00 / 10.00) * Phi + (1.00 / 3.00) * Phi2;
-  temp_mass_matrix(0, 1) =
-      dir *
-      ((11.00 / 210.00) + (11.00 / 210.00) * Phi + (1.00 / 24.00) * Phi2) * L;
-  temp_mass_matrix(0, 2) =
-      (9.00 / 70.00) + (3.00 / 10.00) * Phi + (1.00 / 6.00) * Phi2;
-  temp_mass_matrix(0, 3) =
-      -((13.00 / 420.00) + (3.00 / 40.00) * Phi + (1.00 / 24.00) * Phi2) * L *
-      dir;
-  temp_mass_matrix(1, 0) = temp_mass_matrix(0, 1);
-  temp_mass_matrix(1, 1) =
-      ((1.00 / 105.00) + (1.00 / 60.00) * Phi + (1.00 / 120.00) * Phi2) * L2;
-  temp_mass_matrix(1, 2) =
-      dir * ((13.00 / 420.00) + (3.00 / 40.00) * Phi + (1.00 / 24.00) * Phi2) *
-      L;
-  temp_mass_matrix(1, 3) =
-      -((1.00 / 140.00) + (1.00 / 60.00) * Phi + (1.00 / 120.00) * Phi2) * L2;
-  temp_mass_matrix(2, 0) = temp_mass_matrix(0, 2);
-  temp_mass_matrix(2, 1) = temp_mass_matrix(1, 2);
-  temp_mass_matrix(2, 2) =
-      (13.00 / 35.00) + (7.00 / 10.00) * Phi + (1.00 / 3.00) * Phi2;
-  temp_mass_matrix(2, 3) =
-      -((11.00 / 210.00) + (11.00 / 210.00) * Phi + (1.00 / 24.00) * Phi2) * L *
-      dir;
-  temp_mass_matrix(3, 0) = temp_mass_matrix(0, 3);
-  temp_mass_matrix(3, 1) = temp_mass_matrix(1, 3);
-  temp_mass_matrix(3, 2) = temp_mass_matrix(2, 3);
-  temp_mass_matrix(3, 3) =
-      ((1.00 / 105.00) + (1.00 / 60.00) * Phi + (1.00 / 120.00) * Phi2) * L2;
-
-  temp_mass_matrix *= CT;
-  rMassMatrix += temp_mass_matrix;
-
-  temp_mass_matrix = ZeroMatrix(MatSize, MatSize);
-
-  temp_mass_matrix(0, 0) = 6.00 / 5.00;
-  temp_mass_matrix(0, 1) = dir * ((1.00 / 10.00) - (1.00 / 2.00) * Phi) * L;
-  temp_mass_matrix(0, 2) = -6.00 / 5.00;
-  temp_mass_matrix(0, 3) = dir * ((1.00 / 10.00) - (1.00 / 2.00) * Phi) * L;
-  temp_mass_matrix(1, 0) = temp_mass_matrix(0, 1);
-  temp_mass_matrix(1, 1) =
-      ((2.00 / 15.00) + (1.00 / 6.00) * Phi + (1.00 / 3.00) * Phi2) * L2;
-  temp_mass_matrix(1, 2) = dir * ((-1.00 / 10.00) + (1.00 / 2.00) * Phi) * L;
-  temp_mass_matrix(1, 3) =
-      -((1.00 / 30.00) + (1.00 / 6.00) * Phi - (1.00 / 6.00) * Phi2) * L2;
-  temp_mass_matrix(2, 0) = temp_mass_matrix(0, 2);
-  temp_mass_matrix(2, 1) = temp_mass_matrix(1, 2);
-  temp_mass_matrix(2, 2) = 6.00 / 5.00;
-  temp_mass_matrix(2, 3) = dir * ((-1.00 / 10.00) + (1.00 / 2.00) * Phi) * L;
-  temp_mass_matrix(3, 0) = temp_mass_matrix(0, 3);
-  temp_mass_matrix(3, 1) = temp_mass_matrix(1, 3);
-  temp_mass_matrix(3, 2) = temp_mass_matrix(2, 3);
-  temp_mass_matrix(3, 3) =
-      ((2.00 / 15.00) + (1.00 / 6.00) * Phi + (1.00 / 3.00) * Phi2) * L2;
-
-  temp_mass_matrix *= CR;
-  rMassMatrix += temp_mass_matrix;
-  KRATOS_CATCH("")
-}
-
-void CrBeamElement3D2N::CalculateConsistentMassMatrix(
-    MatrixType &rMassMatrix, ProcessInfo &rCurrentProcessInfo) {
-  KRATOS_TRY;
-  const int smallMatSize = msNumberOfNodes * 2;
-
-  if (rMassMatrix.size1() != msElementSize) {
-    rMassMatrix.resize(msElementSize, msElementSize, false);
-  }
-  rMassMatrix = ZeroMatrix(msElementSize, msElementSize);
-
-  const double L = this->CalculateReferenceLength();
-  const double L2 = L * L;
-  const double rho = this->GetProperties()[DENSITY];
-  const double A = this->GetProperties()[CROSS_AREA];
-  const double E = this->GetProperties()[YOUNG_MODULUS];
-
-  const double J = this->GetProperties()[TORSIONAL_INERTIA];
-  const double Iy = this->GetProperties()[I22];
-  const double Iz = this->GetProperties()[I33];
-  const double G = this->CalculateShearModulus();
-
-  double Ay = 0.00;
-  if (this->GetProperties().Has(AREA_EFFECTIVE_Y)) {
-    Ay = GetProperties()[AREA_EFFECTIVE_Y];
-  }
-
-  double Az = 0.00;
-  if (this->GetProperties().Has(AREA_EFFECTIVE_Z)) {
-    Az = GetProperties()[AREA_EFFECTIVE_Z];
-  }
-
-  double IRy = Iy;
-  if (this->GetProperties().Has(INERTIA_ROT_Y)) {
-    IRy = GetProperties()[INERTIA_ROT_Y];
-  }
-
-  double IRz = Iz;
-  if (this->GetProperties().Has(INERTIA_ROT_Z)) {
-    IRz = GetProperties()[INERTIA_ROT_Z];
-  }
-
-  double Phiy = 0.00;
-  double Phiz = 0.00;
-
-  if (Ay != 0.00)
-    Phiz = (12.00 * E * Iz) / (L2 * G * Ay);
-  if (Az != 0.00)
-    Phiy = (12.00 * E * Iy) / (L2 * G * Az);
-
-  const double CTy = (rho * A * L) / ((1 + Phiy) * (1 + Phiy));
-  const double CTz = (rho * A * L) / ((1 + Phiz) * (1 + Phiz));
-
-  const double CRy = (rho * IRy) / ((1 + Phiy) * (1 + Phiy) * L);
-  const double CRz = (rho * IRz) / ((1 + Phiz) * (1 + Phiz) * L);
-
-  // longitudinal forces + torsional moment
-  const double M00 = (1.00 / 3.00) * A * rho * L;
-  const double M06 = M00 / 2.00;
-  const double M33 = (J * L * rho) / 3.00;
-  const double M39 = M33 / 2.00;
-
-  rMassMatrix(0, 0) = M00;
-  rMassMatrix(0, 6) = M06;
-  rMassMatrix(6, 6) = M00;
-  rMassMatrix(3, 3) = M33;
-  rMassMatrix(3, 9) = M39;
-  rMassMatrix(9, 9) = M33;
-
-  Matrix temp_bending_mass_matrix = ZeroMatrix(smallMatSize, smallMatSize);
-  this->BuildSingleMassMatrix(temp_bending_mass_matrix, Phiz, CTz, CRz, L, +1);
-
-  rMassMatrix(1, 1) = temp_bending_mass_matrix(0, 0);
-  rMassMatrix(1, 5) = temp_bending_mass_matrix(0, 1);
-  rMassMatrix(1, 7) = temp_bending_mass_matrix(0, 2);
-  rMassMatrix(1, 11) = temp_bending_mass_matrix(0, 3);
-  rMassMatrix(5, 5) = temp_bending_mass_matrix(1, 1);
-  rMassMatrix(5, 7) = temp_bending_mass_matrix(1, 2);
-  rMassMatrix(5, 11) = temp_bending_mass_matrix(1, 3);
-  rMassMatrix(7, 7) = temp_bending_mass_matrix(2, 2);
-  rMassMatrix(7, 11) = temp_bending_mass_matrix(2, 3);
-  rMassMatrix(11, 11) = temp_bending_mass_matrix(3, 3);
-
-  temp_bending_mass_matrix = ZeroMatrix(smallMatSize, smallMatSize);
-  this->BuildSingleMassMatrix(temp_bending_mass_matrix, Phiy, CTy, CRy, L, -1);
-
-  rMassMatrix(2, 2) = temp_bending_mass_matrix(0, 0);
-  rMassMatrix(2, 4) = temp_bending_mass_matrix(0, 1);
-  rMassMatrix(2, 8) = temp_bending_mass_matrix(0, 2);
-  rMassMatrix(2, 10) = temp_bending_mass_matrix(0, 3);
-  rMassMatrix(4, 4) = temp_bending_mass_matrix(1, 1);
-  rMassMatrix(4, 8) = temp_bending_mass_matrix(1, 2);
-  rMassMatrix(4, 10) = temp_bending_mass_matrix(1, 3);
-  rMassMatrix(8, 8) = temp_bending_mass_matrix(2, 2);
-  rMassMatrix(8, 10) = temp_bending_mass_matrix(2, 3);
-  rMassMatrix(10, 10) = temp_bending_mass_matrix(3, 3);
-
-  for (int j = 1; j < 12; ++j) {
-    for (int i = 0; i < j; ++i) {
-      rMassMatrix(j, i) = rMassMatrix(i, j);
-    }
-  }
-
-  KRATOS_CATCH("")
-}
-
-void CrBeamElement3D2N::CalculateLumpedMassMatrix(
-    MatrixType &rMassMatrix, ProcessInfo &rCurrentProcessInfo) {
-  KRATOS_TRY;
-  if (rMassMatrix.size1() != msElementSize) {
-    rMassMatrix.resize(msElementSize, msElementSize, false);
-  }
-  rMassMatrix = ZeroMatrix(msElementSize, msElementSize);
-  const double A = this->GetProperties()[CROSS_AREA];
-  const double L = this->CalculateReferenceLength();
-  const double rho = this->GetProperties()[DENSITY];
-
-  const double total_mass = A * L * rho;
-  const double temp = 0.50 * total_mass;
-
-  // translatonal mass
-  for (int i = 0; i < msNumberOfNodes; ++i) {
-    for (int j = 0; j < msDimension; ++j) {
-      int index = i * (msDimension * 2) + j;
-      rMassMatrix(index, index) = temp;
-    }
-  }
-  // rotaional mass neglected alpha = 0
-  KRATOS_CATCH("")
-}
-
-CrBeamElement3D2N::IntegrationMethod
-CrBeamElement3D2N::GetIntegrationMethod() const {
-  // do this to have 3GP as an output in GID
-  return Kratos::GeometryData::GI_GAUSS_3;
-}
-
-void CrBeamElement3D2N::AddExplicitContribution(
-    const VectorType &rRHSVector, const Variable<VectorType> &rRHSVariable,
-    Variable<array_1d<double, 3>> &rDestinationVariable,
-    const ProcessInfo &rCurrentProcessInfo) {
-  KRATOS_TRY;
-
-  bounded_vector<double, msElementSize> damping_residual_contribution =
-      ZeroVector(msElementSize);
-  // calculate damping contribution to residual -->
-  if ((this->GetProperties().Has(RAYLEIGH_ALPHA) ||
-       this->GetProperties().Has(RAYLEIGH_BETA)) &&
-      (rDestinationVariable != NODAL_INERTIA)) {
-    Vector current_nodal_velocities = ZeroVector(msElementSize);
-    this->GetFirstDerivativesVector(current_nodal_velocities);
-    Matrix damping_matrix = ZeroMatrix(msElementSize, msElementSize);
-    ProcessInfo temp_process_information; // cant pass const ProcessInfo
-    this->CalculateDampingMatrix(damping_matrix, temp_process_information);
-    // current residual contribution due to damping
-    noalias(damping_residual_contribution) =
-        prod(damping_matrix, current_nodal_velocities);
-  }
-
-  if (rRHSVariable == RESIDUAL_VECTOR &&
-      rDestinationVariable == FORCE_RESIDUAL) {
-
-    for (SizeType i = 0; i < msNumberOfNodes; ++i) {
-      SizeType index = msLocalSize * i;
-
-      array_1d<double, 3> &r_force_residual =
-          GetGeometry()[i].FastGetSolutionStepValue(FORCE_RESIDUAL);
-
-      for (SizeType j = 0; j < msDimension; ++j) {
-#pragma omp atomic
-        r_force_residual[j] +=
-            rRHSVector[index + j] - damping_residual_contribution[index + j];
-      }
-    }
-  }
-
-  if (rRHSVariable == RESIDUAL_VECTOR &&
-      rDestinationVariable == MOMENT_RESIDUAL) {
-
-    for (SizeType i = 0; i < msNumberOfNodes; ++i) {
-      SizeType index = (msLocalSize * i) + msDimension;
-
-      array_1d<double, 3> &r_moment_residual =
-          GetGeometry()[i].FastGetSolutionStepValue(MOMENT_RESIDUAL);
-
-      for (SizeType j = 0; j < msDimension; ++j) {
-#pragma omp atomic
-        r_moment_residual[j] +=
-            rRHSVector[index + j] - damping_residual_contribution[index + j];
-      }
-    }
-  }
-
-  if (rDestinationVariable == NODAL_INERTIA) {
-
-    Matrix element_mass_matrix = ZeroMatrix(msElementSize, msElementSize);
-    ProcessInfo temp_info; // Dummy
-    this->CalculateMassMatrix(element_mass_matrix, temp_info);
-
-    for (SizeType i = 0; i < msNumberOfNodes; ++i) {
-      GetGeometry()[i].SetLock();
-      double &r_nodal_mass = GetGeometry()[i].GetValue(NODAL_MASS);
-      array_1d<double, msDimension> &r_nodal_inertia =
-          GetGeometry()[i].GetValue(NODAL_INERTIA);
-      SizeType index = i * msLocalSize;
-
-      for (SizeType j = 0; j < msElementSize; ++j) {
-        r_nodal_mass += element_mass_matrix(index, j);
-
-        for (SizeType k = 0; k < msDimension; ++k) {
-          r_nodal_inertia[k] += element_mass_matrix(index + msDimension + k, j);
-        }
-      }
-      for (SizeType k = 0; k < msDimension; ++k)
-        r_nodal_inertia[k] = std::abs(r_nodal_inertia[k]);
-
-      GetGeometry()[i].UnSetLock();
-    }
-  }
-  KRATOS_CATCH("")
-}
-
-double CrBeamElement3D2N::CalculateShearModulus() {
-  KRATOS_TRY;
-  const double nu = this->GetProperties()[POISSON_RATIO];
-  const double E = this->GetProperties()[YOUNG_MODULUS];
-  const double G = E / (2.0 * (1.0 + nu));
-  return G;
-  KRATOS_CATCH("")
-}
-
-int CrBeamElement3D2N::Check(const ProcessInfo &rCurrentProcessInfo) {
-  KRATOS_TRY
-  const double numerical_limit = std::numeric_limits<double>::epsilon();
-  if (GetGeometry().WorkingSpaceDimension() != 3 || GetGeometry().size() != 2) {
-    KRATOS_ERROR
-        << "The beam element works only in 3D and with 2 noded elements"
-        << "" << std::endl;
-  }
-  // verify that the variables are correctly initialized
-  if (VELOCITY.Key() == 0) {
-    KRATOS_ERROR << "VELOCITY has Key zero! (check if the application is "
-                    "correctly registered"
-                 << "" << std::endl;
-  }
-  if (DISPLACEMENT.Key() == 0) {
-    KRATOS_ERROR << "DISPLACEMENT has Key zero! (check if the application is "
-                    "correctly registered"
-                 << "" << std::endl;
-  }
-  if (ACCELERATION.Key() == 0) {
-    KRATOS_ERROR << "ACCELERATION has Key zero! (check if the application is "
-                    "correctly registered"
-                 << "" << std::endl;
-  }
-  if (DENSITY.Key() == 0) {
-    KRATOS_ERROR << "DENSITY has Key zero! (check if the application is "
-                    "correctly registered"
-                 << "" << std::endl;
-  }
-  if (CROSS_AREA.Key() == 0) {
-    KRATOS_ERROR << "CROSS_AREA has Key zero! (check if the application is "
-                    "correctly registered"
-                 << "" << std::endl;
-  }
-  // verify that the dofs exist
-  for (unsigned int i = 0; i < this->GetGeometry().size(); ++i) {
-    if (this->GetGeometry()[i].SolutionStepsDataHas(DISPLACEMENT) == false) {
-      KRATOS_ERROR << "missing variable DISPLACEMENT on node "
-                   << this->GetGeometry()[i].Id() << std::endl;
-    }
-    if (this->GetGeometry()[i].HasDofFor(DISPLACEMENT_X) == false ||
-        this->GetGeometry()[i].HasDofFor(DISPLACEMENT_Y) == false ||
-        this->GetGeometry()[i].HasDofFor(DISPLACEMENT_Z) == false) {
-      KRATOS_ERROR
-          << "missing one of the dofs for the variable DISPLACEMENT on node "
-          << GetGeometry()[i].Id() << std::endl;
-    }
-  }
-
-  if (this->GetProperties().Has(CROSS_AREA) == false ||
-      this->GetProperties()[CROSS_AREA] <= numerical_limit) {
-    KRATOS_ERROR << "CROSS_AREA not provided for this element" << this->Id()
-                 << std::endl;
-  }
-
-  if (this->GetProperties().Has(YOUNG_MODULUS) == false ||
-      this->GetProperties()[YOUNG_MODULUS] <= numerical_limit) {
-    KRATOS_ERROR << "YOUNG_MODULUS not provided for this element" << this->Id()
-                 << std::endl;
-  }
-  if (this->GetProperties().Has(DENSITY) == false) {
-    KRATOS_ERROR << "DENSITY not provided for this element" << this->Id()
-                 << std::endl;
-  }
-
-  if (this->GetProperties().Has(POISSON_RATIO) == false) {
-    KRATOS_ERROR << "POISSON_RATIO not provided for this element" << this->Id()
-                 << std::endl;
-  }
-
-  if (this->GetProperties().Has(TORSIONAL_INERTIA) == false) {
-    KRATOS_ERROR << "TORSIONAL_INERTIA not provided for this element"
-                 << this->Id() << std::endl;
-  }
-  if (this->GetProperties().Has(I22) == false) {
-    KRATOS_ERROR << "I22 not provided for this element" << this->Id()
-                 << std::endl;
-  }
-  if (this->GetProperties().Has(I33) == false) {
-    KRATOS_ERROR << "I33 not provided for this element" << this->Id()
-                 << std::endl;
-  }
-  return 0;
-
-  KRATOS_CATCH("")
-}
-
-void CrBeamElement3D2N::save(Serializer &rSerializer) const {
-  KRATOS_SERIALIZE_SAVE_BASE_CLASS(rSerializer, Element);
-  rSerializer.save("NodalDeformation", this->mTotalNodalDeformation);
-  rSerializer.save("IterationCounter", this->mIterationCount);
-  rSerializer.save("NodalForces", this->mNodalForces);
-  rSerializer.save("RotationMatrix", this->mLocalRotationMatrix);
-  rSerializer.save("QuaternionVecA", this->mQuaternionVEC_A);
-  rSerializer.save("QuaternionVecB", this->mQuaternionVEC_B);
-  rSerializer.save("QuaternionScaA", this->mQuaternionSCA_A);
-  rSerializer.save("QuaternionScaB", this->mQuaternionSCA_B);
-}
-
-void CrBeamElement3D2N::load(Serializer &rSerializer) {
-  KRATOS_SERIALIZE_LOAD_BASE_CLASS(rSerializer, Element);
-  rSerializer.load("NodalDeformation", this->mTotalNodalDeformation);
-  rSerializer.load("IterationCounter", this->mIterationCount);
-  rSerializer.load("NodalForces", this->mNodalForces);
-  rSerializer.load("RotationMatrix", this->mLocalRotationMatrix);
-  rSerializer.load("QuaternionVecA", this->mQuaternionVEC_A);
-  rSerializer.load("QuaternionVecB", this->mQuaternionVEC_B);
-  rSerializer.load("QuaternionScaA", this->mQuaternionSCA_A);
-  rSerializer.load("QuaternionScaB", this->mQuaternionSCA_B);
-}
-
-} // namespace Kratos.
-
->>>>>>> 48216dac
+// KRATOS  ___|  |                   |                   |
+//       \___ \  __|  __| |   |  __| __| |   |  __| _` | |
+//             | |   |    |   | (    |   |   | |   (   | |
+//       _____/ \__|_|   \__,_|\___|\__|\__,_|_|  \__,_|_| MECHANICS
+//
+//  License:     BSD License
+//           license: structural_mechanics_application/license.txt
+//
+//  Main authors: Klaus B. Sautter
+//
+//
+//
+// System includes
+
+// External includes
+
+// Project includes
+#include "custom_elements/cr_beam_element_3D2N.hpp"
+#include "includes/define.h"
+#include "structural_mechanics_application_variables.h"
+
+namespace Kratos {
+
+CrBeamElement3D2N::CrBeamElement3D2N(IndexType NewId,
+                                     GeometryType::Pointer pGeometry)
+    : Element(NewId, pGeometry) {}
+
+CrBeamElement3D2N::CrBeamElement3D2N(IndexType NewId,
+                                     GeometryType::Pointer pGeometry,
+                                     PropertiesType::Pointer pProperties)
+    : Element(NewId, pGeometry, pProperties) {}
+
+Element::Pointer
+CrBeamElement3D2N::Create(IndexType NewId, NodesArrayType const &rThisNodes,
+                          PropertiesType::Pointer pProperties) const {
+  const GeometryType &rGeom = this->GetGeometry();
+  return Kratos::make_shared<CrBeamElement3D2N>(NewId, rGeom.Create(rThisNodes),
+                                                pProperties);
+}
+
+CrBeamElement3D2N::~CrBeamElement3D2N() {}
+
+void CrBeamElement3D2N::EquationIdVector(EquationIdVectorType &rResult,
+                                         ProcessInfo &rCurrentProcessInfo) {
+  if (rResult.size() != msElementSize)
+    rResult.resize(msElementSize);
+
+  for (int i = 0; i < msNumberOfNodes; ++i) {
+    int index = i * msNumberOfNodes * msDimension;
+    rResult[index] = this->GetGeometry()[i].GetDof(DISPLACEMENT_X).EquationId();
+    rResult[index + 1] =
+        this->GetGeometry()[i].GetDof(DISPLACEMENT_Y).EquationId();
+    rResult[index + 2] =
+        this->GetGeometry()[i].GetDof(DISPLACEMENT_Z).EquationId();
+
+    rResult[index + 3] = this->GetGeometry()[i].GetDof(ROTATION_X).EquationId();
+    rResult[index + 4] = this->GetGeometry()[i].GetDof(ROTATION_Y).EquationId();
+    rResult[index + 5] = this->GetGeometry()[i].GetDof(ROTATION_Z).EquationId();
+  }
+}
+
+void CrBeamElement3D2N::GetDofList(DofsVectorType &rElementalDofList,
+                                   ProcessInfo &rCurrentProcessInfo) {
+
+  if (rElementalDofList.size() != msElementSize) {
+    rElementalDofList.resize(msElementSize);
+  }
+
+  for (int i = 0; i < msNumberOfNodes; ++i) {
+    int index = i * msNumberOfNodes * msDimension;
+    rElementalDofList[index] = this->GetGeometry()[i].pGetDof(DISPLACEMENT_X);
+    rElementalDofList[index + 1] =
+        this->GetGeometry()[i].pGetDof(DISPLACEMENT_Y);
+    rElementalDofList[index + 2] =
+        this->GetGeometry()[i].pGetDof(DISPLACEMENT_Z);
+
+    rElementalDofList[index + 3] = this->GetGeometry()[i].pGetDof(ROTATION_X);
+    rElementalDofList[index + 4] = this->GetGeometry()[i].pGetDof(ROTATION_Y);
+    rElementalDofList[index + 5] = this->GetGeometry()[i].pGetDof(ROTATION_Z);
+  }
+}
+
+void CrBeamElement3D2N::Initialize() {
+
+  KRATOS_TRY;
+  KRATOS_CATCH("")
+}
+
+void CrBeamElement3D2N::GetSecondDerivativesVector(Vector &rValues, int Step) {
+
+  KRATOS_TRY
+  if (rValues.size() != msElementSize)
+    rValues.resize(msElementSize, false);
+
+  for (int i = 0; i < msNumberOfNodes; ++i) {
+    int index = i * msDimension * 2;
+    const auto &acc =
+        this->GetGeometry()[i].FastGetSolutionStepValue(ACCELERATION, Step);
+    const auto &ang_acc = this->GetGeometry()[i].FastGetSolutionStepValue(
+        ANGULAR_ACCELERATION, Step);
+
+    rValues[index] = acc[0];
+    rValues[index + 1] = acc[1];
+    rValues[index + 2] = acc[2];
+
+    rValues[index + 3] = ang_acc[0];
+    rValues[index + 4] = ang_acc[1];
+    rValues[index + 5] = ang_acc[2];
+  }
+  KRATOS_CATCH("")
+}
+
+void CrBeamElement3D2N::GetFirstDerivativesVector(Vector &rValues, int Step) {
+
+  KRATOS_TRY
+  if (rValues.size() != msElementSize)
+    rValues.resize(msElementSize, false);
+
+  for (int i = 0; i < msNumberOfNodes; ++i) {
+    int index = i * msDimension * 2;
+    const auto &vel =
+        this->GetGeometry()[i].FastGetSolutionStepValue(VELOCITY, Step);
+    const auto &ang_vel =
+        this->GetGeometry()[i].FastGetSolutionStepValue(ANGULAR_VELOCITY, Step);
+
+    rValues[index] = vel[0];
+    rValues[index + 1] = vel[1];
+    rValues[index + 2] = vel[2];
+
+    rValues[index + 3] = ang_vel[0];
+    rValues[index + 4] = ang_vel[1];
+    rValues[index + 5] = ang_vel[2];
+  }
+  KRATOS_CATCH("")
+}
+
+void CrBeamElement3D2N::GetValuesVector(Vector &rValues, int Step) {
+  KRATOS_TRY
+  if (rValues.size() != msElementSize)
+    rValues.resize(msElementSize, false);
+
+  for (int i = 0; i < msNumberOfNodes; ++i) {
+    int index = i * msDimension * 2;
+    const auto &disp =
+        this->GetGeometry()[i].FastGetSolutionStepValue(DISPLACEMENT, Step);
+    const auto &rot =
+        this->GetGeometry()[i].FastGetSolutionStepValue(ROTATION, Step);
+
+    rValues[index] = disp[0];
+    rValues[index + 1] = disp[1];
+    rValues[index + 2] = disp[2];
+
+    rValues[index + 3] = rot[0];
+    rValues[index + 4] = rot[1];
+    rValues[index + 5] = rot[2];
+  }
+  KRATOS_CATCH("")
+}
+
+bounded_vector<double, CrBeamElement3D2N::msElementSize>
+CrBeamElement3D2N::CalculateBodyForces() {
+  KRATOS_TRY
+  // getting shapefunctionvalues for linear SF
+  const Matrix &Ncontainer =
+      this->GetGeometry().ShapeFunctionsValues(GeometryData::GI_GAUSS_1);
+
+  bounded_vector<double, msDimension> equivalent_line_load =
+      ZeroVector(msDimension);
+  bounded_vector<double, msElementSize> body_forces_global =
+      ZeroVector(msElementSize);
+
+  const double A = this->GetProperties()[CROSS_AREA];
+  const double l = this->CalculateCurrentLength();
+  const double rho = this->GetProperties()[DENSITY];
+
+  // calculating equivalent line load
+  for (int i = 0; i < msNumberOfNodes; ++i) {
+    noalias(equivalent_line_load) +=
+        (A * rho * Ncontainer(0, i)) *
+        this->GetGeometry()[i].FastGetSolutionStepValue(VOLUME_ACCELERATION);
+  }
+
+  // adding the nodal forces
+  for (int i = 0; i < msNumberOfNodes; ++i) {
+    int index = i * msLocalSize;
+    for (int j = 0; j < msDimension; ++j) {
+      body_forces_global[j + index] =
+          equivalent_line_load[j] * Ncontainer(0, i) * l;
+    }
+  }
+
+  // adding the nodal moments
+  this->CalculateAndAddWorkEquivalentNodalForcesLineLoad(equivalent_line_load,
+                                                         body_forces_global, l);
+
+  // return the total ForceVector
+  return body_forces_global;
+  KRATOS_CATCH("")
+}
+
+void CrBeamElement3D2N::CalculateAndAddWorkEquivalentNodalForcesLineLoad(
+    const bounded_vector<double, CrBeamElement3D2N::msDimension> ForceInput,
+    bounded_vector<double, CrBeamElement3D2N::msElementSize>
+        &rRightHandSideVector,
+    const double GeometryLength) {
+  KRATOS_TRY;
+  // calculate orthogonal load vector
+  const double numerical_limit = std::numeric_limits<double>::epsilon();
+  Vector geometric_orientation = ZeroVector(msDimension);
+  geometric_orientation[0] =
+      this->GetGeometry()[1].X() - this->GetGeometry()[0].X();
+  geometric_orientation[1] =
+      this->GetGeometry()[1].Y() - this->GetGeometry()[0].Y();
+  if (msDimension == 3) {
+    geometric_orientation[2] =
+        this->GetGeometry()[1].Z() - this->GetGeometry()[0].Z();
+  }
+
+  const double vector_norm_a = MathUtils<double>::Norm(geometric_orientation);
+  if (vector_norm_a > numerical_limit)
+    geometric_orientation /= vector_norm_a;
+
+  Vector line_load_direction = ZeroVector(msDimension);
+  for (int i = 0; i < msDimension; ++i) {
+    line_load_direction[i] = ForceInput[i];
+  }
+
+  const double vector_norm_b = MathUtils<double>::Norm(line_load_direction);
+  if (vector_norm_b > numerical_limit)
+    line_load_direction /= vector_norm_b;
+
+  double cos_angle = 0.00;
+  for (int i = 0; i < msDimension; ++i) {
+    cos_angle += line_load_direction[i] * geometric_orientation[i];
+  }
+
+  const double sin_angle = std::sqrt(1.00 - (cos_angle * cos_angle));
+  const double norm_force_vector_orthogonal = sin_angle * vector_norm_b;
+
+  Vector node_a = ZeroVector(msDimension);
+  node_a[0] = this->GetGeometry()[0].X();
+  node_a[1] = this->GetGeometry()[0].Y();
+  if (msDimension == 3)
+    node_a[2] = this->GetGeometry()[0].Z();
+
+  Vector node_b = ZeroVector(msDimension);
+  node_b = node_a + line_load_direction;
+
+  Vector node_c = ZeroVector(msDimension);
+  node_c = node_a + (geometric_orientation * cos_angle);
+
+  Vector load_orthogonal_direction = ZeroVector(msDimension);
+  load_orthogonal_direction = node_b - node_c;
+  const double vector_norm_c =
+      MathUtils<double>::Norm(load_orthogonal_direction);
+  if (vector_norm_c > numerical_limit)
+    load_orthogonal_direction /= vector_norm_c;
+
+  // now caluclate respective work equivilent nodal moments
+
+  const double custom_moment =
+      norm_force_vector_orthogonal * GeometryLength * GeometryLength / 12.00;
+
+  Vector moment_a = ZeroVector(msDimension);
+  moment_a = MathUtils<double>::CrossProduct(geometric_orientation,
+                                             load_orthogonal_direction);
+  moment_a *= custom_moment;
+
+  for (int i = 0; i < msDimension; ++i) {
+    rRightHandSideVector[(1 * msDimension) + i] += moment_a[i];
+    rRightHandSideVector[(3 * msDimension) + i] -= moment_a[i];
+  }
+
+  KRATOS_CATCH("")
+}
+
+void CrBeamElement3D2N::CalculateDampingMatrix(
+    MatrixType &rDampingMatrix, ProcessInfo &rCurrentProcessInfo) {
+
+  KRATOS_TRY
+  if (rDampingMatrix.size1() != msElementSize) {
+    rDampingMatrix.resize(msElementSize, msElementSize, false);
+  }
+
+  rDampingMatrix = ZeroMatrix(msElementSize, msElementSize);
+
+  Matrix stiffness_matrix = ZeroMatrix(msElementSize, msElementSize);
+
+  this->CalculateLeftHandSide(stiffness_matrix, rCurrentProcessInfo);
+
+  Matrix mass_matrix = ZeroMatrix(msElementSize, msElementSize);
+
+  this->CalculateLumpedMassMatrix(mass_matrix, rCurrentProcessInfo);
+
+  double alpha = 0.0;
+  if (this->GetProperties().Has(RAYLEIGH_ALPHA)) {
+    alpha = this->GetProperties()[RAYLEIGH_ALPHA];
+  } else if (rCurrentProcessInfo.Has(RAYLEIGH_ALPHA)) {
+    alpha = rCurrentProcessInfo[RAYLEIGH_ALPHA];
+  }
+
+  double beta = 0.0;
+  if (this->GetProperties().Has(RAYLEIGH_BETA)) {
+    beta = this->GetProperties()[RAYLEIGH_BETA];
+  } else if (rCurrentProcessInfo.Has(RAYLEIGH_BETA)) {
+    beta = rCurrentProcessInfo[RAYLEIGH_BETA];
+  }
+
+  noalias(rDampingMatrix) += alpha * mass_matrix;
+  noalias(rDampingMatrix) += beta * stiffness_matrix;
+
+  KRATOS_CATCH("")
+}
+
+void CrBeamElement3D2N::CalculateLocalNodalForces(
+    const Vector &Bisectrix, const Vector &VectorDifference) {
+  // deformation modes
+  Vector element_forces_t =
+      this->CalculateElementForces(Bisectrix, VectorDifference);
+
+  // Nodal element forces local
+  Matrix transformation_matrix_s = this->CalculateTransformationS();
+  Vector nodal_forces_local_qe =
+      prod(transformation_matrix_s, element_forces_t);
+  this->mNodalForces = nodal_forces_local_qe;
+}
+
+bounded_matrix<double, CrBeamElement3D2N::msElementSize,
+               CrBeamElement3D2N::msElementSize>
+CrBeamElement3D2N::CreateElementStiffnessMatrix_Material() {
+
+  KRATOS_TRY;
+  const double E = this->GetProperties()[YOUNG_MODULUS];
+  const double G = this->CalculateShearModulus();
+  const double A = this->GetProperties()[CROSS_AREA];
+  const double L = this->CalculateReferenceLength();
+
+  const double J = this->GetProperties()[TORSIONAL_INERTIA];
+  const double Iy = this->GetProperties()[I22];
+  const double Iz = this->GetProperties()[I33];
+
+  double Ay = 0.00;
+  if (this->GetProperties().Has(AREA_EFFECTIVE_Y)) {
+    Ay = GetProperties()[AREA_EFFECTIVE_Y];
+  }
+
+  double Az = 0.00;
+  if (this->GetProperties().Has(AREA_EFFECTIVE_Z)) {
+    Az = GetProperties()[AREA_EFFECTIVE_Z];
+  }
+  const double Psi_y = this->CalculatePsi(Iy, Az);
+  const double Psi_z = this->CalculatePsi(Iz, Ay);
+
+  bounded_matrix<double, msElementSize, msElementSize> local_stiffness_matrix =
+      ZeroMatrix(msElementSize, msElementSize);
+  const double L3 = L * L * L;
+  const double L2 = L * L;
+
+  local_stiffness_matrix(0, 0) = E * A / L;
+  local_stiffness_matrix(6, 0) = -1.0 * local_stiffness_matrix(0, 0);
+  local_stiffness_matrix(0, 6) = local_stiffness_matrix(6, 0);
+  local_stiffness_matrix(6, 6) = local_stiffness_matrix(0, 0);
+
+  local_stiffness_matrix(1, 1) = 12.0 * E * Iz * Psi_z / L3;
+  local_stiffness_matrix(1, 7) = -1.0 * local_stiffness_matrix(1, 1);
+  local_stiffness_matrix(1, 5) = 6.0 * E * Iz * Psi_z / L2;
+  local_stiffness_matrix(1, 11) = local_stiffness_matrix(1, 5);
+
+  local_stiffness_matrix(2, 2) = 12.0 * E * Iy * Psi_y / L3;
+  local_stiffness_matrix(2, 8) = -1.0 * local_stiffness_matrix(2, 2);
+  local_stiffness_matrix(2, 4) = -6.0 * E * Iy * Psi_y / L2;
+  local_stiffness_matrix(2, 10) = local_stiffness_matrix(2, 4);
+
+  local_stiffness_matrix(4, 2) = local_stiffness_matrix(2, 4);
+  local_stiffness_matrix(5, 1) = local_stiffness_matrix(1, 5);
+  local_stiffness_matrix(3, 3) = G * J / L;
+  local_stiffness_matrix(4, 4) = E * Iy * (3.0 * Psi_y + 1.0) / L;
+  local_stiffness_matrix(5, 5) = E * Iz * (3.0 * Psi_z + 1.0) / L;
+  local_stiffness_matrix(4, 8) = -1.0 * local_stiffness_matrix(4, 2);
+  local_stiffness_matrix(5, 7) = -1.0 * local_stiffness_matrix(5, 1);
+  local_stiffness_matrix(3, 9) = -1.0 * local_stiffness_matrix(3, 3);
+  local_stiffness_matrix(4, 10) = E * Iy * (3.0 * Psi_y - 1.0) / L;
+  local_stiffness_matrix(5, 11) = E * Iz * (3.0 * Psi_z - 1.0) / L;
+
+  local_stiffness_matrix(7, 1) = local_stiffness_matrix(1, 7);
+  local_stiffness_matrix(7, 5) = local_stiffness_matrix(5, 7);
+  local_stiffness_matrix(7, 7) = local_stiffness_matrix(1, 1);
+  local_stiffness_matrix(7, 11) = local_stiffness_matrix(7, 5);
+
+  local_stiffness_matrix(8, 2) = local_stiffness_matrix(2, 8);
+  local_stiffness_matrix(8, 4) = local_stiffness_matrix(4, 8);
+  local_stiffness_matrix(8, 8) = local_stiffness_matrix(2, 2);
+  local_stiffness_matrix(8, 10) = local_stiffness_matrix(8, 4);
+
+  local_stiffness_matrix(9, 3) = local_stiffness_matrix(3, 9);
+  local_stiffness_matrix(9, 9) = local_stiffness_matrix(3, 3);
+
+  local_stiffness_matrix(10, 2) = local_stiffness_matrix(2, 10);
+  local_stiffness_matrix(10, 4) = local_stiffness_matrix(4, 10);
+  local_stiffness_matrix(10, 8) = local_stiffness_matrix(8, 10);
+  local_stiffness_matrix(10, 10) = local_stiffness_matrix(4, 4);
+
+  local_stiffness_matrix(11, 1) = local_stiffness_matrix(1, 11);
+  local_stiffness_matrix(11, 5) = local_stiffness_matrix(5, 11);
+  local_stiffness_matrix(11, 7) = local_stiffness_matrix(7, 11);
+  local_stiffness_matrix(11, 11) = local_stiffness_matrix(5, 5);
+
+  return local_stiffness_matrix;
+  KRATOS_CATCH("")
+}
+
+bounded_matrix<double, CrBeamElement3D2N::msElementSize,
+               CrBeamElement3D2N::msElementSize>
+CrBeamElement3D2N::CreateElementStiffnessMatrix_Geometry() {
+
+  KRATOS_TRY;
+
+  const double N = this->mNodalForces[6];
+  const double Mt = this->mNodalForces[9];
+  const double my_A = this->mNodalForces[4];
+  const double mz_A = this->mNodalForces[5];
+  const double my_B = this->mNodalForces[10];
+  const double mz_B = this->mNodalForces[11];
+
+  const double L = this->CalculateCurrentLength();
+  const double Qy = -1.00 * (mz_A + mz_B) / L;
+  const double Qz = (my_A + my_B) / L;
+
+  bounded_matrix<double, msElementSize, msElementSize> local_stiffness_matrix =
+      ZeroMatrix(msElementSize, msElementSize);
+
+  local_stiffness_matrix(0, 1) = -Qy / L;
+  local_stiffness_matrix(0, 2) = -Qz / L;
+  local_stiffness_matrix(0, 7) = -1.0 * local_stiffness_matrix(0, 1);
+  local_stiffness_matrix(0, 8) = -1.0 * local_stiffness_matrix(0, 2);
+
+  local_stiffness_matrix(1, 0) = local_stiffness_matrix(0, 1);
+
+  local_stiffness_matrix(1, 1) = 1.2 * N / L;
+
+  local_stiffness_matrix(1, 3) = my_A / L;
+  local_stiffness_matrix(1, 4) = Mt / L;
+
+  local_stiffness_matrix(1, 5) = N / 10.0;
+
+  local_stiffness_matrix(1, 6) = local_stiffness_matrix(0, 7);
+  local_stiffness_matrix(1, 7) = -1.00 * local_stiffness_matrix(1, 1);
+  local_stiffness_matrix(1, 9) = my_B / L;
+  local_stiffness_matrix(1, 10) = -1.00 * local_stiffness_matrix(1, 4);
+  local_stiffness_matrix(1, 11) = local_stiffness_matrix(1, 5);
+
+  local_stiffness_matrix(2, 0) = local_stiffness_matrix(0, 2);
+  local_stiffness_matrix(2, 2) = local_stiffness_matrix(1, 1);
+  local_stiffness_matrix(2, 3) = mz_A / L;
+  local_stiffness_matrix(2, 4) = -1.00 * local_stiffness_matrix(1, 5);
+  local_stiffness_matrix(2, 5) = local_stiffness_matrix(1, 4);
+  local_stiffness_matrix(2, 6) = local_stiffness_matrix(0, 8);
+  local_stiffness_matrix(2, 8) = local_stiffness_matrix(1, 7);
+  local_stiffness_matrix(2, 9) = mz_B / L;
+  local_stiffness_matrix(2, 10) = local_stiffness_matrix(2, 4);
+  local_stiffness_matrix(2, 11) = local_stiffness_matrix(1, 10);
+
+  for (int i = 0; i < 3; ++i) {
+    local_stiffness_matrix(3, i) = local_stiffness_matrix(i, 3);
+  }
+  local_stiffness_matrix(3, 4) = (-mz_A / 3.00) + (mz_B / 6.00);
+  local_stiffness_matrix(3, 5) = (my_A / 3.00) - (my_B / 6.00);
+  local_stiffness_matrix(3, 7) = -my_A / L;
+  local_stiffness_matrix(3, 8) = -mz_A / L;
+  local_stiffness_matrix(3, 10) = L * Qy / 6.00;
+  local_stiffness_matrix(3, 11) = L * Qz / 6.00;
+
+  for (int i = 0; i < 4; ++i) {
+    local_stiffness_matrix(4, i) = local_stiffness_matrix(i, 4);
+  }
+  local_stiffness_matrix(4, 4) = 2.00 * L * N / 15.00;
+  local_stiffness_matrix(4, 7) = -Mt / L;
+  local_stiffness_matrix(4, 8) = N / 10.00;
+  local_stiffness_matrix(4, 9) = local_stiffness_matrix(3, 10);
+  local_stiffness_matrix(4, 10) = -L * N / 30.00;
+  local_stiffness_matrix(4, 11) = Mt / 2.00;
+
+  for (int i = 0; i < 5; ++i) {
+    local_stiffness_matrix(5, i) = local_stiffness_matrix(i, 5);
+  }
+  local_stiffness_matrix(5, 5) = local_stiffness_matrix(4, 4);
+  local_stiffness_matrix(5, 7) = -N / 10.0;
+  local_stiffness_matrix(5, 8) = -Mt / L;
+  local_stiffness_matrix(5, 9) = local_stiffness_matrix(3, 11);
+  local_stiffness_matrix(5, 10) = -1.00 * local_stiffness_matrix(4, 11);
+  local_stiffness_matrix(5, 11) = local_stiffness_matrix(4, 10);
+
+  for (int i = 0; i < 6; ++i) {
+    local_stiffness_matrix(6, i) = local_stiffness_matrix(i, 6);
+  }
+  local_stiffness_matrix(6, 7) = local_stiffness_matrix(0, 1);
+  local_stiffness_matrix(6, 8) = local_stiffness_matrix(0, 2);
+
+  for (int i = 0; i < 7; ++i) {
+    local_stiffness_matrix(7, i) = local_stiffness_matrix(i, 7);
+  }
+  local_stiffness_matrix(7, 7) = local_stiffness_matrix(1, 1);
+  local_stiffness_matrix(7, 9) = -1.00 * local_stiffness_matrix(1, 9);
+  local_stiffness_matrix(7, 10) = local_stiffness_matrix(4, 1);
+  local_stiffness_matrix(7, 11) = local_stiffness_matrix(2, 4);
+
+  for (int i = 0; i < 8; ++i) {
+    local_stiffness_matrix(8, i) = local_stiffness_matrix(i, 8);
+  }
+  local_stiffness_matrix(8, 8) = local_stiffness_matrix(1, 1);
+  local_stiffness_matrix(8, 9) = -1.00 * local_stiffness_matrix(2, 9);
+  local_stiffness_matrix(8, 10) = local_stiffness_matrix(1, 5);
+  local_stiffness_matrix(8, 11) = local_stiffness_matrix(1, 4);
+
+  for (int i = 0; i < 9; ++i) {
+    local_stiffness_matrix(9, i) = local_stiffness_matrix(i, 9);
+  }
+  local_stiffness_matrix(9, 10) = (mz_A / 6.00) - (mz_B / 3.00);
+  local_stiffness_matrix(9, 11) = (-my_A / 6.00) + (my_B / 3.00);
+
+  for (int i = 0; i < 10; ++i) {
+    local_stiffness_matrix(10, i) = local_stiffness_matrix(i, 10);
+  }
+  local_stiffness_matrix(10, 10) = local_stiffness_matrix(4, 4);
+
+  for (int i = 0; i < 11; ++i) {
+    local_stiffness_matrix(11, i) = local_stiffness_matrix(i, 11);
+  }
+  local_stiffness_matrix(11, 11) = local_stiffness_matrix(4, 4);
+
+  return local_stiffness_matrix;
+  KRATOS_CATCH("")
+}
+
+bounded_matrix<double, CrBeamElement3D2N::msLocalSize,
+               CrBeamElement3D2N::msLocalSize>
+CrBeamElement3D2N::CalculateDeformationStiffness() {
+
+  KRATOS_TRY
+  bounded_matrix<double, msLocalSize, msLocalSize> Kd =
+      ZeroMatrix(msLocalSize, msLocalSize);
+  const double E = this->GetProperties()[YOUNG_MODULUS];
+  const double G = this->CalculateShearModulus();
+  const double A = this->GetProperties()[CROSS_AREA];
+  const double L = this->CalculateReferenceLength();
+
+  const double J = this->GetProperties()[TORSIONAL_INERTIA];
+  const double Iy = this->GetProperties()[I22];
+  const double Iz = this->GetProperties()[I33];
+
+  double Ay = 0.00;
+  if (this->GetProperties().Has(AREA_EFFECTIVE_Y)) {
+    Ay = GetProperties()[AREA_EFFECTIVE_Y];
+  }
+
+  double Az = 0.00;
+  if (this->GetProperties().Has(AREA_EFFECTIVE_Z)) {
+    Az = GetProperties()[AREA_EFFECTIVE_Z];
+  }
+  const double Psi_y = this->CalculatePsi(Iy, Az);
+  const double Psi_z = this->CalculatePsi(Iz, Ay);
+
+  Kd(0, 0) = G * J / L;
+  Kd(1, 1) = E * Iy / L;
+  Kd(2, 2) = E * Iz / L;
+  Kd(3, 3) = E * A / L;
+  Kd(4, 4) = 3.0 * E * Iy * Psi_y / L;
+  Kd(5, 5) = 3.0 * E * Iz * Psi_z / L;
+
+  const double l = this->CalculateCurrentLength();
+  const double N = this->mNodalForces[6];
+
+  const double Qy =
+      -1.00 * (this->mNodalForces[5] + this->mNodalForces[11]) / l;
+
+  const double Qz = 1.00 * (this->mNodalForces[4] + this->mNodalForces[10]) / l;
+
+  const double N1 = l * N / 12.00;
+  const double N2 = l * N / 20.00;
+  const double Qy1 = -l * Qy / 6.00;
+  const double Qz1 = -l * Qz / 6.00;
+
+  Kd(1, 1) += N1;
+  Kd(2, 2) += N1;
+  Kd(4, 4) += N2;
+  Kd(5, 5) += N2;
+
+  Kd(0, 1) += Qy1;
+  Kd(0, 2) += Qz1;
+  Kd(1, 0) += Qy1;
+  Kd(2, 0) += Qz1;
+
+  return Kd;
+  KRATOS_CATCH("")
+}
+
+bounded_matrix<double, CrBeamElement3D2N::msElementSize,
+               CrBeamElement3D2N::msElementSize>
+CrBeamElement3D2N::CalculateInitialLocalCS() {
+
+  KRATOS_TRY
+  const double numerical_limit = std::numeric_limits<double>::epsilon();
+  array_1d<double, msDimension> direction_vector_x = ZeroVector(msDimension);
+  array_1d<double, msDimension> direction_vector_y = ZeroVector(msDimension);
+  array_1d<double, msDimension> direction_vector_z = ZeroVector(msDimension);
+  array_1d<double, msLocalSize> reference_coordinates = ZeroVector(msLocalSize);
+
+  reference_coordinates[0] = this->GetGeometry()[0].X0();
+  reference_coordinates[1] = this->GetGeometry()[0].Y0();
+  reference_coordinates[2] = this->GetGeometry()[0].Z0();
+  reference_coordinates[3] = this->GetGeometry()[1].X0();
+  reference_coordinates[4] = this->GetGeometry()[1].Y0();
+  reference_coordinates[5] = this->GetGeometry()[1].Z0();
+
+  for (unsigned int i = 0; i < msDimension; ++i) {
+    direction_vector_x[i] =
+        (reference_coordinates[i + msDimension] - reference_coordinates[i]);
+  }
+  Matrix temp_matrix = ZeroMatrix(msDimension);
+
+  // take user defined local axis 2 from GID input
+  if (this->Has(LOCAL_AXIS_2)) {
+    double vector_norm = MathUtils<double>::Norm(direction_vector_x);
+    if (vector_norm > numerical_limit)
+      direction_vector_x /= vector_norm;
+
+    direction_vector_y = this->GetValue(LOCAL_AXIS_2);
+    direction_vector_z[0] = direction_vector_x[1] * direction_vector_y[2] -
+                            direction_vector_x[2] * direction_vector_y[1];
+    direction_vector_z[1] = direction_vector_x[2] * direction_vector_y[0] -
+                            direction_vector_x[0] * direction_vector_y[2];
+    direction_vector_z[2] = direction_vector_x[0] * direction_vector_y[1] -
+                            direction_vector_x[1] * direction_vector_y[0];
+
+    vector_norm = MathUtils<double>::Norm(direction_vector_z);
+    if (vector_norm > numerical_limit)
+      direction_vector_z /= vector_norm;
+    else
+      KRATOS_ERROR << "LOCAL_AXIS_3 has length 0 for element " << this->Id()
+                   << std::endl;
+
+    for (int i = 0; i < msDimension; ++i) {
+      temp_matrix(i, 0) = direction_vector_x[i];
+      temp_matrix(i, 1) = direction_vector_y[i];
+      temp_matrix(i, 2) = direction_vector_z[i];
+    }
+  }
+
+  // if no user defined local axis 2 input available use this
+  else {
+    // use orientation class 1st constructor
+    double theta_custom = 0.00;
+    if (this->GetProperties().Has(ANG_ROT))
+      theta_custom = this->GetProperties()[ANG_ROT];
+
+    typedef array_1d<double, msDimension> arraydim;
+    arraydim global_z = ZeroVector(msDimension);
+    global_z[2] = 1.0;
+
+    arraydim v2 = ZeroVector(msDimension);
+    arraydim v3 = ZeroVector(msDimension);
+
+    double vector_norm;
+    vector_norm = MathUtils<double>::Norm(direction_vector_x);
+    if (vector_norm > numerical_limit)
+      direction_vector_x /= vector_norm;
+
+    if (std::abs(direction_vector_x[2] - 1.00) < numerical_limit) {
+      v2[1] = 1.0;
+      v3[0] = -1.0;
+    }
+
+    else if (std::abs(direction_vector_x[2] + 1.00) < numerical_limit) {
+      v2[1] = 1.0;
+      v3[0] = 1.0;
+    }
+
+    else {
+      MathUtils<double>::UnitCrossProduct(v2, global_z, direction_vector_x);
+      MathUtils<double>::UnitCrossProduct(v3, direction_vector_x, v2);
+    }
+
+    // manual rotation around the beam axis
+    if (std::abs(theta_custom) > numerical_limit) {
+      const Vector nz_temp = v3;
+      const Vector ny_temp = v2;
+      const double cos_theta = std::cos(theta_custom);
+      const double sin_theta = std::sin(theta_custom);
+
+      v2 = ny_temp * cos_theta + nz_temp * sin_theta;
+      vector_norm = MathUtils<double>::Norm(v2);
+      if (vector_norm > numerical_limit)
+        v2 /= vector_norm;
+
+      v3 = nz_temp * cos_theta - ny_temp * sin_theta;
+      vector_norm = MathUtils<double>::Norm(v3);
+      if (vector_norm > numerical_limit)
+        v3 /= vector_norm;
+    }
+
+    for (int i = 0; i < msDimension; ++i) {
+      temp_matrix(i, 0) = direction_vector_x[i];
+      temp_matrix(i, 1) = v2[i];
+      temp_matrix(i, 2) = v3[i];
+    }
+  }
+
+  bounded_matrix<double, msElementSize, msElementSize> reference_transformation;
+
+  // Create big rotation Matrix
+  this->AssembleSmallInBigMatrix(temp_matrix, reference_transformation);
+
+  return reference_transformation;
+  KRATOS_CATCH("")
+}
+
+void CrBeamElement3D2N::CalculateTransformationMatrix(
+    bounded_matrix<double, CrBeamElement3D2N::msElementSize,
+                   CrBeamElement3D2N::msElementSize> &rRotationMatrix,
+    Vector &Bisectrix, Vector &VectorDifference) {
+
+  KRATOS_TRY
+  // update local CS
+  Matrix aux_rotation_matrix =
+      this->UpdateRotationMatrixLocal(Bisectrix, VectorDifference);
+
+  rRotationMatrix = ZeroMatrix(msElementSize);
+  // Building the rotation matrix for the local element matrix
+  this->AssembleSmallInBigMatrix(aux_rotation_matrix, rRotationMatrix);
+  KRATOS_CATCH("")
+}
+
+bounded_matrix<double, CrBeamElement3D2N::msDimension,
+               CrBeamElement3D2N::msDimension>
+CrBeamElement3D2N::UpdateRotationMatrixLocal(Vector &Bisectrix,
+                                             Vector &VectorDifference) {
+
+  KRATOS_TRY
+  const double numerical_limit = std::numeric_limits<double>::epsilon();
+  bounded_vector<double, msDimension> d_phi_a = ZeroVector(msDimension);
+  bounded_vector<double, msDimension> d_phi_b = ZeroVector(msDimension);
+  Vector increment_deformation = this->UpdateIncrementDeformation();
+
+  for (unsigned int i = 0; i < msDimension; ++i) {
+    d_phi_a[i] = increment_deformation[i + 3];
+    d_phi_b[i] = increment_deformation[i + 9];
+  }
+
+  // calculating quaternions
+  Vector drA_vec = ZeroVector(msDimension);
+  Vector drB_vec = ZeroVector(msDimension);
+  double drA_sca, drB_sca;
+
+  drA_vec = 0.50 * d_phi_a;
+  drB_vec = 0.50 * d_phi_b;
+
+  drA_sca = 0.00;
+  drB_sca = 0.00;
+  for (unsigned int i = 0; i < msDimension; ++i) {
+    drA_sca += drA_vec[i] * drA_vec[i];
+    drB_sca += drB_vec[i] * drB_vec[i];
+  }
+  drA_sca = 1.00 - drA_sca;
+  drB_sca = 1.00 - drB_sca;
+
+  drA_sca = std::sqrt(drA_sca);
+  drB_sca = std::sqrt(drB_sca);
+
+  Vector temp_vector = ZeroVector(msDimension);
+  double temp_scalar = 0.00;
+
+  // Node A
+  temp_vector = this->mQuaternionVEC_A;
+  temp_scalar = this->mQuaternionSCA_A;
+
+  this->mQuaternionSCA_A = drA_sca * temp_scalar;
+  for (unsigned int i = 0; i < msDimension; ++i) {
+    this->mQuaternionSCA_A -= drA_vec[i] * temp_vector[i];
+  }
+  this->mQuaternionVEC_A = drA_sca * temp_vector;
+  this->mQuaternionVEC_A += temp_scalar * drA_vec;
+  this->mQuaternionVEC_A +=
+      MathUtils<double>::CrossProduct(drA_vec, temp_vector);
+
+  // Node B
+  temp_vector = this->mQuaternionVEC_B;
+  temp_scalar = this->mQuaternionSCA_B;
+
+  this->mQuaternionSCA_B = drB_sca * temp_scalar;
+  for (unsigned int i = 0; i < msDimension; ++i) {
+    this->mQuaternionSCA_B -= drB_vec[i] * temp_vector[i];
+  }
+
+  this->mQuaternionVEC_B = drB_sca * temp_vector;
+  this->mQuaternionVEC_B += temp_scalar * drB_vec;
+  this->mQuaternionVEC_B +=
+      MathUtils<double>::CrossProduct(drB_vec, temp_vector);
+
+  // scalar part of difference quaternion
+  double scalar_diff;
+  scalar_diff = (this->mQuaternionSCA_A + this->mQuaternionSCA_B) *
+                (this->mQuaternionSCA_A + this->mQuaternionSCA_B);
+
+  temp_vector = this->mQuaternionVEC_A + this->mQuaternionVEC_B;
+  scalar_diff += MathUtils<double>::Norm(temp_vector) *
+                 MathUtils<double>::Norm(temp_vector);
+
+  scalar_diff = 0.50 * std::sqrt(scalar_diff);
+
+  // mean rotation quaternion
+  double mean_rotation_scalar;
+  mean_rotation_scalar =
+      (this->mQuaternionSCA_A + this->mQuaternionSCA_B) * 0.50;
+  mean_rotation_scalar = mean_rotation_scalar / scalar_diff;
+
+  bounded_vector<double, msDimension> mean_rotation_vector =
+      ZeroVector(msDimension);
+  mean_rotation_vector =
+      (this->mQuaternionVEC_A + this->mQuaternionVEC_B) * 0.50;
+  mean_rotation_vector = mean_rotation_vector / scalar_diff;
+
+  // vector part of difference quaternion
+  VectorDifference = this->mQuaternionSCA_A * this->mQuaternionVEC_B;
+  VectorDifference -= this->mQuaternionSCA_B * this->mQuaternionVEC_A;
+  VectorDifference += MathUtils<double>::CrossProduct(this->mQuaternionVEC_A,
+                                                      this->mQuaternionVEC_B);
+
+  VectorDifference = 0.50 * VectorDifference / scalar_diff;
+
+  // rotate inital element basis
+  const double r0 = mean_rotation_scalar;
+  const double r1 = mean_rotation_vector[0];
+  const double r2 = mean_rotation_vector[1];
+  const double r3 = mean_rotation_vector[2];
+
+  bounded_matrix<double, msElementSize, msElementSize>
+      reference_transformation = this->CalculateInitialLocalCS();
+  Vector rotated_nx0 = ZeroVector(msDimension);
+  Vector rotated_ny0 = ZeroVector(msDimension);
+  Vector rotated_nz0 = ZeroVector(msDimension);
+  for (SizeType i = 0; i < msDimension; ++i) {
+    rotated_nx0[i] = reference_transformation(i, 0);
+    rotated_ny0[i] = reference_transformation(i, 1);
+    rotated_nz0[i] = reference_transformation(i, 2);
+  }
+
+  Quaternion<double> q(r0, r1, r2, r3);
+  q.RotateVector3(rotated_nx0);
+  q.RotateVector3(rotated_ny0);
+  q.RotateVector3(rotated_nz0);
+
+  bounded_matrix<double, msDimension, msDimension> rotated_coordinate_system =
+      ZeroMatrix(msDimension, msDimension);
+  for (unsigned int i = 0; i < msDimension; ++i) {
+    rotated_coordinate_system(i, 0) = rotated_nx0[i];
+    rotated_coordinate_system(i, 1) = rotated_ny0[i];
+    rotated_coordinate_system(i, 2) = rotated_nz0[i];
+  }
+
+  // rotate basis to element axis + redefine R
+  Bisectrix = ZeroVector(msDimension);
+  Vector delta_x = ZeroVector(msDimension);
+  double vector_norm;
+
+  bounded_vector<double, msLocalSize> current_nodal_position =
+      this->GetCurrentNodalPosition();
+  for (unsigned int i = 0; i < msDimension; ++i)
+    delta_x[i] =
+        current_nodal_position[msDimension + i] - current_nodal_position[i];
+
+  vector_norm = MathUtils<double>::Norm(delta_x);
+  if (vector_norm > numerical_limit)
+    delta_x /= vector_norm;
+
+  Bisectrix = rotated_nx0 + delta_x;
+  vector_norm = MathUtils<double>::Norm(Bisectrix);
+  if (vector_norm > numerical_limit)
+    Bisectrix /= vector_norm;
+
+  bounded_matrix<double, msDimension, msDimension> n_xyz =
+      ZeroMatrix(msDimension);
+  for (unsigned int i = 0; i < msDimension; ++i) {
+    n_xyz(i, 0) = -rotated_coordinate_system(i, 0);
+    n_xyz(i, 1) = rotated_coordinate_system(i, 1);
+    n_xyz(i, 2) = rotated_coordinate_system(i, 2);
+  }
+
+  bounded_matrix<double, msDimension, msDimension> Identity =
+      ZeroMatrix(msDimension);
+  for (unsigned int i = 0; i < msDimension; ++i)
+    Identity(i, i) = 1.0;
+  Identity -= 2.0 * outer_prod(Bisectrix, Bisectrix);
+  n_xyz = prod(Identity, n_xyz);
+
+  this->mLocalRotationMatrix = n_xyz;
+  return n_xyz;
+  KRATOS_CATCH("")
+}
+
+Vector CrBeamElement3D2N::CalculateSymmetricDeformationMode(
+    const Vector &VectorDifference) {
+  Vector phi_s = ZeroVector(msDimension);
+  if (this->mIterationCount != 0) {
+    phi_s = prod(Matrix(trans(this->mLocalRotationMatrix)), VectorDifference);
+    phi_s *= 4.00;
+  }
+  return phi_s;
+}
+
+Vector CrBeamElement3D2N::CalculateAntiSymmetricDeformationMode(
+    const Vector &Bisectrix) {
+  Vector phi_a = ZeroVector(msDimension);
+  if (this->mIterationCount != 0) {
+    Vector rotated_nx0 = ZeroVector(msDimension);
+    for (unsigned int i = 0; i < msDimension; ++i)
+      rotated_nx0[i] = this->mLocalRotationMatrix(i, 0);
+    Vector temp_vector = ZeroVector(msDimension);
+    MathUtils<double>::CrossProduct(temp_vector, rotated_nx0, Bisectrix);
+    phi_a = prod(Matrix(trans(this->mLocalRotationMatrix)), temp_vector);
+    phi_a *= 4.00;
+  }
+  return phi_a;
+}
+
+bounded_matrix<double, CrBeamElement3D2N::msElementSize,
+               CrBeamElement3D2N::msLocalSize>
+CrBeamElement3D2N::CalculateTransformationS() {
+
+  KRATOS_TRY
+  const double L = this->CalculateCurrentLength();
+  bounded_matrix<double, msElementSize, msLocalSize> S =
+      ZeroMatrix(msElementSize, msLocalSize);
+  S(0, 3) = -1.00;
+  S(1, 5) = 2.00 / L;
+  S(2, 4) = -2.00 / L;
+  S(3, 0) = -1.00;
+  S(4, 1) = -1.00;
+  S(4, 4) = 1.00;
+  S(5, 2) = -1.00;
+  S(5, 5) = 1.00;
+  S(6, 3) = 1.00;
+  S(7, 5) = -2.00 / L;
+  S(8, 4) = 2.00 / L;
+  S(9, 0) = 1.00;
+  S(10, 1) = 1.00;
+  S(10, 4) = 1.00;
+  S(11, 2) = 1.00;
+  S(11, 5) = 1.00;
+
+  return S;
+  KRATOS_CATCH("")
+}
+
+void CrBeamElement3D2N::CalculateMassMatrix(MatrixType &rMassMatrix,
+                                            ProcessInfo &rCurrentProcessInfo) {
+  KRATOS_TRY;
+  if (rMassMatrix.size1() != msElementSize) {
+    rMassMatrix.resize(msElementSize, msElementSize, false);
+  }
+  rMassMatrix = ZeroMatrix(msElementSize, msElementSize);
+
+  bool use_consistent_mass_matrix = false;
+
+  if (this->GetProperties().Has(USE_CONSISTENT_MASS_MATRIX)) {
+    use_consistent_mass_matrix = GetProperties()[USE_CONSISTENT_MASS_MATRIX];
+  }
+
+  if (!use_consistent_mass_matrix) {
+    this->CalculateLumpedMassMatrix(rMassMatrix, rCurrentProcessInfo);
+  } else {
+    this->CalculateConsistentMassMatrix(rMassMatrix, rCurrentProcessInfo);
+    bounded_matrix<double, msElementSize, msElementSize> rotation_matrix =
+        ZeroMatrix(msElementSize, msElementSize);
+
+    if (this->mIterationCount == 0)
+      rotation_matrix = this->CalculateInitialLocalCS();
+    else
+      this->AssembleSmallInBigMatrix(this->mLocalRotationMatrix,
+                                     rotation_matrix);
+
+    bounded_matrix<double, msElementSize, msElementSize> aux_matrix =
+        prod(rotation_matrix, rMassMatrix);
+    rMassMatrix = prod(aux_matrix, Matrix(trans(rotation_matrix)));
+  }
+  KRATOS_CATCH("")
+}
+
+void CrBeamElement3D2N::CalculateLocalSystem(MatrixType &rLeftHandSideMatrix,
+                                             VectorType &rRightHandSideVector,
+                                             ProcessInfo &rCurrentProcessInfo) {
+
+  KRATOS_TRY
+  this->CalculateLeftHandSide(rLeftHandSideMatrix, rCurrentProcessInfo);
+
+  bounded_matrix<double, msElementSize, msElementSize> transformation_matrix =
+      ZeroMatrix(msElementSize);
+  if (this->mIterationCount == 0)
+    transformation_matrix = this->CalculateInitialLocalCS();
+  else
+    this->AssembleSmallInBigMatrix(this->mLocalRotationMatrix,
+                                   transformation_matrix);
+
+  // Nodal element forces global
+  bounded_vector<double, msElementSize> nodal_forces_global_q =
+      ZeroVector(msElementSize);
+  nodal_forces_global_q = prod(transformation_matrix, this->mNodalForces);
+
+  this->mNodalForces = nodal_forces_global_q;
+  // create+compute RHS
+  // update Residual
+  rRightHandSideVector = ZeroVector(msElementSize);
+  noalias(rRightHandSideVector) -= nodal_forces_global_q;
+
+  // add bodyforces
+  noalias(rRightHandSideVector) += this->CalculateBodyForces();
+  this->mIterationCount++;
+  KRATOS_CATCH("")
+}
+
+void CrBeamElement3D2N::CalculateRightHandSide(
+    VectorType &rRightHandSideVector, ProcessInfo &rCurrentProcessInfo) {
+  KRATOS_TRY;
+  rRightHandSideVector = ZeroVector(msElementSize);
+  // this is why mNodalForces is saved -> correct reaction forces
+
+  noalias(rRightHandSideVector) -= this->mNodalForces;
+  // add bodyforces
+  noalias(rRightHandSideVector) += this->CalculateBodyForces();
+  KRATOS_CATCH("")
+}
+
+void CrBeamElement3D2N::CalculateLeftHandSide(
+    MatrixType &rLeftHandSideMatrix, ProcessInfo &rCurrentProcessInfo) {
+
+  KRATOS_TRY;
+  // Initialize Bisectrix and Vectordifferences
+  Vector bisectrix, vector_differences;
+
+  // calculate Transformation Matrix
+  bounded_matrix<double, msElementSize, msElementSize> transformation_matrix =
+      ZeroMatrix(msElementSize);
+  if (this->mIterationCount == 0)
+    transformation_matrix = this->CalculateInitialLocalCS();
+  else
+    this->CalculateTransformationMatrix(transformation_matrix, bisectrix,
+                                        vector_differences);
+
+  // calculate local nodal forces
+  this->CalculateLocalNodalForces(bisectrix, vector_differences);
+
+  // resizing the matrices + create memory for LHS
+  rLeftHandSideMatrix = ZeroMatrix(msElementSize, msElementSize);
+  // creating LHS
+  noalias(rLeftHandSideMatrix) += this->CreateElementStiffnessMatrix_Material();
+  noalias(rLeftHandSideMatrix) += this->CreateElementStiffnessMatrix_Geometry();
+
+  bounded_matrix<double, msElementSize, msElementSize> aux_matrix =
+      prod(transformation_matrix, rLeftHandSideMatrix);
+  noalias(rLeftHandSideMatrix) = prod(aux_matrix, trans(transformation_matrix));
+
+  KRATOS_CATCH("")
+}
+
+bounded_vector<double, CrBeamElement3D2N::msLocalSize>
+CrBeamElement3D2N::CalculateElementForces(const Vector &Bisectrix,
+                                          const Vector &VectorDifference) {
+
+  KRATOS_TRY;
+  bounded_vector<double, msLocalSize> deformation_modes_total_v =
+      ZeroVector(msLocalSize);
+  const double L = this->CalculateReferenceLength();
+  const double l = this->CalculateCurrentLength();
+
+  Vector phi_s = CalculateSymmetricDeformationMode(VectorDifference);
+  Vector phi_a = CalculateAntiSymmetricDeformationMode(Bisectrix);
+
+  deformation_modes_total_v[3] = l - L;
+  for (int i = 0; i < 3; ++i)
+    deformation_modes_total_v[i] = phi_s[i];
+  for (int i = 0; i < 2; ++i)
+    deformation_modes_total_v[i + 4] = phi_a[i + 1];
+
+  // calculate element forces
+  bounded_vector<double, msLocalSize> element_forces_t =
+      ZeroVector(msLocalSize);
+  bounded_matrix<double, msLocalSize, msLocalSize> deformation_stiffness_Kd =
+      ZeroMatrix(msLocalSize);
+
+  deformation_stiffness_Kd = this->CalculateDeformationStiffness();
+  element_forces_t = prod(deformation_stiffness_Kd, deformation_modes_total_v);
+
+  return element_forces_t;
+  KRATOS_CATCH("")
+}
+
+double CrBeamElement3D2N::CalculatePsi(const double I, const double A_eff) {
+
+  KRATOS_TRY;
+  const double E = this->GetProperties()[YOUNG_MODULUS];
+  const double L = this->CalculateCurrentLength();
+  const double G = this->CalculateShearModulus();
+
+  const double phi = (12.0 * E * I) / (L * L * G * A_eff);
+  double psi;
+  // interpret input A_eff == 0 as shearstiff -> psi = 1.0
+  if (A_eff == 0.00)
+    psi = 1.00;
+  else
+    psi = 1.0 / (1.0 + phi);
+
+  return psi;
+  KRATOS_CATCH("")
+}
+
+double CrBeamElement3D2N::CalculateReferenceLength() {
+
+  KRATOS_TRY;
+  const double dx = this->GetGeometry()[1].X0() - this->GetGeometry()[0].X0();
+  const double dy = this->GetGeometry()[1].Y0() - this->GetGeometry()[0].Y0();
+  const double dz = this->GetGeometry()[1].Z0() - this->GetGeometry()[0].Z0();
+  const double L = std::sqrt(dx * dx + dy * dy + dz * dz);
+  return L;
+  KRATOS_CATCH("")
+}
+
+double CrBeamElement3D2N::CalculateCurrentLength() {
+
+  KRATOS_TRY;
+  const double du =
+      this->GetGeometry()[1].FastGetSolutionStepValue(DISPLACEMENT_X) -
+      this->GetGeometry()[0].FastGetSolutionStepValue(DISPLACEMENT_X);
+  const double dv =
+      this->GetGeometry()[1].FastGetSolutionStepValue(DISPLACEMENT_Y) -
+      this->GetGeometry()[0].FastGetSolutionStepValue(DISPLACEMENT_Y);
+  const double dw =
+      this->GetGeometry()[1].FastGetSolutionStepValue(DISPLACEMENT_Z) -
+      this->GetGeometry()[0].FastGetSolutionStepValue(DISPLACEMENT_Z);
+  const double dx = this->GetGeometry()[1].X0() - this->GetGeometry()[0].X0();
+  const double dy = this->GetGeometry()[1].Y0() - this->GetGeometry()[0].Y0();
+  const double dz = this->GetGeometry()[1].Z0() - this->GetGeometry()[0].Z0();
+  const double l = std::sqrt((du + dx) * (du + dx) + (dv + dy) * (dv + dy) +
+                             (dw + dz) * (dw + dz));
+  return l;
+  KRATOS_CATCH("")
+}
+
+bounded_vector<double, CrBeamElement3D2N::msLocalSize>
+CrBeamElement3D2N::GetCurrentNodalPosition() {
+  bounded_vector<double, msLocalSize> current_nodal_position =
+      ZeroVector(msLocalSize);
+  for (unsigned int i = 0; i < msNumberOfNodes; ++i) {
+    int index = i * msDimension;
+    current_nodal_position[index] =
+        this->GetGeometry()[i].X0() +
+        this->GetGeometry()[i].FastGetSolutionStepValue(DISPLACEMENT_X, 0);
+    current_nodal_position[index + 1] =
+        this->GetGeometry()[i].Y0() +
+        this->GetGeometry()[i].FastGetSolutionStepValue(DISPLACEMENT_Y, 0);
+    current_nodal_position[index + 2] =
+        this->GetGeometry()[i].Z0() +
+        this->GetGeometry()[i].FastGetSolutionStepValue(DISPLACEMENT_Z, 0);
+  }
+
+  return current_nodal_position;
+}
+
+Vector CrBeamElement3D2N::UpdateIncrementDeformation() {
+
+  KRATOS_TRY
+  Vector actual_deformation = ZeroVector(msElementSize);
+  CrBeamElement3D2N::GetValuesVector(actual_deformation, 0); // Changed by M.Fusseder
+
+  Vector increment_deformation =
+      actual_deformation - this->mTotalNodalDeformation;
+
+  this->mTotalNodalDeformation = actual_deformation;
+
+  return increment_deformation;
+  KRATOS_CATCH("")
+}
+
+void CrBeamElement3D2N::CalculateOnIntegrationPoints(
+    const Variable<array_1d<double, 3>> &rVariable,
+    std::vector<array_1d<double, 3>> &rOutput,
+    const ProcessInfo &rCurrentProcessInfo) {
+
+  KRATOS_TRY
+  // element with two nodes can only represent results at one node
+  const unsigned int &write_points_number =
+      GetGeometry().IntegrationPointsNumber(Kratos::GeometryData::GI_GAUSS_3);
+  if (rOutput.size() != write_points_number) {
+    rOutput.resize(write_points_number);
+  }
+
+  bounded_matrix<double, msElementSize, msElementSize> transformation_matrix;
+  if (this->mIterationCount == 1)
+    transformation_matrix = this->CalculateInitialLocalCS();
+  else
+    this->AssembleSmallInBigMatrix(this->mLocalRotationMatrix,
+                                   transformation_matrix);
+
+  Vector stress = this->mNodalForces;
+  stress = prod(trans(transformation_matrix), stress);
+
+  // rOutput[GP 1,2,3][x,y,z]
+
+  if (rVariable == MOMENT) {
+    rOutput[0][0] = -1.0 * stress[3] * 0.75 + stress[9] * 0.25;
+    rOutput[1][0] = -1.0 * stress[3] * 0.50 + stress[9] * 0.50;
+    rOutput[2][0] = -1.0 * stress[3] * 0.25 + stress[9] * 0.75;
+
+    rOutput[0][1] = -1.0 * stress[4] * 0.75 + stress[10] * 0.25;
+    rOutput[1][1] = -1.0 * stress[4] * 0.50 + stress[10] * 0.50;
+    rOutput[2][1] = -1.0 * stress[4] * 0.25 + stress[10] * 0.75;
+
+    rOutput[0][2] = 1.0 * stress[5] * 0.75 - stress[11] * 0.25;
+    rOutput[1][2] = 1.0 * stress[5] * 0.50 - stress[11] * 0.50;
+    rOutput[2][2] = 1.0 * stress[5] * 0.25 - stress[11] * 0.75;
+  }
+  if (rVariable == FORCE) {
+    rOutput[0][0] = -1.0 * stress[0] * 0.75 + stress[6] * 0.25;
+    rOutput[1][0] = -1.0 * stress[0] * 0.50 + stress[6] * 0.50;
+    rOutput[2][0] = -1.0 * stress[0] * 0.25 + stress[6] * 0.75;
+
+    rOutput[0][1] = -1.0 * stress[1] * 0.75 + stress[7] * 0.25;
+    rOutput[1][1] = -1.0 * stress[1] * 0.50 + stress[7] * 0.50;
+    rOutput[2][1] = -1.0 * stress[1] * 0.25 + stress[7] * 0.75;
+
+    rOutput[0][2] = -1.0 * stress[2] * 0.75 + stress[8] * 0.25;
+    rOutput[1][2] = -1.0 * stress[2] * 0.50 + stress[8] * 0.50;
+    rOutput[2][2] = -1.0 * stress[2] * 0.25 + stress[8] * 0.75;
+  }
+
+  KRATOS_CATCH("")
+}
+
+void CrBeamElement3D2N::GetValueOnIntegrationPoints(
+    const Variable<array_1d<double, 3>> &rVariable,
+    std::vector<array_1d<double, 3>> &rOutput,
+    const ProcessInfo &rCurrentProcessInfo) {
+  KRATOS_TRY;
+  this->CalculateOnIntegrationPoints(rVariable, rOutput, rCurrentProcessInfo);
+  KRATOS_CATCH("")
+}
+
+void CrBeamElement3D2N::CalculateOnIntegrationPoints(
+    const Variable<Vector> &rVariable, std::vector<Vector> &rOutput,
+    const ProcessInfo &rCurrentProcessInfo) {
+  KRATOS_TRY;
+
+  if (rVariable == LOCAL_AXES_VECTOR) {
+    bounded_matrix<double, msElementSize, msElementSize> transformation_matrix;
+    if (this->mIterationCount == 1)
+      transformation_matrix = this->CalculateInitialLocalCS();
+    else
+      this->AssembleSmallInBigMatrix(this->mLocalRotationMatrix,
+                                     transformation_matrix);
+
+    rOutput.resize(3);
+    for (int i = 0; i < 3; ++i)
+      rOutput[i] = ZeroVector(3);
+
+    for (SizeType i = 0; i < 3; ++i) {
+      for (SizeType j = 0; j < 3; ++j) {
+        rOutput[i][j] = transformation_matrix(j, i);
+      }
+    }
+  }
+
+  KRATOS_CATCH("");
+}
+
+void CrBeamElement3D2N::GetValueOnIntegrationPoints(
+    const Variable<Vector> &rVariable, std::vector<Vector> &rValues,
+    const ProcessInfo &rCurrentProcessInfo) {
+  KRATOS_TRY;
+  this->CalculateOnIntegrationPoints(rVariable, rValues, rCurrentProcessInfo);
+  KRATOS_CATCH("")
+}
+
+void CrBeamElement3D2N::AssembleSmallInBigMatrix(
+    Matrix SmallMatrix,
+    bounded_matrix<double, CrBeamElement3D2N::msElementSize,
+                   CrBeamElement3D2N::msElementSize> &BigMatrix) {
+  KRATOS_TRY
+  const double numerical_limit = std::numeric_limits<double>::epsilon();
+  BigMatrix.clear();
+  for (unsigned int kk = 0; kk < msElementSize; kk += msDimension) {
+    for (int i = 0; i < msDimension; ++i) {
+      for (int j = 0; j < msDimension; ++j) {
+        if (std::abs(SmallMatrix(i, j)) <= numerical_limit)
+          BigMatrix(i + kk, j + kk) = 0.00;
+        else
+          BigMatrix(i + kk, j + kk) = SmallMatrix(i, j);
+      }
+    }
+  }
+  KRATOS_CATCH("")
+}
+
+void CrBeamElement3D2N::BuildSingleMassMatrix(MatrixType &rMassMatrix,
+                                              double Phi, double CT, double CR,
+                                              double L, double dir) {
+  KRATOS_TRY;
+  const SizeType MatSize = msNumberOfNodes * 2;
+
+  if (rMassMatrix.size1() != MatSize) {
+    rMassMatrix.resize(MatSize, MatSize, false);
+  }
+  rMassMatrix = ZeroMatrix(MatSize, MatSize);
+  bounded_matrix<double, MatSize, MatSize> temp_mass_matrix =
+      ZeroMatrix(MatSize, MatSize);
+  const double Phi2 = Phi * Phi;
+  const double L2 = L * L;
+
+  temp_mass_matrix(0, 0) =
+      (13.00 / 35.00) + (7.00 / 10.00) * Phi + (1.00 / 3.00) * Phi2;
+  temp_mass_matrix(0, 1) =
+      dir *
+      ((11.00 / 210.00) + (11.00 / 210.00) * Phi + (1.00 / 24.00) * Phi2) * L;
+  temp_mass_matrix(0, 2) =
+      (9.00 / 70.00) + (3.00 / 10.00) * Phi + (1.00 / 6.00) * Phi2;
+  temp_mass_matrix(0, 3) =
+      -((13.00 / 420.00) + (3.00 / 40.00) * Phi + (1.00 / 24.00) * Phi2) * L *
+      dir;
+  temp_mass_matrix(1, 0) = temp_mass_matrix(0, 1);
+  temp_mass_matrix(1, 1) =
+      ((1.00 / 105.00) + (1.00 / 60.00) * Phi + (1.00 / 120.00) * Phi2) * L2;
+  temp_mass_matrix(1, 2) =
+      dir * ((13.00 / 420.00) + (3.00 / 40.00) * Phi + (1.00 / 24.00) * Phi2) *
+      L;
+  temp_mass_matrix(1, 3) =
+      -((1.00 / 140.00) + (1.00 / 60.00) * Phi + (1.00 / 120.00) * Phi2) * L2;
+  temp_mass_matrix(2, 0) = temp_mass_matrix(0, 2);
+  temp_mass_matrix(2, 1) = temp_mass_matrix(1, 2);
+  temp_mass_matrix(2, 2) =
+      (13.00 / 35.00) + (7.00 / 10.00) * Phi + (1.00 / 3.00) * Phi2;
+  temp_mass_matrix(2, 3) =
+      -((11.00 / 210.00) + (11.00 / 210.00) * Phi + (1.00 / 24.00) * Phi2) * L *
+      dir;
+  temp_mass_matrix(3, 0) = temp_mass_matrix(0, 3);
+  temp_mass_matrix(3, 1) = temp_mass_matrix(1, 3);
+  temp_mass_matrix(3, 2) = temp_mass_matrix(2, 3);
+  temp_mass_matrix(3, 3) =
+      ((1.00 / 105.00) + (1.00 / 60.00) * Phi + (1.00 / 120.00) * Phi2) * L2;
+
+  temp_mass_matrix *= CT;
+  rMassMatrix += temp_mass_matrix;
+
+  temp_mass_matrix = ZeroMatrix(MatSize, MatSize);
+
+  temp_mass_matrix(0, 0) = 6.00 / 5.00;
+  temp_mass_matrix(0, 1) = dir * ((1.00 / 10.00) - (1.00 / 2.00) * Phi) * L;
+  temp_mass_matrix(0, 2) = -6.00 / 5.00;
+  temp_mass_matrix(0, 3) = dir * ((1.00 / 10.00) - (1.00 / 2.00) * Phi) * L;
+  temp_mass_matrix(1, 0) = temp_mass_matrix(0, 1);
+  temp_mass_matrix(1, 1) =
+      ((2.00 / 15.00) + (1.00 / 6.00) * Phi + (1.00 / 3.00) * Phi2) * L2;
+  temp_mass_matrix(1, 2) = dir * ((-1.00 / 10.00) + (1.00 / 2.00) * Phi) * L;
+  temp_mass_matrix(1, 3) =
+      -((1.00 / 30.00) + (1.00 / 6.00) * Phi - (1.00 / 6.00) * Phi2) * L2;
+  temp_mass_matrix(2, 0) = temp_mass_matrix(0, 2);
+  temp_mass_matrix(2, 1) = temp_mass_matrix(1, 2);
+  temp_mass_matrix(2, 2) = 6.00 / 5.00;
+  temp_mass_matrix(2, 3) = dir * ((-1.00 / 10.00) + (1.00 / 2.00) * Phi) * L;
+  temp_mass_matrix(3, 0) = temp_mass_matrix(0, 3);
+  temp_mass_matrix(3, 1) = temp_mass_matrix(1, 3);
+  temp_mass_matrix(3, 2) = temp_mass_matrix(2, 3);
+  temp_mass_matrix(3, 3) =
+      ((2.00 / 15.00) + (1.00 / 6.00) * Phi + (1.00 / 3.00) * Phi2) * L2;
+
+  temp_mass_matrix *= CR;
+  rMassMatrix += temp_mass_matrix;
+  KRATOS_CATCH("")
+}
+
+void CrBeamElement3D2N::CalculateConsistentMassMatrix(
+    MatrixType &rMassMatrix, ProcessInfo &rCurrentProcessInfo) {
+  KRATOS_TRY;
+  const int smallMatSize = msNumberOfNodes * 2;
+
+  if (rMassMatrix.size1() != msElementSize) {
+    rMassMatrix.resize(msElementSize, msElementSize, false);
+  }
+  rMassMatrix = ZeroMatrix(msElementSize, msElementSize);
+
+  const double L = this->CalculateReferenceLength();
+  const double L2 = L * L;
+  const double rho = this->GetProperties()[DENSITY];
+  const double A = this->GetProperties()[CROSS_AREA];
+  const double E = this->GetProperties()[YOUNG_MODULUS];
+
+  const double J = this->GetProperties()[TORSIONAL_INERTIA];
+  const double Iy = this->GetProperties()[I22];
+  const double Iz = this->GetProperties()[I33];
+  const double G = this->CalculateShearModulus();
+
+  double Ay = 0.00;
+  if (this->GetProperties().Has(AREA_EFFECTIVE_Y)) {
+    Ay = GetProperties()[AREA_EFFECTIVE_Y];
+  }
+
+  double Az = 0.00;
+  if (this->GetProperties().Has(AREA_EFFECTIVE_Z)) {
+    Az = GetProperties()[AREA_EFFECTIVE_Z];
+  }
+
+  double IRy = Iy;
+  if (this->GetProperties().Has(INERTIA_ROT_Y)) {
+    IRy = GetProperties()[INERTIA_ROT_Y];
+  }
+
+  double IRz = Iz;
+  if (this->GetProperties().Has(INERTIA_ROT_Z)) {
+    IRz = GetProperties()[INERTIA_ROT_Z];
+  }
+
+  double Phiy = 0.00;
+  double Phiz = 0.00;
+
+  if (Ay != 0.00)
+    Phiz = (12.00 * E * Iz) / (L2 * G * Ay);
+  if (Az != 0.00)
+    Phiy = (12.00 * E * Iy) / (L2 * G * Az);
+
+  const double CTy = (rho * A * L) / ((1 + Phiy) * (1 + Phiy));
+  const double CTz = (rho * A * L) / ((1 + Phiz) * (1 + Phiz));
+
+  const double CRy = (rho * IRy) / ((1 + Phiy) * (1 + Phiy) * L);
+  const double CRz = (rho * IRz) / ((1 + Phiz) * (1 + Phiz) * L);
+
+  // longitudinal forces + torsional moment
+  const double M00 = (1.00 / 3.00) * A * rho * L;
+  const double M06 = M00 / 2.00;
+  const double M33 = (J * L * rho) / 3.00;
+  const double M39 = M33 / 2.00;
+
+  rMassMatrix(0, 0) = M00;
+  rMassMatrix(0, 6) = M06;
+  rMassMatrix(6, 6) = M00;
+  rMassMatrix(3, 3) = M33;
+  rMassMatrix(3, 9) = M39;
+  rMassMatrix(9, 9) = M33;
+
+  Matrix temp_bending_mass_matrix = ZeroMatrix(smallMatSize, smallMatSize);
+  this->BuildSingleMassMatrix(temp_bending_mass_matrix, Phiz, CTz, CRz, L, +1);
+
+  rMassMatrix(1, 1) = temp_bending_mass_matrix(0, 0);
+  rMassMatrix(1, 5) = temp_bending_mass_matrix(0, 1);
+  rMassMatrix(1, 7) = temp_bending_mass_matrix(0, 2);
+  rMassMatrix(1, 11) = temp_bending_mass_matrix(0, 3);
+  rMassMatrix(5, 5) = temp_bending_mass_matrix(1, 1);
+  rMassMatrix(5, 7) = temp_bending_mass_matrix(1, 2);
+  rMassMatrix(5, 11) = temp_bending_mass_matrix(1, 3);
+  rMassMatrix(7, 7) = temp_bending_mass_matrix(2, 2);
+  rMassMatrix(7, 11) = temp_bending_mass_matrix(2, 3);
+  rMassMatrix(11, 11) = temp_bending_mass_matrix(3, 3);
+
+  temp_bending_mass_matrix = ZeroMatrix(smallMatSize, smallMatSize);
+  this->BuildSingleMassMatrix(temp_bending_mass_matrix, Phiy, CTy, CRy, L, -1);
+
+  rMassMatrix(2, 2) = temp_bending_mass_matrix(0, 0);
+  rMassMatrix(2, 4) = temp_bending_mass_matrix(0, 1);
+  rMassMatrix(2, 8) = temp_bending_mass_matrix(0, 2);
+  rMassMatrix(2, 10) = temp_bending_mass_matrix(0, 3);
+  rMassMatrix(4, 4) = temp_bending_mass_matrix(1, 1);
+  rMassMatrix(4, 8) = temp_bending_mass_matrix(1, 2);
+  rMassMatrix(4, 10) = temp_bending_mass_matrix(1, 3);
+  rMassMatrix(8, 8) = temp_bending_mass_matrix(2, 2);
+  rMassMatrix(8, 10) = temp_bending_mass_matrix(2, 3);
+  rMassMatrix(10, 10) = temp_bending_mass_matrix(3, 3);
+
+  for (int j = 1; j < 12; ++j) {
+    for (int i = 0; i < j; ++i) {
+      rMassMatrix(j, i) = rMassMatrix(i, j);
+    }
+  }
+
+  KRATOS_CATCH("")
+}
+
+void CrBeamElement3D2N::CalculateLumpedMassMatrix(
+    MatrixType &rMassMatrix, ProcessInfo &rCurrentProcessInfo) {
+  KRATOS_TRY;
+  if (rMassMatrix.size1() != msElementSize) {
+    rMassMatrix.resize(msElementSize, msElementSize, false);
+  }
+  rMassMatrix = ZeroMatrix(msElementSize, msElementSize);
+  const double A = this->GetProperties()[CROSS_AREA];
+  const double L = this->CalculateReferenceLength();
+  const double rho = this->GetProperties()[DENSITY];
+
+  const double total_mass = A * L * rho;
+  const double temp = 0.50 * total_mass;
+
+  // translatonal mass
+  for (int i = 0; i < msNumberOfNodes; ++i) {
+    for (int j = 0; j < msDimension; ++j) {
+      int index = i * (msDimension * 2) + j;
+      rMassMatrix(index, index) = temp;
+    }
+  }
+  // rotaional mass neglected alpha = 0
+  KRATOS_CATCH("")
+}
+
+CrBeamElement3D2N::IntegrationMethod
+CrBeamElement3D2N::GetIntegrationMethod() const {
+  // do this to have 3GP as an output in GID
+  return Kratos::GeometryData::GI_GAUSS_3;
+}
+
+void CrBeamElement3D2N::AddExplicitContribution(
+    const VectorType &rRHSVector, const Variable<VectorType> &rRHSVariable,
+    Variable<array_1d<double, 3>> &rDestinationVariable,
+    const ProcessInfo &rCurrentProcessInfo) {
+  KRATOS_TRY;
+
+  bounded_vector<double, msElementSize> damping_residual_contribution =
+      ZeroVector(msElementSize);
+  // calculate damping contribution to residual -->
+  if ((this->GetProperties().Has(RAYLEIGH_ALPHA) ||
+       this->GetProperties().Has(RAYLEIGH_BETA)) &&
+      (rDestinationVariable != NODAL_INERTIA)) {
+    Vector current_nodal_velocities = ZeroVector(msElementSize);
+    this->GetFirstDerivativesVector(current_nodal_velocities);
+    Matrix damping_matrix = ZeroMatrix(msElementSize, msElementSize);
+    ProcessInfo temp_process_information; // cant pass const ProcessInfo
+    this->CalculateDampingMatrix(damping_matrix, temp_process_information);
+    // current residual contribution due to damping
+    noalias(damping_residual_contribution) =
+        prod(damping_matrix, current_nodal_velocities);
+  }
+
+  if (rRHSVariable == RESIDUAL_VECTOR &&
+      rDestinationVariable == FORCE_RESIDUAL) {
+
+    for (SizeType i = 0; i < msNumberOfNodes; ++i) {
+      SizeType index = msLocalSize * i;
+
+      array_1d<double, 3> &r_force_residual =
+          GetGeometry()[i].FastGetSolutionStepValue(FORCE_RESIDUAL);
+
+      for (SizeType j = 0; j < msDimension; ++j) {
+#pragma omp atomic
+        r_force_residual[j] +=
+            rRHSVector[index + j] - damping_residual_contribution[index + j];
+      }
+    }
+  }
+
+  if (rRHSVariable == RESIDUAL_VECTOR &&
+      rDestinationVariable == MOMENT_RESIDUAL) {
+
+    for (SizeType i = 0; i < msNumberOfNodes; ++i) {
+      SizeType index = (msLocalSize * i) + msDimension;
+
+      array_1d<double, 3> &r_moment_residual =
+          GetGeometry()[i].FastGetSolutionStepValue(MOMENT_RESIDUAL);
+
+      for (SizeType j = 0; j < msDimension; ++j) {
+#pragma omp atomic
+        r_moment_residual[j] +=
+            rRHSVector[index + j] - damping_residual_contribution[index + j];
+      }
+    }
+  }
+
+  if (rDestinationVariable == NODAL_INERTIA) {
+
+    Matrix element_mass_matrix = ZeroMatrix(msElementSize, msElementSize);
+    ProcessInfo temp_info; // Dummy
+    this->CalculateMassMatrix(element_mass_matrix, temp_info);
+
+    for (SizeType i = 0; i < msNumberOfNodes; ++i) {
+      GetGeometry()[i].SetLock();
+      double &r_nodal_mass = GetGeometry()[i].GetValue(NODAL_MASS);
+      array_1d<double, msDimension> &r_nodal_inertia =
+          GetGeometry()[i].GetValue(NODAL_INERTIA);
+      SizeType index = i * msLocalSize;
+
+      for (SizeType j = 0; j < msElementSize; ++j) {
+        r_nodal_mass += element_mass_matrix(index, j);
+
+        for (SizeType k = 0; k < msDimension; ++k) {
+          r_nodal_inertia[k] += element_mass_matrix(index + msDimension + k, j);
+        }
+      }
+      for (SizeType k = 0; k < msDimension; ++k)
+        r_nodal_inertia[k] = std::abs(r_nodal_inertia[k]);
+
+      GetGeometry()[i].UnSetLock();
+    }
+  }
+  KRATOS_CATCH("")
+}
+
+double CrBeamElement3D2N::CalculateShearModulus() {
+  KRATOS_TRY;
+  const double nu = this->GetProperties()[POISSON_RATIO];
+  const double E = this->GetProperties()[YOUNG_MODULUS];
+  const double G = E / (2.0 * (1.0 + nu));
+  return G;
+  KRATOS_CATCH("")
+}
+
+int CrBeamElement3D2N::Check(const ProcessInfo &rCurrentProcessInfo) {
+  KRATOS_TRY
+  const double numerical_limit = std::numeric_limits<double>::epsilon();
+  if (GetGeometry().WorkingSpaceDimension() != 3 || GetGeometry().size() != 2) {
+    KRATOS_ERROR
+        << "The beam element works only in 3D and with 2 noded elements"
+        << "" << std::endl;
+  }
+  // verify that the variables are correctly initialized
+  if (VELOCITY.Key() == 0) {
+    KRATOS_ERROR << "VELOCITY has Key zero! (check if the application is "
+                    "correctly registered"
+                 << "" << std::endl;
+  }
+  if (DISPLACEMENT.Key() == 0) {
+    KRATOS_ERROR << "DISPLACEMENT has Key zero! (check if the application is "
+                    "correctly registered"
+                 << "" << std::endl;
+  }
+  if (ACCELERATION.Key() == 0) {
+    KRATOS_ERROR << "ACCELERATION has Key zero! (check if the application is "
+                    "correctly registered"
+                 << "" << std::endl;
+  }
+  if (DENSITY.Key() == 0) {
+    KRATOS_ERROR << "DENSITY has Key zero! (check if the application is "
+                    "correctly registered"
+                 << "" << std::endl;
+  }
+  if (CROSS_AREA.Key() == 0) {
+    KRATOS_ERROR << "CROSS_AREA has Key zero! (check if the application is "
+                    "correctly registered"
+                 << "" << std::endl;
+  }
+  // verify that the dofs exist
+  for (unsigned int i = 0; i < this->GetGeometry().size(); ++i) {
+    if (this->GetGeometry()[i].SolutionStepsDataHas(DISPLACEMENT) == false) {
+      KRATOS_ERROR << "missing variable DISPLACEMENT on node "
+                   << this->GetGeometry()[i].Id() << std::endl;
+    }
+    if (this->GetGeometry()[i].HasDofFor(DISPLACEMENT_X) == false ||
+        this->GetGeometry()[i].HasDofFor(DISPLACEMENT_Y) == false ||
+        this->GetGeometry()[i].HasDofFor(DISPLACEMENT_Z) == false) {
+      KRATOS_ERROR
+          << "missing one of the dofs for the variable DISPLACEMENT on node "
+          << GetGeometry()[i].Id() << std::endl;
+    }
+  }
+
+  if (this->GetProperties().Has(CROSS_AREA) == false ||
+      this->GetProperties()[CROSS_AREA] <= numerical_limit) {
+    KRATOS_ERROR << "CROSS_AREA not provided for this element" << this->Id()
+                 << std::endl;
+  }
+
+  if (this->GetProperties().Has(YOUNG_MODULUS) == false ||
+      this->GetProperties()[YOUNG_MODULUS] <= numerical_limit) {
+    KRATOS_ERROR << "YOUNG_MODULUS not provided for this element" << this->Id()
+                 << std::endl;
+  }
+  if (this->GetProperties().Has(DENSITY) == false) {
+    KRATOS_ERROR << "DENSITY not provided for this element" << this->Id()
+                 << std::endl;
+  }
+
+  if (this->GetProperties().Has(POISSON_RATIO) == false) {
+    KRATOS_ERROR << "POISSON_RATIO not provided for this element" << this->Id()
+                 << std::endl;
+  }
+
+  if (this->GetProperties().Has(TORSIONAL_INERTIA) == false) {
+    KRATOS_ERROR << "TORSIONAL_INERTIA not provided for this element"
+                 << this->Id() << std::endl;
+  }
+  if (this->GetProperties().Has(I22) == false) {
+    KRATOS_ERROR << "I22 not provided for this element" << this->Id()
+                 << std::endl;
+  }
+  if (this->GetProperties().Has(I33) == false) {
+    KRATOS_ERROR << "I33 not provided for this element" << this->Id()
+                 << std::endl;
+  }
+  return 0;
+
+  KRATOS_CATCH("")
+}
+
+std::string CrBeamElement3D2N::Info() const // added by M.Fusseder
+{
+  return "CrBeamElement3D2N";
+}
+
+void CrBeamElement3D2N::save(Serializer &rSerializer) const {
+  KRATOS_SERIALIZE_SAVE_BASE_CLASS(rSerializer, Element);
+  rSerializer.save("NodalDeformation", this->mTotalNodalDeformation);
+  rSerializer.save("IterationCounter", this->mIterationCount);
+  rSerializer.save("NodalForces", this->mNodalForces);
+  rSerializer.save("RotationMatrix", this->mLocalRotationMatrix);
+  rSerializer.save("QuaternionVecA", this->mQuaternionVEC_A);
+  rSerializer.save("QuaternionVecB", this->mQuaternionVEC_B);
+  rSerializer.save("QuaternionScaA", this->mQuaternionSCA_A);
+  rSerializer.save("QuaternionScaB", this->mQuaternionSCA_B);
+}
+
+void CrBeamElement3D2N::load(Serializer &rSerializer) {
+  KRATOS_SERIALIZE_LOAD_BASE_CLASS(rSerializer, Element);
+  rSerializer.load("NodalDeformation", this->mTotalNodalDeformation);
+  rSerializer.load("IterationCounter", this->mIterationCount);
+  rSerializer.load("NodalForces", this->mNodalForces);
+  rSerializer.load("RotationMatrix", this->mLocalRotationMatrix);
+  rSerializer.load("QuaternionVecA", this->mQuaternionVEC_A);
+  rSerializer.load("QuaternionVecB", this->mQuaternionVEC_B);
+  rSerializer.load("QuaternionScaA", this->mQuaternionSCA_A);
+  rSerializer.load("QuaternionScaB", this->mQuaternionSCA_B);
+}
+
+} // namespace Kratos.