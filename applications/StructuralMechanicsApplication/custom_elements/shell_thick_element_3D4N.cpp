// KRATOS  ___|  |                   |                   |
//       \___ \  __|  __| |   |  __| __| |   |  __| _` | |
//             | |   |    |   | (    |   |   | |   (   | |
//       _____/ \__|_|   \__,_|\___|\__|\__,_|_|  \__,_|_| MECHANICS
//
//  License:		 BSD License
//					 license: structural_mechanics_application/license.txt
//
//  Main authors:    Massimo Petracca
//

#include "shell_thick_element_3D4N.hpp"
#include "custom_utilities/shellq4_corotational_coordinate_transformation.hpp"
#include "structural_mechanics_application_variables.h"
#include "custom_utilities/shell_utilities.h"
#include "geometries/quadrilateral_3d_4.h"

#include <string>
#include <iomanip>

namespace Kratos
{

// =====================================================================================
//
// Utilties
//
// =====================================================================================

// namespace Utilities
// {
// 
// template<class TVec>
// inline void ShapeFunc(double xi, double eta, TVec & N)
// {
//     N(0) = 0.25 * (1.0 - xi) * (1.0 - eta); // node 1
//     N(1) = 0.25 * (1.0 + xi) * (1.0 - eta); // node 2
//     N(2) = 0.25 * (1.0 + xi) * (1.0 + eta); // node 3
//     N(3) = 0.25 * (1.0 - xi) * (1.0 + eta); // node 4
// }
// 
// template<class TVec>
// inline void ShapeFuncSerendipity(double xi, double eta, TVec & N)
// {
//     N(0) = 0.5 * (1.0 - xi * xi) * (1.0 - eta);  // node 5
//     N(1) = 0.5 * (1.0 + xi) * (1.0 - eta * eta); // node 6
//     N(2) = 0.5 * (1.0 - xi * xi) * (1.0 + eta);  // node 7
//     N(3) = 0.5 * (1.0 - xi) * (1.0 - eta * eta); // node 8
// }
// 
// template<class TMat>
// inline void ShapeFunc_NaturalDerivatives(double xi, double eta, TMat & dN)
// {
//     dN(0, 0) = -(1.0 - eta) * 0.25;
//     dN(1, 0) =  (1.0 - eta) * 0.25;
//     dN(2, 0) =  (1.0 + eta) * 0.25;
//     dN(3, 0) = -(1.0 + eta) * 0.25;
// 
//     dN(0, 1) = -(1.0 - xi)  * 0.25;
//     dN(1, 1) = -(1.0 + xi)  * 0.25;
//     dN(2, 1) =  (1.0 + xi)  * 0.25;
//     dN(3, 1) =  (1.0 - xi)  * 0.25;
// }
// 
// template<class TMat>
// inline void ShapeFuncSerendipity_NaturalDerivatives(double xi, double eta, TMat & dN)
// {
//     dN(0, 0) = -xi * (1.0 - eta);
//     dN(1, 0) =  0.5 * (1.0 - eta * eta);
//     dN(2, 0) = -xi * (1.0 - eta);
//     dN(3, 0) = -0.5 * (1.0 - eta * eta);
// 
//     dN(0, 1) = -0.5 * (1.0 - xi * xi);
//     dN(1, 1) = -eta * (1.0 + xi);
//     dN(2, 1) =  0.5 * (1.0 - xi * xi);
//     dN(3, 1) = -eta * (1.0 + xi);
// }
// 
// }

// =====================================================================================
//
// Class JacobianOperator
//
// =====================================================================================

ShellThickElement3D4N::JacobianOperator::JacobianOperator()
    : mJac(2, 2, 0.0)
    , mInv(2, 2, 0.0)
    , mXYDeriv(4, 2, 0.0)
    , mDet(0.0)
{
}

void ShellThickElement3D4N::JacobianOperator::Calculate(const ShellQ4_LocalCoordinateSystem & CS, const Matrix & dN)
{
    mJac(0, 0) = dN(0, 0) * CS.X1() + dN(1, 0) * CS.X2() + dN(2, 0) * CS.X3() + dN(3, 0) * CS.X4();
    mJac(0, 1) = dN(0, 0) * CS.Y1() + dN(1, 0) * CS.Y2() + dN(2, 0) * CS.Y3() + dN(3, 0) * CS.Y4();
    mJac(1, 0) = dN(0, 1) * CS.X1() + dN(1, 1) * CS.X2() + dN(2, 1) * CS.X3() + dN(3, 1) * CS.X4();
    mJac(1, 1) = dN(0, 1) * CS.Y1() + dN(1, 1) * CS.Y2() + dN(2, 1) * CS.Y3() + dN(3, 1) * CS.Y4();

    mDet = mJac(0, 0) * mJac(1, 1) - mJac(1, 0) * mJac(0, 1);
    double mult = 1.0 / mDet;

    mInv(0, 0) =   mJac(1, 1) * mult;
    mInv(0, 1) = - mJac(0, 1) * mult;
    mInv(1, 0) = - mJac(1, 0) * mult;
    mInv(1, 1) =   mJac(0, 0) * mult;

    noalias( mXYDeriv ) = prod( dN, trans( mInv ) );
}

// =====================================================================================
//
// Class MITC4Params
//
// =====================================================================================

ShellThickElement3D4N::MITC4Params::MITC4Params(const ShellQ4_LocalCoordinateSystem & LCS)
    : Transformation(2, 2)
    , ShearStrains(4, 24, 0.0)
{

    double x21 = LCS.X2() - LCS.X1();
    double y21 = LCS.Y2() - LCS.Y1();
    double x34 = LCS.X3() - LCS.X4();
    double y34 = LCS.Y3() - LCS.Y4();
    double x41 = LCS.X4() - LCS.X1();
    double y41 = LCS.Y4() - LCS.Y1();
    double x32 = LCS.X3() - LCS.X2();
    double y32 = LCS.Y3() - LCS.Y2();

    Ax = - LCS.X1() + LCS.X2() + LCS.X3() - LCS.X4();
    Bx =   LCS.X1() - LCS.X2() + LCS.X3() - LCS.X4();
    Cx = - LCS.X1() - LCS.X2() + LCS.X3() + LCS.X4();
    Ay = - LCS.Y1() + LCS.Y2() + LCS.Y3() - LCS.Y4();
    By =   LCS.Y1() - LCS.Y2() + LCS.Y3() - LCS.Y4();
    Cy = - LCS.Y1() - LCS.Y2() + LCS.Y3() + LCS.Y4();

    double Alpha = std::atan( Ay / Ax );
    double Beta  = 3.141592653589793 * 0.5 - std::atan( Cx / Cy );

    Transformation(0, 0) =   std::sin(Beta);
    Transformation(0, 1) = - std::sin(Alpha);
    Transformation(1, 0) = - std::cos(Beta);
    Transformation(1, 1) =   std::cos(Alpha);

    ShearStrains(0,  2)  = - 0.5;
    ShearStrains(0,  3)  = - y41 * 0.25;
    ShearStrains(0,  4)  =   x41 * 0.25;

    ShearStrains(0, 20) =   0.5;
    ShearStrains(0, 21) = - y41 * 0.25;
    ShearStrains(0, 22) =   x41 * 0.25;

    ShearStrains(1,  2)  = - 0.5;
    ShearStrains(1,  3)  = - y21 * 0.25;
    ShearStrains(1,  4)  =   x21 * 0.25;

    ShearStrains(1,  8)  =   0.5;
    ShearStrains(1,  9) = - y21 * 0.25;
    ShearStrains(1, 10) =   x21 * 0.25;

    ShearStrains(2,  8)  = - 0.5;
    ShearStrains(2,  9) = - y32 * 0.25;
    ShearStrains(2, 10) =   x32 * 0.25;

    ShearStrains(2, 14) =   0.5;
    ShearStrains(2, 15) = - y32 * 0.25;
    ShearStrains(2, 16) =   x32 * 0.25;

    ShearStrains(3, 14) =   0.5;
    ShearStrains(3, 15) = - y34 * 0.25;
    ShearStrains(3, 16) =   x34 * 0.25;

    ShearStrains(3, 20) = - 0.5;
    ShearStrains(3, 21) = - y34 * 0.25;
    ShearStrains(3, 22) =   x34 * 0.25;
}

// =====================================================================================
//
// Class EASOperatorStorage
//
// =====================================================================================

ShellThickElement3D4N::EASOperatorStorage::EASOperatorStorage()
    : mInitialized(false)
{
}

void ShellThickElement3D4N::EASOperatorStorage::Initialize(const GeometryType& geom)
{
    if(!mInitialized)
    {
        noalias(alpha) = ZeroVector(5);
        noalias(alpha_converged) = ZeroVector(5);

        for(std::size_t i = 0; i < 4; i++)
        {
            std::size_t ii = i * 6;
            const array_1d<double, 3>& initialDispl = geom[i].FastGetSolutionStepValue(DISPLACEMENT);
            const array_1d<double, 3>& initialRot = geom[i].FastGetSolutionStepValue(ROTATION);

            displ(ii    ) = initialDispl(0);
            displ(ii + 1) = initialDispl(1);
            displ(ii + 2) = initialDispl(2);
            displ_converged(ii    ) = initialDispl(0);
            displ_converged(ii + 1) = initialDispl(1);
            displ_converged(ii + 2) = initialDispl(2);

            displ(ii + 3) = initialRot(0);
            displ(ii + 4) = initialRot(1);
            displ(ii + 5) = initialRot(2);
            displ_converged(ii + 3) = initialRot(0);
            displ_converged(ii + 4) = initialRot(1);
            displ_converged(ii + 5) = initialRot(2);
        }

        mInitialized = true;
    }
}

void ShellThickElement3D4N::EASOperatorStorage::InitializeSolutionStep(ProcessInfo& CurrentProcessInfo)
{
    displ = displ_converged;
    alpha = alpha_converged;
}

void ShellThickElement3D4N::EASOperatorStorage::FinalizeSolutionStep(ProcessInfo& CurrentProcessInfo)
{
    displ_converged = displ;
    alpha_converged = alpha;
}

void ShellThickElement3D4N::EASOperatorStorage::FinalizeNonLinearIteration(const Vector& displacementVector, ProcessInfo& CurrentProcessInfo)
{
    Vector incrementalDispl(24);
    noalias(incrementalDispl) = displacementVector - displ;
    noalias(displ) = displacementVector;

    array_1d<double, 5> temp;
    noalias(temp) = prod(L, incrementalDispl);
    noalias(temp) -= residual;
    noalias(alpha) -= prod(Hinv, temp);
}

void ShellThickElement3D4N::EASOperatorStorage::save(Serializer& rSerializer) const
{
    rSerializer.save("A0", alpha);
    rSerializer.save("A1", alpha_converged);
    rSerializer.save("U0", displ);
    rSerializer.save("U1", displ_converged);
    rSerializer.save("init", mInitialized);
}

void ShellThickElement3D4N::EASOperatorStorage::load(Serializer& rSerializer)
{
    rSerializer.load("A0", alpha);
    rSerializer.load("A1", alpha_converged);
    rSerializer.load("U0", displ);
    rSerializer.load("U1", displ_converged);
    rSerializer.load("init", mInitialized);
}

// =====================================================================================
//
// Class EASOperator
//
// =====================================================================================

ShellThickElement3D4N::EASOperator::EASOperator(const ShellQ4_LocalCoordinateSystem& LCS, EASOperatorStorage& storage)
    : mF0inv(3, 3)
    , mEnhancedStrains(3)
    , mG(3, 5)
{

    // compute the jacobian at the element center

    double xi(0.0);
    double eta(0.0);

    Matrix dN(4, 2);
    ShellUtilities::ShapeFunc_NaturalDerivatives(xi, eta, dN);

    Matrix Jac0(2, 2);
    Jac0(0, 0) = dN(0, 0) * LCS.X1() + dN(1, 0) * LCS.X2() + dN(2, 0) * LCS.X3() + dN(3, 0) * LCS.X4();
    Jac0(0, 1) = dN(0, 0) * LCS.Y1() + dN(1, 0) * LCS.Y2() + dN(2, 0) * LCS.Y3() + dN(3, 0) * LCS.Y4();
    Jac0(1, 0) = dN(0, 1) * LCS.X1() + dN(1, 1) * LCS.X2() + dN(2, 1) * LCS.X3() + dN(3, 1) * LCS.X4();
    Jac0(1, 1) = dN(0, 1) * LCS.Y1() + dN(1, 1) * LCS.Y2() + dN(2, 1) * LCS.Y3() + dN(3, 1) * LCS.Y4();

    // save the jacobian determinant at center

    mJ0 = Jac0(0, 0) * Jac0(1, 1) - Jac0(1, 0) * Jac0(0, 1);

    // compute the transformation matrix used in the implementation of the EAS method
    // which operates in the natural coordinate system

    double j11 = Jac0(0,0);
    double j22 = Jac0(1,1);
    double j12 = Jac0(0,1);
    double j21 = Jac0(1,0);

    Matrix F0(3,3);
    F0(0,0) = j11*j11;
    F0(0,1) = j21*j12;
    F0(0,2) = 2.0*j11*j12;
    F0(1,0) = j12*j21;
    F0(1,1) = j22*j22;
    F0(1,2) = 2.0*j21*j22;
    F0(2,0) = j11*j21;
    F0(2,1) = j12*j22;
    F0(2,2) = j11*j22 + j12*j21;

    double dummyDet;
    MathUtils<double>::InvertMatrix3(F0, mF0inv, dummyDet);

    // initialize these data to zero because they will
    // be integrated during the gauss loop
    storage.L.clear();
    storage.Hinv.clear();
    storage.residual.clear();
}

void ShellThickElement3D4N::EASOperator::GaussPointComputation_Step1(double xi, double eta, const JacobianOperator& jac,
        Vector& generalizedStrains,
        EASOperatorStorage& storage)
{
    // construct the interpolation matrix in natural coordinate system
    Matrix E(3, 5, 0.0);
    E(0,0) = xi;
    E(1,1) = eta;
    E(2,2) = xi;
    E(2,3) = eta;
    E(0,4) = xi*eta;
    E(1,4) = -xi*eta;
    E(2,4) = xi*xi - eta*eta;

    // construct the interpolation matrix in local coordinate system
    noalias( mG ) = mJ0 / jac.Determinant() * prod( mF0inv, E );

    // assuming that the input generalized strains has been already calculated on this
    // integration point, we just need to add the contribution of the enhanced strains
    noalias( mEnhancedStrains ) = prod( mG, storage.alpha );

    generalizedStrains(0) += mEnhancedStrains(0); // e.xx
    generalizedStrains(1) += mEnhancedStrains(1); // e.yy
    generalizedStrains(2) += mEnhancedStrains(2); // e.xy
}

void ShellThickElement3D4N::EASOperator::GaussPointComputation_Step2(const Matrix& D,
        const Matrix& B,
        const Vector& S,
        EASOperatorStorage& storage)
{
    Matrix GTC(5, 3);
    noalias( GTC )                = prod( trans( mG ), project(D, range(0,3), range(0,3)) );
    noalias( storage.Hinv )      += prod( GTC, mG );
    noalias( storage.residual )  -= prod( trans( mG ), project(S, range(0,3)) );

    // compute L: [G'*Dmm, G'*Dmb, G'*Dms]*[Bm; Bm; Bs]
    int num_stress = D.size2(); // it can be 6 for thin shells or 8 for thick  shells
    Matrix GTD(5, num_stress, 0.0);
    noalias( project(GTD, range::all(), range(0,3)) ) = GTC;
    noalias( project(GTD, range::all(), range(3,6)) ) = prod( trans(mG), project(D, range(0,3), range(3,6)) );
    if(num_stress == 8)
        noalias( project(GTD, range::all(), range(6,8)) ) = prod( trans(mG), project(D, range(0,3), range(6,8)) );
    noalias( storage.L ) += prod( GTD, B );
}

void ShellThickElement3D4N::EASOperator::ComputeModfiedTangentAndResidual(Matrix& rLeftHandSideMatrix,
        Vector& rRightHandSideVector,
        EASOperatorStorage& storage)
{
    // invert H
    Matrix Hcopy( storage.Hinv );
    permutation_matrix<Matrix::size_type> pm( 5 );
    lu_factorize( Hcopy, pm );
    noalias( storage.Hinv ) = IdentityMatrix( 5 );
    lu_substitute( Hcopy, pm, storage.Hinv );

    // compute L' * H^-1
    Matrix LTHinv(24, 5);
    noalias( LTHinv ) = prod( trans( storage.L ), storage.Hinv );

    // modify the stiffness matrix and the residual vector
    // for the static condensation of the enhanced strain parameters
    noalias( rRightHandSideVector ) -= prod( LTHinv, storage.residual );   // R_mod = R - L' * H^-1 * residual
    noalias( rLeftHandSideMatrix  ) -= prod( LTHinv, storage.L );          // K_mod = K - L' * H^-1 * L
}

// =====================================================================================
//
// Class ShellThickElement3D4N
//
// =====================================================================================

ShellThickElement3D4N::ShellThickElement3D4N(IndexType NewId,
        GeometryType::Pointer pGeometry,
        bool NLGeom)
    : Element(NewId, pGeometry)
    , mpCoordinateTransformation( NLGeom ?
                                  new ShellQ4_CorotationalCoordinateTransformation(pGeometry) :
                                  new ShellQ4_CoordinateTransformation(pGeometry))
{
}

ShellThickElement3D4N::ShellThickElement3D4N(IndexType NewId,
        GeometryType::Pointer pGeometry,
        PropertiesType::Pointer pProperties,
        bool NLGeom)
    : Element(NewId, pGeometry, pProperties)
    , mpCoordinateTransformation( NLGeom ?
                                  new ShellQ4_CorotationalCoordinateTransformation(pGeometry) :
                                  new ShellQ4_CoordinateTransformation(pGeometry))
{
}

ShellThickElement3D4N::ShellThickElement3D4N(IndexType NewId,
        GeometryType::Pointer pGeometry,
        PropertiesType::Pointer pProperties,
        CoordinateTransformationBasePointerType pCoordinateTransformation)
    : Element(NewId, pGeometry, pProperties)
    , mpCoordinateTransformation(pCoordinateTransformation)
{
}

ShellThickElement3D4N::~ShellThickElement3D4N()
{
}

Element::Pointer ShellThickElement3D4N::Create(IndexType NewId, NodesArrayType const& ThisNodes, PropertiesType::Pointer pProperties) const
{
    GeometryType::Pointer newGeom( GetGeometry().Create(ThisNodes) );
    
    return Kratos::make_shared< ShellThickElement3D4N >(NewId, newGeom, pProperties, mpCoordinateTransformation->Create(newGeom) );
<<<<<<< HEAD
//     return Element::Pointer( new ShellThickElement3D4N(NewId, newGeom, pProperties, mpCoordinateTransformation->Create(newGeom)) );
=======
>>>>>>> c9898669
}

void ShellThickElement3D4N::Initialize()
{
    KRATOS_TRY

    const GeometryType & geom = GetGeometry();
    const PropertiesType & props = GetProperties();

    if(geom.PointsNumber() != 4)
        KRATOS_THROW_ERROR(std::logic_error, "ShellThickElement3D4N Element needs a geometry with 4 nodes", geom.PointsNumber());

    const GeometryType::IntegrationPointsArrayType & integrationPoints = geom.IntegrationPoints(GetIntegrationMethod());
    if(integrationPoints.size() != 4)
        KRATOS_THROW_ERROR(std::logic_error, "ShellThickElement3D4N Element needs a full integration scheme", integrationPoints.size());

    if(mSections.size() != 4)
    {
        const Matrix & shapeFunctionsValues = geom.ShapeFunctionsValues(GetIntegrationMethod());

        ShellCrossSection::Pointer theSection;
        if(props.Has(SHELL_CROSS_SECTION))
        {
            theSection = props[SHELL_CROSS_SECTION];
        }
		else if (ShellCrossSection::CheckIsOrthotropic(props))
		{
			// make new instance of shell cross section
			theSection =
				ShellCrossSection::Pointer(new ShellCrossSection());

			// Parse material properties for each layer
			theSection->ParseOrthotropicPropertyMatrix(this->pGetProperties());
		}
		else
        {
            theSection = ShellCrossSection::Pointer(new ShellCrossSection());
            theSection->BeginStack();
            theSection->AddPly(props[THICKNESS], 0.0, 5, this->pGetProperties());
            theSection->EndStack();
        }

        mSections.clear();
        for(int i = 0; i < 4; i++)
        {
            ShellCrossSection::Pointer sectionClone = theSection->Clone();
            sectionClone->SetSectionBehavior(ShellCrossSection::Thick);
            sectionClone->InitializeCrossSection(props, geom, row( shapeFunctionsValues, i ));
            mSections.push_back(sectionClone);
        }
    }

    mpCoordinateTransformation->Initialize();

    this->SetupOrientationAngles();

    mEASStorage.Initialize(geom);

    KRATOS_CATCH("")
}

void ShellThickElement3D4N::ResetConstitutiveLaw()
{
    KRATOS_TRY

    const GeometryType & geom = GetGeometry();
    const Matrix & shapeFunctionsValues = geom.ShapeFunctionsValues(GetIntegrationMethod());

    const Properties& props = GetProperties();
    for(std::size_t i = 0; i < mSections.size(); i++)
        mSections[i]->ResetCrossSection(props, geom, row(shapeFunctionsValues, i));

    KRATOS_CATCH("")
}

void ShellThickElement3D4N::EquationIdVector(EquationIdVectorType& rResult, ProcessInfo& rCurrentProcessInfo)
{
    if(rResult.size() != 24)
        rResult.resize(24, false);

    GeometryType & geom = this->GetGeometry();

    for(int i = 0; i < 4; i++)
    {
        int index = i * 6;
        NodeType & iNode = geom[i];

        rResult[index]     = iNode.GetDof(DISPLACEMENT_X).EquationId();
        rResult[index + 1] = iNode.GetDof(DISPLACEMENT_Y).EquationId();
        rResult[index + 2] = iNode.GetDof(DISPLACEMENT_Z).EquationId();

        rResult[index + 3] = iNode.GetDof(ROTATION_X).EquationId();
        rResult[index + 4] = iNode.GetDof(ROTATION_Y).EquationId();
        rResult[index + 5] = iNode.GetDof(ROTATION_Z).EquationId();
    }
}

void ShellThickElement3D4N::GetDofList(DofsVectorType& ElementalDofList, ProcessInfo& CurrentProcessInfo)
{
    ElementalDofList.resize(0);
    ElementalDofList.reserve(24);

    GeometryType & geom = this->GetGeometry();

    for (int i = 0; i < 4; i++)
    {
        NodeType & iNode = geom[i];

        ElementalDofList.push_back(iNode.pGetDof(DISPLACEMENT_X));
        ElementalDofList.push_back(iNode.pGetDof(DISPLACEMENT_Y));
        ElementalDofList.push_back(iNode.pGetDof(DISPLACEMENT_Z));

        ElementalDofList.push_back(iNode.pGetDof(ROTATION_X));
        ElementalDofList.push_back(iNode.pGetDof(ROTATION_Y));
        ElementalDofList.push_back(iNode.pGetDof(ROTATION_Z));
    }
}

int ShellThickElement3D4N::Check(const ProcessInfo& rCurrentProcessInfo)
{
    KRATOS_TRY

    GeometryType& r_geom = GetGeometry();
    const bool is_thick_shell = true;

    ShellUtilities::CheckVariables();
    ShellUtilities::CheckDofs(r_geom);
    ShellUtilities::CheckProperties(this, rCurrentProcessInfo, is_thick_shell);

    return 0;

    KRATOS_CATCH("")
}

void ShellThickElement3D4N::CleanMemory()
{
}

void ShellThickElement3D4N::GetValuesVector(Vector& values, int Step)
{
    if(values.size() != 24)
        values.resize(24, false);

    const GeometryType & geom = GetGeometry();

    for (int i = 0; i < 4; i++)
    {
        const NodeType & iNode = geom[i];
        const array_1d<double,3>& disp = iNode.FastGetSolutionStepValue(DISPLACEMENT, Step);
        const array_1d<double,3>& rot = iNode.FastGetSolutionStepValue(ROTATION, Step);

        int index = i*6;
        values[index]     = disp[0];
        values[index + 1] = disp[1];
        values[index + 2] = disp[2];

        values[index + 3] = rot[0];
        values[index + 4] = rot[1];
        values[index + 5] = rot[2];
    }
}

void ShellThickElement3D4N::GetFirstDerivativesVector(Vector& values, int Step)
{
    if(values.size() != 24)
        values.resize(24,false);

    const GeometryType & geom = GetGeometry();

    for (int i = 0; i < 4; i++)
    {
        const NodeType & iNode = geom[i];
        const array_1d<double,3>& vel = iNode.FastGetSolutionStepValue(VELOCITY, Step);

        int index = i * 6;
        values[index]        = vel[0];
        values[index + 1]    = vel[1];
        values[index + 2]    = vel[2];
        values[index + 3]    = 0.0;
        values[index + 4]    = 0.0;
        values[index + 5]    = 0.0;
    }
}

void ShellThickElement3D4N::GetSecondDerivativesVector(Vector& values, int Step)
{
    if(values.size() != 24)
        values.resize(24,false);

    const GeometryType & geom = GetGeometry();

    for (int i = 0; i < 4; i++)
    {
        const NodeType & iNode = geom[i];
        const array_1d<double,3>& acc = iNode.FastGetSolutionStepValue(ACCELERATION, Step);

        int index = i * 6;
        values[index]        = acc[0];
        values[index + 1]    = acc[1];
        values[index + 2]    = acc[2];
        values[index + 3]    = 0.0;
        values[index + 4]    = 0.0;
        values[index + 5]    = 0.0;
    }
}

void ShellThickElement3D4N::InitializeNonLinearIteration(ProcessInfo& CurrentProcessInfo)
{
    mpCoordinateTransformation->InitializeNonLinearIteration(CurrentProcessInfo);

    const GeometryType & geom = this->GetGeometry();
    const Matrix & shapeFunctionsValues = geom.ShapeFunctionsValues(GetIntegrationMethod());
    for(int i = 0; i < 4; i++)
        mSections[i]->InitializeNonLinearIteration(GetProperties(), geom, row(shapeFunctionsValues, i), CurrentProcessInfo);
}

void ShellThickElement3D4N::FinalizeNonLinearIteration(ProcessInfo& CurrentProcessInfo)
{
    mpCoordinateTransformation->FinalizeNonLinearIteration(CurrentProcessInfo);

    ShellQ4_LocalCoordinateSystem LCS( mpCoordinateTransformation->CreateLocalCoordinateSystem() );
    Vector globalDisplacementVector(24);
    GetValuesVector(globalDisplacementVector);
    Vector localDisplacementVector( mpCoordinateTransformation->CalculateLocalDisplacements( LCS, globalDisplacementVector ) );

    mEASStorage.FinalizeNonLinearIteration(localDisplacementVector, CurrentProcessInfo);

    const GeometryType & geom = this->GetGeometry();
    const Matrix & shapeFunctionsValues = geom.ShapeFunctionsValues(GetIntegrationMethod());
    for(int i = 0; i < 4; i++)
        mSections[i]->FinalizeNonLinearIteration(GetProperties(), geom, row(shapeFunctionsValues, i), CurrentProcessInfo);
}

void ShellThickElement3D4N::InitializeSolutionStep(ProcessInfo& CurrentProcessInfo)
{
    const PropertiesType& props = GetProperties();
    const GeometryType & geom = GetGeometry();
    const Matrix & shapeFunctionsValues = geom.ShapeFunctionsValues(GetIntegrationMethod());

    for(int i = 0; i < 4; i++)
        mSections[i]->InitializeSolutionStep(props, geom, row(shapeFunctionsValues, i), CurrentProcessInfo);

    mpCoordinateTransformation->InitializeSolutionStep(CurrentProcessInfo);

    mEASStorage.InitializeSolutionStep(CurrentProcessInfo);
}

void ShellThickElement3D4N::FinalizeSolutionStep(ProcessInfo& CurrentProcessInfo)
{
    const PropertiesType& props = GetProperties();
    const GeometryType& geom = GetGeometry();
    const Matrix & shapeFunctionsValues = geom.ShapeFunctionsValues(GetIntegrationMethod());

    for(int i = 0; i < 4; i++)
        mSections[i]->FinalizeSolutionStep(props, geom, row(shapeFunctionsValues, i), CurrentProcessInfo);

    mpCoordinateTransformation->FinalizeSolutionStep(CurrentProcessInfo);

    mEASStorage.FinalizeSolutionStep(CurrentProcessInfo);
}

void ShellThickElement3D4N::CalculateMassMatrix(MatrixType& rMassMatrix, ProcessInfo& rCurrentProcessInfo)
{
    if((rMassMatrix.size1() != 24) || (rMassMatrix.size2() != 24))
        rMassMatrix.resize(24, 24, false);
    noalias(rMassMatrix) = ZeroMatrix(24, 24);

    // Compute the local coordinate system.

    ShellQ4_LocalCoordinateSystem referenceCoordinateSystem(
        mpCoordinateTransformation->CreateReferenceCoordinateSystem() );

    // lumped area

    double lump_area = referenceCoordinateSystem.Area() / 4.0;

    // Calculate avarage mass per unit area
    double av_mass_per_unit_area = 0.0;
    for(std::size_t i = 0; i < 4; i++)
        av_mass_per_unit_area += mSections[i]->CalculateMassPerUnitArea();
    av_mass_per_unit_area /= 4.0;

    // Gauss Loop

    for(std::size_t i = 0; i < 4; i++)
    {
        std::size_t index = i * 6;

        double nodal_mass = av_mass_per_unit_area * lump_area;

        // translational mass
        rMassMatrix(index, index)            = nodal_mass;
        rMassMatrix(index + 1, index + 1)    = nodal_mass;
        rMassMatrix(index + 2, index + 2)    = nodal_mass;

        // rotational mass - neglected for the moment...
    }
}

void ShellThickElement3D4N::CalculateDampingMatrix(MatrixType& rDampingMatrix, ProcessInfo& rCurrentProcessInfo)
{
    if((rDampingMatrix.size1() != 24) || (rDampingMatrix.size2() != 24))
        rDampingMatrix.resize(24, 24, false);

    noalias( rDampingMatrix ) = ZeroMatrix(24, 24);
}

void ShellThickElement3D4N::CalculateLocalSystem(MatrixType& rLeftHandSideMatrix,
        VectorType& rRightHandSideVector,
        ProcessInfo& rCurrentProcessInfo)
{
    CalculateAll(rLeftHandSideMatrix, rRightHandSideVector, rCurrentProcessInfo, true, true);
}

void ShellThickElement3D4N::CalculateRightHandSide(VectorType& rRightHandSideVector,
        ProcessInfo& rCurrentProcessInfo)
{
    Matrix dummy;
    CalculateAll(dummy, rRightHandSideVector, rCurrentProcessInfo, true, true);
}

// =====================================================================================
//
// Class ShellThickElement3D4N - Results on Gauss Points
//
// =====================================================================================

void ShellThickElement3D4N::GetValueOnIntegrationPoints(const Variable<double>& rVariable,
        std::vector<double>& rValues,
        const ProcessInfo& rCurrentProcessInfo)
{
    SizeType size = GetGeometry().size();
    if (rValues.size() != size) 
        rValues.resize(size);

	// The membrane formulation needs to iterate to find the correct 
	// mid-surface strain values.
	//
	// Check if we are doing a non-linear analysis type. If not, print warning 
	// for just the first element.

    if (this->Id() == 1)
	{
		if (!rCurrentProcessInfo.Has(NL_ITERATION_NUMBER))
		{
			std::cout << "\nWARNING:\nGauss point results have been requested for a linear analysis."
				<< "\nThe membrane formulation used in the specified shell element"
				<< "(ShellThickElement3D4N) requires iteration to accurately determine "
				<< "recovered quantities (strain, stress, etc...).\n"
				<< "Please switch to 'analysis_type = Non-Linear' in your json file for accurate recovered quantities."
				<< std::endl;
		}
	}

	if (rVariable == VON_MISES_STRESS ||
		rVariable == VON_MISES_STRESS_TOP_SURFACE ||
		rVariable == VON_MISES_STRESS_MIDDLE_SURFACE ||
		rVariable == VON_MISES_STRESS_BOTTOM_SURFACE)
	{
		// Von mises calcs

		// Get some references.
		const PropertiesType & props = GetProperties();
		const GeometryType & geom = GetGeometry();
		const Matrix & shapeFunctions = geom.ShapeFunctionsValues();
		Vector iN(shapeFunctions.size2());

		// Compute the local coordinate system.
		ShellQ4_LocalCoordinateSystem localCoordinateSystem(
			mpCoordinateTransformation->CreateLocalCoordinateSystem());

		ShellQ4_LocalCoordinateSystem referenceCoordinateSystem(
			mpCoordinateTransformation->CreateReferenceCoordinateSystem());

		// Prepare all the parameters needed for the MITC formulation.
		// This is to be done here outside the Gauss Loop.
		MITC4Params shearParameters(referenceCoordinateSystem);

		// Instantiate the Jacobian Operator.
		// This will store:
		// the jacobian matrix, its inverse, its determinant
		// and the derivatives of the shape functions in the local
		// coordinate system
		JacobianOperator jacOp;

		// Instantiate all strain-displacement matrices.
		Matrix B(8, 24, 0.0);
		Vector Bdrilling(24, 0.0);

		// Instantiate all section tangent matrices.
		Matrix D(8, 8, 0.0);

		// Instantiate strain and stress-resultant vectors
		Vector generalizedStrains(8);
		Vector generalizedStresses(8);

		// Get the current displacements in global coordinate system
		Vector globalDisplacements(24);
		GetValuesVector(globalDisplacements, 0);

		// Get the current displacements in local coordinate system
		Vector localDisplacements(
			mpCoordinateTransformation->CalculateLocalDisplacements(localCoordinateSystem, globalDisplacements));

		// Instantiate the EAS Operator.
		// This will apply the Enhanced Assumed Strain Method for the calculation
		// of the membrane contribution.
		EASOperator EASOp(referenceCoordinateSystem, mEASStorage);

		// Just to store the rotation matrix for visualization purposes
		Matrix R(8, 8);
		Matrix aux33(3, 3);

		// Initialize parameters for the cross section calculation
		ShellCrossSection::SectionParameters parameters(geom, props, rCurrentProcessInfo);
		parameters.SetGeneralizedStrainVector(generalizedStrains);
		parameters.SetGeneralizedStressVector(generalizedStresses);
		parameters.SetConstitutiveMatrix(D);
		Flags& options = parameters.GetOptions();
		options.Set(ConstitutiveLaw::COMPUTE_STRESS, true);
		options.Set(ConstitutiveLaw::COMPUTE_CONSTITUTIVE_TENSOR, true);

		// Gauss Loop
		for (unsigned int i = 0; i < size; i++)
		{
			// get a reference of the current integration point and shape functions
			const GeometryType::IntegrationPointType & ip = geom.IntegrationPoints()[i];

			noalias(iN) = row(shapeFunctions, i);

			// Compute Jacobian, Inverse of Jacobian, Determinant of Jacobian
			// and Shape functions derivatives in the local coordinate system
			jacOp.Calculate(referenceCoordinateSystem, geom.ShapeFunctionLocalGradient(i));

			// Compute all strain-displacement matrices
			CalculateBMatrix(ip.X(), ip.Y(), jacOp, shearParameters, iN, B, Bdrilling);

			// Calculate strain vectors in local coordinate system
			noalias(generalizedStrains) = prod(B, localDisplacements);

			// Apply the EAS method to modify the membrane part of the strains computed above.
			EASOp.GaussPointComputation_Step1(ip.X(), ip.Y(), jacOp, generalizedStrains, mEASStorage);

			// Calculate the response of the Cross Section
			ShellCrossSection::Pointer & section = mSections[i];

			//add in shear stabilization
			double shearStabilisation = CalculateStenbergShearStabilization(referenceCoordinateSystem, section->GetThickness());
			parameters.SetStenbergShearStabilization(shearStabilisation);
			//double shearStabilisation = (hMean*hMean) / (hMean*hMean + 0.1*h_e*h_e);

			// calculate force resultants
			parameters.SetShapeFunctionsValues(iN);
			parameters.SetShapeFunctionsDerivatives(jacOp.XYDerivatives());
			section->CalculateSectionResponse(parameters, ConstitutiveLaw::StressMeasure_PK2);

			// Compute stresses
			CalculateStressesFromForceResultants(generalizedStresses,
				section->GetThickness());

			// Calculate von mises results
			CalculateVonMisesStress(generalizedStresses, rVariable, rValues[i]);

		} // end gauss loop
	}
	else if (rVariable == TSAI_WU_RESERVE_FACTOR)
	{
		// resize output
		std::size_t size = 4;
		if (rValues.size() != size)
			rValues.resize(size);

		// Get some references.
		const PropertiesType & props = GetProperties();
		const GeometryType & geom = GetGeometry();
		const Matrix & shapeFunctions = geom.ShapeFunctionsValues();
		Vector iN(shapeFunctions.size2());

		// Compute the local coordinate system.
		ShellQ4_LocalCoordinateSystem localCoordinateSystem(
			mpCoordinateTransformation->CreateLocalCoordinateSystem());
		ShellQ4_LocalCoordinateSystem referenceCoordinateSystem(
			mpCoordinateTransformation->CreateReferenceCoordinateSystem());

		// Prepare all the parameters needed for the MITC formulation.
		// This is to be done here outside the Gauss Loop.
		MITC4Params shearParameters(referenceCoordinateSystem);

		// Instantiate the Jacobian Operator.
		JacobianOperator jacOp;

		// Instantiate all strain-displacement matrices.
		Matrix B(8, 24, 0.0);
		Vector Bdrilling(24, 0.0);

		// Instantiate all section tangent matrices.
		Matrix D(8, 8, 0.0);

		// Instantiate strain and stress-resultant vectors
		Vector generalizedStrains(8);
		Vector generalizedStresses(8);
		std::vector<VectorType> rlaminateStrains;
		std::vector<VectorType> rlaminateStresses;

		// Get the current displacements in global coordinate system
		Vector globalDisplacements(24);
		GetValuesVector(globalDisplacements, 0);

		// Get the current displacements in local coordinate system
		Vector localDisplacements(
			mpCoordinateTransformation->CalculateLocalDisplacements(localCoordinateSystem, globalDisplacements));

		// Instantiate the EAS Operator.
		EASOperator EASOp(referenceCoordinateSystem, mEASStorage);

		// Initialize parameters for the cross section calculation
		ShellCrossSection::SectionParameters parameters(geom, props, rCurrentProcessInfo);
		parameters.SetGeneralizedStrainVector(generalizedStrains);
		parameters.SetGeneralizedStressVector(generalizedStresses);
		parameters.SetConstitutiveMatrix(D);
		Flags& options = parameters.GetOptions();
		options.Set(ConstitutiveLaw::COMPUTE_STRESS, true);
		options.Set(ConstitutiveLaw::COMPUTE_CONSTITUTIVE_TENSOR, true);

		// Get all laminae strengths
		ShellCrossSection::Pointer & section = mSections[0];
		std::vector<Matrix> Laminae_Strengths =
			std::vector<Matrix>(section->NumberOfPlies());
		for (unsigned int ply = 0; ply < section->NumberOfPlies(); ply++)
		{
			Laminae_Strengths[ply].resize(3, 3, 0.0);
			Laminae_Strengths[ply].clear();
		}
		section->GetLaminaeStrengths(Laminae_Strengths, props);

		// Define variables
		Matrix R(8, 8);
		double total_rotation = 0.0;

		// Gauss Loop
		for (unsigned int i = 0; i < size; i++)
		{
			// get a reference of the current integration point and shape functions
			const GeometryType::IntegrationPointType & ip = geom.IntegrationPoints()[i];
			noalias(iN) = row(shapeFunctions, i);

			// Compute Jacobian, Inverse of Jacobian, Determinant of Jacobian
			// and Shape functions derivatives in the local coordinate system
			jacOp.Calculate(referenceCoordinateSystem, geom.ShapeFunctionLocalGradient(i));

			// Compute all strain-displacement matrices
			CalculateBMatrix(ip.X(), ip.Y(), jacOp, shearParameters, iN, B, Bdrilling);

			// Calculate strain vectors in local coordinate system
			noalias(generalizedStrains) = prod(B, localDisplacements);

			// Apply the EAS method to modify the membrane part of the strains computed above.
			EASOp.GaussPointComputation_Step1(ip.X(), ip.Y(), jacOp, generalizedStrains, mEASStorage);

			// Calculate the response of the Cross Section
			ShellCrossSection::Pointer & section = mSections[i];

			//Calculate lamina stresses
			CalculateLaminaStrains(section, generalizedStrains, rlaminateStrains);
			CalculateLaminaStresses(section, parameters, rlaminateStrains, rlaminateStresses);

			// Retrieve ply orientations
			section = mSections[i];
			Vector ply_orientation(section->NumberOfPlies());
			section->GetLaminaeOrientation(ply_orientation);

			// Rotate lamina stress from element CS to section CS, and then
			// to lamina angle to lamina material principal directions
			for (unsigned int ply = 0; ply < section->NumberOfPlies(); ply++)
			{
				total_rotation = -ply_orientation[ply] - (section->GetOrientationAngle());
				section->GetRotationMatrixForGeneralizedStresses(total_rotation, R);
				//top surface of current ply
				rlaminateStresses[2 * ply] = prod(R, rlaminateStresses[2 * ply]);
				//bottom surface of current ply
				rlaminateStresses[2 * ply + 1] = prod(R, rlaminateStresses[2 * ply + 1]);
			}

			// Calculate Tsai-Wu criterion for each ply, take min of all plies
			double min_tsai_wu = 0.0;
			double temp_tsai_wu = 0.0;
			for (unsigned int ply = 0; ply < section->NumberOfPlies(); ply++)
			{
				temp_tsai_wu = CalculateTsaiWuPlaneStress(rlaminateStresses, Laminae_Strengths[ply], ply);
				if (ply == 0)
				{
					min_tsai_wu = temp_tsai_wu;
				}
				else if (temp_tsai_wu < min_tsai_wu)
				{
					min_tsai_wu = temp_tsai_wu;
				}
			}

			// Output min Tsai-Wu result
			rValues[i] = min_tsai_wu;

		}//Gauss loop
	}
	else
	{
		std::vector<double> temp(size);

		for (SizeType i = 0; i < size; i++)
			mSections[i]->GetValue(rVariable, temp[i]);

		const Matrix & shapeFunctions = GetGeometry().ShapeFunctionsValues();
		Vector N(size);

		for (SizeType i = 0; i < size; i++)
		{
			noalias(N) = row(shapeFunctions, i);
			double& ival = rValues[i];
			ival = 0.0;
			for (SizeType j = 0; j < size; j++)
			{
				ival += N(j) * temp[j];
			}
		}
	}
}

void ShellThickElement3D4N::GetValueOnIntegrationPoints(const Variable<Vector>& rVariable,
        std::vector<Vector>& rValues,
        const ProcessInfo& rCurrentProcessInfo)
{
	if (rVariable == LOCAL_AXIS_1)
	{
		// LOCAL_AXIS_1 output DOES NOT include the effect of section
		// orientation, which rotates the entrire element section in-plane
		// and is used in element stiffness calculation.

        // Resize output
		if (rValues.size() != 4) rValues.resize(4);
        
        for (int i = 0; i < 4; ++i) rValues[i] = ZeroVector(3);
        
		// Initialize common calculation variables
		// Compute the local coordinate system.
		ShellQ4_LocalCoordinateSystem localCoordinateSystem(
			mpCoordinateTransformation->CreateReferenceCoordinateSystem());

		for (std::size_t GP = 0; GP < 4; GP++)
		{
			rValues[GP] = localCoordinateSystem.Vx();
		}
	}
	else if (rVariable == LOCAL_MATERIAL_ORIENTATION_VECTOR_1)
	{
		// LOCAL_MATERIAL_ORIENTATION_VECTOR_1 output DOES include the effect of 
		// section orientation, which rotates the entrire element section 
		// in-plane and is used in element stiffness calculation.

		// Resize output
		if (rValues.size() != 4) rValues.resize(4);

        for (int i = 0; i < 4; ++i) rValues[i] = ZeroVector(3);

		// Initialize common calculation variables
		// Compute the local coordinate system.
		ShellQ4_LocalCoordinateSystem localCoordinateSystem(
			mpCoordinateTransformation->CreateReferenceCoordinateSystem());

		// Get local axis 1 in flattened LCS space
		Vector3 localAxis1 = localCoordinateSystem.P2() - localCoordinateSystem.P1();

		// Perform rotation of local axis 1 to fiber1 in flattened LCS space
		Matrix localToFiberRotation = Matrix(3, 3, 0.0);
		double fiberSectionRotation = mSections[0]->GetOrientationAngle();
		double c = std::cos(fiberSectionRotation);
		double s = std::sin(fiberSectionRotation);

		localToFiberRotation(0, 0) = c;
		localToFiberRotation(0, 1) = -s;
		localToFiberRotation(1, 0) = s;
		localToFiberRotation(1, 1) = c;
		localToFiberRotation(2, 2) = 1.0;

        Vector3 temp = prod(localToFiberRotation, localAxis1);
        
        // Transform result back to global cartesian coords
		// Includes warpage correction
		/*
		Matrix localToGlobalLarge;
		localCoordinateSystem.ComputeLocalToGlobalTransformationMatrix(localToGlobalLarge);
		Matrix localToGlobalSmall = Matrix(3, 3, 0.0);
		for (size_t i = 0; i < 3; i++)
		{
		for (size_t j = 0; j < 3; j++)
		{
		localToGlobalSmall(i, j) = localToGlobalLarge(i, j);
		}
		}
		*/
		// Basic rotation without warpage correction
		Matrix localToGlobalSmall = localCoordinateSystem.Orientation();

		Vector3 fiberAxis1 = prod(trans(localToGlobalSmall), temp);
		fiberAxis1 /= std::sqrt(inner_prod(fiberAxis1, fiberAxis1));

		//write results
		for (std::size_t dir = 0; dir < 1; dir++)
		{
			rValues[dir] = fiberAxis1;
		}
	}
}

void ShellThickElement3D4N::GetValueOnIntegrationPoints(const Variable<Matrix>& rVariable,
        std::vector<Matrix>& rValues,
        const ProcessInfo& rCurrentProcessInfo)
{
	// The membrane formulation needs to iterate to find the correct 
	// mid-surface strain values.
	//
	// Check if we are doing a non-linear analysis type. If not, print warning 
	// for just the first element.

	if (this->Id() == 1)
	{
		if (!rCurrentProcessInfo.Has(NL_ITERATION_NUMBER))
		{
			std::cout << "\nWARNING:\nGauss point results have been requested for a linear analysis." 
				<< "\nThe membrane formulation used in the specified shell element" 
				<< "(ShellThickElement3D4N) requires iteration to accurately determine "
				<< "recovered quantities (strain, stress, etc...).\n" 
				<< "Please switch to 'analysis_type = Non-Linear' in your json file for accurate recovered quantities." 
				<< std::endl;
		}
	}


    if(TryGetValueOnIntegrationPoints_GeneralizedStrainsOrStresses(rVariable, rValues, rCurrentProcessInfo)) return;
}

void ShellThickElement3D4N::GetValueOnIntegrationPoints(const Variable<array_1d<double,3> >& rVariable,
        std::vector<array_1d<double,3> >& rValues,
        const ProcessInfo& rCurrentProcessInfo)
{
    if(TryGetValueOnIntegrationPoints_MaterialOrientation(rVariable, rValues, rCurrentProcessInfo)) return;
}

void ShellThickElement3D4N::GetValueOnIntegrationPoints(const Variable<array_1d<double,6> >& rVariable,
        std::vector<array_1d<double,6> >& rValues,
        const ProcessInfo& rCurrentProcessInfo)
{
}

void ShellThickElement3D4N::CalculateOnIntegrationPoints(const Variable<double>& rVariable, std::vector<double>& rValues, const ProcessInfo & rCurrentProcessInfo)
{
	GetValueOnIntegrationPoints(rVariable, rValues, rCurrentProcessInfo);
}

void ShellThickElement3D4N::CalculateOnIntegrationPoints(const Variable<Vector>& rVariable,
	std::vector<Vector>& rOutput,
	const ProcessInfo& rCurrentProcessInfo)
{
	GetValueOnIntegrationPoints(rVariable, rOutput, rCurrentProcessInfo);
}

void ShellThickElement3D4N::CalculateOnIntegrationPoints(const Variable<Matrix>& rVariable,
	std::vector<Matrix>& rValues,
	const ProcessInfo& rCurrentProcessInfo)
{
	GetValueOnIntegrationPoints(rVariable, rValues, rCurrentProcessInfo);
}

void ShellThickElement3D4N::CalculateOnIntegrationPoints(const Variable<array_1d<double, 3> >& rVariable,
	std::vector<array_1d<double, 3> >& rValues,
	const ProcessInfo& rCurrentProcessInfo)
{
	GetValueOnIntegrationPoints(rVariable, rValues, rCurrentProcessInfo);
}

void ShellThickElement3D4N::CalculateOnIntegrationPoints(const Variable<array_1d<double, 6> >& rVariable,
	std::vector<array_1d<double, 6> >& rValues,
	const ProcessInfo& rCurrentProcessInfo)
{
	GetValueOnIntegrationPoints(rVariable, rValues, rCurrentProcessInfo);
}

void ShellThickElement3D4N::Calculate(const Variable<Matrix>& rVariable, Matrix & Output, const ProcessInfo & rCurrentProcessInfo)
{
	if (rVariable == LOCAL_ELEMENT_ORIENTATION)
	{
		Output.resize(3, 3, false);

		// Compute the local coordinate system.
		ShellQ4_LocalCoordinateSystem localCoordinateSystem(
			mpCoordinateTransformation->CreateReferenceCoordinateSystem());
		Output = localCoordinateSystem.Orientation();
	}
}

void ShellThickElement3D4N::SetCrossSectionsOnIntegrationPoints(std::vector< ShellCrossSection::Pointer >& crossSections)
{
    KRATOS_TRY
    if(crossSections.size() != 4)
        KRATOS_THROW_ERROR(std::logic_error, "Cannot set a number of cross section different from 4", "");
    mSections.clear();
    for(SizeType i = 0; i <crossSections.size(); i++)
        mSections.push_back(crossSections[i]);
    this->SetupOrientationAngles();
    KRATOS_CATCH("")
}

// =====================================================================================
//
// Class ShellThickElement3D4N - Private methods
//
// =====================================================================================

void ShellThickElement3D4N::CalculateStressesFromForceResultants(VectorType & rstresses, const double & rthickness)
{
	// Refer http://www.colorado.edu/engineering/CAS/courses.d/AFEM.d/AFEM.Ch20.d/AFEM.Ch20.pdf

	// membrane forces -> in-plane stresses (av. across whole thickness)
	rstresses[0] /= rthickness;
	rstresses[1] /= rthickness;
	rstresses[2] /= rthickness;

	// bending moments -> peak in-plane stresses (@ top and bottom surface)
	rstresses[3] *= 6.0 / (rthickness*rthickness);
	rstresses[4] *= 6.0 / (rthickness*rthickness);
	rstresses[5] *= 6.0 / (rthickness*rthickness);

	// shear forces -> peak shear stresses (@ midsurface)
	rstresses[6] *= 1.5 / rthickness;
	rstresses[7] *= 1.5 / rthickness;
}

void ShellThickElement3D4N::CalculateLaminaStrains(ShellCrossSection::Pointer & section, const Vector & generalizedStrains, std::vector<VectorType>& rlaminateStrains)
{
	// Get laminate properties
	double thickness = section->GetThickness();
	double z_current = thickness / -2.0; // start from the top of the 1st layer

	// Establish current strains at the midplane
	// (element coordinate system)
	double e_x = generalizedStrains[0];
	double e_y = generalizedStrains[1];
	double e_xy = generalizedStrains[2];	//this is still engineering
											//strain (2xtensorial shear)
	double kap_x = generalizedStrains[3];
	double kap_y = generalizedStrains[4];
	double kap_xy = generalizedStrains[5];	//this is still engineering

	// Get ply thicknesses
	Vector ply_thicknesses = Vector(section->NumberOfPlies(), 0.0);
	section->GetPlyThicknesses(ply_thicknesses);

	// Resize output vector. 2 Surfaces for each ply
	rlaminateStrains.resize(2 * section->NumberOfPlies());
	for (unsigned int i = 0; i < 2 * section->NumberOfPlies(); i++)
	{
		rlaminateStrains[i].resize(8, false);
		rlaminateStrains[i].clear();
	}

	// Loop over all plies - start from bottom ply, bottom surface
	for (unsigned int plyNumber = 0;
		plyNumber < section->NumberOfPlies(); ++plyNumber)
	{
		// Calculate strains at top surface, arranged in columns.
		// (element coordinate system)
		rlaminateStrains[2 * plyNumber][0] = e_x + z_current*kap_x;
		rlaminateStrains[2 * plyNumber][1] = e_y + z_current*kap_y;
		rlaminateStrains[2 * plyNumber][2] = e_xy + z_current*kap_xy;

		// constant transverse shear strain dist
		rlaminateStrains[2 * plyNumber][6] = generalizedStrains[6];
		rlaminateStrains[2 * plyNumber][7] = generalizedStrains[7];

		// Move to bottom surface of current layer
		z_current += ply_thicknesses[plyNumber];

		// Calculate strains at bottom surface, arranged in columns
		// (element coordinate system)
		rlaminateStrains[2 * plyNumber + 1][0] = e_x + z_current*kap_x;
		rlaminateStrains[2 * plyNumber + 1][1] = e_y + z_current*kap_y;
		rlaminateStrains[2 * plyNumber + 1][2] = e_xy + z_current*kap_xy;

		// constant transverse shear strain dist
		rlaminateStrains[2 * plyNumber + 1][6] = generalizedStrains[6];
		rlaminateStrains[2 * plyNumber + 1][7] = generalizedStrains[7];
	}
}

void ShellThickElement3D4N::CalculateLaminaStresses(ShellCrossSection::Pointer & section, ShellCrossSection::SectionParameters parameters, const std::vector<VectorType>& rlaminateStrains, std::vector<VectorType>& rlaminateStresses)
{
	// Setup flag to compute ply constitutive matrices
	// (units [Pa] and rotated to element orientation)
	section->SetupGetPlyConstitutiveMatrices();
	Flags& options = parameters.GetOptions();
	options.Set(ConstitutiveLaw::COMPUTE_CONSTITUTIVE_TENSOR,true);
	section->CalculateSectionResponse(parameters,
		ConstitutiveLaw::StressMeasure_PK2);

	// Resize output vector. 2 Surfaces for each ply
	rlaminateStresses.resize(2 * section->NumberOfPlies());
	for (unsigned int i = 0; i < 2 * section->NumberOfPlies(); i++)
	{
		rlaminateStresses[i].resize(8, false);
		rlaminateStresses[i].clear();
	}

	// Loop over all plies - start from top ply, top surface
	for (unsigned int plyNumber = 0;
		plyNumber < section->NumberOfPlies(); ++plyNumber)
	{
		// determine stresses at currrent ply, top surface
		// (element coordinate system)
		rlaminateStresses[2 * plyNumber] = prod(
			section->GetPlyConstitutiveMatrix(plyNumber),
			rlaminateStrains[2 * plyNumber]);

		// determine stresses at currrent ply, bottom surface
		// (element coordinate system)
		rlaminateStresses[2 * plyNumber + 1] = prod(
			section->GetPlyConstitutiveMatrix(plyNumber),
			rlaminateStrains[2 * plyNumber + 1]);
	}
}

double ShellThickElement3D4N::CalculateTsaiWuPlaneStress(const std::vector<VectorType>& rlaminateStresses, const Matrix & rLamina_Strengths, const unsigned int & rPly)
{
	// Incoming lamina strengths are organized as follows:
	// Refer to 'shell_cross_section.cpp' for details.
	//
	//	|	T1,		C1,		T2	|
	//	|	C2,		S12,	S13	|
	//	|   S23		0		0	|

	// Convert raw lamina strengths into tsai strengths F_i and F_ij.
	// Refer Reddy (2003) Section 10.9.4 (re-ordered for kratos DOFs).
	// All F_i3 components ignored - thin shell theory.
	//

	// Controls F_12
	// Should be FALSE unless testing against other programs that ignore it.
	bool disable_in_plane_interaction = false;

	// First, F_i
	Vector F_i = Vector(3, 0.0);
	F_i[0] = 1.0 / rLamina_Strengths(0, 0) - 1.0 / rLamina_Strengths(0, 1);
	F_i[1] = 1.0 / rLamina_Strengths(0, 2) - 1.0 / rLamina_Strengths(1, 0);
	F_i[2] = 0.0;

	// Second, F_ij
	Matrix F_ij = Matrix(5, 5, 0.0);
	F_ij.clear();
	F_ij(0, 0) = 1.0 / rLamina_Strengths(0, 0) / rLamina_Strengths(0, 1);	// 11
	F_ij(1, 1) = 1.0 / rLamina_Strengths(0, 2) / rLamina_Strengths(1, 0);	// 22
	F_ij(2, 2) = 1.0 / rLamina_Strengths(1, 1) / rLamina_Strengths(1, 1);	// 12
	F_ij(0, 1) = F_ij(1, 0) = -0.5 / std::sqrt(rLamina_Strengths(0, 0)*rLamina_Strengths(0, 1)*rLamina_Strengths(0, 2)*rLamina_Strengths(1, 0));

	if (disable_in_plane_interaction)
	{
		F_ij(0, 1) = F_ij(1, 0) = 0.0;
	}

	// Third, addditional transverse shear terms
	F_ij(3, 3) = 1.0 / rLamina_Strengths(1, 2) / rLamina_Strengths(1, 2);	// 13
	F_ij(4, 4) = 1.0 / rLamina_Strengths(2, 0) / rLamina_Strengths(2, 0);	// 23

																			// Evaluate Tsai-Wu @ top surface of current layer
	double var_a = 0.0;
	double var_b = 0.0;
	for (std::size_t i = 0; i < 3; i++)
	{
		var_b += F_i[i] * rlaminateStresses[2 * rPly][i];
		for (std::size_t j = 0; j < 3; j++)
		{
			var_a += F_ij(i, j)*rlaminateStresses[2 * rPly][i] * rlaminateStresses[2 * rPly][j];
		}
	}
	var_a += F_ij(3, 3)*rlaminateStresses[2 * rPly][6] * rlaminateStresses[2 * rPly][6]; // Transverse shear 13
	var_a += F_ij(4, 4)*rlaminateStresses[2 * rPly][7] * rlaminateStresses[2 * rPly][7]; // Transverse shear 23

	double tsai_reserve_factor_top = (-1.0*var_b + std::sqrt(var_b*var_b + 4.0 * var_a)) / 2.0 / var_a;

	// Evaluate Tsai-Wu @ bottom surface of current layer
	var_a = 0.0;
	var_b = 0.0;
	for (std::size_t i = 0; i < 3; i++)
	{
		var_b += F_i[i] * rlaminateStresses[2 * rPly + 1][i];
		for (std::size_t j = 0; j < 3; j++)
		{
			var_a += F_ij(i, j)*rlaminateStresses[2 * rPly + 1][i] * rlaminateStresses[2 * rPly + 1][j];
		}
	}
	var_a += F_ij(3, 3)*rlaminateStresses[2 * rPly + 1][6] * rlaminateStresses[2 * rPly + 1][6]; // Transverse shear 13
	var_a += F_ij(4, 4)*rlaminateStresses[2 * rPly + 1][7] * rlaminateStresses[2 * rPly + 1][7]; // Transverse shear 23

	double tsai_reserve_factor_bottom = (-1.0*var_b + std::sqrt(var_b*var_b + 4.0 * var_a)) / 2.0 / var_a;

	// Return min of both surfaces as the result for the whole ply
	return std::min(tsai_reserve_factor_bottom, tsai_reserve_factor_top);
}

void ShellThickElement3D4N::CalculateVonMisesStress(const Vector & generalizedStresses, const Variable<double>& rVariable, double & rVon_Mises_Result)
{
	// calc von mises stresses at top, mid and bottom surfaces for
	// thick shell
	double sxx, syy, sxy, sxz, syz;
	double von_mises_top, von_mises_mid, von_mises_bottom;
	// top surface: membrane and +bending contributions
	//				(no transverse shear)
	sxx = generalizedStresses[0] + generalizedStresses[3];
	syy = generalizedStresses[1] + generalizedStresses[4];
	sxy = generalizedStresses[2] + generalizedStresses[5];
	von_mises_top = sxx*sxx - sxx*syy + syy*syy + 3.0*sxy*sxy;

	// mid surface: membrane and transverse shear contributions
	//				(no bending)
	sxx = generalizedStresses[0];
	syy = generalizedStresses[1];
	sxy = generalizedStresses[2];
	sxz = generalizedStresses[6];
	syz = generalizedStresses[7];
	von_mises_mid = sxx*sxx - sxx*syy + syy*syy +
		3.0*(sxy*sxy + sxz*sxz + syz*syz);

	// bottom surface:	membrane and -bending contributions
	//					(no transverse shear)
	sxx = generalizedStresses[0] - generalizedStresses[3];
	syy = generalizedStresses[1] - generalizedStresses[4];
	sxy = generalizedStresses[2] - generalizedStresses[5];
	von_mises_bottom = sxx*sxx - sxx*syy + syy*syy + 3.0*sxy*sxy;

	// Output requested quantity
	if (rVariable == VON_MISES_STRESS_TOP_SURFACE)
	{
		rVon_Mises_Result = std::sqrt(von_mises_top);
	}
	else if (rVariable == VON_MISES_STRESS_MIDDLE_SURFACE)
	{
		rVon_Mises_Result = std::sqrt(von_mises_mid);
	}
	else if (rVariable == VON_MISES_STRESS_BOTTOM_SURFACE)
	{
		rVon_Mises_Result = std::sqrt(von_mises_bottom);
	}
	else if (rVariable == VON_MISES_STRESS)
	{
		// take the greatest value and output
		rVon_Mises_Result =
        std::sqrt(std::max(von_mises_top,
				std::max(von_mises_mid, von_mises_bottom)));
	}
}

void ShellThickElement3D4N::CheckGeneralizedStressOrStrainOutput(const Variable<Matrix>& rVariable, int & ijob, bool & bGlobal)
{
	if (rVariable == SHELL_STRAIN)
	{
		ijob = 1;
	}
	else if (rVariable == SHELL_STRAIN_GLOBAL)
	{
		ijob = 1;
		bGlobal = true;
	}
	else if (rVariable == SHELL_CURVATURE)
	{
		ijob = 2;
	}
	else if (rVariable == SHELL_CURVATURE_GLOBAL)
	{
		ijob = 2;
		bGlobal = true;
	}
	else if (rVariable == SHELL_FORCE)
	{
		ijob = 3;
	}
	else if (rVariable == SHELL_FORCE_GLOBAL)
	{
		ijob = 3;
		bGlobal = true;
	}
	else if (rVariable == SHELL_MOMENT)
	{
		ijob = 4;
	}
	else if (rVariable == SHELL_MOMENT_GLOBAL)
	{
		ijob = 4;
		bGlobal = true;
	}
	else if (rVariable == SHELL_STRESS_TOP_SURFACE)
	{
		ijob = 5;
	}
	else if (rVariable == SHELL_STRESS_TOP_SURFACE_GLOBAL)
	{
		ijob = 5;
		bGlobal = true;
	}
	else if (rVariable == SHELL_STRESS_MIDDLE_SURFACE)
	{
		ijob = 6;
	}
	else if (rVariable == SHELL_STRESS_MIDDLE_SURFACE_GLOBAL)
	{
		ijob = 6;
		bGlobal = true;
	}
	else if (rVariable == SHELL_STRESS_BOTTOM_SURFACE)
	{
		ijob = 7;
	}
	else if (rVariable == SHELL_STRESS_BOTTOM_SURFACE_GLOBAL)
	{
		ijob = 7;
		bGlobal = true;
	}
	else if (rVariable == SHELL_ORTHOTROPIC_STRESS_BOTTOM_SURFACE)
	{
		ijob = 8;
	}
	else if (rVariable == SHELL_ORTHOTROPIC_STRESS_BOTTOM_SURFACE_GLOBAL)
	{
		ijob = 8;
		bGlobal = true;
	}
	else if (rVariable == SHELL_ORTHOTROPIC_STRESS_TOP_SURFACE)
	{
		ijob = 9;
	}
	else if (rVariable == SHELL_ORTHOTROPIC_STRESS_TOP_SURFACE_GLOBAL)
	{
		ijob = 9;
		bGlobal = true;
	}
}

double ShellThickElement3D4N::CalculateStenbergShearStabilization(const ShellQ4_LocalCoordinateSystem & referenceCoordinateSystem, const double & hMean)
{
	// Calculate Stenberg shear stabilisation as per
	// https://doi.org/10.1016/j.cma.2003.12.036 section 3.1

	// Determine longest element edge
	Vector edge_1 = Vector(referenceCoordinateSystem.P1() - referenceCoordinateSystem.P2());
	Vector edge_2 = Vector(referenceCoordinateSystem.P2() - referenceCoordinateSystem.P3());
	Vector edge_3 = Vector(referenceCoordinateSystem.P3() - referenceCoordinateSystem.P4());
	Vector edge_4 = Vector(referenceCoordinateSystem.P4() - referenceCoordinateSystem.P1());
	double h_e = inner_prod(edge_1, edge_1);
	if (inner_prod(edge_2, edge_2) > h_e)
	{
		h_e = inner_prod(edge_2, edge_2);
	}
	if (inner_prod(edge_3, edge_3) > h_e)
	{
		h_e = inner_prod(edge_3, edge_3);
	}
	if (inner_prod(edge_4, edge_4) > h_e)
	{
		h_e = inner_prod(edge_4, edge_4);
	}
	h_e = std::sqrt(h_e);

	return ((hMean*hMean) / (hMean*hMean + 0.1*h_e*h_e));
}

void ShellThickElement3D4N::DecimalCorrection(Vector& a)
{
    double norm = norm_2(a);
    double tolerance = std::max(norm * 1.0E-12, 1.0E-12);
    for(SizeType i = 0; i < a.size(); i++)
        if(std::abs(a(i)) < tolerance)
            a(i) = 0.0;
}

void ShellThickElement3D4N::SetupOrientationAngles()
{
    if (this->Has(MATERIAL_ORIENTATION_ANGLE)) 
    { 
        for (CrossSectionContainerType::iterator it = mSections.begin(); it != mSections.end(); ++it) 
        (*it)->SetOrientationAngle(this->GetValue(MATERIAL_ORIENTATION_ANGLE)); 
    } 
    else 
    { 
        ShellQ4_LocalCoordinateSystem lcs( mpCoordinateTransformation->CreateReferenceCoordinateSystem() );

        Vector3Type normal;
        noalias( normal ) = lcs.Vz();

        Vector3Type dZ;
        dZ(0) = 0.0;
        dZ(1) = 0.0;
        dZ(2) = 1.0; // for the moment let's take this. But the user can specify its own triad! TODO

        Vector3Type dirX;
        MathUtils<double>::CrossProduct(dirX,   dZ, normal);

        // try to normalize the x vector. if it is near zero it means that we need
        // to choose a default one.
        double dirX_norm = dirX(0)*dirX(0) + dirX(1)*dirX(1) + dirX(2)*dirX(2);
        if(dirX_norm < 1.0E-12)
        {
            dirX(0) = 1.0;
            dirX(1) = 0.0;
            dirX(2) = 0.0;
        }
        else if(dirX_norm != 1.0)
        {
            dirX_norm = std::sqrt(dirX_norm);
            dirX /= dirX_norm;
        }

        Vector3Type elem_dirX = lcs.Vx();

        // now calculate the angle between the element x direction and the material x direction.
        Vector3Type& a = elem_dirX;
        Vector3Type& b = dirX;
        double a_dot_b = a(0)*b(0) + a(1)*b(1) + a(2)*b(2);
        if(a_dot_b < -1.0) a_dot_b = -1.0;
        if(a_dot_b >  1.0) a_dot_b =  1.0;
        double angle = std::acos( a_dot_b );

        // if they are not counter-clock-wise, let's change the sign of the angle
        if(angle != 0.0)
        {
            const MatrixType& R = lcs.Orientation();
            if( dirX(0)*R(1, 0) + dirX(1)*R(1, 1) + dirX(2)*R(1, 2) < 0.0 )
                angle = -angle;
        }

        for(CrossSectionContainerType::iterator it = mSections.begin(); it != mSections.end(); ++it)
            (*it)->SetOrientationAngle(angle);
    }
}

void ShellThickElement3D4N::CalculateBMatrix(double xi, double eta,
        const JacobianOperator& Jac, const MITC4Params& mitc_params,
        const Vector& N,
        Matrix& B, Vector& Bdrill)
{
    // some data

    const Matrix& dNxy = Jac.XYDerivatives();

    // membrane ************************************************************************************************

    B(0,  0) =  dNxy(0, 0);
    B(0,  6) =  dNxy(1, 0);
    B(0, 12) =  dNxy(2, 0);
    B(0, 18) =  dNxy(3, 0);
    B(1,  1) =  dNxy(0, 1);
    B(1,  7) =  dNxy(1, 1);
    B(1, 13) =  dNxy(2, 1);
    B(1, 19) =  dNxy(3, 1);
    B(2,  0) =  dNxy(0, 1);
    B(2,  6) =  dNxy(1, 1);
    B(2, 12) =  dNxy(2, 1);
    B(2, 18) =  dNxy(3, 1);
    B(2,  1) =  dNxy(0, 0);
    B(2,  7) =  dNxy(1, 0);
    B(2, 13) =  dNxy(2, 0);
    B(2, 19) =  dNxy(3, 0);

    // bending *************************************************************************************************

    B(3,  4) =  dNxy(0, 0);
    B(3, 10) =  dNxy(1, 0);
    B(3, 16) =  dNxy(2, 0);
    B(3, 22) =  dNxy(3, 0);
    B(4,  3) = -dNxy(0, 1);
    B(4,  9) = -dNxy(1, 1);
    B(4, 15) = -dNxy(2, 1);
    B(4, 21) = -dNxy(3, 1);
    B(5,  3) = -dNxy(0, 0);
    B(5,  9) = -dNxy(1, 0);
    B(5, 15) = -dNxy(2, 0);
    B(5, 21) = -dNxy(3, 0);
    B(5,  4) =  dNxy(0, 1);
    B(5, 10) =  dNxy(1, 1);
    B(5, 16) =  dNxy(2, 1);
    B(5, 22) =  dNxy(3, 1);

    // drilling ************************************************************************************************

    Bdrill( 0) = -0.5 * dNxy(0, 1);
    Bdrill( 1) =  0.5 * dNxy(0, 0);
    Bdrill( 5) = -N(0);
    Bdrill( 6) = -0.5 * dNxy(1, 1);
    Bdrill( 7) =  0.5 * dNxy(1, 0);
    Bdrill(11) = -N(1);
    Bdrill(12) = -0.5 * dNxy(2, 1);
    Bdrill(13) =  0.5 * dNxy(2, 0);
    Bdrill(17) = -N(2);
    Bdrill(18) = -0.5 * dNxy(3, 1);
    Bdrill(19) =  0.5 * dNxy(3, 0);
    Bdrill(23) = -N(3);

    // shear ***************************************************************************************************

    // MITC modified shape functions
    Matrix MITCShapeFunctions(2, 4, 0.0);
    MITCShapeFunctions(1, 0) = 1.0 - xi;
    MITCShapeFunctions(0, 1) = 1.0 - eta;
    MITCShapeFunctions(1, 2) = 1.0 + xi;
    MITCShapeFunctions(0, 3) = 1.0 + eta;

    // strain displacement matrix in natural coordinate system.
    // interpolate the shear strains given in MITC4Params
    // using the modified shape function
    Matrix BN = prod( MITCShapeFunctions, mitc_params.ShearStrains );

    // modify the shear strain intensity in the tying points
    // to match the values that would be obtained using standard
    // interpolations
    double Temp1, Temp2, Temp3;
    Temp1 = mitc_params.Cx + xi * mitc_params.Bx;
    Temp3 = mitc_params.Cy + xi * mitc_params.By;
    Temp1 = Temp1 * Temp1 + Temp3 * Temp3;
    Temp1 = std::sqrt(Temp1) / (8.0 * Jac.Determinant());
    Temp2 = mitc_params.Ax + eta * mitc_params.Bx;
    Temp3 = mitc_params.Ay + eta * mitc_params.By;
    Temp2 = Temp2 * Temp2 + Temp3 * Temp3;
    Temp2 = std::sqrt(Temp2) / (8.0 * Jac.Determinant());

    row( BN, 0 ) *= Temp1;
    row( BN, 1 ) *= Temp2;

    // transform the strain-displacement matrix from natural
    // to local coordinate system taking into account the element distorsion

    project( B, slice(7, -1, 2), slice::all() ) = prod( mitc_params.Transformation, BN );

    // Explanation of the 'slice':
    // The MITC4Params class and the first part of this method were coded
    // assuming the following notations for strain vector : [e.xx, e.yy, e.zz, 2 e.xy, 2 e.XZ, 2 e.YZ].
    // Since in Kratos the strain vector is assumed to be : [e.xx, e.yy, e.zz, 2 e.xy, 2 e.YZ, 2 e.XZ],
    // I had to "virtually" swap the 2 rows of the matrix B before the assignment from the product on the Right-Hand-Side.
    // In this way the matrix B is consistent with the notation used in Kratos without recoding all the MITC stuff.
}

void ShellThickElement3D4N::CalculateAll(MatrixType& rLeftHandSideMatrix,
        VectorType& rRightHandSideVector,
        ProcessInfo& rCurrentProcessInfo,
        const bool LHSrequired,
        const bool RHSrequired)
{
    // Resize the Left Hand Side if necessary,
    // and initialize it to Zero

    if((rLeftHandSideMatrix.size1() != 24) || (rLeftHandSideMatrix.size2() != 24))
        rLeftHandSideMatrix.resize(24, 24, false);
    noalias(rLeftHandSideMatrix) = ZeroMatrix(24, 24);

    // Resize the Right Hand Side if necessary,
    // and initialize it to Zero

    if(rRightHandSideVector.size() != 24)
        rRightHandSideVector.resize(24, false);
    noalias(rRightHandSideVector) = ZeroVector(24);

    // Get some references.

    const PropertiesType & props = GetProperties();
    const GeometryType & geom = GetGeometry();
    const Matrix & shapeFunctions = geom.ShapeFunctionsValues();
    Vector iN(shapeFunctions.size2());

    // Compute the local coordinate system.

    ShellQ4_LocalCoordinateSystem localCoordinateSystem(
        mpCoordinateTransformation->CreateLocalCoordinateSystem() );

    ShellQ4_LocalCoordinateSystem referenceCoordinateSystem(
        mpCoordinateTransformation->CreateReferenceCoordinateSystem() );

    // Prepare all the parameters needed for the MITC formulation.
    // This is to be done here outside the Gauss Loop.

    MITC4Params shearParameters(referenceCoordinateSystem);

    // Instantiate the Jacobian Operator.
    // This will store:
    // the jacobian matrix, its inverse, its determinant
    // and the derivatives of the shape functions in the local
    // coordinate system

    JacobianOperator jacOp;
    array_1d<double, 4> dArea;

    // Instantiate all strain-displacement matrices.

    Matrix B(8, 24, 0.0);
    Vector Bdrilling(24, 0.0);

    // Instantiate all section tangent matrices.

    Matrix D(8, 8, 0.0);
    double Ddrilling(0.0);

    // Instantiate strain and stress-resultant vectors

    Vector generalizedStrains(8);
    Vector generalizedStresses(8);

    // Get the current displacements in global coordinate system

    Vector globalDisplacements(24);
    GetValuesVector(globalDisplacements, 0);

    // Get the current displacements in local coordinate system

    Vector localDisplacements(
        mpCoordinateTransformation->CalculateLocalDisplacements(localCoordinateSystem, globalDisplacements) );

    // Instantiate the EAS Operator.
    // This will apply the Enhanced Assumed Strain Method for the calculation
    // of the membrane contribution.

    EASOperator EASOp(referenceCoordinateSystem, mEASStorage);

    // auxiliary data

    Matrix BTD(24, 8); // auxiliary matrix to store the product B'*D

    // Initialize parameters for the cross section calculation

    ShellCrossSection::SectionParameters parameters(geom, props, rCurrentProcessInfo);
    parameters.SetGeneralizedStrainVector( generalizedStrains );
    parameters.SetGeneralizedStressVector( generalizedStresses );
    parameters.SetConstitutiveMatrix( D );
    Flags& options = parameters.GetOptions();
    options.Set(ConstitutiveLaw::COMPUTE_STRESS, RHSrequired);
    options.Set(ConstitutiveLaw::COMPUTE_CONSTITUTIVE_TENSOR, LHSrequired);

    // Gauss Loop.
    for(int i = 0; i < 4; i++)
    {

        // get a reference of the current integration point and shape functions

        const GeometryType::IntegrationPointType & ip = geom.IntegrationPoints()[i];

        noalias( iN ) = row( shapeFunctions, i );

        // Compute Jacobian, Inverse of Jacobian, Determinant of Jacobian
        // and Shape functions derivatives in the local coordinate system

        jacOp.Calculate(referenceCoordinateSystem, geom.ShapeFunctionLocalGradient(i));

        // compute the 'area' of the current integration point

        double dA = ip.Weight() * jacOp.Determinant();
        dArea[i] = dA;

        // Compute all strain-displacement matrices

        CalculateBMatrix( ip.X(), ip.Y(), jacOp, shearParameters, iN, B, Bdrilling );

        // Calculate strain vectors in local coordinate system

        noalias( generalizedStrains ) = prod( B, localDisplacements );
        double drillingStrain = inner_prod( Bdrilling, localDisplacements );

        // Apply the EAS method to modify the membrane part of the strains computed above.

        EASOp.GaussPointComputation_Step1(ip.X(), ip.Y(), jacOp, generalizedStrains, mEASStorage);

        // Calculate the response of the Cross Section

        ShellCrossSection::Pointer & section = mSections[i];

        parameters.SetShapeFunctionsValues( iN );
        parameters.SetShapeFunctionsDerivatives( jacOp.XYDerivatives() );
		//add in shear stabilization
		double shearStabilisation = CalculateStenbergShearStabilization(referenceCoordinateSystem, section->GetThickness());
		parameters.SetStenbergShearStabilization(shearStabilisation);
        section->CalculateSectionResponse( parameters, ConstitutiveLaw::StressMeasure_PK2 );
        Ddrilling = section->GetDrillingStiffness();

        // multiply the section tangent matrices and stress resultants by 'dA'

        D *= dA;
        Ddrilling *= dA;
        generalizedStresses *= dA;
        double drillingStress = Ddrilling * drillingStrain; // already multiplied by 'dA'

        // Add all contributions to the Stiffness Matrix

        noalias( BTD ) = prod( trans( B ), D );
        noalias( rLeftHandSideMatrix ) += prod( BTD, B );
        noalias( rLeftHandSideMatrix ) += outer_prod( Ddrilling * Bdrilling, Bdrilling );

        // Add all contributions to the residual vector

        noalias( rRightHandSideVector ) -= prod( trans( B ), generalizedStresses );
        noalias( rRightHandSideVector ) -= Bdrilling * drillingStress;

        // Continue the calculation of the EAS method now that the contitutive response
        // has been computed

        EASOp.GaussPointComputation_Step2(D, B, generalizedStresses, mEASStorage);
    }

    // Now that the gauss integration is over, let the EAS operator modify
    // the local stiffness matrix and residual vector.
    // It will perform a static condensation to remove the enhanced strain parameters
    // at the element level

    EASOp.ComputeModfiedTangentAndResidual(rLeftHandSideMatrix, rRightHandSideVector, mEASStorage);

    // Let the CoordinateTransformation finalize the calculation.
    // This will handle the transformation of the local matrices/vectors to
    // the global coordinate system.

    mpCoordinateTransformation->FinalizeCalculations(localCoordinateSystem,
            globalDisplacements,
            localDisplacements,
            rLeftHandSideMatrix,
            rRightHandSideVector,
            RHSrequired,
            LHSrequired);

    // Add body forces contributions. This doesn't depend on the coordinate system
    AddBodyForces(dArea, rRightHandSideVector);
}

void ShellThickElement3D4N::AddBodyForces(const array_1d<double,4> & dA, VectorType& rRightHandSideVector)
{
    const GeometryType& geom = GetGeometry();

    // Get shape functions
    const Matrix & N = geom.ShapeFunctionsValues();

    // auxiliary
    array_1d<double, 3> bf;

    // gauss loop to integrate the external force vector
    for(unsigned int igauss = 0; igauss < 4; igauss++)
    {
        // get mass per unit area
        double mass_per_unit_area = mSections[igauss]->CalculateMassPerUnitArea();

        // interpolate nodal volume accelerations to this gauss point
        // and obtain the body force vector
        bf.clear();
        for(unsigned int inode = 0; inode < 4; inode++)
        {
            if( geom[inode].SolutionStepsDataHas(VOLUME_ACCELERATION) ) //temporary, will be checked once at the beginning only
                bf += N(igauss,inode) * geom[inode].FastGetSolutionStepValue(VOLUME_ACCELERATION);
        }
        bf *= (mass_per_unit_area * dA[igauss]);

        // add it to the RHS vector
        for(unsigned int inode = 0; inode < 4; inode++)
        {
            unsigned int index = inode*6;
            double iN = N(igauss,inode);
            rRightHandSideVector[index + 0] += iN * bf[0];
            rRightHandSideVector[index + 1] += iN * bf[1];
            rRightHandSideVector[index + 2] += iN * bf[2];
        }
    }
}

bool ShellThickElement3D4N::TryGetValueOnIntegrationPoints_MaterialOrientation(const Variable<array_1d<double,3> >& rVariable,
        std::vector<array_1d<double,3> >& rValues,
        const ProcessInfo& rCurrentProcessInfo)
{
    // Check the required output

    int ijob = 0;
    if(rVariable == MATERIAL_ORIENTATION_DX)
        ijob = 1;
    else if(rVariable == MATERIAL_ORIENTATION_DY)
        ijob = 2;
    else if(rVariable == MATERIAL_ORIENTATION_DZ)
        ijob = 3;

    // quick return

    if(ijob == 0) return false;

    // resize output

    std::size_t size = 4;
    if(rValues.size() != size)
        rValues.resize(size);

    // Get some references.

    //GeometryType & geom = GetGeometry();

    // Compute the local coordinate system.

    ShellQ4_LocalCoordinateSystem localCoordinateSystem(
        mpCoordinateTransformation->CreateLocalCoordinateSystem() );

    Vector3Type eZ = localCoordinateSystem.Vz();

    // Gauss Loop

    if(ijob == 1)
    {
        Vector3Type eX = localCoordinateSystem.Vx();
        for(int i = 0; i < 4; i++)
        {
            QuaternionType q = QuaternionType::FromAxisAngle(eZ(0), eZ(1), eZ(2), mSections[i]->GetOrientationAngle());
            q.RotateVector3(eX, rValues[i]);
        }
    }
    else if(ijob == 2)
    {
        Vector3Type eY = localCoordinateSystem.Vy();
        for(int i = 0; i < 4; i++)
        {
            QuaternionType q = QuaternionType::FromAxisAngle(eZ(0), eZ(1), eZ(2), mSections[i]->GetOrientationAngle());
            q.RotateVector3(eY, rValues[i]);
        }
    }
    else if(ijob == 3)
    {
        for(int i = 0; i < 4; i++)
        {
            noalias( rValues[i] ) = eZ;
        }
    }

    return true;
}

bool ShellThickElement3D4N::TryGetValueOnIntegrationPoints_GeneralizedStrainsOrStresses(const Variable<Matrix>& rVariable,
        std::vector<Matrix>& rValues,
        const ProcessInfo& rCurrentProcessInfo)
{
    // Check the required output

    int ijob = 0;
    bool bGlobal = false;
	CheckGeneralizedStressOrStrainOutput(rVariable, ijob, bGlobal);

    // quick return

    if(ijob == 0) return false;

    // resize output

    std::size_t size = 4;
    if(rValues.size() != size)
        rValues.resize(size);

    // Get some references.

    const PropertiesType & props = GetProperties();
    const GeometryType & geom = GetGeometry();
    const Matrix & shapeFunctions = geom.ShapeFunctionsValues();
    Vector iN(shapeFunctions.size2());

    // Compute the local coordinate system.

    ShellQ4_LocalCoordinateSystem localCoordinateSystem(
        mpCoordinateTransformation->CreateLocalCoordinateSystem() );

    ShellQ4_LocalCoordinateSystem referenceCoordinateSystem(
        mpCoordinateTransformation->CreateReferenceCoordinateSystem() );

    // Prepare all the parameters needed for the MITC formulation.
    // This is to be done here outside the Gauss Loop.

    MITC4Params shearParameters(referenceCoordinateSystem);

    // Instantiate the Jacobian Operator.
    // This will store:
    // the jacobian matrix, its inverse, its determinant
    // and the derivatives of the shape functions in the local
    // coordinate system

    JacobianOperator jacOp;

    // Instantiate all strain-displacement matrices.

    Matrix B(8, 24, 0.0);
    Vector Bdrilling(24, 0.0);

    // Instantiate all section tangent matrices.

    Matrix D(8, 8, 0.0);

    // Instantiate strain and stress-resultant vectors

    Vector generalizedStrains(8);
    Vector generalizedStresses(8);
	std::vector<VectorType> rlaminateStrains;
	std::vector<VectorType> rlaminateStresses;

    // Get the current displacements in global coordinate system

    Vector globalDisplacements(24);
    GetValuesVector(globalDisplacements, 0);

    // Get the current displacements in local coordinate system

    Vector localDisplacements(
        mpCoordinateTransformation->CalculateLocalDisplacements(localCoordinateSystem, globalDisplacements) );

    // Instantiate the EAS Operator.
    // This will apply the Enhanced Assumed Strain Method for the calculation
    // of the membrane contribution.

    EASOperator EASOp(referenceCoordinateSystem, mEASStorage);

    // Just to store the rotation matrix for visualization purposes
    Matrix R(8, 8);
    Matrix aux33(3, 3);

    // Initialize parameters for the cross section calculation

    ShellCrossSection::SectionParameters parameters(geom, props, rCurrentProcessInfo);
    parameters.SetGeneralizedStrainVector( generalizedStrains );
    parameters.SetGeneralizedStressVector( generalizedStresses );
    parameters.SetConstitutiveMatrix( D );
    Flags& options = parameters.GetOptions();
    options.Set(ConstitutiveLaw::COMPUTE_STRESS, true);
    options.Set(ConstitutiveLaw::COMPUTE_CONSTITUTIVE_TENSOR, false);

    // Gauss Loop

    for(unsigned int i = 0; i < size; i++)
    {

        // get a reference of the current integration point and shape functions

        const GeometryType::IntegrationPointType & ip = geom.IntegrationPoints()[i];

        noalias( iN ) = row( shapeFunctions, i );

        // Compute Jacobian, Inverse of Jacobian, Determinant of Jacobian
        // and Shape functions derivatives in the local coordinate system

        jacOp.Calculate(referenceCoordinateSystem, geom.ShapeFunctionLocalGradient(i));

        // Compute all strain-displacement matrices

        CalculateBMatrix( ip.X(), ip.Y(), jacOp, shearParameters, iN, B, Bdrilling );

        // Calculate strain vectors in local coordinate system

        noalias( generalizedStrains ) = prod( B, localDisplacements );

        // Apply the EAS method to modify the membrane part of the strains computed above.

        EASOp.GaussPointComputation_Step1(ip.X(), ip.Y(), jacOp, generalizedStrains, mEASStorage);

        // Calculate the response of the Cross Section
        ShellCrossSection::Pointer & section = mSections[i];

		//Add in shear stabilization
		double shearStabilisation = CalculateStenbergShearStabilization(referenceCoordinateSystem, section->GetThickness());
		parameters.SetStenbergShearStabilization(shearStabilisation);

        if(ijob > 2)
        {
            if (ijob > 7)
			{
				//Calculate lamina stresses
				CalculateLaminaStrains(section,generalizedStrains,rlaminateStrains);
				CalculateLaminaStresses(section,parameters,rlaminateStrains,rlaminateStresses);
			}
			else
			{
				// calculate force resultants
				parameters.SetShapeFunctionsValues(iN);
				parameters.SetShapeFunctionsDerivatives(jacOp.XYDerivatives());
				section->CalculateSectionResponse(parameters, ConstitutiveLaw::StressMeasure_PK2);

				if (ijob > 4)
				{
					// Compute stresses
					CalculateStressesFromForceResultants(generalizedStresses,
						section->GetThickness());
				}
			}
        }

        // save the results

        DecimalCorrection( generalizedStrains );
        DecimalCorrection( generalizedStresses );

        // now the results are in the element coordinate system
        // if necessary, rotate the results in the section (local) coordinate system
        if(section->GetOrientationAngle() != 0.0 && !bGlobal)
        {
			if (ijob > 7)
			{
				section->GetRotationMatrixForGeneralizedStresses(-(section->GetOrientationAngle()), R);
				for (unsigned int i = 0; i < rlaminateStresses.size(); i++)
				{
					rlaminateStresses[i] = prod(R, rlaminateStresses[i]);
				}

				section->GetRotationMatrixForGeneralizedStrains(-(section->GetOrientationAngle()), R);
				for (unsigned int i = 0; i < rlaminateStrains.size(); i++)
				{
					rlaminateStrains[i] = prod(R, rlaminateStrains[i]);
				}
			}
			else if (ijob > 2)
            {
                section->GetRotationMatrixForGeneralizedStresses( -(section->GetOrientationAngle()), R );
                generalizedStresses = prod( R, generalizedStresses );
            }
            else
            {
                section->GetRotationMatrixForGeneralizedStrains( -(section->GetOrientationAngle()), R );
                generalizedStrains = prod( R, generalizedStrains );
            }
        }

        Matrix & iValue = rValues[i];
        if(iValue.size1() != 3 || iValue.size2() != 3)
            iValue.resize(3, 3, false);

        if(ijob == 1) // strains
        {
            iValue(0, 0) = generalizedStrains(0);
            iValue(1, 1) = generalizedStrains(1);
            iValue(2, 2) = 0.0;
            iValue(0, 1) = iValue(1, 0) = 0.5 * generalizedStrains(2);
            iValue(0, 2) = iValue(2, 0) = 0.5 * generalizedStrains(7);
            iValue(1, 2) = iValue(2, 1) = 0.5 * generalizedStrains(6);
        }
        else if(ijob == 2) // curvatures
        {
            iValue(0, 0) = generalizedStrains(3);
            iValue(1, 1) = generalizedStrains(4);
            iValue(2, 2) = 0.0;
            iValue(0, 1) = iValue(1, 0) = 0.5 * generalizedStrains(5);
            iValue(0, 2) = iValue(2, 0) = 0.0;
            iValue(1, 2) = iValue(2, 1) = 0.0;
        }
        else if(ijob == 3) // forces
        {
            iValue(0, 0) = generalizedStresses(0);
            iValue(1, 1) = generalizedStresses(1);
            iValue(2, 2) = 0.0;
            iValue(0, 1) = iValue(1, 0) = generalizedStresses(2);
            iValue(0, 2) = iValue(2, 0) = generalizedStresses(7);
            iValue(1, 2) = iValue(2, 1) = generalizedStresses(6);
        }
        else if(ijob == 4) // moments
        {
            iValue(0, 0) = generalizedStresses(3);
            iValue(1, 1) = generalizedStresses(4);
            iValue(2, 2) = 0.0;
            iValue(0, 1) = iValue(1, 0) = generalizedStresses(5);
            iValue(0, 2) = iValue(2, 0) = 0.0;
            iValue(1, 2) = iValue(2, 1) = 0.0;
        }
		else if (ijob == 5) // SHELL_STRESS_TOP_SURFACE
		{
			iValue(0, 0) = generalizedStresses(0) +
				generalizedStresses(3);
			iValue(1, 1) = generalizedStresses(1) +
				generalizedStresses(4);
			iValue(2, 2) = 0.0;
			iValue(0, 1) = iValue(1, 0) = generalizedStresses[2] +
				generalizedStresses[5];
			iValue(0, 2) = iValue(2, 0) = 0.0;
			iValue(1, 2) = iValue(2, 1) = 0.0;
		}
		else if (ijob == 6) // SHELL_STRESS_MIDDLE_SURFACE
		{
			iValue(0, 0) = generalizedStresses(0);
			iValue(1, 1) = generalizedStresses(1);
			iValue(2, 2) = 0.0;
			iValue(0, 1) = iValue(1, 0) = generalizedStresses[2];
			iValue(0, 2) = iValue(2, 0) = generalizedStresses[6];
			iValue(1, 2) = iValue(2, 1) = generalizedStresses[7];
		}
		else if (ijob == 7) // SHELL_STRESS_BOTTOM_SURFACE
		{
			iValue(0, 0) = generalizedStresses(0) -
				generalizedStresses(3);
			iValue(1, 1) = generalizedStresses(1) -
				generalizedStresses(4);
			iValue(2, 2) = 0.0;
			iValue(0, 1) = iValue(1, 0) = generalizedStresses[2] -
				generalizedStresses[5];
			iValue(0, 2) = iValue(2, 0) = 0.0;
			iValue(1, 2) = iValue(2, 1) = 0.0;
		}
		else if (ijob == 8) // SHELL_ORTHOTROPIC_STRESS_BOTTOM_SURFACE
		{
			iValue(0, 0) =
				rlaminateStresses[rlaminateStresses.size() - 1][0];
			iValue(1, 1) =
				rlaminateStresses[rlaminateStresses.size() - 1][1];
			iValue(2, 2) = 0.0;
			iValue(0, 1) = iValue(1, 0) =
				rlaminateStresses[rlaminateStresses.size() - 1][2];
			iValue(0, 2) = iValue(2, 0) = rlaminateStresses[rlaminateStresses.size() - 1][6];
			iValue(1, 2) = iValue(2, 1) = rlaminateStresses[rlaminateStresses.size() - 1][7];
		}
		else if (ijob == 9) // SHELL_ORTHOTROPIC_STRESS_TOP_SURFACE
		{
			iValue(0, 0) = rlaminateStresses[0][0];
			iValue(1, 1) = rlaminateStresses[0][1];
			iValue(2, 2) = 0.0;
			iValue(0, 1) = iValue(1, 0) = rlaminateStresses[0][2];
			iValue(0, 2) = iValue(2, 0) = rlaminateStresses[0][6];
			iValue(1, 2) = iValue(2, 1) = rlaminateStresses[0][7];
		}

        // if requested, rotate the results in the global coordinate system
        if(bGlobal)
        {
            const Matrix& RG = localCoordinateSystem.Orientation();
            noalias( aux33 ) = prod( trans( RG ), iValue );
            noalias( iValue ) = prod( aux33, RG );
        }

    } // Gauss Loop

    return true;
}


// =====================================================================================
//
// Class ShellThickElement3D4N - Serialization
//
// =====================================================================================

void ShellThickElement3D4N::save(Serializer& rSerializer) const
{
    KRATOS_SERIALIZE_SAVE_BASE_CLASS(rSerializer,  Element );
    rSerializer.save("CTr", mpCoordinateTransformation);
    rSerializer.save("Sec", mSections);
    rSerializer.save("EAS", mEASStorage);
}

void ShellThickElement3D4N::load(Serializer& rSerializer)
{
    KRATOS_SERIALIZE_SAVE_BASE_CLASS(rSerializer,  Element );
    rSerializer.load("CTr", mpCoordinateTransformation);
    rSerializer.load("Sec", mSections);
    rSerializer.load("EAS", mEASStorage);
}

}<|MERGE_RESOLUTION|>--- conflicted
+++ resolved
@@ -434,10 +434,6 @@
     GeometryType::Pointer newGeom( GetGeometry().Create(ThisNodes) );
     
     return Kratos::make_shared< ShellThickElement3D4N >(NewId, newGeom, pProperties, mpCoordinateTransformation->Create(newGeom) );
-<<<<<<< HEAD
-//     return Element::Pointer( new ShellThickElement3D4N(NewId, newGeom, pProperties, mpCoordinateTransformation->Create(newGeom)) );
-=======
->>>>>>> c9898669
 }
 
 void ShellThickElement3D4N::Initialize()
