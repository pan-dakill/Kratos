--- conflicted
+++ resolved
@@ -362,8 +362,6 @@
         const double L0 = StructuralMechanicsElementUtilities::CalculateReferenceLength3D2N(*this);
         const double A = GetProperties()[CROSS_AREA];
 
-<<<<<<< HEAD
-=======
         // material strain energy
         double strain_energy(0.00);
         Vector strain_vector = ZeroVector(mpConstitutiveLaw->GetStrainSize());
@@ -409,7 +407,6 @@
 
 
 
->>>>>>> 0a14fc33
 void TrussElement3D2N::CalculateOnIntegrationPoints(
     const Variable<double>& rVariable, std::vector<double>& rOutput,
     const ProcessInfo& rCurrentProcessInfo)
