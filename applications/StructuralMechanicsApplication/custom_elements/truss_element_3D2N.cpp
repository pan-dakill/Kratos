--- conflicted
+++ resolved
@@ -738,12 +738,7 @@
         Vector current_nodal_velocities = ZeroVector(msLocalSize);
         GetFirstDerivativesVector(current_nodal_velocities);
         Matrix damping_matrix;
-<<<<<<< HEAD
-        ProcessInfo temp_process_information = rCurrentProcessInfo; // cant pass const ProcessInfo
-        CalculateDampingMatrix(damping_matrix, temp_process_information);
-=======
         CalculateDampingMatrix(damping_matrix, rCurrentProcessInfo);
->>>>>>> ded49e41
         // current residual contribution due to damping
         noalias(damping_residual_contribution) = prod(damping_matrix, current_nodal_velocities);
 
