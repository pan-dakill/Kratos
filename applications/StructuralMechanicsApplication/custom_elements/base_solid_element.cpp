// KRATOS  ___|  |                   |                   |
//       \___ \  __|  __| |   |  __| __| |   |  __| _` | |
//             | |   |    |   | (    |   |   | |   (   | |
//       _____/ \__|_|   \__,_|\___|\__|\__,_|_|  \__,_|_| MECHANICS
//
//  License:		 BSD License
//					 license: structural_mechanics_application/license.txt
//
//  Main authors:    Riccardo Rossi
//                   Vicente Mataix Ferrandiz
//

// System includes

// External includes

// Project includes
#include "utilities/math_utils.h"
#include "utilities/geometry_utilities.h"

// Application includes
#include "custom_elements/base_solid_element.h"
#include "structural_mechanics_application_variables.h"
#include "custom_utilities/structural_mechanics_element_utilities.h"
#include "custom_utilities/constitutive_law_utilities.h"

namespace Kratos
{
void BaseSolidElement::Initialize(const ProcessInfo& rCurrentProcessInfo)
{
    KRATOS_TRY

    // Initialization should not be done again in a restart!
    if (!rCurrentProcessInfo[IS_RESTARTED]) {
        if( GetProperties().Has(INTEGRATION_ORDER) ) {
            const SizeType integration_order = GetProperties()[INTEGRATION_ORDER];
            switch ( integration_order )
            {
            case 1:
                mThisIntegrationMethod = GeometryData::GI_GAUSS_1;
                break;
            case 2:
                mThisIntegrationMethod = GeometryData::GI_GAUSS_2;
                break;
            case 3:
                mThisIntegrationMethod = GeometryData::GI_GAUSS_3;
                break;
            case 4:
                mThisIntegrationMethod = GeometryData::GI_GAUSS_4;
                break;
            case 5:
                mThisIntegrationMethod = GeometryData::GI_GAUSS_5;
                break;
            default:
                KRATOS_WARNING("BaseSolidElement") << "Integration order " << integration_order << " is not available, using default integration order for the geometry" << std::endl;
                mThisIntegrationMethod = GetGeometry().GetDefaultIntegrationMethod();
            }
        } else {
            mThisIntegrationMethod = GetGeometry().GetDefaultIntegrationMethod();
        }

        const GeometryType::IntegrationPointsArrayType& integration_points = GetGeometry().IntegrationPoints(this->GetIntegrationMethod());

        //Constitutive Law initialisation
        if ( mConstitutiveLawVector.size() != integration_points.size() )
            mConstitutiveLawVector.resize( integration_points.size() );

        InitializeMaterial();
    }

    KRATOS_CATCH( "" )
}

/***********************************************************************************/
/***********************************************************************************/

void BaseSolidElement::InitializeSolutionStep( const ProcessInfo& rCurrentProcessInfo )
{
    // We initialize the material reponse if required
    bool required = false;
    for ( IndexType point_number = 0; point_number < mConstitutiveLawVector.size(); ++point_number ) {
        if (mConstitutiveLawVector[point_number]->RequiresInitializeMaterialResponse()) {
            required = true;
            break;
        }
    }
    if (required) {
        const SizeType number_of_nodes = GetGeometry().size();
        const SizeType dimension = GetGeometry().WorkingSpaceDimension();
        const SizeType strain_size = mConstitutiveLawVector[0]->GetStrainSize();

        KinematicVariables this_kinematic_variables(strain_size, dimension, number_of_nodes);
        ConstitutiveVariables this_constitutive_variables(strain_size);

        // Create constitutive law parameters:
        ConstitutiveLaw::Parameters Values(GetGeometry(),GetProperties(),rCurrentProcessInfo);

        // Set constitutive law flags:
        Flags& ConstitutiveLawOptions=Values.GetOptions();
        ConstitutiveLawOptions.Set(ConstitutiveLaw::USE_ELEMENT_PROVIDED_STRAIN, UseElementProvidedStrain());
        ConstitutiveLawOptions.Set(ConstitutiveLaw::COMPUTE_STRESS, true);
        ConstitutiveLawOptions.Set(ConstitutiveLaw::COMPUTE_CONSTITUTIVE_TENSOR, false);

        Values.SetStrainVector(this_constitutive_variables.StrainVector);
        Values.SetStressVector(this_constitutive_variables.StressVector);
        Values.SetConstitutiveMatrix(this_constitutive_variables.D);

        // Reading integration points
        const GeometryType& r_geometry = GetGeometry();
        const Properties& r_properties = GetProperties();
        const auto& N_values = r_geometry.ShapeFunctionsValues(mThisIntegrationMethod);

        // Reading integration points
        const GeometryType::IntegrationPointsArrayType& integration_points = r_geometry.IntegrationPoints(mThisIntegrationMethod);

        for ( IndexType point_number = 0; point_number < mConstitutiveLawVector.size(); ++point_number ) {
            if (mConstitutiveLawVector[point_number]->RequiresInitializeMaterialResponse()) {
                // Compute element kinematics B, F, DN_DX ...
                CalculateKinematicVariables(this_kinematic_variables, point_number, mThisIntegrationMethod);

                // Compute constitutive law variables
                SetConstitutiveVariables(this_kinematic_variables, this_constitutive_variables, Values, point_number, integration_points);

                // Call the constitutive law to update material variables
                mConstitutiveLawVector[point_number]->InitializeMaterialResponse(Values, GetStressMeasure());

                // TODO: Deprecated, remove this
                mConstitutiveLawVector[point_number]->InitializeSolutionStep( r_properties, r_geometry, row( N_values, point_number ), rCurrentProcessInfo);
            }
        }
    }
}

/***********************************************************************************/
/***********************************************************************************/

void BaseSolidElement::InitializeNonLinearIteration( const ProcessInfo& rCurrentProcessInfo )
{
    const GeometryType& r_geometry = GetGeometry();
    const Properties& r_properties = GetProperties();
    const auto& N_values = r_geometry.ShapeFunctionsValues(mThisIntegrationMethod);
    for ( IndexType point_number = 0; point_number < mConstitutiveLawVector.size(); ++point_number ) {
        // TODO: Deprecated, remove this
        mConstitutiveLawVector[point_number]->InitializeNonLinearIteration( r_properties, r_geometry, row( N_values, point_number ), rCurrentProcessInfo);
    }
}

/***********************************************************************************/
/***********************************************************************************/

void BaseSolidElement::FinalizeNonLinearIteration( const ProcessInfo& rCurrentProcessInfo )
{
    const GeometryType& r_geometry = GetGeometry();
    const Properties& r_properties = GetProperties();
    const auto& N_values = r_geometry.ShapeFunctionsValues(mThisIntegrationMethod);
    for ( IndexType point_number = 0; point_number < mConstitutiveLawVector.size(); ++point_number ) {
        // TODO: Deprecated, remove this
        mConstitutiveLawVector[point_number]->FinalizeNonLinearIteration( r_properties, r_geometry, row( N_values, point_number ), rCurrentProcessInfo);
    }
}

/***********************************************************************************/
/***********************************************************************************/

void BaseSolidElement::FinalizeSolutionStep( const ProcessInfo& rCurrentProcessInfo )
{
    // We finalize the material reponse if required
    bool required = false;
    for ( IndexType point_number = 0; point_number < mConstitutiveLawVector.size(); ++point_number ) {
        if (mConstitutiveLawVector[point_number]->RequiresFinalizeMaterialResponse()) {
            required = true;
            break;
        }
    }
    if (required) {
        const SizeType number_of_nodes = GetGeometry().size();
        const SizeType dimension = GetGeometry().WorkingSpaceDimension();
        const SizeType strain_size = mConstitutiveLawVector[0]->GetStrainSize();

        KinematicVariables this_kinematic_variables(strain_size, dimension, number_of_nodes);
        ConstitutiveVariables this_constitutive_variables(strain_size);

        // Create constitutive law parameters:
        ConstitutiveLaw::Parameters Values(GetGeometry(),GetProperties(),rCurrentProcessInfo);

        // Set constitutive law flags:
        Flags& ConstitutiveLawOptions=Values.GetOptions();
        ConstitutiveLawOptions.Set(ConstitutiveLaw::USE_ELEMENT_PROVIDED_STRAIN, UseElementProvidedStrain());
        ConstitutiveLawOptions.Set(ConstitutiveLaw::COMPUTE_STRESS, true);
        ConstitutiveLawOptions.Set(ConstitutiveLaw::COMPUTE_CONSTITUTIVE_TENSOR, false);

        Values.SetStrainVector(this_constitutive_variables.StrainVector);
        Values.SetStressVector(this_constitutive_variables.StressVector);
        Values.SetConstitutiveMatrix(this_constitutive_variables.D);

        // Reading integration points
        const GeometryType& r_geometry = GetGeometry();
        const Properties& r_properties = GetProperties();
        const auto& N_values = r_geometry.ShapeFunctionsValues(mThisIntegrationMethod);

        // Reading integration points
        const GeometryType::IntegrationPointsArrayType& integration_points = r_geometry.IntegrationPoints(mThisIntegrationMethod);

        for ( IndexType point_number = 0; point_number < mConstitutiveLawVector.size(); ++point_number ) {
            if (mConstitutiveLawVector[point_number]->RequiresFinalizeMaterialResponse()) {
                // Compute element kinematics B, F, DN_DX ...
                CalculateKinematicVariables(this_kinematic_variables, point_number, mThisIntegrationMethod);

                // Compute constitutive law variables
                SetConstitutiveVariables(this_kinematic_variables, this_constitutive_variables, Values, point_number, integration_points);

                // Call the constitutive law to update material variables
                mConstitutiveLawVector[point_number]->FinalizeMaterialResponse(Values, GetStressMeasure());

                // TODO: Deprecated, remove this
                mConstitutiveLawVector[point_number]->FinalizeSolutionStep( r_properties, r_geometry, row( N_values, point_number ), rCurrentProcessInfo);
            }
        }
    }
}

/***********************************************************************************/
/***********************************************************************************/

void BaseSolidElement::InitializeMaterial()
{
    KRATOS_TRY

    if ( GetProperties()[CONSTITUTIVE_LAW] != nullptr ) {
        const GeometryType& r_geometry = GetGeometry();
        const Properties& r_properties = GetProperties();
        const auto& N_values = r_geometry.ShapeFunctionsValues(mThisIntegrationMethod);
        for ( IndexType point_number = 0; point_number < mConstitutiveLawVector.size(); ++point_number ) {
            mConstitutiveLawVector[point_number] = GetProperties()[CONSTITUTIVE_LAW]->Clone();
            mConstitutiveLawVector[point_number]->InitializeMaterial( r_properties, r_geometry, row(N_values , point_number ));
        }
    } else
        KRATOS_ERROR << "A constitutive law needs to be specified for the element with ID " << this->Id() << std::endl;

    KRATOS_CATCH( "" );
}

/***********************************************************************************/
/***********************************************************************************/

ConstitutiveLaw::StressMeasure BaseSolidElement::GetStressMeasure() const
{
    return ConstitutiveLaw::StressMeasure_PK2;
}

/***********************************************************************************/
/***********************************************************************************/

bool BaseSolidElement::UseElementProvidedStrain() const
{
    return false;
}

/***********************************************************************************/
/***********************************************************************************/

void BaseSolidElement::ResetConstitutiveLaw()
{
    KRATOS_TRY

    if ( GetProperties()[CONSTITUTIVE_LAW] != nullptr ) {
        const GeometryType& r_geometry = GetGeometry();
        const Properties& r_properties = GetProperties();
        const auto& N_values = r_geometry.ShapeFunctionsValues(mThisIntegrationMethod);
        for ( IndexType point_number = 0; point_number < mConstitutiveLawVector.size(); ++point_number )
            mConstitutiveLawVector[point_number]->ResetMaterial( r_properties,  r_geometry, row( N_values, point_number ) );
    }

    KRATOS_CATCH( "" )
}

/***********************************************************************************/
/***********************************************************************************/

Element::Pointer BaseSolidElement::Clone (
    IndexType NewId,
    NodesArrayType const& rThisNodes
    ) const
{
    KRATOS_TRY

    KRATOS_WARNING("BaseSolidElement") << " Call BaseSolidElement (base class) Clone " << std::endl;

    BaseSolidElement::Pointer p_new_elem = Kratos::make_intrusive<BaseSolidElement>(NewId, GetGeometry().Create(rThisNodes), pGetProperties());
    p_new_elem->SetData(this->GetData());
    p_new_elem->Set(Flags(*this));

    // Currently selected integration methods
    p_new_elem->SetIntegrationMethod(mThisIntegrationMethod);

    // The vector containing the constitutive laws
    p_new_elem->SetConstitutiveLawVector(mConstitutiveLawVector);

    return p_new_elem;

    KRATOS_CATCH("");
}

/***********************************************************************************/
/***********************************************************************************/

void BaseSolidElement::EquationIdVector(
    EquationIdVectorType& rResult,
    const ProcessInfo& rCurrentProcessInfo
    ) const
{
    KRATOS_TRY;

    const SizeType number_of_nodes = GetGeometry().size();
    const SizeType dimension = GetGeometry().WorkingSpaceDimension();

    if (rResult.size() != dimension * number_of_nodes)
        rResult.resize(dimension * number_of_nodes,false);

    const SizeType pos = this->GetGeometry()[0].GetDofPosition(DISPLACEMENT_X);

    if(dimension == 2) {
        for (IndexType i = 0; i < number_of_nodes; ++i) {
            const SizeType index = i * 2;
            rResult[index] = GetGeometry()[i].GetDof(DISPLACEMENT_X,pos).EquationId();
            rResult[index + 1] = GetGeometry()[i].GetDof(DISPLACEMENT_Y,pos+1).EquationId();
        }
    } else {
        for (IndexType i = 0; i < number_of_nodes; ++i) {
            const SizeType index = i * 3;
            rResult[index] = GetGeometry()[i].GetDof(DISPLACEMENT_X,pos).EquationId();
            rResult[index + 1] = GetGeometry()[i].GetDof(DISPLACEMENT_Y,pos+1).EquationId();
            rResult[index + 2] = GetGeometry()[i].GetDof(DISPLACEMENT_Z,pos+2).EquationId();
        }
    }

    KRATOS_CATCH("")
};

/***********************************************************************************/
/***********************************************************************************/

void BaseSolidElement::GetDofList(
    DofsVectorType& rElementalDofList,
    const ProcessInfo& rCurrentProcessInfo
    ) const
{
    KRATOS_TRY;

    const SizeType number_of_nodes = GetGeometry().size();
    const SizeType dimension = GetGeometry().WorkingSpaceDimension();
    rElementalDofList.resize(0);
    rElementalDofList.reserve(dimension*number_of_nodes);

    if(dimension == 2) {
        for (IndexType i = 0; i < number_of_nodes; ++i) {
            rElementalDofList.push_back(GetGeometry()[i].pGetDof(DISPLACEMENT_X));
            rElementalDofList.push_back( GetGeometry()[i].pGetDof(DISPLACEMENT_Y));
        }
    } else {
        for (IndexType i = 0; i < number_of_nodes; ++i) {
            rElementalDofList.push_back(GetGeometry()[i].pGetDof(DISPLACEMENT_X));
            rElementalDofList.push_back( GetGeometry()[i].pGetDof(DISPLACEMENT_Y));
            rElementalDofList.push_back( GetGeometry()[i].pGetDof(DISPLACEMENT_Z));
        }
    }

    KRATOS_CATCH("")
};

/***********************************************************************************/
/***********************************************************************************/

void BaseSolidElement::GetValuesVector(
    Vector& rValues,
    int Step
    ) const
{
    const SizeType number_of_nodes = GetGeometry().size();
    const SizeType dimension = GetGeometry().WorkingSpaceDimension();
    const SizeType mat_size = number_of_nodes * dimension;
    if (rValues.size() != mat_size)
        rValues.resize(mat_size, false);
    for (IndexType i = 0; i < number_of_nodes; ++i)
    {
        const array_1d<double, 3 >& displacement = GetGeometry()[i].FastGetSolutionStepValue(DISPLACEMENT, Step);
        const SizeType index = i * dimension;
        for(unsigned int k = 0; k < dimension; ++k)
        {
            rValues[index + k] = displacement[k];
        }
    }
}

/***********************************************************************************/
/***********************************************************************************/

void BaseSolidElement::GetFirstDerivativesVector(
    Vector& rValues,
    int Step
    ) const
{
    const SizeType number_of_nodes = GetGeometry().size();
    const SizeType dimension = GetGeometry().WorkingSpaceDimension();
    const SizeType mat_size = number_of_nodes * dimension;
    if (rValues.size() != mat_size)
        rValues.resize(mat_size, false);
    for (IndexType i = 0; i < number_of_nodes; ++i) {
        const array_1d<double, 3 >& velocity = GetGeometry()[i].FastGetSolutionStepValue(VELOCITY, Step);
        const SizeType index = i * dimension;
        for(unsigned int k = 0; k < dimension; ++k)
            rValues[index + k] = velocity[k];
    }
}

/***********************************************************************************/
/***********************************************************************************/

void BaseSolidElement::GetSecondDerivativesVector(
    Vector& rValues,
    int Step
    ) const
{
    const SizeType number_of_nodes = GetGeometry().size();
    const SizeType dimension = GetGeometry().WorkingSpaceDimension();
    const SizeType mat_size = number_of_nodes * dimension;
    if (rValues.size() != mat_size)
        rValues.resize(mat_size, false);
    for (IndexType i = 0; i < number_of_nodes; ++i) {
        const array_1d<double, 3 >& acceleration = GetGeometry()[i].FastGetSolutionStepValue(ACCELERATION, Step);
        const SizeType index = i * dimension;
        for(unsigned int k = 0; k < dimension; ++k)
            rValues[index + k] = acceleration[k];
    }
}

/***********************************************************************************/
/***********************************************************************************/

void BaseSolidElement::AddExplicitContribution(
    const VectorType& rRHSVector,
    const Variable<VectorType>& rRHSVariable,
    const Variable<double>& rDestinationVariable,
    const ProcessInfo& rCurrentProcessInfo
    )
{
    KRATOS_TRY;

    auto& r_geom = this->GetGeometry();
    const SizeType dimension = r_geom.WorkingSpaceDimension();
    const SizeType number_of_nodes = r_geom.size();
    const SizeType mat_size = number_of_nodes * dimension;

    // Compiting the nodal mass
    if (rDestinationVariable == NODAL_MASS ) {
        VectorType element_mass_vector(mat_size);
        this->CalculateLumpedMassVector(element_mass_vector, rCurrentProcessInfo);

        for (IndexType i = 0; i < number_of_nodes; ++i) {
            const IndexType index = i * dimension;

            #pragma omp atomic
            r_geom[i].GetValue(NODAL_MASS) += element_mass_vector[index];
        }
    }

    KRATOS_CATCH("")
}

/***********************************************************************************/
/***********************************************************************************/

void BaseSolidElement::AddExplicitContribution(
    const VectorType& rRHSVector,
    const Variable<VectorType>& rRHSVariable,
    const Variable<array_1d<double, 3>>& rDestinationVariable,
    const ProcessInfo& rCurrentProcessInfo
    )
{
    KRATOS_TRY;

    auto& r_geom = this->GetGeometry();
    const auto& r_prop = this->GetProperties();
    const SizeType dimension = r_geom.WorkingSpaceDimension();
    const SizeType number_of_nodes = r_geom.size();
    const SizeType element_size = dimension * number_of_nodes;

    Vector damping_residual_contribution = ZeroVector(element_size);

    // Calculate damping contribution to residual -->
    if (r_prop.Has(RAYLEIGH_ALPHA) || r_prop.Has(RAYLEIGH_BETA)) {
        Vector current_nodal_velocities = ZeroVector(element_size);
        this->GetFirstDerivativesVector(current_nodal_velocities);

        Matrix damping_matrix(element_size, element_size);
        this->CalculateDampingMatrixWithLumpedMass(damping_matrix, rCurrentProcessInfo);

        // Current residual contribution due to damping
        noalias(damping_residual_contribution) = prod(damping_matrix, current_nodal_velocities);
    }

    // Computing the force residual
    if (rRHSVariable == RESIDUAL_VECTOR && rDestinationVariable == FORCE_RESIDUAL) {
        for (IndexType i = 0; i < number_of_nodes; ++i) {
            const IndexType index = dimension * i;

            array_1d<double, 3>& r_force_residual = r_geom[i].FastGetSolutionStepValue(FORCE_RESIDUAL);

            for (IndexType j = 0; j < dimension; ++j) {
                #pragma omp atomic
                r_force_residual[j] += rRHSVector[index + j] - damping_residual_contribution[index + j];
            }
        }
    }

    KRATOS_CATCH("")
}

/***********************************************************************************/
/***********************************************************************************/

void BaseSolidElement::CalculateLocalSystem(
    MatrixType& rLeftHandSideMatrix,
    VectorType& rRightHandSideVector,
    const ProcessInfo& rCurrentProcessInfo
    )
{
    KRATOS_TRY;

    //calculation flags
    const bool CalculateStiffnessMatrixFlag = true;
    const bool CalculateResidualVectorFlag = true;

    CalculateAll( rLeftHandSideMatrix, rRightHandSideVector, rCurrentProcessInfo, CalculateStiffnessMatrixFlag, CalculateResidualVectorFlag );

    KRATOS_CATCH("");
}

/***********************************************************************************/
/***********************************************************************************/

void BaseSolidElement::CalculateLeftHandSide(MatrixType& rLeftHandSideMatrix,
                                             const ProcessInfo& rCurrentProcessInfo)
{
    KRATOS_TRY;

    // Calculation flags
    const bool CalculateStiffnessMatrixFlag = true;
    const bool CalculateResidualVectorFlag = false;
    VectorType RHS;

    CalculateAll( rLeftHandSideMatrix, RHS, rCurrentProcessInfo, CalculateStiffnessMatrixFlag, CalculateResidualVectorFlag );

    KRATOS_CATCH("");
}

/***********************************************************************************/
/***********************************************************************************/

void BaseSolidElement::CalculateRightHandSide(
    VectorType& rRightHandSideVector,
    const ProcessInfo& rCurrentProcessInfo
    )
{
    KRATOS_TRY;

    // Calculation flags
    const bool CalculateStiffnessMatrixFlag = false;
    const bool CalculateResidualVectorFlag = true;
    MatrixType temp = Matrix();

    CalculateAll( temp, rRightHandSideVector, rCurrentProcessInfo, CalculateStiffnessMatrixFlag, CalculateResidualVectorFlag );

    KRATOS_CATCH("");
}

/***********************************************************************************/
/***********************************************************************************/

void BaseSolidElement::CalculateMassMatrix(
    MatrixType& rMassMatrix,
    const ProcessInfo& rCurrentProcessInfo
    )
{
    KRATOS_TRY;

    const auto& r_prop = GetProperties();

    const auto& r_geom = GetGeometry();
    SizeType dimension = r_geom.WorkingSpaceDimension();
    SizeType number_of_nodes = r_geom.size();
    SizeType mat_size = dimension * number_of_nodes;

    // Clear matrix
    if (rMassMatrix.size1() != mat_size || rMassMatrix.size2() != mat_size)
        rMassMatrix.resize( mat_size, mat_size, false );
    rMassMatrix = ZeroMatrix( mat_size, mat_size );

    // Checking density
    KRATOS_ERROR_IF_NOT(r_prop.Has(DENSITY)) << "DENSITY has to be provided for the calculation of the MassMatrix!" << std::endl;

    // Checking if computing lumped mass matrix
    const bool compute_lumped_mass_matrix =  r_prop.Has(COMPUTE_LUMPED_MASS_MATRIX) ? r_prop[COMPUTE_LUMPED_MASS_MATRIX] : false;

    // LUMPED MASS MATRIX
    if (compute_lumped_mass_matrix) {
        VectorType temp_vector(mat_size);
        this->CalculateLumpedMassVector(temp_vector, rCurrentProcessInfo);
        for (IndexType i = 0; i < mat_size; ++i)
            rMassMatrix(i, i) = temp_vector[i];
    } else { // CONSISTENT MASS
        const double density = StructuralMechanicsElementUtilities::GetDensityForMassMatrixComputation(*this);
        const double thickness = (dimension == 2 && r_prop.Has(THICKNESS)) ? r_prop[THICKNESS] : 1.0;

        Matrix J0(dimension, dimension);

        IntegrationMethod integration_method = IntegrationUtilities::GetIntegrationMethodForExactMassMatrixEvaluation(r_geom);
        const GeometryType::IntegrationPointsArrayType& integration_points = r_geom.IntegrationPoints( integration_method );
        const Matrix& Ncontainer = r_geom.ShapeFunctionsValues(integration_method);

        for ( IndexType point_number = 0; point_number < integration_points.size(); ++point_number ) {
            GeometryUtils::JacobianOnInitialConfiguration(
                r_geom, integration_points[point_number], J0);
            const double detJ0 = MathUtils<double>::DetMat(J0);
            const double integration_weight =
                GetIntegrationWeight(integration_points, point_number, detJ0) * thickness;
            const Vector& rN = row(Ncontainer,point_number);

            for ( IndexType i = 0; i < number_of_nodes; ++i ) {
                const SizeType index_i = i * dimension;

                for ( IndexType j = 0; j < number_of_nodes; ++j ) {
                    const SizeType index_j = j * dimension;
                    const double NiNj_weight = rN[i] * rN[j] * integration_weight * density;

                    for ( IndexType k = 0; k < dimension; ++k )
                        rMassMatrix( index_i + k, index_j + k ) += NiNj_weight;
                }
            }
        }
    }

    KRATOS_CATCH("");
}

/***********************************************************************************/
/***********************************************************************************/

void BaseSolidElement::CalculateDampingMatrix(
    MatrixType& rDampingMatrix,
    const ProcessInfo& rCurrentProcessInfo
    )
{
    const unsigned int mat_size = GetGeometry().PointsNumber() * GetGeometry().WorkingSpaceDimension();

    StructuralMechanicsElementUtilities::CalculateRayleighDampingMatrix(
        *this,
        rDampingMatrix,
        rCurrentProcessInfo,
        mat_size);
}

/***********************************************************************************/
/***********************************************************************************/

void BaseSolidElement::CalculateOnIntegrationPoints(
    const Variable<bool>& rVariable,
    std::vector<bool>& rOutput,
    const ProcessInfo& rCurrentProcessInfo
    )
{
    const GeometryType::IntegrationPointsArrayType &integration_points = GetGeometry().IntegrationPoints(this->GetIntegrationMethod());

    const SizeType number_of_integration_points = integration_points.size();
    if (rOutput.size() != number_of_integration_points)
        rOutput.resize(number_of_integration_points);

    if (mConstitutiveLawVector[0]->Has( rVariable)) {
        for ( IndexType point_number = 0; point_number <number_of_integration_points; ++point_number ) {
            bool value;
            mConstitutiveLawVector[point_number]->GetValue( rVariable, value);
            rOutput[point_number] = value;
        }
    } else {
        // Create constitutive law parameters:
        ConstitutiveLaw::Parameters Values(GetGeometry(),GetProperties(),rCurrentProcessInfo);

        for ( IndexType ii = 0; ii < mConstitutiveLawVector.size(); ++ii ) {
            bool solution;
            solution = mConstitutiveLawVector[ii]->CalculateValue( Values, rVariable, solution);
            rOutput[ii] = solution;
        }
    }
}

/***********************************************************************************/
/***********************************************************************************/

void BaseSolidElement::CalculateOnIntegrationPoints(
    const Variable<int>& rVariable,
    std::vector<int>& rOutput,
    const ProcessInfo& rCurrentProcessInfo
    )
{
    const GeometryType::IntegrationPointsArrayType &integration_points = GetGeometry().IntegrationPoints(this->GetIntegrationMethod());

    const SizeType number_of_integration_points = integration_points.size();
    if (rOutput.size() != number_of_integration_points)
        rOutput.resize(number_of_integration_points);

    if (mConstitutiveLawVector[0]->Has( rVariable)) {
        GetValueOnConstitutiveLaw(rVariable, rOutput);
    } else {
        CalculateOnConstitutiveLaw(rVariable, rOutput, rCurrentProcessInfo);
    }
}

/***********************************************************************************/
/***********************************************************************************/

void BaseSolidElement::CalculateOnIntegrationPoints(
    const Variable<double>& rVariable,
    std::vector<double>& rOutput,
    const ProcessInfo& rCurrentProcessInfo
    )
{
    const GeometryType::IntegrationPointsArrayType &integration_points = GetGeometry().IntegrationPoints(this->GetIntegrationMethod());

    const std::size_t number_of_integration_points = integration_points.size();
    const auto& r_geometry = GetGeometry();

    if ( rOutput.size() != number_of_integration_points )
        rOutput.resize( number_of_integration_points );

    if (mConstitutiveLawVector[0]->Has( rVariable)) {
        GetValueOnConstitutiveLaw(rVariable, rOutput);
    } else {
        if (rVariable == INTEGRATION_WEIGHT) {
            const SizeType number_of_nodes = r_geometry.size();
            const SizeType dimension = r_geometry.WorkingSpaceDimension();
            const SizeType strain_size = mConstitutiveLawVector[0]->GetStrainSize();

            KinematicVariables this_kinematic_variables(strain_size, dimension, number_of_nodes);

            for (IndexType point_number = 0; point_number < number_of_integration_points; ++point_number) {
                this_kinematic_variables.detJ0 = CalculateDerivativesOnReferenceConfiguration(this_kinematic_variables.J0,
                                                                                    this_kinematic_variables.InvJ0,
                                                                                    this_kinematic_variables.DN_DX,
                                                                                    point_number,
                                                                                    this->GetIntegrationMethod());

                double integration_weight = GetIntegrationWeight(integration_points,
                                                                    point_number,
                                                                    this_kinematic_variables.detJ0);

                if (dimension == 2 && this->GetProperties().Has(THICKNESS))
                    integration_weight *= this->GetProperties()[THICKNESS];

                rOutput[point_number] = integration_weight;
            }
        } else if ( rVariable == STRAIN_ENERGY ) {
            const SizeType number_of_nodes = r_geometry.size();
            const SizeType dimension = r_geometry.WorkingSpaceDimension();
            const SizeType strain_size = mConstitutiveLawVector[0]->GetStrainSize();

            KinematicVariables this_kinematic_variables(strain_size, dimension, number_of_nodes);
            ConstitutiveVariables this_constitutive_variables(strain_size);

            // Create constitutive law parameters:
            ConstitutiveLaw::Parameters Values(r_geometry,GetProperties(),rCurrentProcessInfo);

            // Set constitutive law flags:
            Flags& ConstitutiveLawOptions=Values.GetOptions();
            ConstitutiveLawOptions.Set(ConstitutiveLaw::USE_ELEMENT_PROVIDED_STRAIN, UseElementProvidedStrain());
            ConstitutiveLawOptions.Set(ConstitutiveLaw::COMPUTE_STRESS, false);
            ConstitutiveLawOptions.Set(ConstitutiveLaw::COMPUTE_CONSTITUTIVE_TENSOR, false);

            // Reading integration points
            const GeometryType::IntegrationPointsArrayType& integration_points = r_geometry.IntegrationPoints(this->GetIntegrationMethod());

            // If strain has to be computed inside of the constitutive law with PK2
            Values.SetStrainVector(this_constitutive_variables.StrainVector); //this is the input  parameter

            for (IndexType point_number = 0; point_number < number_of_integration_points; ++point_number) {
                // Compute element kinematics B, F, DN_DX ...
                CalculateKinematicVariables(this_kinematic_variables, point_number, this->GetIntegrationMethod());

                // Compute constitutive law variables
                SetConstitutiveVariables(this_kinematic_variables, this_constitutive_variables, Values, point_number, integration_points);

                double StrainEnergy = 0.0;

                mConstitutiveLawVector[point_number]->CalculateValue(Values, STRAIN_ENERGY, StrainEnergy);

                rOutput[point_number] = StrainEnergy;
            }
        } else if ( rVariable == ERROR_INTEGRATION_POINT ) {
            const SizeType number_of_nodes = r_geometry.size();
            const SizeType dimension = r_geometry.WorkingSpaceDimension();
            const SizeType strain_size = mConstitutiveLawVector[0]->GetStrainSize();

            KinematicVariables this_kinematic_variables(strain_size, dimension, number_of_nodes);
            ConstitutiveVariables this_constitutive_variables(strain_size);

            // Create constitutive law parameters:
            ConstitutiveLaw::Parameters Values(r_geometry,GetProperties(),rCurrentProcessInfo);

            // Set constitutive law flags:
            Flags& ConstitutiveLawOptions=Values.GetOptions();
            ConstitutiveLawOptions.Set(ConstitutiveLaw::USE_ELEMENT_PROVIDED_STRAIN, UseElementProvidedStrain());
            ConstitutiveLawOptions.Set(ConstitutiveLaw::COMPUTE_STRESS, false);
            ConstitutiveLawOptions.Set(ConstitutiveLaw::COMPUTE_CONSTITUTIVE_TENSOR, true);

            // Reading integration points
            const GeometryType::IntegrationPointsArrayType& integration_points = r_geometry.IntegrationPoints(  );

            //Calculate Cauchy Stresses from the FE solution
            std::vector<Vector> sigma_FE_solution(number_of_nodes);
            const Variable<Vector>& r_variable_stress = CAUCHY_STRESS_VECTOR;
            CalculateOnIntegrationPoints(r_variable_stress, sigma_FE_solution, rCurrentProcessInfo);

            // calculate the determinatn of the Jacobian in the current configuration
            Vector detJ(number_of_integration_points);
            detJ = r_geometry.DeterminantOfJacobian(detJ);

            // If strain has to be computed inside of the constitutive law with PK2
            Values.SetStrainVector(this_constitutive_variables.StrainVector); //this is the input  parameter

            if (r_geometry[0].Has(RECOVERED_STRESS)) {
                for (IndexType point_number = 0; point_number < number_of_integration_points; point_number++) {
                    // Compute element kinematics B, F, DN_DX ...
                    CalculateKinematicVariables(this_kinematic_variables, point_number, this->GetIntegrationMethod());

                    // Compute material reponse
                    CalculateConstitutiveVariables(this_kinematic_variables, this_constitutive_variables, Values, point_number, integration_points, GetStressMeasure());

                    double integration_weight = GetIntegrationWeight(integration_points, point_number, detJ[point_number]);

                    if (dimension == 2 && this->GetProperties().Has(THICKNESS))
                        integration_weight *= this->GetProperties()[THICKNESS];

                    // Calculate recovered stresses at integration points
                    Vector sigma_recovered = ZeroVector(strain_size);

                    // sigma_recovered = sum(N_i * sigma_recovered_i)
                    for (IndexType node_number=0; node_number<number_of_nodes; node_number++) {
                        const auto& r_sigma_recovered_node = r_geometry[node_number].GetValue(RECOVERED_STRESS);
                        for (IndexType stress_component = 0; stress_component<strain_size; stress_component++) {
                            sigma_recovered[stress_component] += this_kinematic_variables.N[node_number] * r_sigma_recovered_node[stress_component];
                        }
                    }

                    // Calculate error_sigma
                    Vector error_sigma(strain_size);
                    error_sigma = sigma_recovered - sigma_FE_solution[point_number];

                    // For debug
                    KRATOS_TRACE("ERROR_INTEGRATION_POINT")
                    <<"sigma recovered: " << sigma_recovered << std::endl
                    <<"sigma FE: " << sigma_FE_solution[point_number] << std::endl;

                    // Calculate inverse of material matrix
                    Matrix invD(strain_size,strain_size);
                    double detD;
                    MathUtils<double>::InvertMatrix(this_constitutive_variables.D, invD,detD);

                    // Calculate error_energy
                    rOutput[point_number] = integration_weight * inner_prod(error_sigma, prod(invD, error_sigma));
                }
            } else {
                for (IndexType point_number = 0; point_number < number_of_integration_points; point_number++) {
                    rOutput[point_number] = 0.0;
                }
            }
        } else if (rVariable == VON_MISES_STRESS) {
            const SizeType number_of_nodes = r_geometry.size();
            const SizeType dimension = r_geometry.WorkingSpaceDimension();
            const SizeType strain_size = mConstitutiveLawVector[0]->GetStrainSize();

            KinematicVariables this_kinematic_variables(strain_size, dimension, number_of_nodes);
            ConstitutiveVariables this_constitutive_variables(strain_size);

            // Create constitutive law parameters:
            ConstitutiveLaw::Parameters Values(r_geometry,GetProperties(),rCurrentProcessInfo);

            // Set constitutive law flags:
            Flags& ConstitutiveLawOptions=Values.GetOptions();
            ConstitutiveLawOptions.Set(ConstitutiveLaw::USE_ELEMENT_PROVIDED_STRAIN, UseElementProvidedStrain());
            ConstitutiveLawOptions.Set(ConstitutiveLaw::COMPUTE_STRESS, true);
            ConstitutiveLawOptions.Set(ConstitutiveLaw::COMPUTE_CONSTITUTIVE_TENSOR, false);

            Values.SetStrainVector(this_constitutive_variables.StrainVector);

            for (IndexType point_number = 0; point_number < number_of_integration_points; ++point_number) {
                // Compute element kinematics B, F, DN_DX ...
                CalculateKinematicVariables(this_kinematic_variables, point_number, this->GetIntegrationMethod());

                // Compute material reponse
                CalculateConstitutiveVariables(this_kinematic_variables, this_constitutive_variables, Values, point_number, integration_points, GetStressMeasure());

                // Compute VM stress
                if (dimension == 2 ) {
                    rOutput[point_number] = ConstitutiveLawUtilities<3>::CalculateVonMisesEquivalentStress(this_constitutive_variables.StressVector);
                } else {
                    rOutput[point_number] = ConstitutiveLawUtilities<6>::CalculateVonMisesEquivalentStress(this_constitutive_variables.StressVector);
                }
            }
        } else {
            CalculateOnConstitutiveLaw(rVariable, rOutput, rCurrentProcessInfo);
        }
    }
}

/***********************************************************************************/
/***********************************************************************************/

void BaseSolidElement::CalculateOnIntegrationPoints(
    const Variable<array_1d<double, 3>>& rVariable,
    std::vector<array_1d<double, 3>>& rOutput,
    const ProcessInfo& rCurrentProcessInfo
    )
{
    const GeometryType::IntegrationPointsArrayType &integration_points = GetGeometry().IntegrationPoints(this->GetIntegrationMethod());

    const SizeType number_of_integration_points = integration_points.size();
    if ( rOutput.size() != number_of_integration_points )
        rOutput.resize( number_of_integration_points );

    if (mConstitutiveLawVector[0]->Has( rVariable)) {
        GetValueOnConstitutiveLaw(rVariable, rOutput);
    } else {
        if (rVariable == INTEGRATION_COORDINATES) {
            const SizeType number_of_nodes = GetGeometry().size();
            const SizeType dimension = GetGeometry().WorkingSpaceDimension();
            const SizeType strain_size = mConstitutiveLawVector[0]->GetStrainSize();

            KinematicVariables this_kinematic_variables(strain_size, dimension, number_of_nodes);

            for (IndexType point_number = 0; point_number < number_of_integration_points; ++point_number) {
                Point global_point;
                GetGeometry().GlobalCoordinates(global_point, integration_points[point_number]);

                rOutput[point_number] = global_point.Coordinates();
            }
        } else {
            CalculateOnConstitutiveLaw(rVariable, rOutput, rCurrentProcessInfo);
        }
    }
}

/***********************************************************************************/
/***********************************************************************************/

void BaseSolidElement::CalculateOnIntegrationPoints(
    const Variable<array_1d<double, 6>>& rVariable,
    std::vector<array_1d<double, 6>>& rOutput,
    const ProcessInfo& rCurrentProcessInfo
    )
{
    const GeometryType::IntegrationPointsArrayType &integration_points = GetGeometry().IntegrationPoints(this->GetIntegrationMethod());

    const SizeType number_of_integration_points = integration_points.size();
    if (rOutput.size() != number_of_integration_points)
        rOutput.resize(number_of_integration_points);

    if (mConstitutiveLawVector[0]->Has( rVariable)) {
        GetValueOnConstitutiveLaw(rVariable, rOutput);
    }  else {
        CalculateOnConstitutiveLaw(rVariable, rOutput, rCurrentProcessInfo);
    }
}

/***********************************************************************************/
/***********************************************************************************/

void BaseSolidElement::CalculateOnIntegrationPoints(
    const Variable<Vector>& rVariable,
    std::vector<Vector>& rOutput,
    const ProcessInfo& rCurrentProcessInfo
    )
{
    const GeometryType::IntegrationPointsArrayType& integration_points = GetGeometry().IntegrationPoints( this->GetIntegrationMethod() );

    const SizeType number_of_integration_points = integration_points.size();
    if ( rOutput.size() != number_of_integration_points )
        rOutput.resize( number_of_integration_points );

    if (mConstitutiveLawVector[0]->Has( rVariable)) {
        GetValueOnConstitutiveLaw(rVariable, rOutput);
    } else {
        if ( rVariable == INSITU_STRESS ) {
            const SizeType strain_size = mConstitutiveLawVector[0]->GetStrainSize();
            Vector strain_vector( strain_size );

            for ( IndexType point_number = 0; point_number < mConstitutiveLawVector.size(); ++point_number ) {
                if ( rOutput[point_number].size() != strain_vector.size() )
                    rOutput[point_number].resize( strain_vector.size(), false );

                rOutput[point_number] = mConstitutiveLawVector[point_number]->GetValue( INSITU_STRESS, rOutput[point_number] );
            }
        } else if ( rVariable == CAUCHY_STRESS_VECTOR || rVariable == PK2_STRESS_VECTOR ) {
            // Create and initialize element variables:
            const SizeType number_of_nodes = GetGeometry().size();
            const SizeType dimension = GetGeometry().WorkingSpaceDimension();
            const SizeType strain_size = mConstitutiveLawVector[0]->GetStrainSize();

            KinematicVariables this_kinematic_variables(strain_size, dimension, number_of_nodes);
            ConstitutiveVariables this_constitutive_variables(strain_size);

            // Create constitutive law parameters:
            ConstitutiveLaw::Parameters Values(GetGeometry(),GetProperties(),rCurrentProcessInfo);

            // Set constitutive law flags:
            Flags& ConstitutiveLawOptions=Values.GetOptions();
            ConstitutiveLawOptions.Set(ConstitutiveLaw::USE_ELEMENT_PROVIDED_STRAIN, UseElementProvidedStrain());
            ConstitutiveLawOptions.Set(ConstitutiveLaw::COMPUTE_STRESS, true);
            ConstitutiveLawOptions.Set(ConstitutiveLaw::COMPUTE_CONSTITUTIVE_TENSOR, false);

            Values.SetStrainVector(this_constitutive_variables.StrainVector);

            // Reading integration points
            for ( IndexType point_number = 0; point_number < number_of_integration_points; ++point_number ) {
                // Compute element kinematics B, F, DN_DX ...
                CalculateKinematicVariables(this_kinematic_variables, point_number, this->GetIntegrationMethod());

                //call the constitutive law to update material variables
                if( rVariable == CAUCHY_STRESS_VECTOR) {
                    // Compute material reponse
                    CalculateConstitutiveVariables(this_kinematic_variables, this_constitutive_variables, Values, point_number, integration_points, ConstitutiveLaw::StressMeasure_Cauchy);
                } else {
                    // Compute material reponse
                    CalculateConstitutiveVariables(this_kinematic_variables, this_constitutive_variables, Values, point_number, integration_points,ConstitutiveLaw::StressMeasure_PK2);
                }

                if ( rOutput[point_number].size() != strain_size )
                    rOutput[point_number].resize( strain_size, false );

                rOutput[point_number] = this_constitutive_variables.StressVector;
            }
        } else if( rVariable == GREEN_LAGRANGE_STRAIN_VECTOR  || rVariable == ALMANSI_STRAIN_VECTOR ) {
            // Create and initialize element variables:
            const SizeType number_of_nodes = GetGeometry().size();
            const SizeType dimension = GetGeometry().WorkingSpaceDimension();
            const SizeType strain_size = mConstitutiveLawVector[0]->GetStrainSize();

            KinematicVariables this_kinematic_variables(strain_size, dimension, number_of_nodes);
            ConstitutiveVariables this_constitutive_variables(strain_size);

            // Create constitutive law parameters:
            ConstitutiveLaw::Parameters Values(GetGeometry(),GetProperties(),rCurrentProcessInfo);

            // Set constitutive law flags:
            Flags &ConstitutiveLawOptions=Values.GetOptions();
            ConstitutiveLawOptions.Set(ConstitutiveLaw::USE_ELEMENT_PROVIDED_STRAIN, UseElementProvidedStrain());
            ConstitutiveLawOptions.Set(ConstitutiveLaw::COMPUTE_STRESS, false);
            ConstitutiveLawOptions.Set(ConstitutiveLaw::COMPUTE_CONSTITUTIVE_TENSOR, false);

            Values.SetStrainVector(this_constitutive_variables.StrainVector);

            const ConstitutiveLaw::StressMeasure this_stress_measure = rVariable == GREEN_LAGRANGE_STRAIN_VECTOR ? ConstitutiveLaw::StressMeasure_PK2 : ConstitutiveLaw::StressMeasure_Kirchhoff;

            //reading integration points
            for ( IndexType point_number = 0; point_number < number_of_integration_points; ++point_number ) {
                // Compute element kinematics B, F, DN_DX ...
                CalculateKinematicVariables(this_kinematic_variables, point_number, this->GetIntegrationMethod());

                // Compute material reponse
                CalculateConstitutiveVariables(this_kinematic_variables, this_constitutive_variables, Values, point_number, integration_points, this_stress_measure);

                if ( rOutput[point_number].size() != strain_size)
                    rOutput[point_number].resize( strain_size, false );

                rOutput[point_number] = this_constitutive_variables.StrainVector;
            }
        } else {
            CalculateOnConstitutiveLaw(rVariable, rOutput, rCurrentProcessInfo);
        }
    }
}

/***********************************************************************************/
/***********************************************************************************/

void BaseSolidElement::CalculateOnIntegrationPoints(
    const Variable<Matrix>& rVariable,
    std::vector<Matrix>& rOutput,
    const ProcessInfo& rCurrentProcessInfo
    )
{
    const GeometryType::IntegrationPointsArrayType& integration_points = GetGeometry().IntegrationPoints( this->GetIntegrationMethod() );
    const SizeType dimension = GetGeometry().WorkingSpaceDimension();

    if ( rOutput.size() != integration_points.size() )
        rOutput.resize( integration_points.size() );

    if (mConstitutiveLawVector[0]->Has( rVariable)) {
        GetValueOnConstitutiveLaw(rVariable, rOutput);
    } else {
        if ( rVariable == CAUCHY_STRESS_TENSOR || rVariable == PK2_STRESS_TENSOR ) {
            std::vector<Vector> stress_vector;

            if( rVariable == CAUCHY_STRESS_TENSOR )
                this->CalculateOnIntegrationPoints( CAUCHY_STRESS_VECTOR, stress_vector, rCurrentProcessInfo );
            else
                this->CalculateOnIntegrationPoints( PK2_STRESS_VECTOR, stress_vector, rCurrentProcessInfo );

            // Loop integration points
            for ( IndexType point_number = 0; point_number < mConstitutiveLawVector.size(); ++point_number ) {
                if ( rOutput[point_number].size2() != dimension )
                    rOutput[point_number].resize( dimension, dimension, false );

                rOutput[point_number] = MathUtils<double>::StressVectorToTensor(stress_vector[point_number]);
            }
        }
        else if ( rVariable == GREEN_LAGRANGE_STRAIN_TENSOR  || rVariable == ALMANSI_STRAIN_TENSOR) {
            std::vector<Vector> strain_vector;
            if( rVariable == GREEN_LAGRANGE_STRAIN_TENSOR )
                CalculateOnIntegrationPoints( GREEN_LAGRANGE_STRAIN_VECTOR, strain_vector, rCurrentProcessInfo );
            else
                CalculateOnIntegrationPoints( ALMANSI_STRAIN_VECTOR, strain_vector, rCurrentProcessInfo );

            // Loop integration points
            for ( IndexType point_number = 0; point_number < mConstitutiveLawVector.size(); ++point_number ) {
                if ( rOutput[point_number].size2() != dimension )
                    rOutput[point_number].resize( dimension, dimension, false );

                rOutput[point_number] = MathUtils<double>::StrainVectorToTensor(strain_vector[point_number]);
            }
        } else if ( rVariable == CONSTITUTIVE_MATRIX ) {
            // Create and initialize element variables:
            const SizeType number_of_nodes = GetGeometry().size();
            const SizeType strain_size = mConstitutiveLawVector[0]->GetStrainSize();

            KinematicVariables this_kinematic_variables(strain_size, dimension, number_of_nodes);
            ConstitutiveVariables this_constitutive_variables(strain_size);

            // Create constitutive law parameters:
            ConstitutiveLaw::Parameters Values(GetGeometry(),GetProperties(),rCurrentProcessInfo);

            // Set constitutive law flags:
            Flags& ConstitutiveLawOptions=Values.GetOptions();
            ConstitutiveLawOptions.Set(ConstitutiveLaw::USE_ELEMENT_PROVIDED_STRAIN, UseElementProvidedStrain());
            ConstitutiveLawOptions.Set(ConstitutiveLaw::COMPUTE_STRESS, false);
            ConstitutiveLawOptions.Set(ConstitutiveLaw::COMPUTE_CONSTITUTIVE_TENSOR, true);

            Values.SetStrainVector(this_constitutive_variables.StrainVector);
            Values.SetConstitutiveMatrix(this_constitutive_variables.D); //this is the output parameter

            // Reading integration points
            for ( IndexType point_number = 0; point_number < mConstitutiveLawVector.size(); ++point_number ) {
                // Compute element kinematics B, F, DN_DX ...
                CalculateKinematicVariables(this_kinematic_variables, point_number, this->GetIntegrationMethod());

                // Compute material reponse
                CalculateConstitutiveVariables(this_kinematic_variables, this_constitutive_variables, Values, point_number, integration_points, GetStressMeasure());

                if( rOutput[point_number].size2() != this_constitutive_variables.D.size2() )
                    rOutput[point_number].resize( this_constitutive_variables.D.size1() , this_constitutive_variables.D.size2() , false );

                rOutput[point_number] = this_constitutive_variables.D;
            }
        } else if ( rVariable == DEFORMATION_GRADIENT ) { // VARIABLE SET FOR TRANSFER PURPOUSES
            // Create and initialize element variables:
            const SizeType number_of_nodes = GetGeometry().size();
            const SizeType strain_size = mConstitutiveLawVector[0]->GetStrainSize();

            KinematicVariables this_kinematic_variables(strain_size, dimension, number_of_nodes);
            ConstitutiveVariables this_constitutive_variables(strain_size);

            // Create constitutive law parameters:
            ConstitutiveLaw::Parameters Values(GetGeometry(),GetProperties(),rCurrentProcessInfo);

            // Reading integration points
            for ( IndexType point_number = 0; point_number < mConstitutiveLawVector.size(); ++point_number ) {
                // Compute element kinematics B, F, DN_DX ...
                CalculateKinematicVariables(this_kinematic_variables, point_number, this->GetIntegrationMethod());

                if( rOutput[point_number].size2() != this_kinematic_variables.F.size2() )
                    rOutput[point_number].resize( this_kinematic_variables.F.size1() , this_kinematic_variables.F.size2() , false );

                rOutput[point_number] = this_kinematic_variables.F;
            }
        }  else {
            CalculateOnConstitutiveLaw(rVariable, rOutput, rCurrentProcessInfo);
        }
    }
}

/***********************************************************************************/
/***********************************************************************************/

void BaseSolidElement::CalculateOnIntegrationPoints(
    const Variable<ConstitutiveLaw::Pointer>& rVariable,
    std::vector<ConstitutiveLaw::Pointer>& rValues,
    const ProcessInfo& rCurrentProcessInfo
    )
{
    if (rVariable == CONSTITUTIVE_LAW) {
        const SizeType integration_points_number = mConstitutiveLawVector.size();
        if (rValues.size() != integration_points_number) {
            rValues.resize(integration_points_number);
        }
        for (IndexType point_number = 0; point_number < integration_points_number; ++point_number) {
            rValues[point_number] = mConstitutiveLawVector[point_number];
        }
    }
}

/***********************************************************************************/
/***********************************************************************************/

void BaseSolidElement::SetValuesOnIntegrationPoints(
    const Variable<bool>& rVariable,
    std::vector<bool>& rValues,
    const ProcessInfo& rCurrentProcessInfo
    )
{
    if (mConstitutiveLawVector[0]->Has( rVariable)) {
        for ( IndexType point_number = 0; point_number < mConstitutiveLawVector.size(); ++point_number ) {
            mConstitutiveLawVector[point_number]->SetValue( rVariable,rValues[point_number], rCurrentProcessInfo);
        }
    } else {
        KRATOS_WARNING("BaseSolidElement") << "The variable " << rVariable << " is not implemented in the current ConstitutiveLaw" << std::endl;
    }
}

/***********************************************************************************/
/***********************************************************************************/

void BaseSolidElement::SetValuesOnIntegrationPoints(
    const Variable<int>& rVariable,
    std::vector<int>& rValues,
    const ProcessInfo& rCurrentProcessInfo
    )
{
    if (mConstitutiveLawVector[0]->Has( rVariable)) {
        for ( IndexType point_number = 0; point_number < mConstitutiveLawVector.size(); ++point_number ) {
            mConstitutiveLawVector[point_number]->SetValue( rVariable,rValues[point_number], rCurrentProcessInfo);
        }
    } else {
        KRATOS_WARNING("BaseSolidElement") << "The variable " << rVariable << " is not implemented in the current ConstitutiveLaw" << std::endl;
    }
}

/***********************************************************************************/
/***********************************************************************************/

void BaseSolidElement::SetValuesOnIntegrationPoints(
    const Variable<double>& rVariable,
    std::vector<double>& rValues,
    const ProcessInfo& rCurrentProcessInfo
    )
{
    if (mConstitutiveLawVector[0]->Has( rVariable)) {
        for ( IndexType point_number = 0; point_number < mConstitutiveLawVector.size(); ++point_number ) {
            mConstitutiveLawVector[point_number]->SetValue( rVariable,rValues[point_number], rCurrentProcessInfo);
        }
    } else {
        KRATOS_WARNING("BaseSolidElement") << "The variable " << rVariable << " is not implemented in the current ConstitutiveLaw" << std::endl;
    }
}

/***********************************************************************************/
/***********************************************************************************/

void BaseSolidElement::SetValuesOnIntegrationPoints(
    const Variable<Vector>& rVariable,
    std::vector<Vector>& rValues,
    const ProcessInfo& rCurrentProcessInfo
    )
{
    if (mConstitutiveLawVector[0]->Has( rVariable)) {
        for ( IndexType point_number = 0; point_number < mConstitutiveLawVector.size(); ++point_number ) {
            mConstitutiveLawVector[point_number]->SetValue( rVariable,rValues[point_number], rCurrentProcessInfo);
        }
    } else {
        KRATOS_WARNING("BaseSolidElement") << "The variable " << rVariable << " is not implemented in the current ConstitutiveLaw" << std::endl;
    }
}

/***********************************************************************************/
/***********************************************************************************/

void BaseSolidElement::SetValuesOnIntegrationPoints(
    const Variable<ConstitutiveLaw::Pointer>& rVariable,
    std::vector<ConstitutiveLaw::Pointer>& rValues,
    const ProcessInfo& rCurrentProcessInfo
    )
{
    if (rVariable == CONSTITUTIVE_LAW) {
        const SizeType integration_points_number = mConstitutiveLawVector.size();
        for ( IndexType point_number = 0; point_number < integration_points_number; ++point_number ) {
            mConstitutiveLawVector[point_number] = rValues[point_number];
        }
    }
}

/***********************************************************************************/
/***********************************************************************************/

void BaseSolidElement::SetValuesOnIntegrationPoints(
    const Variable<array_1d<double, 3 > >& rVariable,
    std::vector<array_1d<double, 3 > > rValues,
    const ProcessInfo& rCurrentProcessInfo
    )
{
    if (mConstitutiveLawVector[0]->Has( rVariable)) {
        for ( IndexType point_number = 0; point_number < mConstitutiveLawVector.size(); ++point_number ) {
            mConstitutiveLawVector[point_number]->SetValue( rVariable,rValues[point_number], rCurrentProcessInfo);
        }
    } else {
        KRATOS_WARNING("BaseSolidElement") << "The variable " << rVariable << " is not implemented in the current ConstitutiveLaw" << std::endl;
    }
}

/***********************************************************************************/
/***********************************************************************************/

void BaseSolidElement::SetValuesOnIntegrationPoints(
    const Variable<array_1d<double, 6 > >& rVariable,
    std::vector<array_1d<double, 6 > > rValues,
    const ProcessInfo& rCurrentProcessInfo
    )
{
    if (mConstitutiveLawVector[0]->Has( rVariable)) {
        for ( IndexType point_number = 0; point_number < mConstitutiveLawVector.size(); ++point_number ) {
            mConstitutiveLawVector[point_number]->SetValue( rVariable,rValues[point_number], rCurrentProcessInfo);
        }
    } else {
        KRATOS_WARNING("BaseSolidElement") << "The variable " << rVariable << " is not implemented in the current ConstitutiveLaw" << std::endl;
    }
}

/***********************************************************************************/
/***********************************************************************************/

void BaseSolidElement::SetValuesOnIntegrationPoints(
    const Variable<Matrix>& rVariable,
    std::vector<Matrix>& rValues,
    const ProcessInfo& rCurrentProcessInfo
    )
{
    if (mConstitutiveLawVector[0]->Has( rVariable)) {
        for ( IndexType point_number = 0; point_number < mConstitutiveLawVector.size(); ++point_number ) {
            mConstitutiveLawVector[point_number]->SetValue( rVariable,rValues[point_number], rCurrentProcessInfo);
        }
    } else {
        KRATOS_WARNING("BaseSolidElement") << "The variable " << rVariable << " is not implemented in the current ConstitutiveLaw" << std::endl;
    }
}

/***********************************************************************************/
/***********************************************************************************/

int  BaseSolidElement::Check( const ProcessInfo& rCurrentProcessInfo ) const
{
    KRATOS_TRY;

    int check = Element::Check(rCurrentProcessInfo);

    // Basic check
    check = StructuralMechanicsElementUtilities::SolidElementCheck(*this, rCurrentProcessInfo, mConstitutiveLawVector);

    return check;

    KRATOS_CATCH( "" );
}

/***********************************************************************************/
/***********************************************************************************/

void BaseSolidElement::CalculateAll(
    MatrixType& rLeftHandSideMatrix,
    VectorType& rRightHandSideVector,
    const ProcessInfo& rCurrentProcessInfo,
    const bool CalculateStiffnessMatrixFlag,
    const bool CalculateResidualVectorFlag
    )
{
    KRATOS_ERROR << "You have called to the CalculateAll from the base class for solid elements" << std::endl;
}

//***********************************************************************
//***********************************************************************

double BaseSolidElement::GetIntegrationWeight(
    const GeometryType::IntegrationPointsArrayType& rThisIntegrationPoints,
    const IndexType PointNumber,
    const double detJ
    ) const
{
    return rThisIntegrationPoints[PointNumber].Weight() * detJ;
}

//***********************************************************************
//***********************************************************************

void BaseSolidElement::CalculateShapeGradientOfMassMatrix(MatrixType& rMassMatrix, ShapeParameter Deriv) const
{
    KRATOS_TRY;

    // Properties
    const auto& r_prop = GetProperties();

    // Geometry information
    const auto& r_geom = GetGeometry();
    SizeType dimension = r_geom.WorkingSpaceDimension();
    SizeType number_of_nodes = r_geom.size();
    SizeType mat_size = dimension * number_of_nodes;

    // Clear matrix
    if (rMassMatrix.size1() != mat_size || rMassMatrix.size2() != mat_size)
        rMassMatrix.resize( mat_size, mat_size, false );
    rMassMatrix = ZeroMatrix(mat_size, mat_size);

    // Checking density
    KRATOS_ERROR_IF_NOT(r_prop.Has(DENSITY)) << "DENSITY has to be provided for the calculation of the MassMatrix!" << std::endl;

    // Getting density
    const double density = StructuralMechanicsElementUtilities::GetDensityForMassMatrixComputation(*this);
    const double thickness = (dimension == 2 && r_prop.Has(THICKNESS)) ? r_prop[THICKNESS] : 1.0;

    const IntegrationMethod integration_method =
        IntegrationUtilities::GetIntegrationMethodForExactMassMatrixEvaluation(r_geom);
    const Matrix& Ncontainer = r_geom.ShapeFunctionsValues(integration_method);
    Matrix J0(dimension, dimension), DN_DX0_deriv;
    const auto& integration_points = r_geom.IntegrationPoints(integration_method);
    for (unsigned point_number = 0; point_number < integration_points.size(); ++point_number)
    {
        GeometryUtils::JacobianOnInitialConfiguration(
            r_geom, integration_points[point_number], J0);
        const Matrix& rDN_De = r_geom.ShapeFunctionsLocalGradients(integration_method)[point_number];
        GeometricalSensitivityUtility geometrical_sensitivity(J0, rDN_De);
        double detJ0_deriv;
        geometrical_sensitivity.CalculateSensitivity(Deriv, detJ0_deriv, DN_DX0_deriv);
        const double integration_weight =
            GetIntegrationWeight(integration_points, point_number, detJ0_deriv) * thickness;
        const Vector& rN = row(Ncontainer, point_number);

        for (unsigned i = 0; i < r_geom.size(); ++i)
        {
            const unsigned index_i = i * dimension;

            for (unsigned j = 0; j < r_geom.size(); ++j)
            {
                const unsigned index_j = j * dimension;
                const double NiNj_weight = rN[i] * rN[j] * integration_weight * density;

                for (unsigned k = 0; k < dimension; ++k)
                    rMassMatrix(index_i + k, index_j + k) += NiNj_weight;
            }
        }
    }

    KRATOS_CATCH("");
}

/***********************************************************************************/
/***********************************************************************************/

void BaseSolidElement::CalculateKinematicVariables(
    KinematicVariables& rThisKinematicVariables,
    const IndexType PointNumber,
    const GeometryType::IntegrationMethod& rIntegrationMethod
    )
{
    KRATOS_ERROR << "You have called to the CalculateKinematicVariables from the base class for solid elements" << std::endl;
}

/***********************************************************************************/
/***********************************************************************************/

void BaseSolidElement::CalculateConstitutiveVariables(
    KinematicVariables& rThisKinematicVariables,
    ConstitutiveVariables& rThisConstitutiveVariables,
    ConstitutiveLaw::Parameters& rValues,
    const IndexType PointNumber,
    const GeometryType::IntegrationPointsArrayType& IntegrationPoints,
    const ConstitutiveLaw::StressMeasure ThisStressMeasure
    )
{
    // Setting the variables for the CL
    SetConstitutiveVariables(rThisKinematicVariables, rThisConstitutiveVariables, rValues, PointNumber, IntegrationPoints);

    // Actually do the computations in the ConstitutiveLaw
    mConstitutiveLawVector[PointNumber]->CalculateMaterialResponse(rValues, ThisStressMeasure); //here the calculations are actually done
}

/***********************************************************************************/
/***********************************************************************************/

void BaseSolidElement::SetConstitutiveVariables(
    KinematicVariables& rThisKinematicVariables,
    ConstitutiveVariables& rThisConstitutiveVariables,
    ConstitutiveLaw::Parameters& rValues,
    const IndexType PointNumber,
    const GeometryType::IntegrationPointsArrayType& IntegrationPoints
    )
{
    // Here we essentially set the input parameters
    rValues.SetShapeFunctionsValues(rThisKinematicVariables.N); // shape functions
    rValues.SetDeterminantF(rThisKinematicVariables.detF); // Assuming the determinant is computed somewhere else
    rValues.SetDeformationGradientF(rThisKinematicVariables.F); //F computed somewhere else

    // Here we set the space on which the results shall be written
    rValues.SetConstitutiveMatrix(rThisConstitutiveVariables.D); // Assuming the determinant is computed somewhere else
    rValues.SetStressVector(rThisConstitutiveVariables.StressVector); //F computed somewhere else
}

/***********************************************************************************/
/***********************************************************************************/

Matrix& BaseSolidElement::CalculateDeltaDisplacement(Matrix& DeltaDisplacement) const
{
    KRATOS_TRY

    const SizeType number_of_nodes = GetGeometry().PointsNumber();
    const SizeType dimension = GetGeometry().WorkingSpaceDimension();

    DeltaDisplacement.resize(number_of_nodes , dimension, false);

    for ( IndexType i_node = 0; i_node < number_of_nodes; i_node++ ) {
        const array_1d<double, 3 >& current_displacement  = GetGeometry()[i_node].FastGetSolutionStepValue(DISPLACEMENT);
        const array_1d<double, 3 >& previous_displacement = GetGeometry()[i_node].FastGetSolutionStepValue(DISPLACEMENT,1);

        for ( IndexType j_dim = 0; j_dim < dimension; ++j_dim )
            DeltaDisplacement(i_node, j_dim) = current_displacement[j_dim] - previous_displacement[j_dim];
    }

    return DeltaDisplacement;

    KRATOS_CATCH( "" )
}

/***********************************************************************************/
/***********************************************************************************/

double BaseSolidElement::CalculateDerivativesOnReferenceConfiguration(
    Matrix& rJ0,
    Matrix& rInvJ0,
    Matrix& rDN_DX,
    const IndexType PointNumber,
    IntegrationMethod ThisIntegrationMethod
    ) const
{
    const GeometryType& r_geom = GetGeometry();
    GeometryUtils::JacobianOnInitialConfiguration(
        r_geom,
        r_geom.IntegrationPoints(ThisIntegrationMethod)[PointNumber], rJ0);
    double detJ0;
    MathUtils<double>::InvertMatrix(rJ0, rInvJ0, detJ0);
    const Matrix& rDN_De =
        GetGeometry().ShapeFunctionsLocalGradients(ThisIntegrationMethod)[PointNumber];
    GeometryUtils::ShapeFunctionsGradients(rDN_De, rInvJ0, rDN_DX);
    return detJ0;
}

/***********************************************************************************/
/***********************************************************************************/

double BaseSolidElement::CalculateDerivativesOnCurrentConfiguration(
    Matrix& rJ,
    Matrix& rInvJ,
    Matrix& rDN_DX,
    const IndexType PointNumber,
    IntegrationMethod ThisIntegrationMethod
    ) const
{
    double detJ;
    rJ = GetGeometry().Jacobian( rJ, PointNumber, ThisIntegrationMethod );
    const Matrix& DN_De = GetGeometry().ShapeFunctionsLocalGradients(ThisIntegrationMethod)[PointNumber];
    MathUtils<double>::InvertMatrix( rJ, rInvJ, detJ );
    GeometryUtils::ShapeFunctionsGradients(DN_De, rInvJ, rDN_DX);
    return detJ;
}

/***********************************************************************************/
/***********************************************************************************/

array_1d<double, 3> BaseSolidElement::GetBodyForce(
    const GeometryType::IntegrationPointsArrayType& rIntegrationPoints,
    const IndexType PointNumber
    ) const
{
    return StructuralMechanicsElementUtilities::GetBodyForce(*this, rIntegrationPoints, PointNumber);
}

/***********************************************************************************/
/***********************************************************************************/

void BaseSolidElement::CalculateAndAddKm(
    MatrixType& rLeftHandSideMatrix,
    const Matrix& B,
    const Matrix& D,
    const double IntegrationWeight
    ) const
{
    KRATOS_TRY

    noalias( rLeftHandSideMatrix ) += IntegrationWeight * prod( trans( B ), Matrix(prod(D, B)));

    KRATOS_CATCH( "" )
}

/***********************************************************************************/
/***********************************************************************************/

void BaseSolidElement::CalculateAndAddKg(
    MatrixType& rLeftHandSideMatrix,
    const Matrix& DN_DX,
    const Vector& StressVector,
    const double IntegrationWeight
    ) const
{
    KRATOS_TRY

    const SizeType dimension = GetGeometry().WorkingSpaceDimension();
    Matrix stress_tensor = MathUtils<double>::StressVectorToTensor( StressVector );
    Matrix reduced_Kg = prod( DN_DX, IntegrationWeight * Matrix( prod( stress_tensor, trans( DN_DX ) ) ) ); //to be optimized
    MathUtils<double>::ExpandAndAddReducedMatrix( rLeftHandSideMatrix, reduced_Kg, dimension );

    KRATOS_CATCH( "" )
}

/***********************************************************************************/
/***********************************************************************************/

void BaseSolidElement::CalculateAndAddResidualVector(
    VectorType& rRightHandSideVector,
    const KinematicVariables& rThisKinematicVariables,
    const ProcessInfo& rCurrentProcessInfo,
    const array_1d<double, 3>& rBodyForce,
    const Vector& rStressVector,
    const double IntegrationWeight
    ) const
{
    KRATOS_TRY

    // Operation performed: rRightHandSideVector += ExtForce * IntegrationWeight
    this->CalculateAndAddExtForceContribution( rThisKinematicVariables.N, rCurrentProcessInfo, rBodyForce, rRightHandSideVector, IntegrationWeight );

    // Operation performed: rRightHandSideVector -= IntForce * IntegrationWeight
    noalias( rRightHandSideVector ) -= IntegrationWeight * prod( trans( rThisKinematicVariables.B ), rStressVector );

    KRATOS_CATCH( "" )
}

/***********************************************************************************/
/***********************************************************************************/

void BaseSolidElement::CalculateAndAddExtForceContribution(
    const Vector& rN,
    const ProcessInfo& rCurrentProcessInfo,
    const array_1d<double, 3>& rBodyForce,
    VectorType& rRightHandSideVector,
    const double Weight
    ) const
{
    KRATOS_TRY;

    const SizeType number_of_nodes = GetGeometry().PointsNumber();
    const SizeType dimension = GetGeometry().WorkingSpaceDimension();

    for ( IndexType i = 0; i < number_of_nodes; ++i ) {
        const SizeType index = dimension * i;

        for ( IndexType j = 0; j < dimension; ++j )
            rRightHandSideVector[index + j] += Weight * rN[i] * rBodyForce[j];
    }

    KRATOS_CATCH( "" )
}

/***********************************************************************************/
/***********************************************************************************/

void BaseSolidElement::CalculateLumpedMassVector(
    VectorType& rLumpedMassVector,
    const ProcessInfo& rCurrentProcessInfo
    ) const
{
    KRATOS_TRY;

    const auto& r_geom = GetGeometry();
    const auto& r_prop = GetProperties();
    const SizeType dimension = r_geom.WorkingSpaceDimension();
    const SizeType number_of_nodes = r_geom.size();
    const SizeType mat_size = dimension * number_of_nodes;

    // Clear matrix
    if (rLumpedMassVector.size() != mat_size)
        rLumpedMassVector.resize( mat_size, false );

    const double density = StructuralMechanicsElementUtilities::GetDensityForMassMatrixComputation(*this);
    const double thickness = (dimension == 2 && r_prop.Has(THICKNESS)) ? r_prop[THICKNESS] : 1.0;

    // LUMPED MASS MATRIX
    const double total_mass = GetGeometry().DomainSize() * density * thickness;

    // KRATOS_WATCH(this->Id())
    // KRATOS_WATCH(total_mass)

    Vector lumping_factors;
    lumping_factors = GetGeometry().LumpingFactors( lumping_factors );

    for ( IndexType i = 0; i < number_of_nodes; ++i ) {
        const double temp = lumping_factors[i] * total_mass;
        for ( IndexType j = 0; j < dimension; ++j ) {
            IndexType index = i * dimension + j;
            rLumpedMassVector[index] = temp;
        }
    }

    KRATOS_CATCH("");
}

/***********************************************************************************/
/***********************************************************************************/

void BaseSolidElement::CalculateDampingMatrixWithLumpedMass(
    MatrixType& rDampingMatrix,
    const ProcessInfo& rCurrentProcessInfo
    )
{
    KRATOS_TRY;

    unsigned int number_of_nodes = GetGeometry().size();
    unsigned int dimension = GetGeometry().WorkingSpaceDimension();

    // Resizing as needed the LHS
    unsigned int mat_size = number_of_nodes * dimension;

    if ( rDampingMatrix.size1() != mat_size )
        rDampingMatrix.resize( mat_size, mat_size, false );

    noalias( rDampingMatrix ) = ZeroMatrix( mat_size, mat_size );

    // 1.-Get Damping Coeffitients (RAYLEIGH_ALPHA, RAYLEIGH_BETA)
    double alpha = 0.0;
    if( GetProperties().Has(RAYLEIGH_ALPHA) )
        alpha = GetProperties()[RAYLEIGH_ALPHA];
    else if( rCurrentProcessInfo.Has(RAYLEIGH_ALPHA) )
        alpha = rCurrentProcessInfo[RAYLEIGH_ALPHA];

    double beta  = 0.0;
    if( GetProperties().Has(RAYLEIGH_BETA) )
        beta = GetProperties()[RAYLEIGH_BETA];
    else if( rCurrentProcessInfo.Has(RAYLEIGH_BETA) )
        beta = rCurrentProcessInfo[RAYLEIGH_BETA];

    // Compose the Damping Matrix:
    // Rayleigh Damping Matrix: alpha*M + beta*K

    // 2.-Calculate mass matrix:
    if (alpha > std::numeric_limits<double>::epsilon()) {
        VectorType temp_vector(mat_size);
<<<<<<< HEAD
        CalculateLumpedMassVector(temp_vector);
        // KRATOS_WATCH("mass_vector")
        // KRATOS_WATCH(temp_vector)
=======
        this->CalculateLumpedMassVector(temp_vector, rCurrentProcessInfo);
>>>>>>> e47e74e5
        for (IndexType i = 0; i < mat_size; ++i)
            rDampingMatrix(i, i) += alpha * temp_vector[i];
    }

    // 3.-Calculate StiffnessMatrix:
    if (beta > std::numeric_limits<double>::epsilon()) {
        MatrixType stiffness_matrix( mat_size, mat_size );
        VectorType residual_vector( mat_size );

        this->CalculateAll(stiffness_matrix, residual_vector, rCurrentProcessInfo, true, false);
        // KRATOS_WATCH(stiffness_matrix)
        noalias( rDampingMatrix ) += beta  * stiffness_matrix;
    }

    KRATOS_CATCH( "" )
}

/***********************************************************************************/
/***********************************************************************************/

void BaseSolidElement::save( Serializer& rSerializer ) const
{
    KRATOS_SERIALIZE_SAVE_BASE_CLASS( rSerializer, Element );
    int IntMethod = int(this->GetIntegrationMethod());
    rSerializer.save("IntegrationMethod",IntMethod);
    rSerializer.save("ConstitutiveLawVector", mConstitutiveLawVector);
}

/***********************************************************************************/
/***********************************************************************************/

void BaseSolidElement::load( Serializer& rSerializer )
{
    KRATOS_SERIALIZE_LOAD_BASE_CLASS( rSerializer, Element );
    int IntMethod;
    rSerializer.load("IntegrationMethod",IntMethod);
    mThisIntegrationMethod = IntegrationMethod(IntMethod);
    rSerializer.load("ConstitutiveLawVector", mConstitutiveLawVector);
}
} // Namespace Kratos<|MERGE_RESOLUTION|>--- conflicted
+++ resolved
@@ -1754,13 +1754,9 @@
     // 2.-Calculate mass matrix:
     if (alpha > std::numeric_limits<double>::epsilon()) {
         VectorType temp_vector(mat_size);
-<<<<<<< HEAD
-        CalculateLumpedMassVector(temp_vector);
+        this->CalculateLumpedMassVector(temp_vector, rCurrentProcessInfo);
         // KRATOS_WATCH("mass_vector")
         // KRATOS_WATCH(temp_vector)
-=======
-        this->CalculateLumpedMassVector(temp_vector, rCurrentProcessInfo);
->>>>>>> e47e74e5
         for (IndexType i = 0; i < mat_size; ++i)
             rDampingMatrix(i, i) += alpha * temp_vector[i];
     }
