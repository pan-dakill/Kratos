--- conflicted
+++ resolved
@@ -147,13 +147,8 @@
      */
 
     void CalculateLocalSystem(MatrixType& rLeftHandSideMatrix,
-<<<<<<< HEAD
-			      VectorType& rRightHandSideVector,
-			      ProcessInfo& rCurrentProcessInfo) override;
-=======
         VectorType& rRightHandSideVector,
         const ProcessInfo& rCurrentProcessInfo) override;
->>>>>>> 999f852c
 
 
     /**
@@ -183,11 +178,7 @@
       * @param rCurrentProcessInfo: the current process info instance
       */
     void CalculateMassMatrix(MatrixType& rMassMatrix,
-<<<<<<< HEAD
-		    ProcessInfo& rCurrentProcessInfo) override;
-=======
-        const ProcessInfo& rCurrentProcessInfo) override;
->>>>>>> 999f852c
+        const ProcessInfo& rCurrentProcessInfo) override;
 
     /**
       * this is called during the assembling process in order
@@ -196,11 +187,7 @@
       * @param rCurrentProcessInfo: the current process info instance
       */
     void CalculateDampingMatrix(MatrixType& rDampingMatrix,
-<<<<<<< HEAD
-		    ProcessInfo& rCurrentProcessInfo) override;
-=======
-        const ProcessInfo& rCurrentProcessInfo) override;
->>>>>>> 999f852c
+        const ProcessInfo& rCurrentProcessInfo) override;
 
     /**
      * This function provides the place to perform checks on the completeness of the input.
