--- conflicted
+++ resolved
@@ -449,12 +449,8 @@
     KRATOS_REGISTER_VARIABLE( AREA_EFFECTIVE_Y_SENSITIVITY );
     KRATOS_REGISTER_VARIABLE( AREA_EFFECTIVE_Z_SENSITIVITY );
     KRATOS_REGISTER_VARIABLE( IS_ADJOINT );
-<<<<<<< HEAD
-    KRATOS_REGISTER_VARIABLE( SHAPE );    
     KRATOS_REGISTER_VARIABLE(SHELL_FORCE_GLOBAL_SENSITIVITY);    
     KRATOS_REGISTER_VARIABLE(SHELL_MOMENT_GLOBAL_SENSITIVITY);
-=======
->>>>>>> 77331940
 
     // Variables to for computing parts of sensitivity analysis
     KRATOS_REGISTER_VARIABLE( TRACED_STRESS_TYPE );
