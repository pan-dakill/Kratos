--- conflicted
+++ resolved
@@ -397,14 +397,11 @@
     KRATOS_REGISTER_VARIABLE(UNIAXIAL_STRESS_TENSION)
     KRATOS_REGISTER_VARIABLE(UNIAXIAL_STRESS_COMPRESSION)
     KRATOS_REGISTER_VARIABLE(FRACTURE_ENERGY_COMPRESSION)
-<<<<<<< HEAD
+    KRATOS_REGISTER_VARIABLE(FRACTURE_ENERGY_DAMAGE_PROCESS)
     KRATOS_REGISTER_VARIABLE(HIGH_CYCLE_FATIGUE_COEFFICIENTS)
     KRATOS_REGISTER_VARIABLE(FATIGUE_REDUCTION_FACTOR)
     KRATOS_REGISTER_VARIABLE(NUMBER_OF_CYCLES)
     KRATOS_REGISTER_VARIABLE(WOHLER_STRESS)
-=======
-    KRATOS_REGISTER_VARIABLE(FRACTURE_ENERGY_DAMAGE_PROCESS)
->>>>>>> c98817b5
 
     // D+D- Damage Constitutive laws variables, additional Masonry 2D & 3D
     KRATOS_REGISTER_VARIABLE(DAMAGE_ONSET_STRESS_COMPRESSION)
