// KRATOS  ___|  |                   |                   |
//       \___ \  __|  __| |   |  __| __| |   |  __| _` | |
//             | |   |    |   | (    |   |   | |   (   | |
//       _____/ \__|_|   \__,_|\___|\__|\__,_|_|  \__,_|_| MECHANICS
//
//  License:         BSD License
//                     license: structural_mechanics_application/license.txt
//
//  Main authors:    Riccardo Rossi
//    Co-authors:    Vicente Mataix Ferrandiz
//

// System includes

// External includes

// Project includes
#include "includes/define.h"

#include "structural_mechanics_application_variables.h"
#include "structural_mechanics_application.h"
#include "includes/variables.h"
#include "includes/constitutive_law.h"

#include "geometries/triangle_3d_3.h"
#include "geometries/triangle_3d_6.h"
#include "geometries/quadrilateral_3d_4.h"
#include "geometries/quadrilateral_3d_8.h"
#include "geometries/quadrilateral_3d_9.h"
#include "geometries/prism_3d_6.h"
#include "geometries/prism_3d_15.h"
#include "geometries/tetrahedra_3d_4.h"
#include "geometries/tetrahedra_3d_10.h"
#include "geometries/hexahedra_3d_8.h"
#include "geometries/hexahedra_3d_20.h"
#include "geometries/hexahedra_3d_27.h"

#include "geometries/line_2d_2.h"
#include "geometries/line_2d_3.h"
#include "geometries/line_3d_2.h"
#include "geometries/line_3d_3.h"
#include "geometries/point_2d.h"
#include "geometries/point_3d.h"
#include "geometries/triangle_2d_3.h"
#include "geometries/triangle_2d_6.h"
#include "geometries/quadrilateral_2d_4.h"
#include "geometries/quadrilateral_2d_8.h"
#include "geometries/quadrilateral_2d_9.h"

namespace Kratos {

    // We define the node type
    typedef Node<3> NodeType;

KratosStructuralMechanicsApplication::KratosStructuralMechanicsApplication()
    : KratosApplication("StructuralMechanicsApplication"),
      /* ELEMENTS */
      // Adding the truss elements
      mTrussElement3D2N(0, Element::GeometryType::Pointer(new Line3D2<NodeType >(Element::GeometryType::PointsArrayType(2)))),
      mTrussLinearElement3D2N(0, Element::GeometryType::Pointer(new Line3D2<NodeType >(Element::GeometryType::PointsArrayType(2)))),
      mCableElement3D2N(0, Element::GeometryType::Pointer(new Line3D2<NodeType >(Element::GeometryType::PointsArrayType(2)))),
      // Adding the beam elements
      mCrBeamElement3D2N(0, Element::GeometryType::Pointer(new Line3D2<NodeType >(Element::GeometryType::PointsArrayType(2)))),
      mCrLinearBeamElement3D2N(0, Element::GeometryType::Pointer(new Line3D2<NodeType >(Element::GeometryType::PointsArrayType(2)))),
      mCrBeamElement2D2N(0, Element::GeometryType::Pointer(new Line2D2<NodeType >(Element::GeometryType::PointsArrayType(2)))),
      mCrLinearBeamElement2D2N(0, Element::GeometryType::Pointer(new Line2D2<NodeType >(Element::GeometryType::PointsArrayType(2)))),
      // Adding the shells elements
      mIsotropicShellElement3D3N(0, Element::GeometryType::Pointer(new Triangle3D3<NodeType >(Element::GeometryType::PointsArrayType(3)))),
      mShellThickElement3D4N(0, Element::GeometryType::Pointer(new Quadrilateral3D4<NodeType >(Element::GeometryType::PointsArrayType(4)))),
      mShellThickCorotationalElement3D4N(0, Element::GeometryType::Pointer(new Quadrilateral3D4<NodeType >(Element::GeometryType::PointsArrayType(4)))),
      mShellThinCorotationalElement3D4N(0, Element::GeometryType::Pointer(new Quadrilateral3D4<NodeType >(Element::GeometryType::PointsArrayType(4)))),
      mShellThinElement3D3N(0, Element::GeometryType::Pointer(new Triangle3D3<NodeType >(Element::GeometryType::PointsArrayType(3)))),
      mShellThinCorotationalElement3D3N(0, Element::GeometryType::Pointer(new Triangle3D3<NodeType >(Element::GeometryType::PointsArrayType(3)))),
      mShellThickCorotationalElement3D3N(0, Element::GeometryType::Pointer(new Triangle3D3<NodeType >(Element::GeometryType::PointsArrayType(3)))),
      // Adding the membrane element
      mMembraneElement3D4N(0, Element::GeometryType::Pointer(new Quadrilateral3D4<NodeType >(Element::GeometryType::PointsArrayType(4)))),
      mMembraneElement3D3N(0, Element::GeometryType::Pointer(new Triangle3D3<NodeType >(Element::GeometryType::PointsArrayType(3)))),
      // Adding the SPRISM element
      mSolidShellElementSprism3D6N(0, Element::GeometryType::Pointer(new Prism3D6<NodeType >(Element::GeometryType::PointsArrayType(6)))),
      // Adding the nodal concentrated element
      mNodalConcentratedElement2D1N(0, Element::GeometryType::Pointer(new Point2D<NodeType >(Element::GeometryType::PointsArrayType(1))), true),
      mNodalConcentratedDampedElement2D1N(0, Element::GeometryType::Pointer(new Point2D<NodeType >(Element::GeometryType::PointsArrayType(1))), false),
      mNodalConcentratedElement3D1N(0, Element::GeometryType::Pointer(new Point3D<NodeType >(Element::GeometryType::PointsArrayType(1))), true),
      mNodalConcentratedDampedElement3D1N(0, Element::GeometryType::Pointer(new Point3D<NodeType >(Element::GeometryType::PointsArrayType(1))), false),
      // Adding the kinematic linear elements
      mSmallDisplacement2D3N(0, Element::GeometryType::Pointer(new Triangle2D3<NodeType >(Element::GeometryType::PointsArrayType(3)))),
      mSmallDisplacement2D4N(0, Element::GeometryType::Pointer(new Quadrilateral2D4<NodeType >(Element::GeometryType::PointsArrayType(4)))),
      mSmallDisplacement2D6N(0, Element::GeometryType::Pointer(new Triangle2D6<NodeType >(Element::GeometryType::PointsArrayType(6)))),
      mSmallDisplacement2D8N(0, Element::GeometryType::Pointer(new Quadrilateral2D8<NodeType >(Element::GeometryType::PointsArrayType(8)))),
      mSmallDisplacement2D9N(0, Element::GeometryType::Pointer(new Quadrilateral2D9<NodeType >(Element::GeometryType::PointsArrayType(9)))),
      mSmallDisplacement3D4N(0, Element::GeometryType::Pointer(new Tetrahedra3D4<NodeType >(Element::GeometryType::PointsArrayType(4)))),
      mSmallDisplacement3D6N(0, Element::GeometryType::Pointer(new Prism3D6<NodeType >(Element::GeometryType::PointsArrayType(6)))),
      mSmallDisplacement3D8N(0, Element::GeometryType::Pointer(new Hexahedra3D8<NodeType >(Element::GeometryType::PointsArrayType(8)))),
      mSmallDisplacement3D10N(0, Element::GeometryType::Pointer(new Tetrahedra3D10<NodeType >(Element::GeometryType::PointsArrayType(10)))),
      mSmallDisplacement3D15N(0, Element::GeometryType::Pointer(new Prism3D15<NodeType >(Element::GeometryType::PointsArrayType(15)))),
      mSmallDisplacement3D20N(0, Element::GeometryType::Pointer(new Hexahedra3D20<NodeType >(Element::GeometryType::PointsArrayType(20)))),
      mSmallDisplacement3D27N(0, Element::GeometryType::Pointer(new Hexahedra3D27<NodeType >(Element::GeometryType::PointsArrayType(27)))),

      mSmallDisplacementBbar2D4N(0, Element::GeometryType::Pointer(new Quadrilateral2D4<NodeType>(Element::GeometryType::PointsArrayType(4)))),
      mSmallDisplacementBbar3D8N(0, Element::GeometryType::Pointer(new Hexahedra3D8<NodeType>(Element::GeometryType::PointsArrayType(8)))),

      mSmallDisplacementMixedVolumetricStrainElement2D3N(0, Element::GeometryType::Pointer(new Triangle2D3<NodeType >(Element::GeometryType::PointsArrayType(3)))),
      mSmallDisplacementMixedVolumetricStrainElement2D4N(0, Element::GeometryType::Pointer(new Quadrilateral2D4<NodeType >(Element::GeometryType::PointsArrayType(4)))),
      mSmallDisplacementMixedVolumetricStrainElement3D4N(0, Element::GeometryType::Pointer(new Tetrahedra3D4<NodeType >(Element::GeometryType::PointsArrayType(4)))),
      mSmallDisplacementMixedVolumetricStrainElement3D8N(0, Element::GeometryType::Pointer(new Hexahedra3D8<NodeType >(Element::GeometryType::PointsArrayType(8)))),

      mAxisymSmallDisplacement2D3N(0, Element::GeometryType::Pointer(new Triangle2D3<NodeType >(Element::GeometryType::PointsArrayType(3)))),
      mAxisymSmallDisplacement2D4N(0, Element::GeometryType::Pointer(new Quadrilateral2D4<NodeType >(Element::GeometryType::PointsArrayType(4)))),
      mAxisymSmallDisplacement2D6N(0, Element::GeometryType::Pointer(new Triangle2D6<NodeType >(Element::GeometryType::PointsArrayType(6)))),
      mAxisymSmallDisplacement2D8N(0, Element::GeometryType::Pointer(new Quadrilateral2D8<NodeType >(Element::GeometryType::PointsArrayType(8)))),
      mAxisymSmallDisplacement2D9N(0, Element::GeometryType::Pointer(new Quadrilateral2D9<NodeType >(Element::GeometryType::PointsArrayType(9)))),

      mZStrainDriven2p5DSmallDisplacement2D3N(0, Element::GeometryType::Pointer(new Triangle2D3<NodeType >(Element::GeometryType::PointsArrayType(3)))),
      mZStrainDriven2p5DSmallDisplacement2D4N(0, Element::GeometryType::Pointer(new Quadrilateral2D4<NodeType >(Element::GeometryType::PointsArrayType(4)))),
      mZStrainDriven2p5DSmallDisplacement2D6N(0, Element::GeometryType::Pointer(new Triangle2D6<NodeType >(Element::GeometryType::PointsArrayType(6)))),
      mZStrainDriven2p5DSmallDisplacement2D8N(0, Element::GeometryType::Pointer(new Quadrilateral2D8<NodeType >(Element::GeometryType::PointsArrayType(8)))),
      mZStrainDriven2p5DSmallDisplacement2D9N(0, Element::GeometryType::Pointer(new Quadrilateral2D9<NodeType >(Element::GeometryType::PointsArrayType(9)))),

      // Adding the Total lagrangian elements
      mTotalLagrangian2D3N(0, Element::GeometryType::Pointer(new Triangle2D3<NodeType >(Element::GeometryType::PointsArrayType(3)))),
      mTotalLagrangian2D4N(0, Element::GeometryType::Pointer(new Quadrilateral2D4<NodeType >(Element::GeometryType::PointsArrayType(4)))),
      mTotalLagrangian2D6N(0, Element::GeometryType::Pointer(new Triangle2D6<NodeType >(Element::GeometryType::PointsArrayType(6)))),
      mTotalLagrangian2D8N(0, Element::GeometryType::Pointer(new Quadrilateral2D8<NodeType >(Element::GeometryType::PointsArrayType(8)))),
      mTotalLagrangian2D9N(0, Element::GeometryType::Pointer(new Quadrilateral2D9<NodeType >(Element::GeometryType::PointsArrayType(9)))),
      mTotalLagrangian3D4N(0, Element::GeometryType::Pointer(new Tetrahedra3D4<NodeType >(Element::GeometryType::PointsArrayType(4)))),
      mTotalLagrangian3D6N(0, Element::GeometryType::Pointer(new Prism3D6<NodeType >(Element::GeometryType::PointsArrayType(6)))),
      mTotalLagrangian3D8N(0, Element::GeometryType::Pointer(new Hexahedra3D8<NodeType >(Element::GeometryType::PointsArrayType(8)))),
      mTotalLagrangian3D10N(0, Element::GeometryType::Pointer(new Tetrahedra3D10<NodeType >(Element::GeometryType::PointsArrayType(10)))),
      mTotalLagrangian3D15N(0, Element::GeometryType::Pointer(new Prism3D15<NodeType >(Element::GeometryType::PointsArrayType(15)))),
      mTotalLagrangian3D20N(0, Element::GeometryType::Pointer(new Hexahedra3D20<NodeType >(Element::GeometryType::PointsArrayType(20)))),
      mTotalLagrangian3D27N(0, Element::GeometryType::Pointer(new Hexahedra3D27<NodeType >(Element::GeometryType::PointsArrayType(27)))),
      mAxisymTotalLagrangian2D3N(0, Element::GeometryType::Pointer(new Triangle2D3<NodeType >(Element::GeometryType::PointsArrayType(3)))),
      mAxisymTotalLagrangian2D4N(0, Element::GeometryType::Pointer(new Quadrilateral2D4<NodeType >(Element::GeometryType::PointsArrayType(4)))),
      mAxisymTotalLagrangian2D6N(0, Element::GeometryType::Pointer(new Triangle2D6<NodeType >(Element::GeometryType::PointsArrayType(6)))),
      mAxisymTotalLagrangian2D8N(0, Element::GeometryType::Pointer(new Quadrilateral2D8<NodeType >(Element::GeometryType::PointsArrayType(8)))),
      mAxisymTotalLagrangian2D9N(0, Element::GeometryType::Pointer(new Quadrilateral2D9<NodeType >(Element::GeometryType::PointsArrayType(9)))),
      // Adding the Updated lagrangian elements
      mUpdatedLagrangian2D3N(0, Element::GeometryType::Pointer(new Triangle2D3<NodeType >(Element::GeometryType::PointsArrayType(3)))),
      mUpdatedLagrangian2D4N(0, Element::GeometryType::Pointer(new Quadrilateral2D4<NodeType >(Element::GeometryType::PointsArrayType(4)))),
      mUpdatedLagrangian2D6N(0, Element::GeometryType::Pointer(new Triangle2D6<NodeType >(Element::GeometryType::PointsArrayType(6)))),
      mUpdatedLagrangian2D8N(0, Element::GeometryType::Pointer(new Quadrilateral2D8<NodeType >(Element::GeometryType::PointsArrayType(8)))),
      mUpdatedLagrangian2D9N(0, Element::GeometryType::Pointer(new Quadrilateral2D9<NodeType >(Element::GeometryType::PointsArrayType(9)))),
      mUpdatedLagrangian3D4N(0, Element::GeometryType::Pointer(new Tetrahedra3D4<NodeType >(Element::GeometryType::PointsArrayType(4)))),
      mUpdatedLagrangian3D6N(0, Element::GeometryType::Pointer(new Prism3D6<NodeType >(Element::GeometryType::PointsArrayType(6)))),
      mUpdatedLagrangian3D8N( 0, Element::GeometryType::Pointer(new Hexahedra3D8<NodeType >(Element::GeometryType::PointsArrayType(8)))),
      mUpdatedLagrangian3D10N(0, Element::GeometryType::Pointer(new Tetrahedra3D10<NodeType >(Element::GeometryType::PointsArrayType(10)))),
      mUpdatedLagrangian3D15N(0, Element::GeometryType::Pointer(new Prism3D15<NodeType >(Element::GeometryType::PointsArrayType(15)))),
      mUpdatedLagrangian3D20N(0, Element::GeometryType::Pointer(new Hexahedra3D20<NodeType >(Element::GeometryType::PointsArrayType(20)))),
      mUpdatedLagrangian3D27N(0, Element::GeometryType::Pointer(new Hexahedra3D27<NodeType >(Element::GeometryType::PointsArrayType(27)))),
      mAxisymUpdatedLagrangian2D3N(0, Element::GeometryType::Pointer(new Triangle2D3<NodeType >(Element::GeometryType::PointsArrayType(3)))),
      mAxisymUpdatedLagrangian2D4N(0, Element::GeometryType::Pointer(new Quadrilateral2D4<NodeType >(Element::GeometryType::PointsArrayType(4)))),
      mAxisymUpdatedLagrangian2D6N(0, Element::GeometryType::Pointer(new Triangle2D6<NodeType >(Element::GeometryType::PointsArrayType(6)))),
      mAxisymUpdatedLagrangian2D8N(0, Element::GeometryType::Pointer(new Quadrilateral2D8<NodeType >(Element::GeometryType::PointsArrayType(8)))),
      mAxisymUpdatedLagrangian2D9N(0, Element::GeometryType::Pointer(new Quadrilateral2D9<NodeType >(Element::GeometryType::PointsArrayType(9)))),
      // Adding the spring damper element
      mSpringDamperElement3D2N(0, Element::GeometryType::Pointer(new Line3D2<NodeType >(Element::GeometryType::PointsArrayType(2)))),
      // Adding the adjoint elements
      mAdjointFiniteDifferencingShellThinElement3D3N(0, Element::GeometryType::Pointer(new Triangle3D3<NodeType >(Element::GeometryType::PointsArrayType(3)))),
      mAdjointFiniteDifferenceCrBeamElementLinear3D2N(0, Element::GeometryType::Pointer(new Line3D2<NodeType >(Element::GeometryType::PointsArrayType(2)))),
      mAdjointFiniteDifferenceTrussElement3D2N(0, Element::GeometryType::Pointer(new Line3D2<NodeType >(Element::GeometryType::PointsArrayType(2)))),
      mAdjointFiniteDifferenceTrussLinearElement3D2N(0, Element::GeometryType::Pointer(new Line3D2<NodeType >(Element::GeometryType::PointsArrayType(2)))),
      mTotalLagrangianAdjoint2D3N(0, Element::GeometryType::Pointer(new Triangle2D3<NodeType >(Element::GeometryType::PointsArrayType(3)))),
      mTotalLagrangianAdjoint2D4N(0, Element::GeometryType::Pointer(new Quadrilateral2D4<NodeType >(Element::GeometryType::PointsArrayType(4)))),
      mTotalLagrangianAdjoint2D6N(0, Element::GeometryType::Pointer(new Triangle2D6<NodeType >(Element::GeometryType::PointsArrayType(6)))),
      mTotalLagrangianAdjoint3D4N(0, Element::GeometryType::Pointer(new Tetrahedra3D4<NodeType >(Element::GeometryType::PointsArrayType(4)))),
      mTotalLagrangianAdjoint3D8N(0, Element::GeometryType::Pointer(new Hexahedra3D8<NodeType >(Element::GeometryType::PointsArrayType(8)))),
      mAdjointFiniteDifferencingSmallDisplacementElement3D4N(0, Element::GeometryType::Pointer(new Tetrahedra3D4<NodeType >(Element::GeometryType::PointsArrayType(4)))),
      mAdjointFiniteDifferencingSmallDisplacementElement3D6N(0, Element::GeometryType::Pointer(new Prism3D6<NodeType >(Element::GeometryType::PointsArrayType(6)))),
      mAdjointFiniteDifferencingSmallDisplacementElement3D8N(0, Element::GeometryType::Pointer(new Hexahedra3D8<NodeType >(Element::GeometryType::PointsArrayType(8)))),
      mAdjointFiniteDifferenceSpringDamperElement3D2N(0, Element::GeometryType::Pointer(new Line3D2<NodeType >(Element::GeometryType::PointsArrayType(2)))),

      /* CONDITIONS */
      // Adding point load conditions
      mPointLoadCondition2D1N(0, Condition::GeometryType::Pointer(new Point2D<NodeType >(Condition::GeometryType::PointsArrayType(1)))),
      mPointLoadCondition3D1N(0, Condition::GeometryType::Pointer(new Point3D<NodeType >(Condition::GeometryType::PointsArrayType(1)))),
      mPointContactCondition2D1N(0, Condition::GeometryType::Pointer(new Point2D<NodeType >(Condition::GeometryType::PointsArrayType(1)))),
      mPointContactCondition3D1N(0, Condition::GeometryType::Pointer(new Point3D<NodeType >(Condition::GeometryType::PointsArrayType(1)))),
      mAxisymPointLoadCondition2D1N(0, Condition::GeometryType::Pointer(new Point2D<NodeType >(Condition::GeometryType::PointsArrayType(1)))),
      // Adding line load conditions
      mLineLoadCondition2D2N(0, Condition::GeometryType::Pointer(new Line2D2<NodeType >(Condition::GeometryType::PointsArrayType(2)))),
      mLineLoadCondition2D3N(0, Condition::GeometryType::Pointer(new Line2D3<NodeType >(Condition::GeometryType::PointsArrayType(3)))),
      mLineLoadCondition3D2N(0, Condition::GeometryType::Pointer(new Line3D2<NodeType >(Condition::GeometryType::PointsArrayType(2)))),
      mLineLoadCondition3D3N(0, Condition::GeometryType::Pointer(new Line3D3<NodeType >(Condition::GeometryType::PointsArrayType(3)))),
      mSmallDisplacementLineLoadCondition2D2N(0, Condition::GeometryType::Pointer(new Line2D2<NodeType >(Condition::GeometryType::PointsArrayType(2)))),
      mSmallDisplacementLineLoadCondition2D3N(0, Condition::GeometryType::Pointer(new Line2D3<NodeType >(Condition::GeometryType::PointsArrayType(3)))),
      mSmallDisplacementLineLoadCondition3D2N(0, Condition::GeometryType::Pointer(new Line3D2<NodeType >(Condition::GeometryType::PointsArrayType(2)))),
      mSmallDisplacementLineLoadCondition3D3N(0, Condition::GeometryType::Pointer(new Line3D3<NodeType >(Condition::GeometryType::PointsArrayType(3)))),
      mAxisymLineLoadCondition2D2N(0, Condition::GeometryType::Pointer(new Line2D2<NodeType >(Condition::GeometryType::PointsArrayType(2)))),
      mAxisymLineLoadCondition2D3N(0, Condition::GeometryType::Pointer(new Line2D3<NodeType >(Condition::GeometryType::PointsArrayType(3)))),
      // Adding surface load conditions
      mSurfaceLoadCondition3D3N(0, Condition::GeometryType::Pointer(new Triangle3D3<NodeType >(Condition::GeometryType::PointsArrayType(3)))),
      mSurfaceLoadCondition3D4N(0, Condition::GeometryType::Pointer(new Quadrilateral3D4<NodeType >( Condition::GeometryType::PointsArrayType(4)))),
      mSurfaceLoadCondition3D6N(0, Condition::GeometryType::Pointer(new Triangle3D6<NodeType >(Condition::GeometryType::PointsArrayType(6)))),
      mSurfaceLoadCondition3D8N(0, Condition::GeometryType::Pointer(new Quadrilateral3D8<NodeType >(Condition::GeometryType::PointsArrayType(8)))),
      mSurfaceLoadCondition3D9N(0, Condition::GeometryType::Pointer(new Quadrilateral3D9<NodeType >(Condition::GeometryType::PointsArrayType(9)))),
      mSmallDisplacementSurfaceLoadCondition3D3N(0, Condition::GeometryType::Pointer(new Triangle3D3<NodeType >(Condition::GeometryType::PointsArrayType(3)))),
      mSmallDisplacementSurfaceLoadCondition3D4N(0, Condition::GeometryType::Pointer(new Quadrilateral3D4<NodeType >( Condition::GeometryType::PointsArrayType(4)))),
      mSmallDisplacementSurfaceLoadCondition3D6N(0, Condition::GeometryType::Pointer(new Triangle3D6<NodeType >(Condition::GeometryType::PointsArrayType(6)))),
      mSmallDisplacementSurfaceLoadCondition3D8N(0, Condition::GeometryType::Pointer(new Quadrilateral3D8<NodeType >(Condition::GeometryType::PointsArrayType(8)))),
      mSmallDisplacementSurfaceLoadCondition3D9N(0, Condition::GeometryType::Pointer(new Quadrilateral3D9<NodeType >(Condition::GeometryType::PointsArrayType(9)))),
      // Adding point moment conditions
      mPointMomentCondition3D1N(0, Condition::GeometryType::Pointer(new Point3D<NodeType >(Condition::GeometryType::PointsArrayType(1)))),

      // Adding adjoint conditions
      mAdjointSemiAnalyticPointLoadCondition2D1N(0, Condition::GeometryType::Pointer(new Point2D<NodeType >(Condition::GeometryType::PointsArrayType(1)))),
      mAdjointSemiAnalyticPointLoadCondition3D1N(0, Condition::GeometryType::Pointer(new Point3D<NodeType >(Condition::GeometryType::PointsArrayType(1)))),
      mAdjointSemiAnalyticSurfaceLoadCondition3D3N(0, Condition::GeometryType::Pointer(new Triangle3D3<NodeType >(Condition::GeometryType::PointsArrayType(3)))),
      mAdjointSemiAnalyticSurfaceLoadCondition3D4N(0, Condition::GeometryType::Pointer(new Quadrilateral3D4<NodeType >(Condition::GeometryType::PointsArrayType(4)))),
      mAdjointSemiAnalyticSmallDisplacementSurfaceLoadCondition3D3N(0, Condition::GeometryType::Pointer(new Triangle3D3<NodeType >(Condition::GeometryType::PointsArrayType(3)))),
      mAdjointSemiAnalyticSmallDisplacementSurfaceLoadCondition3D4N(0, Condition::GeometryType::Pointer(new Quadrilateral3D4<NodeType >(Condition::GeometryType::PointsArrayType(4)))),
      mAdjointSemiAnalyticLineLoadCondition3D2N(0, Condition::GeometryType::Pointer(new Line3D2<NodeType >(Condition::GeometryType::PointsArrayType(2)))),
      mAdjointSemiAnalyticSmallDisplacementLineLoadCondition3D2N(0, Condition::GeometryType::Pointer(new Line3D2<NodeType >(Condition::GeometryType::PointsArrayType(2)))),

      // Adding the displacement-control condition
      mDisplacementControlCondition3D1N(0, Condition::GeometryType::Pointer(new Point3D<NodeType >(Condition::GeometryType::PointsArrayType(1)))){}

void KratosStructuralMechanicsApplication::Register() {
    KRATOS_INFO("") << "    KRATOS   ___|  |                   |                   |\n"
                    << "           \\___ \\  __|  __| |   |  __| __| |   |  __| _` | |\n"
                    << "                 | |   |    |   | (    |   |   | |   (   | |\n"
                    << "           _____/ \\__|_|   \\__,_|\\___|\\__|\\__,_|_|  \\__,_|_| MECHANICS\n"
                    << "Initializing KratosStructuralMechanicsApplication..." << std::endl;

    // General pourpose
    KRATOS_REGISTER_VARIABLE(INTEGRATION_ORDER); // The integration order considered on the element
    KRATOS_REGISTER_VARIABLE(LOCAL_MATERIAL_AXIS_1);
    KRATOS_REGISTER_VARIABLE(LOCAL_MATERIAL_AXIS_2);
    KRATOS_REGISTER_VARIABLE(LOCAL_MATERIAL_AXIS_3);
    KRATOS_REGISTER_VARIABLE(LOCAL_PRESTRESS_AXIS_1);
    KRATOS_REGISTER_VARIABLE(LOCAL_PRESTRESS_AXIS_2);
    KRATOS_REGISTER_VARIABLE(CENTER_OF_GRAVITY);
    KRATOS_REGISTER_VARIABLE(MASS_MOMENT_OF_INERTIA);
    KRATOS_REGISTER_VARIABLE(ELASTICITY_TENSOR);


    // Generalized eigenvalue problem
    KRATOS_REGISTER_VARIABLE(BUILD_LEVEL)
    KRATOS_REGISTER_VARIABLE(EIGENVALUE_VECTOR)
    KRATOS_REGISTER_VARIABLE(EIGENVECTOR_MATRIX)
    KRATOS_REGISTER_VARIABLE(MODAL_MASS_MATRIX)
    KRATOS_REGISTER_VARIABLE(MODAL_STIFFNESS_MATRIX)

    // Geometrical
    KRATOS_REGISTER_VARIABLE(AREA)
    KRATOS_REGISTER_VARIABLE(IT)
    KRATOS_REGISTER_VARIABLE(IY)
    KRATOS_REGISTER_VARIABLE(IZ)
    KRATOS_REGISTER_VARIABLE(CROSS_AREA)
    KRATOS_REGISTER_VARIABLE(MEAN_RADIUS)
    KRATOS_REGISTER_VARIABLE(SECTION_SIDES)
    KRATOS_REGISTER_VARIABLE(GEOMETRIC_STIFFNESS)
    KRATOS_REGISTER_VARIABLE(LOCAL_ELEMENT_ORIENTATION)
    KRATOS_REGISTER_VARIABLE(MATERIAL_ORIENTATION_ANGLE)
    KRATOS_REGISTER_VARIABLE(CONDENSED_DOF_LIST)

    // Truss generalized variables
    KRATOS_REGISTER_VARIABLE(TRUSS_PRESTRESS_PK2)
    KRATOS_REGISTER_VARIABLE(HARDENING_MODULUS_1D)
    KRATOS_REGISTER_VARIABLE(TANGENT_MODULUS)
    KRATOS_REGISTER_VARIABLE(PLASTIC_ALPHA)

    // Beam generalized variables
    KRATOS_REGISTER_VARIABLE(AREA_EFFECTIVE_Y)
    KRATOS_REGISTER_VARIABLE(AREA_EFFECTIVE_Z)
    KRATOS_REGISTER_VARIABLE(INERTIA_ROT_Y)
    KRATOS_REGISTER_VARIABLE(INERTIA_ROT_Z)
    KRATOS_REGISTER_VARIABLE(LOCAL_AXES_VECTOR)
    KRATOS_REGISTER_VARIABLE(TORSIONAL_INERTIA)
    KRATOS_REGISTER_VARIABLE(I22)
    KRATOS_REGISTER_VARIABLE(I33)
    KRATOS_REGISTER_VARIABLE(LUMPED_MASS_ROTATION_COEFFICIENT)

    //  Shell generalized variables
    KRATOS_REGISTER_VARIABLE(STENBERG_SHEAR_STABILIZATION_SUITABLE)
    KRATOS_REGISTER_VARIABLE(SHELL_OFFSET)
    KRATOS_REGISTER_VARIABLE(SHELL_STRAIN)
    KRATOS_REGISTER_VARIABLE(SHELL_FORCE)
    KRATOS_REGISTER_VARIABLE(SHELL_STRAIN_GLOBAL)
    KRATOS_REGISTER_VARIABLE(SHELL_FORCE_GLOBAL)
    KRATOS_REGISTER_VARIABLE(SHELL_CURVATURE)
    KRATOS_REGISTER_VARIABLE(SHELL_CURVATURE_GLOBAL)
    KRATOS_REGISTER_VARIABLE(SHELL_MOMENT)
    KRATOS_REGISTER_VARIABLE(SHELL_MOMENT_GLOBAL)
    KRATOS_REGISTER_VARIABLE(SHELL_STRESS_TOP_SURFACE)
    KRATOS_REGISTER_VARIABLE(SHELL_STRESS_TOP_SURFACE_GLOBAL)
    KRATOS_REGISTER_VARIABLE(SHELL_STRESS_MIDDLE_SURFACE)
    KRATOS_REGISTER_VARIABLE(SHELL_STRESS_MIDDLE_SURFACE_GLOBAL)
    KRATOS_REGISTER_VARIABLE(SHELL_STRESS_BOTTOM_SURFACE)
    KRATOS_REGISTER_VARIABLE(SHELL_STRESS_BOTTOM_SURFACE_GLOBAL)
    KRATOS_REGISTER_VARIABLE(VON_MISES_STRESS_TOP_SURFACE)
    KRATOS_REGISTER_VARIABLE(VON_MISES_STRESS_MIDDLE_SURFACE)
    KRATOS_REGISTER_VARIABLE(VON_MISES_STRESS_BOTTOM_SURFACE)
    KRATOS_REGISTER_VARIABLE(SHEAR_ANGLE)
    KRATOS_REGISTER_VARIABLE(SHELL_ORTHOTROPIC_STRESS_BOTTOM_SURFACE)
    KRATOS_REGISTER_VARIABLE(SHELL_ORTHOTROPIC_STRESS_TOP_SURFACE)
    KRATOS_REGISTER_VARIABLE(SHELL_ORTHOTROPIC_STRESS_BOTTOM_SURFACE_GLOBAL)
    KRATOS_REGISTER_VARIABLE(SHELL_ORTHOTROPIC_STRESS_TOP_SURFACE_GLOBAL)
    KRATOS_REGISTER_VARIABLE(SHELL_ORTHOTROPIC_4PLY_THROUGH_THICKNESS)
    KRATOS_REGISTER_VARIABLE(TSAI_WU_RESERVE_FACTOR)
    KRATOS_REGISTER_VARIABLE(SHELL_ORTHOTROPIC_LAMINA_STRENGTHS)

    // Energy
    KRATOS_REGISTER_VARIABLE(ENERGY_DAMPING_DISSIPATION)

    // Shell energies
    KRATOS_REGISTER_VARIABLE(SHELL_ELEMENT_MEMBRANE_ENERGY)
    KRATOS_REGISTER_VARIABLE(SHELL_ELEMENT_BENDING_ENERGY)
    KRATOS_REGISTER_VARIABLE(SHELL_ELEMENT_SHEAR_ENERGY)
    KRATOS_REGISTER_VARIABLE(SHELL_ELEMENT_MEMBRANE_ENERGY_FRACTION)
    KRATOS_REGISTER_VARIABLE(SHELL_ELEMENT_BENDING_ENERGY_FRACTION)
    KRATOS_REGISTER_VARIABLE(SHELL_ELEMENT_SHEAR_ENERGY_FRACTION)

    // Prestresse membrane generalized vairiables
    KRATOS_REGISTER_VARIABLE( MEMBRANE_PRESTRESS )
    KRATOS_REGISTER_VARIABLE( PRESTRESS_VECTOR )
    KRATOS_REGISTER_VARIABLE( PRESTRESS_AXIS_1_GLOBAL )
    KRATOS_REGISTER_VARIABLE( PRESTRESS_AXIS_2_GLOBAL )
    KRATOS_REGISTER_VARIABLE( PRESTRESS_AXIS_1 )
    KRATOS_REGISTER_VARIABLE( PRESTRESS_AXIS_2 )
    KRATOS_REGISTER_VARIABLE( PROJECTION_TYPE_COMBO )
    KRATOS_REGISTER_VARIABLE( PRINCIPAL_CAUCHY_STRESS_VECTOR )
    KRATOS_REGISTER_VARIABLE( PRINCIPAL_PK2_STRESS_VECTOR )

    // Mixed formulations generalized variables
    KRATOS_REGISTER_VARIABLE( REACTION_STRAIN )

    // Formfinding
    KRATOS_REGISTER_VARIABLE(LAMBDA_MAX)
    KRATOS_REGISTER_VARIABLE(IS_FORMFINDING)
    KRATOS_REGISTER_VARIABLE(BASE_REF_1)
    KRATOS_REGISTER_VARIABLE(BASE_REF_2)

    // Cross section
    KRATOS_REGISTER_VARIABLE(SHELL_CROSS_SECTION_OUTPUT_PLY_ID)
    KRATOS_REGISTER_VARIABLE(SHELL_CROSS_SECTION_OUTPUT_PLY_LOCATION)
    KRATOS_REGISTER_VARIABLE(SHELL_ORTHOTROPIC_LAYERS)

    // Nodal stiffness
    KRATOS_REGISTER_3D_VARIABLE_WITH_COMPONENTS(NODAL_INITIAL_DISPLACEMENT)
    KRATOS_REGISTER_3D_VARIABLE_WITH_COMPONENTS(NODAL_DISPLACEMENT_STIFFNESS)
    KRATOS_REGISTER_3D_VARIABLE_WITH_COMPONENTS(NODAL_INITIAL_ROTATION)
    KRATOS_REGISTER_3D_VARIABLE_WITH_COMPONENTS(NODAL_ROTATIONAL_STIFFNESS)
    KRATOS_REGISTER_3D_VARIABLE_WITH_COMPONENTS(NODAL_DAMPING_RATIO)
    KRATOS_REGISTER_3D_VARIABLE_WITH_COMPONENTS(NODAL_ROTATIONAL_DAMPING_RATIO)

    // For explicit central difference scheme
    KRATOS_REGISTER_VARIABLE(MASS_FACTOR)
    KRATOS_REGISTER_3D_VARIABLE_WITH_COMPONENTS(MIDDLE_VELOCITY)
    KRATOS_REGISTER_3D_VARIABLE_WITH_COMPONENTS(MIDDLE_ANGULAR_VELOCITY)
    KRATOS_REGISTER_3D_VARIABLE_WITH_COMPONENTS(FRACTIONAL_ACCELERATION)
    KRATOS_REGISTER_3D_VARIABLE_WITH_COMPONENTS(FRACTIONAL_ANGULAR_ACCELERATION)
    KRATOS_REGISTER_3D_VARIABLE_WITH_COMPONENTS(NODAL_INERTIA)
    KRATOS_REGISTER_VARIABLE(NODAL_DISPLACEMENT_DAMPING)
    KRATOS_REGISTER_3D_VARIABLE_WITH_COMPONENTS(NODAL_ROTATION_DAMPING)

    // CONDITIONS
    /* Moment condition */
    KRATOS_REGISTER_3D_VARIABLE_WITH_COMPONENTS(POINT_MOMENT)

    // Adding the SPRISM EAS variables
    KRATOS_REGISTER_VARIABLE(ALPHA_EAS);
    KRATOS_REGISTER_VARIABLE(CONSIDER_IMPLICIT_EAS_SPRISM_ELEMENT);
    KRATOS_REGISTER_VARIABLE(CONSIDER_TOTAL_LAGRANGIAN_SPRISM_ELEMENT);
    KRATOS_REGISTER_VARIABLE(PURE_EXPLICIT_RHS_COMPUTATION);

    // Reset equations ids "flag"
    KRATOS_REGISTER_VARIABLE(RESET_EQUATION_IDS);

    // Adding the SPRISM additional variables
    KRATOS_REGISTER_VARIABLE(ANG_ROT);

    // Adding the SPRISM variable to deactivate the quadratic interpolation
    KRATOS_REGISTER_VARIABLE(CONSIDER_QUADRATIC_SPRISM_ELEMENT);

    // Strain measures
    KRATOS_REGISTER_VARIABLE(HENCKY_STRAIN_VECTOR);
    KRATOS_REGISTER_VARIABLE(HENCKY_STRAIN_TENSOR);

    KRATOS_REGISTER_VARIABLE(VON_MISES_STRESS)

    KRATOS_REGISTER_VARIABLE(REFERENCE_DEFORMATION_GRADIENT);
    KRATOS_REGISTER_VARIABLE(REFERENCE_DEFORMATION_GRADIENT_DETERMINANT);

    // Rayleigh variables
    KRATOS_REGISTER_VARIABLE(RAYLEIGH_ALPHA)
    KRATOS_REGISTER_VARIABLE(RAYLEIGH_BETA)

    // System damping
    KRATOS_REGISTER_VARIABLE(SYSTEM_DAMPING_RATIO)
    KRATOS_REGISTER_VARIABLE(SECOND_SYSTEM_DAMPING_RATIO)

    // Nodal load variables
    KRATOS_REGISTER_3D_VARIABLE_WITH_COMPONENTS(POINT_LOAD)
    KRATOS_REGISTER_3D_VARIABLE_WITH_COMPONENTS(LINE_LOAD)
    KRATOS_REGISTER_3D_VARIABLE_WITH_COMPONENTS(SURFACE_LOAD)

    // Condition load variables
    KRATOS_REGISTER_VARIABLE(POINT_LOADS_VECTOR)
    KRATOS_REGISTER_VARIABLE(LINE_LOADS_VECTOR)
    KRATOS_REGISTER_VARIABLE(SURFACE_LOADS_VECTOR)
    KRATOS_REGISTER_VARIABLE(POSITIVE_FACE_PRESSURES_VECTOR)
    KRATOS_REGISTER_VARIABLE(NEGATIVE_FACE_PRESSURES_VECTOR)

    // Displacement-Control variables
    KRATOS_REGISTER_VARIABLE(LOAD_FACTOR)
    KRATOS_REGISTER_VARIABLE(PRESCRIBED_DISPLACEMENT)

<<<<<<< HEAD
=======
    //Faituge variables
    KRATOS_REGISTER_VARIABLE(HIGH_CYCLE_FATIGUE_COEFFICIENTS)
    KRATOS_REGISTER_VARIABLE(FATIGUE_REDUCTION_FACTOR)
    KRATOS_REGISTER_VARIABLE(NUMBER_OF_CYCLES)
    KRATOS_REGISTER_VARIABLE(LOCAL_NUMBER_OF_CYCLES)
    KRATOS_REGISTER_VARIABLE(WOHLER_STRESS)
    KRATOS_REGISTER_VARIABLE(REVERSION_FACTOR_RELATIVE_ERROR)
    KRATOS_REGISTER_VARIABLE(MAX_STRESS_RELATIVE_ERROR)
    KRATOS_REGISTER_VARIABLE(MAX_STRESS)
    KRATOS_REGISTER_VARIABLE(THRESHOLD_STRESS)
    KRATOS_REGISTER_VARIABLE(CYCLE_INDICATOR)
    KRATOS_REGISTER_VARIABLE(CYCLES_TO_FAILURE)
    KRATOS_REGISTER_VARIABLE(TIME_INCREMENT)
    KRATOS_REGISTER_VARIABLE(DAMAGE_ACTIVATION)
    KRATOS_REGISTER_VARIABLE(PREVIOUS_CYCLE);
    KRATOS_REGISTER_VARIABLE(CYCLE_PERIOD)
    KRATOS_REGISTER_VARIABLE(ADVANCE_STRATEGY_APPLIED);
    // Constitutive laws variables
    KRATOS_REGISTER_VARIABLE(LAYER_EULER_ANGLES)
    KRATOS_REGISTER_VARIABLE(INELASTIC_FLAG)
    KRATOS_REGISTER_VARIABLE(INFINITY_YIELD_STRESS)
    KRATOS_REGISTER_VARIABLE(YIELD_STRESS_TENSION)
    KRATOS_REGISTER_VARIABLE(PLASTIC_STRAIN_VECTOR)
    KRATOS_REGISTER_VARIABLE(YIELD_STRESS_COMPRESSION)
    KRATOS_REGISTER_VARIABLE(DILATANCY_ANGLE)
    KRATOS_REGISTER_VARIABLE(SOFTENING_TYPE)
    KRATOS_REGISTER_VARIABLE(SOFTENING_TYPE_COMPRESSION)
    KRATOS_REGISTER_VARIABLE(HARDENING_CURVE)
    KRATOS_REGISTER_VARIABLE(MAX_NUMBER_NL_CL_ITERATIONS)
    KRATOS_REGISTER_VARIABLE(VISCOUS_PARAMETER)
    KRATOS_REGISTER_VARIABLE(DELAY_TIME)
    KRATOS_REGISTER_VARIABLE(MAXIMUM_STRESS)
    KRATOS_REGISTER_VARIABLE(MAXIMUM_STRESS_POSITION)
    KRATOS_REGISTER_VARIABLE(PLASTIC_DISSIPATION_LIMIT_LINEAR_SOFTENING)
    KRATOS_REGISTER_VARIABLE(UNIAXIAL_STRESS)
    KRATOS_REGISTER_VARIABLE(FRICTION_ANGLE)
    KRATOS_REGISTER_VARIABLE(COHESION)
    KRATOS_REGISTER_VARIABLE(DAMAGE)
    KRATOS_REGISTER_VARIABLE(DAMAGE_MATRIX)
    KRATOS_REGISTER_VARIABLE(DAMAGE_FIBER)
    KRATOS_REGISTER_VARIABLE(THRESHOLD)
    KRATOS_REGISTER_VARIABLE(INTEGRATED_STRESS_TENSOR)
    KRATOS_REGISTER_VARIABLE(PLASTIC_STRAIN_TENSOR)
    KRATOS_REGISTER_VARIABLE(CURVE_FITTING_PARAMETERS)
    KRATOS_REGISTER_VARIABLE(TANGENCY_REGION2)
    KRATOS_REGISTER_VARIABLE(PLASTIC_STRAIN_INDICATORS)
    KRATOS_REGISTER_VARIABLE(EQUIVALENT_PLASTIC_STRAIN)
    KRATOS_REGISTER_VARIABLE(KINEMATIC_PLASTICITY_PARAMETERS)
    KRATOS_REGISTER_VARIABLE(KINEMATIC_HARDENING_TYPE)
    KRATOS_REGISTER_VARIABLE(CONSIDER_PERTURBATION_THRESHOLD)
    KRATOS_REGISTER_VARIABLE(TANGENT_OPERATOR_ESTIMATION)
    KRATOS_REGISTER_VARIABLE(TENSION_STRESS_TENSOR)
    KRATOS_REGISTER_VARIABLE(COMPRESSION_STRESS_TENSOR)
    KRATOS_REGISTER_VARIABLE(TENSION_STRESS_VECTOR)
    KRATOS_REGISTER_VARIABLE(COMPRESSION_STRESS_VECTOR)
    KRATOS_REGISTER_VARIABLE(EFFECTIVE_TENSION_STRESS_VECTOR)
    KRATOS_REGISTER_VARIABLE(EFFECTIVE_COMPRESSION_STRESS_VECTOR)
    KRATOS_REGISTER_VARIABLE(CAUCHY_STRESS_TENSOR_FIBER)
    KRATOS_REGISTER_VARIABLE(CAUCHY_STRESS_TENSOR_MATRIX)
    KRATOS_REGISTER_VARIABLE(GREEN_LAGRANGE_STRAIN_TENSOR_MATRIX)
    KRATOS_REGISTER_VARIABLE(GREEN_LAGRANGE_STRAIN_TENSOR_FIBER)
    KRATOS_REGISTER_VARIABLE(EXPONENTIAL_SATURATION_YIELD_STRESS)
    KRATOS_REGISTER_VARIABLE(ACCUMULATED_PLASTIC_STRAIN)
    KRATOS_REGISTER_VARIABLE(BACK_STRESS_VECTOR)
    KRATOS_REGISTER_VARIABLE(BACK_STRESS_TENSOR)
    KRATOS_REGISTER_VARIABLE(HARDENING_MODULI_VECTOR)
    KRATOS_REGISTER_VARIABLE(MULTI_LINEAR_ELASTICITY_MODULI)
    KRATOS_REGISTER_VARIABLE(MULTI_LINEAR_ELASTICITY_STRAINS)

    // Some variables related with SP
    KRATOS_REGISTER_VARIABLE(SERIAL_PARALLEL_EQUILIBRIUM_TOLERANCE)

    // D+D- Damage Constitutive laws variables
    KRATOS_REGISTER_VARIABLE(DAMAGE_TENSION)
    KRATOS_REGISTER_VARIABLE(DAMAGE_COMPRESSION)
    KRATOS_REGISTER_VARIABLE(THRESHOLD_TENSION)
    KRATOS_REGISTER_VARIABLE(THRESHOLD_COMPRESSION)
    KRATOS_REGISTER_VARIABLE(UNIAXIAL_STRESS_TENSION)
    KRATOS_REGISTER_VARIABLE(UNIAXIAL_STRESS_COMPRESSION)
    KRATOS_REGISTER_VARIABLE(FRACTURE_ENERGY_COMPRESSION)
    KRATOS_REGISTER_VARIABLE(FRACTURE_ENERGY_DAMAGE_PROCESS)
    KRATOS_REGISTER_3D_VARIABLE_WITH_COMPONENTS(EULER_ANGLES)
    KRATOS_REGISTER_VARIABLE(OGDEN_BETA_1)
    KRATOS_REGISTER_VARIABLE(OGDEN_BETA_2)

    // D+D- Damage Constitutive laws variables, additional Masonry 2D & 3D
    KRATOS_REGISTER_VARIABLE(DAMAGE_ONSET_STRESS_COMPRESSION)
    KRATOS_REGISTER_VARIABLE(BIAXIAL_COMPRESSION_MULTIPLIER)
    KRATOS_REGISTER_VARIABLE(FRACTURE_ENERGY_TENSION)
    KRATOS_REGISTER_VARIABLE(RESIDUAL_STRESS_COMPRESSION)
    KRATOS_REGISTER_VARIABLE(BEZIER_CONTROLLER_C1)
    KRATOS_REGISTER_VARIABLE(BEZIER_CONTROLLER_C2)
    KRATOS_REGISTER_VARIABLE(BEZIER_CONTROLLER_C3)
    KRATOS_REGISTER_VARIABLE(YIELD_STRAIN_COMPRESSION)
    KRATOS_REGISTER_VARIABLE(SHEAR_COMPRESSION_REDUCTOR)
    KRATOS_REGISTER_VARIABLE(TRIAXIAL_COMPRESSION_COEFFICIENT)
	KRATOS_REGISTER_VARIABLE(INTEGRATION_IMPLEX)
    KRATOS_REGISTER_VARIABLE(TENSION_YIELD_MODEL)

>>>>>>> 63059344
    // Response function variables
    KRATOS_REGISTER_VARIABLE(RESPONSE_VALUE)

    // Adjoint variables
    KRATOS_REGISTER_3D_VARIABLE_WITH_COMPONENTS(ADJOINT_DISPLACEMENT)
    KRATOS_REGISTER_VARIABLE(ADJOINT_PARTICULAR_DISPLACEMENT)
    KRATOS_REGISTER_3D_VARIABLE_WITH_COMPONENTS(ADJOINT_ROTATION)
    KRATOS_REGISTER_VARIABLE(PERTURBATION_SIZE)
    KRATOS_REGISTER_3D_VARIABLE_WITH_COMPONENTS(ADJOINT_CURVATURE)
    KRATOS_REGISTER_3D_VARIABLE_WITH_COMPONENTS(ADJOINT_STRAIN)
    KRATOS_REGISTER_VARIABLE(ADAPT_PERTURBATION_SIZE)

    // Variables for output of sensitivities
    KRATOS_REGISTER_VARIABLE( CROSS_AREA_SENSITIVITY );
    KRATOS_REGISTER_3D_VARIABLE_WITH_COMPONENTS( POINT_LOAD_SENSITIVITY );
    KRATOS_REGISTER_VARIABLE( I22_SENSITIVITY );
    KRATOS_REGISTER_VARIABLE( I33_SENSITIVITY );
    KRATOS_REGISTER_VARIABLE( THICKNESS_SENSITIVITY );
    KRATOS_REGISTER_VARIABLE( YOUNG_MODULUS_SENSITIVITY );
    KRATOS_REGISTER_VARIABLE( AREA_EFFECTIVE_Y_SENSITIVITY );
    KRATOS_REGISTER_VARIABLE( AREA_EFFECTIVE_Z_SENSITIVITY );
    KRATOS_REGISTER_VARIABLE( IS_ADJOINT );
    KRATOS_REGISTER_3D_VARIABLE_WITH_COMPONENTS(NODAL_DISPLACEMENT_STIFFNESS_SENSITIVITY);
    KRATOS_REGISTER_3D_VARIABLE_WITH_COMPONENTS(NODAL_ROTATIONAL_STIFFNESS_SENSITIVITY);

    // Variables to for computing parts of sensitivity analysis
    KRATOS_REGISTER_VARIABLE( TRACED_STRESS_TYPE );
    KRATOS_REGISTER_VARIABLE( STRESS_DISP_DERIV_ON_GP );
    KRATOS_REGISTER_VARIABLE( STRESS_DISP_DERIV_ON_NODE);
    KRATOS_REGISTER_VARIABLE( STRESS_DESIGN_DERIVATIVE_ON_GP );
    KRATOS_REGISTER_VARIABLE( STRESS_DESIGN_DERIVATIVE_ON_NODE);
    KRATOS_REGISTER_VARIABLE( STRESS_ON_GP  );
    KRATOS_REGISTER_VARIABLE( STRESS_ON_NODE  );
    KRATOS_REGISTER_VARIABLE( DESIGN_VARIABLE_NAME );

    // for DEM-FEM 2D
    KRATOS_REGISTER_VARIABLE(IMPOSED_Z_STRAIN_VALUE)
    KRATOS_REGISTER_VARIABLE(IMPOSED_Z_STRAIN_OPTION)

    //Register the truss element
    KRATOS_REGISTER_ELEMENT("TrussElement3D2N", mTrussElement3D2N)
    KRATOS_REGISTER_ELEMENT("TrussLinearElement3D2N", mTrussLinearElement3D2N)
    KRATOS_REGISTER_ELEMENT("CableElement3D2N", mCableElement3D2N)

    // Register the beam element
    KRATOS_REGISTER_ELEMENT("CrBeamElement3D2N", mCrBeamElement3D2N)
    KRATOS_REGISTER_ELEMENT("CrLinearBeamElement3D2N", mCrLinearBeamElement3D2N)
    KRATOS_REGISTER_ELEMENT("CrBeamElement2D2N", mCrBeamElement2D2N)
    KRATOS_REGISTER_ELEMENT("CrLinearBeamElement2D2N", mCrLinearBeamElement2D2N)

    //Register the shells elements
    KRATOS_REGISTER_ELEMENT("IsotropicShellElement3D3N", mIsotropicShellElement3D3N)
    KRATOS_REGISTER_ELEMENT("ShellThickElement3D4N", mShellThickElement3D4N)
    KRATOS_REGISTER_ELEMENT("ShellThickElementCorotational3D4N", mShellThickCorotationalElement3D4N)
    KRATOS_REGISTER_ELEMENT("ShellThinElementCorotational3D4N", mShellThinCorotationalElement3D4N)
    KRATOS_REGISTER_ELEMENT("ShellThinElement3D3N", mShellThinElement3D3N)
    KRATOS_REGISTER_ELEMENT("ShellThickElementCorotational3D3N", mShellThickCorotationalElement3D3N)
    KRATOS_REGISTER_ELEMENT("ShellThinElementCorotational3D3N", mShellThinCorotationalElement3D3N)

    // Register the membrane element
    KRATOS_REGISTER_ELEMENT("MembraneElement3D4N", mMembraneElement3D4N)
    KRATOS_REGISTER_ELEMENT("MembraneElement3D3N", mMembraneElement3D3N)

    // Register the SPRISM element
    KRATOS_REGISTER_ELEMENT("SolidShellElementSprism3D6N", mSolidShellElementSprism3D6N);

    // Register the nodal concentrated element
    KRATOS_REGISTER_ELEMENT("NodalConcentratedDampedElement3D1N", mNodalConcentratedDampedElement3D1N);
    KRATOS_REGISTER_ELEMENT("NodalConcentratedElement2D1N", mNodalConcentratedElement2D1N);
    KRATOS_REGISTER_ELEMENT("NodalConcentratedDampedElement2D1N", mNodalConcentratedDampedElement2D1N);
    KRATOS_REGISTER_ELEMENT("NodalConcentratedElement3D1N", mNodalConcentratedElement3D1N);

    // SOLID ELEMENTS
    // Small displacement elements
    KRATOS_REGISTER_ELEMENT("SmallDisplacementElement2D3N", mSmallDisplacement2D3N)
    KRATOS_REGISTER_ELEMENT("SmallDisplacementElement2D4N", mSmallDisplacement2D4N)
    KRATOS_REGISTER_ELEMENT("SmallDisplacementElement2D6N", mSmallDisplacement2D6N)
    KRATOS_REGISTER_ELEMENT("SmallDisplacementElement2D8N", mSmallDisplacement2D8N)
    KRATOS_REGISTER_ELEMENT("SmallDisplacementElement2D9N", mSmallDisplacement2D9N)
    KRATOS_REGISTER_ELEMENT("SmallDisplacementElement3D4N", mSmallDisplacement3D4N)
    KRATOS_REGISTER_ELEMENT("SmallDisplacementElement3D6N", mSmallDisplacement3D6N)
    KRATOS_REGISTER_ELEMENT("SmallDisplacementElement3D8N", mSmallDisplacement3D8N)
    KRATOS_REGISTER_ELEMENT("SmallDisplacementElement3D10N", mSmallDisplacement3D10N)
    KRATOS_REGISTER_ELEMENT("SmallDisplacementElement3D15N", mSmallDisplacement3D15N)
    KRATOS_REGISTER_ELEMENT("SmallDisplacementElement3D20N", mSmallDisplacement3D20N)
    KRATOS_REGISTER_ELEMENT("SmallDisplacementElement3D27N", mSmallDisplacement3D27N)

    KRATOS_REGISTER_ELEMENT("SmallDisplacementMixedVolumetricStrainElement2D3N", mSmallDisplacementMixedVolumetricStrainElement2D3N)
    KRATOS_REGISTER_ELEMENT("SmallDisplacementMixedVolumetricStrainElement2D4N", mSmallDisplacementMixedVolumetricStrainElement2D4N)
    KRATOS_REGISTER_ELEMENT("SmallDisplacementMixedVolumetricStrainElement3D4N", mSmallDisplacementMixedVolumetricStrainElement3D4N)
    KRATOS_REGISTER_ELEMENT("SmallDisplacementMixedVolumetricStrainElement3D8N", mSmallDisplacementMixedVolumetricStrainElement3D8N)

    KRATOS_REGISTER_ELEMENT("SmallDisplacementBbarElement2D4N", mSmallDisplacementBbar2D4N)
    KRATOS_REGISTER_ELEMENT("SmallDisplacementBbarElement3D8N", mSmallDisplacementBbar3D8N)

    KRATOS_REGISTER_ELEMENT("AxisymSmallDisplacementElement2D3N", mAxisymSmallDisplacement2D3N)
    KRATOS_REGISTER_ELEMENT("AxisymSmallDisplacementElement2D4N", mAxisymSmallDisplacement2D4N)
    KRATOS_REGISTER_ELEMENT("AxisymSmallDisplacementElement2D6N", mAxisymSmallDisplacement2D6N)
    KRATOS_REGISTER_ELEMENT("AxisymSmallDisplacementElement2D8N", mAxisymSmallDisplacement2D8N)
    KRATOS_REGISTER_ELEMENT("AxisymSmallDisplacementElement2D9N", mAxisymSmallDisplacement2D9N)

    KRATOS_REGISTER_ELEMENT("ZStrainDriven2p5DSmallDisplacementElement2D3N", mZStrainDriven2p5DSmallDisplacement2D3N)
    KRATOS_REGISTER_ELEMENT("ZStrainDriven2p5DSmallDisplacementElement2D4N", mZStrainDriven2p5DSmallDisplacement2D4N)
    KRATOS_REGISTER_ELEMENT("ZStrainDriven2p5DSmallDisplacementElement2D6N", mZStrainDriven2p5DSmallDisplacement2D6N)
    KRATOS_REGISTER_ELEMENT("ZStrainDriven2p5DSmallDisplacementElement2D8N", mZStrainDriven2p5DSmallDisplacement2D8N)
    KRATOS_REGISTER_ELEMENT("ZStrainDriven2p5DSmallDisplacementElement2D9N", mZStrainDriven2p5DSmallDisplacement2D9N)

    // Total lagrangian elements
    KRATOS_REGISTER_ELEMENT("TotalLagrangianElement2D3N", mTotalLagrangian2D3N)
    KRATOS_REGISTER_ELEMENT("TotalLagrangianElement2D4N", mTotalLagrangian2D4N)
    KRATOS_REGISTER_ELEMENT("TotalLagrangianElement2D6N", mTotalLagrangian2D6N)
    KRATOS_REGISTER_ELEMENT("TotalLagrangianElement2D8N", mTotalLagrangian2D8N)
    KRATOS_REGISTER_ELEMENT("TotalLagrangianElement2D9N", mTotalLagrangian2D9N)
    KRATOS_REGISTER_ELEMENT("TotalLagrangianElement3D4N", mTotalLagrangian3D4N)
    KRATOS_REGISTER_ELEMENT("TotalLagrangianElement3D6N", mTotalLagrangian3D6N)
    KRATOS_REGISTER_ELEMENT("TotalLagrangianElement3D8N", mTotalLagrangian3D8N)
    KRATOS_REGISTER_ELEMENT("TotalLagrangianElement3D10N", mTotalLagrangian3D10N)
    KRATOS_REGISTER_ELEMENT("TotalLagrangianElement3D15N", mTotalLagrangian3D15N)
    KRATOS_REGISTER_ELEMENT("TotalLagrangianElement3D20N", mTotalLagrangian3D20N)
    KRATOS_REGISTER_ELEMENT("TotalLagrangianElement3D27N", mTotalLagrangian3D27N)

    KRATOS_REGISTER_ELEMENT("AxisymTotalLagrangianElement2D3N", mAxisymTotalLagrangian2D3N)
    KRATOS_REGISTER_ELEMENT("AxisymTotalLagrangianElement2D4N", mAxisymTotalLagrangian2D4N)
    KRATOS_REGISTER_ELEMENT("AxisymTotalLagrangianElement2D6N", mAxisymTotalLagrangian2D6N)
    KRATOS_REGISTER_ELEMENT("AxisymTotalLagrangianElement2D8N", mAxisymTotalLagrangian2D8N)
    KRATOS_REGISTER_ELEMENT("AxisymTotalLagrangianElement2D9N", mAxisymTotalLagrangian2D9N)

    // Updated lagrangian elements
    KRATOS_REGISTER_ELEMENT("UpdatedLagrangianElement2D3N", mUpdatedLagrangian2D3N)
    KRATOS_REGISTER_ELEMENT("UpdatedLagrangianElement2D4N", mUpdatedLagrangian2D4N)
    KRATOS_REGISTER_ELEMENT("UpdatedLagrangianElement2D6N", mUpdatedLagrangian2D6N)
    KRATOS_REGISTER_ELEMENT("UpdatedLagrangianElement2D8N", mUpdatedLagrangian2D8N)
    KRATOS_REGISTER_ELEMENT("UpdatedLagrangianElement2D9N", mUpdatedLagrangian2D9N)
    KRATOS_REGISTER_ELEMENT("UpdatedLagrangianElement3D4N", mUpdatedLagrangian3D4N)
    KRATOS_REGISTER_ELEMENT("UpdatedLagrangianElement3D6N", mUpdatedLagrangian3D6N)
    KRATOS_REGISTER_ELEMENT("UpdatedLagrangianElement3D8N", mUpdatedLagrangian3D8N)
    KRATOS_REGISTER_ELEMENT("UpdatedLagrangianElement3D10N", mUpdatedLagrangian3D10N)
    KRATOS_REGISTER_ELEMENT("UpdatedLagrangianElement3D15N", mUpdatedLagrangian3D15N)
    KRATOS_REGISTER_ELEMENT("UpdatedLagrangianElement3D20N", mUpdatedLagrangian3D20N)
    KRATOS_REGISTER_ELEMENT("UpdatedLagrangianElement3D27N", mUpdatedLagrangian3D27N)

    KRATOS_REGISTER_ELEMENT("AxisymUpdatedLagrangianElement2D3N", mAxisymUpdatedLagrangian2D3N)
    KRATOS_REGISTER_ELEMENT("AxisymUpdatedLagrangianElement2D4N", mAxisymUpdatedLagrangian2D4N)
    KRATOS_REGISTER_ELEMENT("AxisymUpdatedLagrangianElement2D6N", mAxisymUpdatedLagrangian2D6N)
    KRATOS_REGISTER_ELEMENT("AxisymUpdatedLagrangianElement2D8N", mAxisymUpdatedLagrangian2D8N)
    KRATOS_REGISTER_ELEMENT("AxisymUpdatedLagrangianElement2D9N", mAxisymUpdatedLagrangian2D9N)

    // Register the spring damper element
    KRATOS_REGISTER_ELEMENT("SpringDamperElement3D2N", mSpringDamperElement3D2N);

    //Register the adjoint elements
    KRATOS_REGISTER_ELEMENT("AdjointFiniteDifferencingShellThinElement3D3N", mAdjointFiniteDifferencingShellThinElement3D3N )
    KRATOS_REGISTER_ELEMENT("AdjointFiniteDifferenceCrBeamElementLinear3D2N", mAdjointFiniteDifferenceCrBeamElementLinear3D2N )
    KRATOS_REGISTER_ELEMENT("AdjointFiniteDifferenceTrussElement3D2N", mAdjointFiniteDifferenceTrussElement3D2N)
    KRATOS_REGISTER_ELEMENT("AdjointFiniteDifferenceTrussLinearElement3D2N", mAdjointFiniteDifferenceTrussLinearElement3D2N)
    KRATOS_REGISTER_ELEMENT("TotalLagrangianAdjointElement2D3N", mTotalLagrangianAdjoint2D3N)
    KRATOS_REGISTER_ELEMENT("TotalLagrangianAdjointElement2D4N", mTotalLagrangianAdjoint2D4N)
    KRATOS_REGISTER_ELEMENT("TotalLagrangianAdjointElement2D6N", mTotalLagrangianAdjoint2D6N)
    KRATOS_REGISTER_ELEMENT("TotalLagrangianAdjointElement3D4N", mTotalLagrangianAdjoint3D4N)
    KRATOS_REGISTER_ELEMENT("TotalLagrangianAdjointElement3D8N", mTotalLagrangianAdjoint3D8N)
    KRATOS_REGISTER_ELEMENT("AdjointFiniteDifferencingSmallDisplacementElement3D4N", mAdjointFiniteDifferencingSmallDisplacementElement3D4N)
    KRATOS_REGISTER_ELEMENT("AdjointFiniteDifferencingSmallDisplacementElement3D6N", mAdjointFiniteDifferencingSmallDisplacementElement3D6N)
    KRATOS_REGISTER_ELEMENT("AdjointFiniteDifferencingSmallDisplacementElement3D8N", mAdjointFiniteDifferencingSmallDisplacementElement3D8N)
    KRATOS_REGISTER_ELEMENT("AdjointFiniteDifferenceSpringDamperElement3D2N", mAdjointFiniteDifferenceSpringDamperElement3D2N)

    // Register the conditions
    // Point loads
    KRATOS_REGISTER_CONDITION("PointLoadCondition2D1N", mPointLoadCondition2D1N)
    KRATOS_REGISTER_CONDITION("PointLoadCondition3D1N", mPointLoadCondition3D1N)
    KRATOS_REGISTER_CONDITION("PointContactCondition2D1N", mPointContactCondition2D1N)
    KRATOS_REGISTER_CONDITION("PointContactCondition3D1N", mPointContactCondition3D1N)

    KRATOS_REGISTER_CONDITION("AxisymPointLoadCondition2D1N", mAxisymPointLoadCondition2D1N)

    // Line loads
    KRATOS_REGISTER_CONDITION("LineLoadCondition2D2N", mLineLoadCondition2D2N)
    KRATOS_REGISTER_CONDITION("LineLoadCondition2D3N", mLineLoadCondition2D3N)
    KRATOS_REGISTER_CONDITION("LineLoadCondition3D2N", mLineLoadCondition3D2N)
    KRATOS_REGISTER_CONDITION("LineLoadCondition3D3N", mLineLoadCondition3D3N)

    KRATOS_REGISTER_CONDITION("SmallDisplacementLineLoadCondition2D2N", mSmallDisplacementLineLoadCondition2D2N)
    KRATOS_REGISTER_CONDITION("SmallDisplacementLineLoadCondition2D3N", mSmallDisplacementLineLoadCondition2D3N)
    KRATOS_REGISTER_CONDITION("SmallDisplacementLineLoadCondition3D2N", mSmallDisplacementLineLoadCondition3D2N)
    KRATOS_REGISTER_CONDITION("SmallDisplacementLineLoadCondition3D3N", mSmallDisplacementLineLoadCondition3D3N)

    KRATOS_REGISTER_CONDITION("AxisymLineLoadCondition2D2N", mAxisymLineLoadCondition2D2N)
    KRATOS_REGISTER_CONDITION("AxisymLineLoadCondition2D3N", mAxisymLineLoadCondition2D3N)

    // Surface loads
    KRATOS_REGISTER_CONDITION("SurfaceLoadCondition3D3N", mSurfaceLoadCondition3D3N)
    KRATOS_REGISTER_CONDITION("SurfaceLoadCondition3D4N", mSurfaceLoadCondition3D4N)
    KRATOS_REGISTER_CONDITION("SurfaceLoadCondition3D6N", mSurfaceLoadCondition3D6N)
    KRATOS_REGISTER_CONDITION("SurfaceLoadCondition3D8N", mSurfaceLoadCondition3D8N)
    KRATOS_REGISTER_CONDITION("SurfaceLoadCondition3D9N", mSurfaceLoadCondition3D9N)

    KRATOS_REGISTER_CONDITION("SmallDisplacementSurfaceLoadCondition3D3N", mSmallDisplacementSurfaceLoadCondition3D3N)
    KRATOS_REGISTER_CONDITION("SmallDisplacementSurfaceLoadCondition3D4N", mSmallDisplacementSurfaceLoadCondition3D4N)
    KRATOS_REGISTER_CONDITION("SmallDisplacementSurfaceLoadCondition3D6N", mSmallDisplacementSurfaceLoadCondition3D6N)
    KRATOS_REGISTER_CONDITION("SmallDisplacementSurfaceLoadCondition3D8N", mSmallDisplacementSurfaceLoadCondition3D8N)
    KRATOS_REGISTER_CONDITION("SmallDisplacementSurfaceLoadCondition3D9N", mSmallDisplacementSurfaceLoadCondition3D9N)

    // Point moment
    KRATOS_REGISTER_CONDITION("PointMomentCondition3D1N", mPointMomentCondition3D1N);

    // Adjoint conditions
    KRATOS_REGISTER_CONDITION("AdjointSemiAnalyticPointLoadCondition2D1N", mAdjointSemiAnalyticPointLoadCondition2D1N )
    KRATOS_REGISTER_CONDITION("AdjointSemiAnalyticPointLoadCondition3D1N", mAdjointSemiAnalyticPointLoadCondition3D1N )
    KRATOS_REGISTER_CONDITION("AdjointSemiAnalyticSurfaceLoadCondition3D3N", mAdjointSemiAnalyticSurfaceLoadCondition3D3N )
    KRATOS_REGISTER_CONDITION("AdjointSemiAnalyticSurfaceLoadCondition3D4N", mAdjointSemiAnalyticSurfaceLoadCondition3D4N )
    KRATOS_REGISTER_CONDITION("AdjointSemiAnalyticSmallDisplacementSurfaceLoadCondition3D3N", mAdjointSemiAnalyticSmallDisplacementSurfaceLoadCondition3D3N )
    KRATOS_REGISTER_CONDITION("AdjointSemiAnalyticSmallDisplacementSurfaceLoadCondition3D4N", mAdjointSemiAnalyticSmallDisplacementSurfaceLoadCondition3D4N )
    KRATOS_REGISTER_CONDITION("AdjointSemiAnalyticLineLoadCondition3D2N", mAdjointSemiAnalyticLineLoadCondition3D2N)
    KRATOS_REGISTER_CONDITION("AdjointSemiAnalyticSmallDisplacementLineLoadCondition3D2N", mAdjointSemiAnalyticSmallDisplacementLineLoadCondition3D2N)

    // Displacement-Control Conditions
    KRATOS_REGISTER_CONDITION("DisplacementControlCondition3D1N", mDisplacementControlCondition3D1N)

    // Register linear elastics laws
    KRATOS_REGISTER_CONSTITUTIVE_LAW("TrussConstitutiveLaw", mTrussConstitutiveLaw);
    KRATOS_REGISTER_CONSTITUTIVE_LAW("BeamConstitutiveLaw", mBeamConstitutiveLaw);
    KRATOS_REGISTER_CONSTITUTIVE_LAW("LinearElastic3DLaw", mElasticIsotropic3D);
    KRATOS_REGISTER_CONSTITUTIVE_LAW("LinearElasticPlaneStrain2DLaw", mLinearPlaneStrain);
    KRATOS_REGISTER_CONSTITUTIVE_LAW("LinearElasticPlaneStress2DLaw", mLinearPlaneStress);
    KRATOS_REGISTER_CONSTITUTIVE_LAW("LinearElasticAxisym2DLaw", mAxisymElasticIsotropic);
    KRATOS_REGISTER_CONSTITUTIVE_LAW("UserProvidedLinearElastic2DLaw", mUserProvidedLinearElastic2DLaw);
    KRATOS_REGISTER_CONSTITUTIVE_LAW("UserProvidedLinearElastic3DLaw", mUserProvidedLinearElastic3DLaw);

}
}  // namespace Kratos.<|MERGE_RESOLUTION|>--- conflicted
+++ resolved
@@ -405,8 +405,6 @@
     KRATOS_REGISTER_VARIABLE(LOAD_FACTOR)
     KRATOS_REGISTER_VARIABLE(PRESCRIBED_DISPLACEMENT)
 
-<<<<<<< HEAD
-=======
     //Faituge variables
     KRATOS_REGISTER_VARIABLE(HIGH_CYCLE_FATIGUE_COEFFICIENTS)
     KRATOS_REGISTER_VARIABLE(FATIGUE_REDUCTION_FACTOR)
@@ -506,7 +504,6 @@
 	KRATOS_REGISTER_VARIABLE(INTEGRATION_IMPLEX)
     KRATOS_REGISTER_VARIABLE(TENSION_YIELD_MODEL)
 
->>>>>>> 63059344
     // Response function variables
     KRATOS_REGISTER_VARIABLE(RESPONSE_VALUE)
 
