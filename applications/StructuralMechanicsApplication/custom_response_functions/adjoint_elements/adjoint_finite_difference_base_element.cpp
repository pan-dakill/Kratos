--- conflicted
+++ resolved
@@ -17,11 +17,7 @@
 #include "adjoint_finite_difference_base_element.h"
 #include "structural_mechanics_application_variables.h"
 #include "custom_response_functions/response_utilities/stress_response_definitions.h"
-<<<<<<< HEAD
-#include "custom_response_functions/response_utilities/differentiation_utility.h"
-=======
 #include "custom_response_functions/response_utilities/element_finite_difference_utility.h"
->>>>>>> 77bd695b
 #include "includes/checks.h"
 
 
@@ -288,15 +284,9 @@
 
     // Get perturbation size
     const double delta = this->GetPerturbationSize(rDesignVariable);
-<<<<<<< HEAD
-
-    // Get pseudo-load from utility
-    DifferentiationUtility::CalculateRigthHandSideDerivative(*pGetPrimalElement(), rDesignVariable, delta, rOutput, rCurrentProcessInfo);
-=======
     ProcessInfo process_info = rCurrentProcessInfo;
     // Get pseudo-load from utility
     ElementFiniteDifferenceUtility::CalculateRightHandSideDerivative(*pGetPrimalElement(), rDesignVariable, delta, rOutput, process_info);
->>>>>>> 77bd695b
 
     KRATOS_CATCH("")
 }
@@ -306,13 +296,6 @@
 {
     KRATOS_TRY;
 
-<<<<<<< HEAD
-    // Get perturbation size
-    const double delta = this->GetPerturbationSize(rDesignVariable);
-
-    // Get pseudo-load from utility
-    DifferentiationUtility::CalculateRigthHandSideDerivative(*pGetPrimalElement(), rDesignVariable, delta, rOutput, rCurrentProcessInfo);
-=======
     const double delta = this->GetPerturbationSize(rDesignVariable);
     ProcessInfo process_info = rCurrentProcessInfo;
 
@@ -345,7 +328,6 @@
             index++;
         }
     }
->>>>>>> 77bd695b
 
     KRATOS_CATCH("")
 }
