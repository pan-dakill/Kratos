--- conflicted
+++ resolved
@@ -98,7 +98,6 @@
     KRATOS_SERIALIZE_LOAD_BASE_CLASS(rSerializer, BaseType);
 }
 
-<<<<<<< HEAD
 template <class TPrimalElement>
 void AdjointFiniteDifferenceCrBeamElement<TPrimalElement>::SetValueOnIntegrationPoints(const Variable<array_1d<double, 3 > >& rVariable,
 					     std::vector<array_1d<double, 3 > > rValues,
@@ -174,10 +173,7 @@
         KRATOS_ERROR << "Sensitivity Variable "<< rVariable <<" is not compatible with adjoint_finite_difference_cr_beam_element_3D2N." << std::endl;    
 }  
 
-template class KRATOS_API(STRUCTURAL_MECHANICS_APPLICATION) AdjointFiniteDifferenceCrBeamElement<CrBeamElementLinear3D2N>;
-=======
 template class AdjointFiniteDifferenceCrBeamElement<CrBeamElementLinear3D2N>;
->>>>>>> 77331940
 
 } // namespace Kratos.
 
