// KRATOS  ___|  |                   |                   |
//       \___ \  __|  __| |   |  __| __| |   |  __| _` | |
//             | |   |    |   | (    |   |   | |   (   | |
//       _____/ \__|_|   \__,_|\___|\__|\__,_|_|  \__,_|_| MECHANICS
//
//  License:		 BSD License
//					 license: structural_mechanics_application/license.txt
//
//  Main authors:    Martin Fusseder, https://github.com/MFusseder
//

#ifndef ADJOINT_NODAL_DISPLACEMENT_RESPONSE_FUNCTION_H
#define ADJOINT_NODAL_DISPLACEMENT_RESPONSE_FUNCTION_H


// System includes

// External includes

// Project includes
#include "adjoint_structural_response_function.h"


namespace Kratos
{

///@name Kratos Globals
///@{

///@}
///@name Type Definitions
///@{

///@}
///@name  Enum's
///@{

///@}
///@name  Functions
///@{

///@}
///@name Kratos Classes
///@{

/** \brief AdjointNodalDisplacementResponseFunction
*
* This is a response function which traces a chosen displacement or rotation of a single
* node as response. It is designed to be used in adjoint sensitivity analysis.
*/
class KRATOS_API(STRUCTURAL_MECHANICS_APPLICATION) AdjointNodalDisplacementResponseFunction : public AdjointStructuralResponseFunction
{
public:
    ///@name Type Definitions
    ///@{

    typedef Element::DofsVectorType DofsVectorType;
    typedef Node<3>::Pointer PointTypePointer;
<<<<<<< HEAD
    typedef Variable<double> DoubleVariableType;
=======
    typedef Variable<array_1d<double, 3>> ArrayVariableType;
>>>>>>> 999f852c

    ///@}
    ///@name Pointer Definitions
    /// Pointer definition of AdjointNodalDisplacementResponseFunction
    KRATOS_CLASS_POINTER_DEFINITION(AdjointNodalDisplacementResponseFunction);

    ///@}
    ///@name Life Cycle
    ///@{

    /// Default constructor.
    AdjointNodalDisplacementResponseFunction(ModelPart& rModelPart, Parameters ResponseSettings);

    /// Destructor.
    ~AdjointNodalDisplacementResponseFunction() override;

    ///@}
    ///@name Operators
    ///@{

    ///@}
    ///@name Operations
    ///@{

    using AdjointStructuralResponseFunction::CalculateGradient;

    void CalculateGradient(const Element& rAdjointElement,
                                   const Matrix& rResidualGradient,
                                   Vector& rResponseGradient,
                                   const ProcessInfo& rProcessInfo) override;

    void CalculateFirstDerivativesGradient(const Element& rAdjointElement,
                                           const Matrix& rResidualGradient,
                                           Vector& rResponseGradient,
                                           const ProcessInfo& rProcessInfo) override;

    void CalculateFirstDerivativesGradient(const Condition& rAdjointCondition,
                                           const Matrix& rResidualGradient,
                                           Vector& rResponseGradient,
                                           const ProcessInfo& rProcessInfo) override;

    void CalculateSecondDerivativesGradient(const Element& rAdjointElement,
                                            const Matrix& rResidualGradient,
                                            Vector& rResponseGradient,
                                            const ProcessInfo& rProcessInfo) override;

    void CalculateSecondDerivativesGradient(const Condition& rAdjointCondition,
                                            const Matrix& rResidualGradient,
                                            Vector& rResponseGradient,
                                            const ProcessInfo& rProcessInfo) override;

    void CalculatePartialSensitivity(Element& rAdjointElement,
                                             const Variable<double>& rVariable,
                                             const Matrix& rSensitivityMatrix,
                                             Vector& rSensitivityGradient,
                                             const ProcessInfo& rProcessInfo) override;

    void CalculatePartialSensitivity(Condition& rAdjointCondition,
                                             const Variable<double>& rVariable,
                                             const Matrix& rSensitivityMatrix,
                                             Vector& rSensitivityGradient,
                                             const ProcessInfo& rProcessInfo) override;

    void CalculatePartialSensitivity(Element& rAdjointElement,
                                             const Variable<array_1d<double, 3>>& rVariable,
                                             const Matrix& rSensitivityMatrix,
                                             Vector& rSensitivityGradient,
                                             const ProcessInfo& rProcessInfo) override;

    void CalculatePartialSensitivity(Condition& rAdjointCondition,
                                             const Variable<array_1d<double, 3>>& rVariable,
                                             const Matrix& rSensitivityMatrix,
                                             Vector& rSensitivityGradient,
                                             const ProcessInfo& rProcessInfo) override;


    double CalculateValue(ModelPart& rModelPart) override;

    ///@}
    ///@name Access
    ///@{

    ///@}
    ///@name Inquiry
    ///@{

    ///@}
    ///@name Input and output
    ///@{

    ///@}
    ///@name Friends
    ///@{

    ///@}

protected:
    ///@name Protected static Member Variables
    ///@{

    ///@}
    ///@name Protected member Variables
    ///@{

    ///@}
    ///@name Protected Operators
    ///@{

    ///@}
    ///@name Protected Operations
    ///@{

    ///@}
    ///@name Protected  Access
    ///@{

    ///@}
    ///@name Protected Inquiry
    ///@{

    ///@}
    ///@name Protected LifeCycle
    ///@{

    ///@}

private:

    ///@name Static Member Variables
    ///@{

    ///@}
    ///@name Member Variables
    ///@{

    std::string mTracedDofLabel;
    std::string mResponsePartName;
    array_1d<double,3> mResponseDirection;
    std::unordered_map<IndexType, std::vector<IndexType>> mElementNodeMap;

    ///@}
    ///@name Private Operators
    ///@{

    ///@}
    ///@name Private Operations
    ///@{

    void ComputeNeighboringElementNodeMap();

    ///@}
    ///@name Private  Access
    ///@{

    ///@}
    ///@name Private Inquiry
    ///@{

    ///@}
    ///@name Un accessible methods
    ///@{

    ///@}

}; // Class AdjointNodalDisplacementResponseFunction

///@}

///@name Type Definitions
///@{

///@}
///@name Input and output
///@{

///@}

} // namespace Kratos.

#endif // ADJOINT_NODAL_DISPLACEMENT_RESPONSE_FUNCTION_H_INCLUDED<|MERGE_RESOLUTION|>--- conflicted
+++ resolved
@@ -56,11 +56,7 @@
 
     typedef Element::DofsVectorType DofsVectorType;
     typedef Node<3>::Pointer PointTypePointer;
-<<<<<<< HEAD
-    typedef Variable<double> DoubleVariableType;
-=======
     typedef Variable<array_1d<double, 3>> ArrayVariableType;
->>>>>>> 999f852c
 
     ///@}
     ///@name Pointer Definitions
