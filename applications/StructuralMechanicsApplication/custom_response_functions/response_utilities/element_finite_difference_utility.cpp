--- conflicted
+++ resolved
@@ -92,13 +92,8 @@
             rNode.GetInitialPosition()[coord_dir] += rPertubationSize;
             rNode.Coordinates()[coord_dir] += rPertubationSize;
 
-<<<<<<< HEAD
-                // compute RHS after perturbation
-                rElement.CalculateRightHandSide(RHS_perturbed, rCurrentProcessInfo);
-=======
             // compute LHS after perturbation
             rElement.CalculateRightHandSide(RHS_perturbed, rCurrentProcessInfo);
->>>>>>> 84befd2a
 
             // compute derivative of RHS w.r.t. design variable with finite differences
             noalias(rOutput) = (RHS_perturbed - rRHS) / rPertubationSize;
