--- conflicted
+++ resolved
@@ -388,13 +388,8 @@
         KRATOS_TRY;
 
         DofsVectorType dofs_of_element;
-<<<<<<< HEAD
-        const ProcessInfo& rCurrentProcessInfo = mrModelPart.GetProcessInfo();
-        mpTracedElement->GetDofList(dofs_of_element, rCurrentProcessInfo);
-=======
         const ProcessInfo &r_process_info = mrModelPart.GetProcessInfo();
         mpTracedElement->GetDofList(dofs_of_element, r_process_info);
->>>>>>> dfecc86d
         rResult = ZeroVector(dofs_of_element.size());
 
         Array1DComponentsPointerType p_traced_dof;
