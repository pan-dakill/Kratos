// KRATOS  ___|  |                   |                   |
//       \___ \  __|  __| |   |  __| __| |   |  __| _` | |
//             | |   |    |   | (    |   |   | |   (   | |
//       _____/ \__|_|   \__,_|\___|\__|\__,_|_|  \__,_|_| MECHANICS
//
//  License:		 BSD License
//					 license: structural_mechanics_application/license.txt
//
//  Main authors:    Marcelo Raschi
//                   Manuel Caicedo
//                   Alfredo Huespe
//  Collaborator:    Vicente Mataix Ferrandiz
//

// System includes

// External includes

// Project includes
#include "linear_j2_plasticity_3d.h"
#include "structural_mechanics_application_variables.h"
#include "custom_utilities/constitutive_law_utilities.h"

namespace Kratos
{
//******************************CONSTRUCTOR*******************************************
//************************************************************************************

LinearJ2Plasticity3D::LinearJ2Plasticity3D()
    : ConstitutiveLaw()
{
}

//********************************COPY CONSTRUCTOR************************************
//************************************************************************************

LinearJ2Plasticity3D::LinearJ2Plasticity3D(const LinearJ2Plasticity3D &rOther)
    : ConstitutiveLaw(rOther)
{
}

//********************************CLONE***********************************************
//************************************************************************************

ConstitutiveLaw::Pointer LinearJ2Plasticity3D::Clone() const
{
    LinearJ2Plasticity3D::Pointer p_clone(new LinearJ2Plasticity3D(*this));
    return p_clone;
}

//********************************DESTRUCTOR******************************************
//************************************************************************************

LinearJ2Plasticity3D::~LinearJ2Plasticity3D()
{
}

//************************************************************************************
//************************************************************************************

bool LinearJ2Plasticity3D::Has(const Variable<bool>& rThisVariable)
{
    if(rThisVariable == INELASTIC_FLAG){
        return true;
    }
    return false;
}

//************************************************************************************
//************************************************************************************

bool LinearJ2Plasticity3D::Has(const Variable<double>& rThisVariable)
{
    if(rThisVariable == PLASTIC_STRAIN){
        return true;
    }
    return false;
}



//************************************************************************************
//************************************************************************************

void LinearJ2Plasticity3D::SetValue(
    const Variable<double>& rThisVariable,
    const double& rValue,
    const ProcessInfo& rCurrentProcessInfo
    )
{
    if(rThisVariable == PLASTIC_STRAIN){
        mAccumulatedPlasticStrain = rValue;
    }
}

//************************************************************************************
//************************************************************************************

bool& LinearJ2Plasticity3D::GetValue(
    const Variable<bool>& rThisVariable,
    bool& rValue
    )
{
    if(rThisVariable == INELASTIC_FLAG){
        rValue = mInelasticFlag;
    }

    return rValue;
}

//************************************************************************************
//************************************************************************************

double& LinearJ2Plasticity3D::GetValue(
    const Variable<double>& rThisVariable,
    double& rValue
    )
{
    if(rThisVariable == PLASTIC_STRAIN){
        rValue = mAccumulatedPlasticStrain;
    }

    return rValue;
}

//************************************************************************************
//************************************************************************************

void LinearJ2Plasticity3D::InitializeMaterial(
    const Properties& rMaterialProperties,
    const GeometryType& rElementGeometry,
    const Vector& rShapeFunctionsValues
    )
{
    mPlasticStrainOld = ZeroVector(this->GetStrainSize());
    mPlasticStrain = ZeroVector(this->GetStrainSize());
    mAccumulatedPlasticStrainOld = 0.0;
    mAccumulatedPlasticStrain = 0.0;
}

//************************************************************************************
//************************************************************************************

void LinearJ2Plasticity3D::FinalizeSolutionStep(
    const Properties& rMaterialProperties,
    const GeometryType& rElementGeometry,
    const Vector& rShapeFunctionsValues,
    const ProcessInfo& rCurrentProcessInfo)
{
    mPlasticStrainOld = mPlasticStrain;
    mAccumulatedPlasticStrainOld = mAccumulatedPlasticStrain;
}

//************************************************************************************
//************************************************************************************

void LinearJ2Plasticity3D::CalculateMaterialResponsePK1(ConstitutiveLaw::Parameters& rValues)
{
    CalculateMaterialResponseCauchy(rValues);
}

//************************************************************************************
//************************************************************************************

void LinearJ2Plasticity3D::CalculateMaterialResponsePK2(ConstitutiveLaw::Parameters& rValues)
{
    CalculateMaterialResponseCauchy(rValues);
}

//************************************************************************************
//************************************************************************************

void LinearJ2Plasticity3D::CalculateMaterialResponseKirchhoff(ConstitutiveLaw::Parameters& rValues)
{
    CalculateMaterialResponseCauchy(rValues);
}

//************************************************************************************
//************************************************************************************

void LinearJ2Plasticity3D::CalculateMaterialResponseCauchy(ConstitutiveLaw::Parameters& rValues)
{
    // The Properties of the material
    const Properties& r_material_properties = rValues.GetMaterialProperties();
<<<<<<< HEAD

    // The flags of the law
    Flags & r_constitutive_law_options=rValues.GetOptions();

    // The strain tensor
    Vector& r_strain_vector = rValues.GetStrainVector();

=======

    // The flags of the law
    Flags & r_constitutive_law_options=rValues.GetOptions();

    // The strain tensor
    Vector& r_strain_vector = rValues.GetStrainVector();

>>>>>>> 75de5829
    //NOTE: SINCE THE ELEMENT IS IN SMALL STRAINS WE CAN USE ANY STRAIN MEASURE. HERE EMPLOYING THE CAUCHY_GREEN
    if( r_constitutive_law_options.IsNot( ConstitutiveLaw::USE_ELEMENT_PROVIDED_STRAIN )) {
        this->CalculateValue(rValues, STRAIN, r_strain_vector);
    }

    // If we compute the tangent moduli or the stress
    if( r_constitutive_law_options.Is( ConstitutiveLaw::COMPUTE_STRESS ) ||
        r_constitutive_law_options.Is( ConstitutiveLaw::COMPUTE_CONSTITUTIVE_TENSOR )) {
        Vector& r_stress_vector = rValues.GetStressVector();

        if (rValues.GetProcessInfo().Has(INITIAL_STRAIN)) {
            noalias(r_strain_vector) += rValues.GetProcessInfo()[INITIAL_STRAIN];
        }

        Matrix elastic_tensor;
        Matrix& tangent_tensor = rValues.GetConstitutiveMatrix();
        const double hardening_modulus = r_material_properties[ISOTROPIC_HARDENING_MODULUS];
        const double delta_k = r_material_properties[INFINITY_HARDENING_MODULUS];
        const double hardening_exponent = r_material_properties[HARDENING_EXPONENT];
        const double E = r_material_properties[YOUNG_MODULUS];
        const double poisson_ratio = r_material_properties[POISSON_RATIO];
        const double mu = E / (2. + 2. * poisson_ratio);
        const double volumetric_modulus = E / (3. * (1. - 2. * poisson_ratio));
        const double sqrt_two_thirds = std::sqrt(2.0 / 3.0); // =0.8164965809277260
        double trial_yield_function;

        mPlasticStrain = mPlasticStrainOld;
        mAccumulatedPlasticStrain = mAccumulatedPlasticStrainOld;

        elastic_tensor.resize(6, 6, false);
        CalculateElasticMatrix(elastic_tensor, r_material_properties);
        Vector yield_tensionrial(6);
        noalias(yield_tensionrial) = prod(elastic_tensor, r_strain_vector - mPlasticStrainOld);

        // stress_trial_dev = sigma - 1/3 tr(sigma) * I
        Vector stress_trial_dev = yield_tensionrial;

        const double trace = 1.0 / 3.0 * (yield_tensionrial(0) + yield_tensionrial(1) + yield_tensionrial(2));
        stress_trial_dev(0) -= trace;
        stress_trial_dev(1) -= trace;
        stress_trial_dev(2) -= trace;
        const double norm_dev_stress = std::sqrt(stress_trial_dev(0) * stress_trial_dev(0) +
                                        stress_trial_dev(1) * stress_trial_dev(1) +
                                        stress_trial_dev(2) * stress_trial_dev(2) +
                                        2. * stress_trial_dev(3) * stress_trial_dev(3) +
                                        2. * stress_trial_dev(4) * stress_trial_dev(4) +
                                        2. * stress_trial_dev(5) * stress_trial_dev(5));
        trial_yield_function = this->YieldFunction(norm_dev_stress, r_material_properties);

        if (trial_yield_function <= 0.) {
            // ELASTIC
            mInelasticFlag = false;
            // We update the stress
            if( r_constitutive_law_options.Is( ConstitutiveLaw::COMPUTE_STRESS ) ) {
                r_stress_vector = yield_tensionrial;
            }
            // We update the tangent tensor
            if( r_constitutive_law_options.Is( ConstitutiveLaw::COMPUTE_CONSTITUTIVE_TENSOR ) ) {
                tangent_tensor = elastic_tensor;
            }
        } else {
            // INELASTIC
            mInelasticFlag = true;
            double dgamma = 0;
            Vector yield_function_normal_vector = stress_trial_dev / norm_dev_stress;
            if (delta_k != 0.0 && hardening_exponent != 0.0) {
                // Exponential softening
                dgamma = GetDeltaGamma(norm_dev_stress, r_material_properties);
            }
            else {
                // Linear softening
                dgamma = trial_yield_function /
                        (2. * mu * (1. + (hardening_modulus / (3. * mu))));
            }

            // We update the stress
            if( r_constitutive_law_options.Is( ConstitutiveLaw::COMPUTE_STRESS ) ) {
                r_stress_vector(0) =
                    volumetric_modulus * (r_strain_vector(0) + r_strain_vector(1) + r_strain_vector(2)) +
                    stress_trial_dev(0) - 2. * mu * dgamma * yield_function_normal_vector(0);
                r_stress_vector(1) =
                    volumetric_modulus * (r_strain_vector(0) + r_strain_vector(1) + r_strain_vector(2)) +
                    stress_trial_dev(1) - 2. * mu * dgamma * yield_function_normal_vector(1);
                r_stress_vector(2) =
                    volumetric_modulus * (r_strain_vector(0) + r_strain_vector(1) + r_strain_vector(2)) +
                    stress_trial_dev(2) - 2. * mu * dgamma * yield_function_normal_vector(2);
                r_stress_vector(3) =
                    stress_trial_dev(3) - 2. * mu * dgamma * yield_function_normal_vector(3);
                r_stress_vector(4) =
                    stress_trial_dev(4) - 2. * mu * dgamma * yield_function_normal_vector(4);
                r_stress_vector(5) =
                    stress_trial_dev(5) - 2. * mu * dgamma * yield_function_normal_vector(5);
            }

            mPlasticStrain(0) = mPlasticStrainOld(0) + dgamma * yield_function_normal_vector(0);
            mPlasticStrain(1) = mPlasticStrainOld(1) + dgamma * yield_function_normal_vector(1);
            mPlasticStrain(2) = mPlasticStrainOld(2) + dgamma * yield_function_normal_vector(2);
            mPlasticStrain(3) = mPlasticStrainOld(3) + dgamma * yield_function_normal_vector(3) * 2;
            mPlasticStrain(4) = mPlasticStrainOld(4) + dgamma * yield_function_normal_vector(4) * 2;
            mPlasticStrain(5) = mPlasticStrainOld(5) + dgamma * yield_function_normal_vector(5) * 2;
            mAccumulatedPlasticStrain = mAccumulatedPlasticStrainOld + sqrt_two_thirds * dgamma;

            // We update the tangent tensor
            if( r_constitutive_law_options.Is( ConstitutiveLaw::COMPUTE_CONSTITUTIVE_TENSOR ) ) {
                CalculateTangentTensor(dgamma, norm_dev_stress, yield_function_normal_vector,
                                    r_material_properties, tangent_tensor);
            }
        }
    }
}

//************************************************************************************
//************************************************************************************

double& LinearJ2Plasticity3D::CalculateValue(
    ConstitutiveLaw::Parameters& rParameterValues,
    const Variable<double>& rThisVariable,
    double& rValue
    )
{
    if(rThisVariable == STRAIN_ENERGY){
        Vector& strain_vector = rParameterValues.GetStrainVector();
        if (rParameterValues.GetProcessInfo().Has(INITIAL_STRAIN)) {
            noalias(strain_vector) += rParameterValues.GetProcessInfo()[INITIAL_STRAIN];
        }
        const Properties& r_material_properties = rParameterValues.GetMaterialProperties();
        Matrix elastic_tensor(6, 6);
        CalculateElasticMatrix(elastic_tensor, r_material_properties);

        rValue = 0.5 * inner_prod(strain_vector - mPlasticStrain, prod(elastic_tensor, strain_vector - mPlasticStrain))
                 + GetPlasticPotential(r_material_properties);
    } else if(rThisVariable == PLASTIC_STRAIN){
        rValue = mAccumulatedPlasticStrain;
    }

    return(rValue);
}

//************************************************************************************
//************************************************************************************

Vector& LinearJ2Plasticity3D::CalculateValue(
    ConstitutiveLaw::Parameters& rParameterValues,
    const Variable<Vector>& rThisVariable,
    Vector& rValue
    )
{
    if (rThisVariable == STRAIN ||
        rThisVariable == GREEN_LAGRANGE_STRAIN_VECTOR ||
        rThisVariable == ALMANSI_STRAIN_VECTOR) {

        const SizeType space_dimension = this->WorkingSpaceDimension();

        //1.-Compute total deformation gradient
        const Matrix& F = rParameterValues.GetDeformationGradientF();
        KRATOS_DEBUG_ERROR_IF(F.size1()!= space_dimension || F.size2() != space_dimension) << "expected size of F " << space_dimension << "x" << space_dimension << ", got " << F.size1() << "x" << F.size2() << std::endl;

        const Matrix C_tensor = prod(trans(F),F);
        ConstitutiveLawUtilities<6>::CalculateGreenLagrangianStrain(C_tensor, rValue);
    }

    return(rValue);
}

//************************************************************************************
//************************************************************************************

void LinearJ2Plasticity3D::InitializeMaterialResponsePK1(ConstitutiveLaw::Parameters& rValues)
{
    // In small deformation is the same as compute Cauchy
    InitializeMaterialResponseCauchy(rValues);
}

//************************************************************************************
//************************************************************************************

void LinearJ2Plasticity3D::InitializeMaterialResponsePK2(ConstitutiveLaw::Parameters& rValues)
{
    // In small deformation is the same as compute Cauchy
    InitializeMaterialResponseCauchy(rValues);
}

//************************************************************************************
//************************************************************************************

void LinearJ2Plasticity3D::InitializeMaterialResponseKirchhoff(ConstitutiveLaw::Parameters& rValues)
{
    // In small deformation is the same as compute Cauchy
    InitializeMaterialResponseCauchy(rValues);
}

//************************************************************************************
//************************************************************************************

void LinearJ2Plasticity3D::InitializeMaterialResponseCauchy(ConstitutiveLaw::Parameters& rValues)
{
    // TODO: Add something if necessary
}

//************************************************************************************
//************************************************************************************

void LinearJ2Plasticity3D::FinalizeMaterialResponsePK1(ConstitutiveLaw::Parameters& rValues)
{
    // In small deformation is the same as compute Cauchy
    FinalizeMaterialResponseCauchy(rValues);
}

//************************************************************************************
//************************************************************************************

void LinearJ2Plasticity3D::FinalizeMaterialResponsePK2(ConstitutiveLaw::Parameters& rValues)
{
    // In small deformation is the same as compute Cauchy
    FinalizeMaterialResponseCauchy(rValues);
}

//************************************************************************************
//************************************************************************************

void LinearJ2Plasticity3D::FinalizeMaterialResponseKirchhoff(ConstitutiveLaw::Parameters& rValues)
{
    // In small deformation is the same as compute Cauchy
    FinalizeMaterialResponseCauchy(rValues);
}

//************************************************************************************
//************************************************************************************

void LinearJ2Plasticity3D::FinalizeMaterialResponseCauchy(ConstitutiveLaw::Parameters& rValues)
{
    // TODO: Add something if necessary
}

//************************************************************************************
//************************************************************************************

double LinearJ2Plasticity3D::GetSaturationHardening(const Properties& rMaterialProperties)
{
    const double yield_stress = rMaterialProperties[YIELD_STRESS];
    const double theta = rMaterialProperties[REFERENCE_HARDENING_MODULUS];
    const double hardening_modulus = rMaterialProperties[ISOTROPIC_HARDENING_MODULUS];
    const double delta_k = rMaterialProperties[INFINITY_HARDENING_MODULUS];
    const double hardening_exponent = rMaterialProperties[HARDENING_EXPONENT];

    const double k_new = yield_stress + (theta * hardening_modulus * mAccumulatedPlasticStrain) +
                delta_k * (1. - std::exp(-hardening_exponent * mAccumulatedPlasticStrain));
    return k_new;
}

//************************************************************************************
//************************************************************************************

double LinearJ2Plasticity3D::GetPlasticPotential(const Properties& rMaterialProperties)
{
    const double theta = rMaterialProperties[REFERENCE_HARDENING_MODULUS];
    const double hardening_modulus = rMaterialProperties[ISOTROPIC_HARDENING_MODULUS];
    const double delta_k = rMaterialProperties[INFINITY_HARDENING_MODULUS];
    const double hardening_exponent = rMaterialProperties[HARDENING_EXPONENT];

    const double wp_new = 0.5*(theta * hardening_modulus * std::pow(mAccumulatedPlasticStrain, 2.0)) +
                    delta_k * (mAccumulatedPlasticStrain -
                    (1/hardening_exponent) * (1- std::exp(-hardening_exponent * mAccumulatedPlasticStrain)));
    return wp_new;
}

//************************************************************************************
//************************************************************************************

double LinearJ2Plasticity3D::GetDeltaGamma(
    const double NormStressTrial,
    const Properties& rMaterialProperties
    )
{
    const double E = rMaterialProperties[YOUNG_MODULUS];
    const double poisson_ratio = rMaterialProperties[POISSON_RATIO];
    const double yield_stress = rMaterialProperties[YIELD_STRESS];
    const double theta = rMaterialProperties[REFERENCE_HARDENING_MODULUS];
    const double hardening_modulus = rMaterialProperties[ISOTROPIC_HARDENING_MODULUS];
    const double delta_k = rMaterialProperties[INFINITY_HARDENING_MODULUS];
    const double hardening_exponent = rMaterialProperties[HARDENING_EXPONENT];
    const double tolerance = 1e-6 * yield_stress;
    const double mu = E / (2. * (1. + poisson_ratio));
    const double sqrt_two_thirds = std::sqrt(2.0 / 3.0); // =0.8164965809277260
    double dgamma = 0.0;
    double norm_yieldfunction = 1.0;

    while (norm_yieldfunction > tolerance)
    {
        const double k_new = GetSaturationHardening(rMaterialProperties);
        const double kp_new = theta * hardening_modulus + delta_k * (hardening_exponent * std::exp(-hardening_exponent * mAccumulatedPlasticStrain));
        const double yieldfunction = - sqrt_two_thirds * k_new + NormStressTrial - 2. * mu * dgamma;
        const double derivative_yieldfunction = -2. * mu * (1. + kp_new / (3. * mu));
        dgamma -= yieldfunction / derivative_yieldfunction;
        mAccumulatedPlasticStrain = mAccumulatedPlasticStrainOld + sqrt_two_thirds * dgamma;
        norm_yieldfunction = std::abs(yieldfunction);
    }
    // TODO (marcelo): handle the case when no convergence is achieved.
    return dgamma;
}

//************************************************************************************
//************************************************************************************

double LinearJ2Plasticity3D::YieldFunction(
    const double NormDeviationStress,
    const Properties& rMaterialProperties
    )
{
    const double sqrt_two_thirds = std::sqrt(2.0 / 3.0);
    const double yield_stress = rMaterialProperties[YIELD_STRESS];
    const double hardening_modulus = rMaterialProperties[ISOTROPIC_HARDENING_MODULUS];
    const double theta = rMaterialProperties[REFERENCE_HARDENING_MODULUS];
    const double delta_k = rMaterialProperties[INFINITY_HARDENING_MODULUS];
    const double hardening_exponent = rMaterialProperties[HARDENING_EXPONENT];
    const double k_old = yield_stress + (theta * hardening_modulus * mAccumulatedPlasticStrainOld) +
        (delta_k) * (1. - std::exp(-hardening_exponent * mAccumulatedPlasticStrainOld));

    return NormDeviationStress - k_old * sqrt_two_thirds;
}

//************************************************************************************
//************************************************************************************

void LinearJ2Plasticity3D::CalculateElasticMatrix(
    Matrix &rElasticityTensor,
    const Properties &rMaterialProperties
    )
{
    const double E = rMaterialProperties[YOUNG_MODULUS];
    const double poisson_ratio = rMaterialProperties[POISSON_RATIO];
    const double lambda =
        E * poisson_ratio / ((1. + poisson_ratio) * (1. - 2. * poisson_ratio));
    const double mu = E / (2. + 2. * poisson_ratio);

    if (rElasticityTensor.size1() != 6 || rElasticityTensor.size2() != 6)
        rElasticityTensor.resize(6, 6, false);
    rElasticityTensor.clear();

    rElasticityTensor(0, 0) = lambda + 2. * mu;
    rElasticityTensor(0, 1) = lambda;
    rElasticityTensor(0, 2) = lambda;
    rElasticityTensor(1, 0) = lambda;
    rElasticityTensor(1, 1) = lambda + 2. * mu;
    rElasticityTensor(1, 2) = lambda;
    rElasticityTensor(2, 0) = lambda;
    rElasticityTensor(2, 1) = lambda;
    rElasticityTensor(2, 2) = lambda + 2. * mu;
    rElasticityTensor(3, 3) = mu;
    rElasticityTensor(4, 4) = mu;
    rElasticityTensor(5, 5) = mu;
}

//************************************************************************************
//************************************************************************************

void LinearJ2Plasticity3D::CalculateTangentTensor(
    const double DeltaGamma,
    const double NormStressTrial,
    const Vector& YieldFunctionNormalVector,
    const Properties& rMaterialProperties,
    Matrix& rElasticityTensor
    )
{
    const double hardening_modulus = rMaterialProperties[ISOTROPIC_HARDENING_MODULUS];
    const double theta = rMaterialProperties[REFERENCE_HARDENING_MODULUS];
    const double delta_k = rMaterialProperties[INFINITY_HARDENING_MODULUS];
    const double hardening_exponent = rMaterialProperties[HARDENING_EXPONENT];
    const double E = rMaterialProperties[YOUNG_MODULUS];
    const double poisson_ratio = rMaterialProperties[POISSON_RATIO];
    const double mu = E / (2. + 2. * poisson_ratio);
    const double volumetric_modulus = E / (3. * (1. - 2. * poisson_ratio));

    const double kp_new = (theta * hardening_modulus) +  delta_k * (hardening_exponent * std::exp(-hardening_exponent * mAccumulatedPlasticStrain));

    const double theta_new = 1 - (2. * mu * DeltaGamma) / NormStressTrial;
    const double theta_new_b = 1. / (1. + kp_new / (3. * mu)) - (1. - theta_new);

    rElasticityTensor(0, 0) = volumetric_modulus + (2. *mu * theta_new * 2. / 3.) -
              (2. *mu * theta_new_b * (YieldFunctionNormalVector(0) * YieldFunctionNormalVector(0)));
    rElasticityTensor(0, 1) = volumetric_modulus + (2. *mu * theta_new * (-1. / 3.)) -
              (2. *mu * theta_new_b * (YieldFunctionNormalVector(0) * YieldFunctionNormalVector(1)));
    rElasticityTensor(0, 2) = volumetric_modulus + (2. *mu * theta_new * (-1. / 3.)) -
              (2. *mu * theta_new_b * (YieldFunctionNormalVector(0) * YieldFunctionNormalVector(2)));
    rElasticityTensor(0, 3) = -(2. *mu * theta_new_b * (YieldFunctionNormalVector(0) * YieldFunctionNormalVector(3)));
    rElasticityTensor(0, 4) = -(2. *mu * theta_new_b * (YieldFunctionNormalVector(0) * YieldFunctionNormalVector(4)));
    rElasticityTensor(0, 5) = -(2. *mu * theta_new_b * (YieldFunctionNormalVector(0) * YieldFunctionNormalVector(5)));

    rElasticityTensor(1, 0) = volumetric_modulus + (2. *mu * theta_new * (-1. / 3.)) -
              (2. *mu * theta_new_b * (YieldFunctionNormalVector(1) * YieldFunctionNormalVector(0)));
    rElasticityTensor(1, 1) = volumetric_modulus + (2. *mu * theta_new * 2. / 3.) -
              (2. *mu * theta_new_b * (YieldFunctionNormalVector(1) * YieldFunctionNormalVector(1)));
    rElasticityTensor(1, 2) = volumetric_modulus + (2. *mu * theta_new * (-1. / 3.)) -
              (2. *mu * theta_new_b * (YieldFunctionNormalVector(1) * YieldFunctionNormalVector(2)));
    rElasticityTensor(1, 3) = -(2. *mu * theta_new_b * (YieldFunctionNormalVector(1) * YieldFunctionNormalVector(3)));
    rElasticityTensor(1, 4) = -(2. *mu * theta_new_b * (YieldFunctionNormalVector(1) * YieldFunctionNormalVector(4)));
    rElasticityTensor(1, 5) = -(2. *mu * theta_new_b * (YieldFunctionNormalVector(1) * YieldFunctionNormalVector(5)));

    rElasticityTensor(2, 0) = volumetric_modulus + (2. *mu * theta_new * (-1. / 3.)) -
              (2. *mu * theta_new_b * (YieldFunctionNormalVector(2) * YieldFunctionNormalVector(0)));
    rElasticityTensor(2, 1) = volumetric_modulus + (2. *mu * theta_new * (-1. / 3.)) -
              (2. *mu * theta_new_b * (YieldFunctionNormalVector(2) * YieldFunctionNormalVector(1)));
    rElasticityTensor(2, 2) = volumetric_modulus + (2. *mu * theta_new * 2. / 3.) -
              (2. *mu * theta_new_b * (YieldFunctionNormalVector(2) * YieldFunctionNormalVector(2)));
    rElasticityTensor(2, 3) = -(2. *mu * theta_new_b * (YieldFunctionNormalVector(2) * YieldFunctionNormalVector(3)));
    rElasticityTensor(2, 4) = -(2. *mu * theta_new_b * (YieldFunctionNormalVector(2) * YieldFunctionNormalVector(4)));
    rElasticityTensor(2, 5) = -(2. *mu * theta_new_b * (YieldFunctionNormalVector(2) * YieldFunctionNormalVector(5)));

    rElasticityTensor(3, 0) = -(2. *mu * theta_new_b * (YieldFunctionNormalVector(3) * YieldFunctionNormalVector(0)));
    rElasticityTensor(3, 1) = -(2. *mu * theta_new_b * (YieldFunctionNormalVector(3) * YieldFunctionNormalVector(1)));
    rElasticityTensor(3, 2) = -(2. *mu * theta_new_b * (YieldFunctionNormalVector(3) * YieldFunctionNormalVector(2)));
    rElasticityTensor(3, 3) = mu * theta_new - (2. * mu * theta_new_b * (YieldFunctionNormalVector(3) * YieldFunctionNormalVector(3)));
    rElasticityTensor(3, 4) = -(2. *mu * theta_new_b * (YieldFunctionNormalVector(3) * YieldFunctionNormalVector(4)));
    rElasticityTensor(3, 5) = -(2. *mu * theta_new_b * (YieldFunctionNormalVector(3) * YieldFunctionNormalVector(5)));

    rElasticityTensor(4, 0) = -(2. *mu * theta_new_b * (YieldFunctionNormalVector(4) * YieldFunctionNormalVector(0)));
    rElasticityTensor(4, 1) = -(2. *mu * theta_new_b * (YieldFunctionNormalVector(4) * YieldFunctionNormalVector(1)));
    rElasticityTensor(4, 2) = -(2. *mu * theta_new_b * (YieldFunctionNormalVector(4) * YieldFunctionNormalVector(2)));
    rElasticityTensor(4, 3) = -(2. *mu * theta_new_b * (YieldFunctionNormalVector(4) * YieldFunctionNormalVector(3)));
    rElasticityTensor(4, 4) = mu * theta_new - (2. * mu * theta_new_b * (YieldFunctionNormalVector(4) * YieldFunctionNormalVector(4)));
    rElasticityTensor(4, 5) = -(2. *mu * theta_new_b * (YieldFunctionNormalVector(4) * YieldFunctionNormalVector(5)));

    rElasticityTensor(5, 0) = -(2. *mu * theta_new_b * (YieldFunctionNormalVector(5) * YieldFunctionNormalVector(0)));
    rElasticityTensor(5, 1) = -(2. *mu * theta_new_b * (YieldFunctionNormalVector(5) * YieldFunctionNormalVector(1)));
    rElasticityTensor(5, 2) = -(2. *mu * theta_new_b * (YieldFunctionNormalVector(5) * YieldFunctionNormalVector(2)));
    rElasticityTensor(5, 3) = -(2. *mu * theta_new_b * (YieldFunctionNormalVector(5) * YieldFunctionNormalVector(3)));
    rElasticityTensor(5, 4) = -(2. *mu * theta_new_b * (YieldFunctionNormalVector(5) * YieldFunctionNormalVector(4)));
    rElasticityTensor(5, 5) = mu * theta_new - (2. * mu * theta_new_b * (YieldFunctionNormalVector(5) * YieldFunctionNormalVector(5)));
}

//************************************************************************************
//************************************************************************************

void LinearJ2Plasticity3D::GetLawFeatures(Features& rFeatures)
{
    rFeatures.mOptions.Set(THREE_DIMENSIONAL_LAW);
    rFeatures.mOptions.Set(INFINITESIMAL_STRAINS);
    rFeatures.mOptions.Set(ISOTROPIC);
    rFeatures.mStrainMeasures.push_back(StrainMeasure_Infinitesimal);
    rFeatures.mStrainSize = 6;
    rFeatures.mSpaceDimension = 3;
}

//************************************************************************************
//************************************************************************************

int LinearJ2Plasticity3D::Check(
    const Properties& rMaterialProperties,
    const GeometryType& rElementGeometry,
    const ProcessInfo& rCurrentProcessInfo
    )
{
    KRATOS_CHECK(rMaterialProperties.Has(YOUNG_MODULUS));
    KRATOS_CHECK(rMaterialProperties.Has(POISSON_RATIO));
    KRATOS_CHECK(rMaterialProperties.Has(YIELD_STRESS));
    KRATOS_CHECK(rMaterialProperties.Has(REFERENCE_HARDENING_MODULUS));
    KRATOS_CHECK(rMaterialProperties.Has(ISOTROPIC_HARDENING_MODULUS));
    KRATOS_CHECK(rMaterialProperties.Has(INFINITY_HARDENING_MODULUS));
    KRATOS_CHECK(rMaterialProperties.Has(HARDENING_EXPONENT));

    return 0;
}

//************************************************************************************
//************************************************************************************

void LinearJ2Plasticity3D::save(Serializer& rSerializer) const
{
    KRATOS_SERIALIZE_SAVE_BASE_CLASS(rSerializer, ConstitutiveLaw);
    rSerializer.save("mInelasticFlag", mInelasticFlag);
    rSerializer.save("mPlasticStrain", mPlasticStrain);
    rSerializer.save("mPlasticStrainOld", mPlasticStrainOld);
    rSerializer.save("mAccumulatedPlasticStrain", mAccumulatedPlasticStrain);
    rSerializer.save("mAccumulatedPlasticStrainOld", mAccumulatedPlasticStrainOld);
}

//************************************************************************************
//************************************************************************************

void LinearJ2Plasticity3D::load(Serializer& rSerializer)
{
    KRATOS_SERIALIZE_LOAD_BASE_CLASS(rSerializer, ConstitutiveLaw);
    rSerializer.load("mInelasticFlag", mInelasticFlag);
    rSerializer.load("mPlasticStrain", mPlasticStrain);
    rSerializer.load("mPlasticStrainOld", mPlasticStrainOld);
    rSerializer.load("mAccumulatedPlasticStrain", mAccumulatedPlasticStrain);
    rSerializer.load("mAccumulatedPlasticStrainOld", mAccumulatedPlasticStrainOld);
}

} /* namespace Kratos.*/<|MERGE_RESOLUTION|>--- conflicted
+++ resolved
@@ -182,7 +182,6 @@
 {
     // The Properties of the material
     const Properties& r_material_properties = rValues.GetMaterialProperties();
-<<<<<<< HEAD
 
     // The flags of the law
     Flags & r_constitutive_law_options=rValues.GetOptions();
@@ -190,15 +189,6 @@
     // The strain tensor
     Vector& r_strain_vector = rValues.GetStrainVector();
 
-=======
-
-    // The flags of the law
-    Flags & r_constitutive_law_options=rValues.GetOptions();
-
-    // The strain tensor
-    Vector& r_strain_vector = rValues.GetStrainVector();
-
->>>>>>> 75de5829
     //NOTE: SINCE THE ELEMENT IS IN SMALL STRAINS WE CAN USE ANY STRAIN MEASURE. HERE EMPLOYING THE CAUCHY_GREEN
     if( r_constitutive_law_options.IsNot( ConstitutiveLaw::USE_ELEMENT_PROVIDED_STRAIN )) {
         this->CalculateValue(rValues, STRAIN, r_strain_vector);
