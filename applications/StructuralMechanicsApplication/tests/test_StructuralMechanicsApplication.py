# import Kratos
import KratosMultiphysics
import KratosMultiphysics.StructuralMechanicsApplication as StructuralMechanicsApplication

# Import Kratos "wrapper" for unittests
import KratosMultiphysics.KratosUnittest as KratosUnittest

try:
    import KratosMultiphysics.ExternalSolversApplication as ExternalSolversApplication
    missing_external_dependencies = False
    missing_application = ''
except ImportError as e:
    missing_external_dependencies = True
    # extract name of the missing application from the error message
    import re
    missing_application = re.search(r'''.*'KratosMultiphysics\.(.*)'.*''',
                                    '{0}'.format(e)).group(1)

# Import the tests o test_classes to create the suits
## SMALL 
# CL tests
from constitutive_law_test import TestConstitutiveLaw as TTestConstitutiveLaw
# Simple patch tests
from test_patch_test_small_strain import TestPatchTestSmallStrain as TTestPatchTestSmallStrain
from test_patch_test_large_strain import TestPatchTestLargeStrain as TTestPatchTestLargeStrain
from test_quadratic_elements import TestQuadraticElements as TTestQuadraticElements
from test_patch_test_shells import TestPatchTestShells as TTestPatchTestShells
# Test loading conditions
from test_loading_conditions import TestLoadingConditions as TestLoadingConditions
# Basic moving mesh test
from SmallTests import SimpleMeshMovingTest as TSimpleMeshMovingTest
# Dynamic basic tests
from SmallTests import DynamicBossakTests as TDynamicBossakTests
from SmallTests import DynamicNewmarkTests as TDynamicNewmarkTests
# Nodal damping test
from test_nodal_damping import NodalDampingTests as TNodalDampingTests
# Patch test Small Displacements
from SmallTests import SDTwoDShearQuaPatchTest as TSDTwoDShearQuaPatchTest
from SmallTests import SDTwoDShearTriPatchTest as TSDTwoDShearTriPatchTest
from SmallTests import SDTwoDTensionQuaPatchTest as TSDTwoDTensionQuaPatchTest
from SmallTests import SDTwoDTensionTriPatchTest as TSDTwoDTensionTriPatchTest
from SmallTests import SDThreeDShearHexaPatchTest as TSDThreeDShearHexaPatchTest
from SmallTests import SDThreeDShearTetraPatchTest as TSDThreeDShearTetraPatchTest
from SmallTests import SDThreeDTensionHexaPatchTest as TSDThreeDTensionHexaPatchTest
from SmallTests import SDThreeDTensionTetraPatchTest as TSDThreeDTensionTetraPatchTest
# Patch test Total Lagrangian
from SmallTests import TLTwoDShearQuaPatchTest as TTLTwoDShearQuaPatchTest
from SmallTests import TLTwoDShearTriPatchTest as TTLTwoDShearTriPatchTest
from SmallTests import TLTwoDTensionQuaPatchTest as TTLTwoDTensionQuaPatchTest
from SmallTests import TLTwoDTensionTriPatchTest as TTLTwoDTensionTriPatchTest
from SmallTests import TLThreeDShearHexaPatchTest as TTLThreeDShearHexaPatchTest
from SmallTests import TLThreeDShearTetraPatchTest as TTLThreeDShearTetraPatchTest
from SmallTests import TLThreeDTensionHexaPatchTest as TTLThreeDTensionHexaPatchTest
from SmallTests import TLThreeDTensionTetraPatchTest as TTLThreeDTensionTetraPatchTest
# Patch test Updated Lagrangian
from SmallTests import ULTwoDShearQuaPatchTest as TULTwoDShearQuaPatchTest
from SmallTests import ULTwoDShearTriPatchTest as TULTwoDShearTriPatchTest
from SmallTests import ULTwoDTensionQuaPatchTest as TULTwoDTensionQuaPatchTest
from SmallTests import ULTwoDTensionTriPatchTest as TULTwoDTensionTriPatchTest
from SmallTests import ULThreeDShearHexaPatchTest as TULThreeDShearHexaPatchTest
from SmallTests import ULThreeDShearTetraPatchTest as TULThreeDShearTetraPatchTest
from SmallTests import ULThreeDTensionHexaPatchTest as TULThreeDTensionHexaPatchTest
from SmallTests import ULThreeDTensionTetraPatchTest as TULThreeDTensionTetraPatchTest
# SPRISM tests
from SmallTests import SprismMembranePatchTests as TSprismMembranePatchTests
from SmallTests import SprismBendingPatchTests as TSprismBendingPatchTests
# Eigenvalues tests
from SmallTests import EigenQ4Thick2x2PlateTests as TEigenQ4Thick2x2PlateTests
from SmallTests import EigenTL3D8NCubeTests as TEigenTL3D8NCubeTests
from SmallTests import Eigen3D3NThinCircleTests as TEigen3D3NThinCircleTests
# Membrane tests
from SmallTests import Fofi4PointTentnoCableTests as TFofi4PointTentnoCableTests
from SmallTests import Fofi4PointTentCableTests as TFofi4PointTentCableTests
from SmallTests import MembraneQ4PointLoadTests as TMembraneQ4PointLoadTests
from SmallTests import MembraneQ4TrussPointLoadTests as TMembraneQ4TrussPointLoadTests
# 2Node Element tests
from SmallTests import Simple3D2NTrussTest as T3D2NTrussTest
from SmallTests import Simple3D2NTrussLinearTest as T3D2NTrussLinearTest
from SmallTests import Simple3D2NTrussDynamicTest as T3D2NTrussDynamicTest
from SmallTests import Simple3D2NBeamCrTest as T3D2NBeamCrTest
from SmallTests import Simple3D2NBeamCrLinearTest as T3D2NBeamCrLinearTest
from SmallTests import Simple3D2NBeamCrDynamicTest as T3D2NBeamCrDynamicTest

# Multipoint constraint tests
from test_multipoint_contstraints import TestMultipointConstraints as TTestMultipointConstraints

# Nodal damping test
from test_nodal_damping import NodalDampingTests as TNodalDampingTests
# Spring damper element test
from test_spring_damper_element import SpringDamperElementTests as TSpringDamperElementTests

## NIGTHLY TESTS
# Shell test
from NightlyTests import ShellQ4ThickBendingRollUpTests as TShellQ4ThickBendingRollUpTests
from NightlyTests import ShellQ4ThickDrillingRollUpTests as TShellQ4ThickDrillingRollUpTests
from NightlyTests import ShellT3ThinBendingRollUpTests as TShellT3ThinBendingRollUpTests
from NightlyTests import ShellT3ThinDrillingRollUpTests as TShellT3ThinDrillingRollUpTests
from NightlyTests import ShellT3IsotropicScordelisTests as TShellT3IsotropicScordelisTests

from NightlyTests import ShellT3ThickLinearStaticTests as TShellT3ThickLinearStaticTests
from NightlyTests import ShellT3ThickNonLinearStaticTests as TShellT3ThickNonLinearStaticTests
from NightlyTests import ShellT3ThickLinearDynamicTests as TShellT3ThickLinearDynamicTests
from NightlyTests import ShellT3ThickNonLinearDynamicTests as TShellT3ThickNonLinearDynamicTests

from NightlyTests import ShellQ4ThinLinearStaticTests as TShellQ4ThinLinearStaticTests
from NightlyTests import ShellQ4ThinNonLinearStaticTests as TShellQ4ThinNonLinearStaticTests
from NightlyTests import ShellQ4ThinLinearDynamicTests as TShellQ4ThinLinearDynamicTests
from NightlyTests import ShellQ4ThinNonLinearDynamicTests as TShellQ4ThinNonLinearDynamicTests

# CL tests
##from NightlyTests import IsotropicDamageSimoJuPSTest    as TIsotropicDamageSimoJuPSTest

## VALIDATION TESTS
# SPRISM tests
#from ValidationTests import SprismPanTests              as TSprismPanTests
from ValidationTests import PendulusTLTest              as TPendulusTLTest
from ValidationTests import PendulusULTest              as TPendulusULTest


def AssambleTestSuites():
    ''' Populates the test suites to run.

    Populates the test suites to run. At least, it should pupulate the suites:
    "small", "nighlty" and "all"

    Return
    ------

    suites: A dictionary of suites
        The set of suites with its test_cases added.
    '''
    suites = KratosUnittest.KratosSuites

    # Create a test suit with the selected tests (Small tests):
    smallSuite = suites['small']
    # Simple patch tests
    smallSuite.addTest(TTestConstitutiveLaw('test_Uniaxial_HyperElastic_3D'))
<<<<<<< HEAD
    smallSuite.addTest(TTestConstitutiveLaw('test_Shear_HyperElastic_3D'))
    smallSuite.addTest(TTestConstitutiveLaw('test_Shear_Plus_Strech_HyperElastic_3D'))
    smallSuite.addTest(TTestPatchTestSmallStrain('test_SmallDisplacementElement_2D_triangle'))
    smallSuite.addTest(TTestPatchTestSmallStrain('test_SmallDisplacementElement_2D_quadrilateral'))
    smallSuite.addTest(TTestPatchTestSmallStrain('test_SmallDisplacementElement_3D_hexa'))
=======
    smallSuite.addTest(
        TTestPatchTestSmallStrain('test_SmallDisplacementElement_2D_triangle'))
    smallSuite.addTest(
        TTestPatchTestSmallStrain(
            'test_SmallDisplacementElement_2D_quadrilateral'))
    smallSuite.addTest(
        TTestPatchTestSmallStrain('test_SmallDisplacementElement_3D_hexa'))
>>>>>>> 967a2ae3
    smallSuite.addTest(TTestPatchTestLargeStrain('test_TL_2D_triangle'))
    smallSuite.addTest(TTestPatchTestLargeStrain('test_TL_2D_quadrilateral'))
    smallSuite.addTest(TTestPatchTestLargeStrain('test_TL_3D_hexa'))
    smallSuite.addTest(TTestPatchTestLargeStrain('test_UL_2D_triangle'))
    smallSuite.addTest(TTestPatchTestLargeStrain('test_UL_2D_quadrilateral'))
    smallSuite.addTest(TTestPatchTestLargeStrain('test_UL_3D_hexa'))
    smallSuite.addTest(TTestQuadraticElements('test_Quad8'))
    smallSuite.addTest(TTestPatchTestShells('test_thin_shell_triangle'))
    smallSuite.addTest(TTestPatchTestShells('test_thick_shell_triangle'))
    smallSuite.addTest(TTestPatchTestShells('test_thin_shell_quadrilateral'))
    smallSuite.addTest(TTestPatchTestShells('test_thick_shell_quadrilateral'))
    # Test loading conditions
    smallSuite.addTest(TestLoadingConditions('test_execution'))
    # Basic moving mesh test
    smallSuite.addTest(TSimpleMeshMovingTest('test_execution'))
    # Dynamic basic tests
    smallSuite.addTest(TDynamicBossakTests('test_execution'))
    smallSuite.addTest(TDynamicNewmarkTests('test_execution'))
    # Nodal damping test
    smallSuite.addTest(TNodalDampingTests('test_execution'))
    # Patch test Small Displacements
    smallSuite.addTest(TSDTwoDShearQuaPatchTest('test_execution'))
    smallSuite.addTest(TSDTwoDShearTriPatchTest('test_execution'))
    smallSuite.addTest(TSDTwoDTensionQuaPatchTest('test_execution'))
    smallSuite.addTest(TSDTwoDTensionTriPatchTest('test_execution'))
    smallSuite.addTest(TSDThreeDShearHexaPatchTest('test_execution'))
    smallSuite.addTest(TSDThreeDShearTetraPatchTest('test_execution'))
    smallSuite.addTest(TSDThreeDTensionHexaPatchTest('test_execution'))
    smallSuite.addTest(TSDThreeDTensionTetraPatchTest('test_execution'))
    # Patch test Total Lagrangian
    smallSuite.addTest(TTLTwoDShearQuaPatchTest('test_execution'))
    smallSuite.addTest(TTLTwoDShearTriPatchTest('test_execution'))
    smallSuite.addTest(TTLTwoDTensionQuaPatchTest('test_execution'))
    smallSuite.addTest(TTLTwoDTensionTriPatchTest('test_execution'))
    smallSuite.addTest(TTLThreeDShearHexaPatchTest('test_execution'))
    smallSuite.addTest(TTLThreeDShearTetraPatchTest('test_execution'))
    smallSuite.addTest(TTLThreeDTensionHexaPatchTest('test_execution'))
    smallSuite.addTest(TTLThreeDTensionTetraPatchTest('test_execution'))
    # Patch test Updated Lagrangian
    smallSuite.addTest(TULTwoDShearQuaPatchTest('test_execution'))
    smallSuite.addTest(TULTwoDShearTriPatchTest('test_execution'))
    smallSuite.addTest(TULTwoDTensionQuaPatchTest('test_execution'))
    smallSuite.addTest(TULTwoDTensionTriPatchTest('test_execution'))
    smallSuite.addTest(TULThreeDShearHexaPatchTest('test_execution'))
    smallSuite.addTest(TULThreeDShearTetraPatchTest('test_execution'))
    smallSuite.addTest(TULThreeDTensionHexaPatchTest('test_execution'))
    smallSuite.addTest(TULThreeDTensionTetraPatchTest('test_execution'))
    # SPRISM tests
    smallSuite.addTest(TSprismMembranePatchTests('test_execution'))
    smallSuite.addTest(TSprismBendingPatchTests('test_execution'))
    # Membrane tests
    smallSuite.addTest(TFofi4PointTentnoCableTests('test_execution'))
    smallSuite.addTest(TFofi4PointTentCableTests('test_execution'))
    smallSuite.addTest(TMembraneQ4PointLoadTests('test_execution'))
    smallSuite.addTest(TMembraneQ4TrussPointLoadTests('test_execution'))
    # 2Node Element tests    
    smallSuite.addTest(T3D2NTrussDynamicTest('test_execution'))
    smallSuite.addTest(T3D2NTrussLinearTest('test_execution'))
    smallSuite.addTest(T3D2NTrussTest('test_execution'))
    smallSuite.addTest(T3D2NBeamCrTest('test_execution'))
    smallSuite.addTest(T3D2NBeamCrLinearTest('test_execution'))
    smallSuite.addTest(T3D2NBeamCrDynamicTest('test_execution'))
    # Nodal damping test
    smallSuite.addTest(TNodalDampingTests('test_execution'))

    if (missing_external_dependencies == False):
        if (hasattr(KratosMultiphysics.ExternalSolversApplication,
                    "FEASTSolver")):
            # Eigenvalues tests
            smallSuite.addTest(TEigenQ4Thick2x2PlateTests('test_execution'))
            smallSuite.addTest(TEigen3D3NThinCircleTests('test_execution'))
            smallSuite.addTest(TEigenTL3D8NCubeTests('test_execution'))
            # Element damping test
            smallSuite.addTest(TSpringDamperElementTests('test_execution'))
        else:
            print(
                "FEASTSolver solver is not included in the compilation of the External Solvers Application"
            )

    # Multipoint tests
    smallSuite.addTest(TTestMultipointConstraints('test_MPC_Constraints'))

    # Create a test suit with the selected tests plus all small tests
    nightSuite = suites['nightly']
    nightSuite.addTests(smallSuite)
    # Shell tests
    nightSuite.addTest(TShellQ4ThickBendingRollUpTests('test_execution'))
    # nightSuite.addTest(TShellQ4ThickDrillingRollUpTests('test_execution')) # FIXME: Needs get up to date
    nightSuite.addTest(TShellT3ThinBendingRollUpTests('test_execution'))
    nightSuite.addTest(TShellT3ThinDrillingRollUpTests('test_execution'))
    nightSuite.addTest(TShellT3IsotropicScordelisTests('test_execution'))

    nightSuite.addTest(TShellT3ThickLinearStaticTests('test_execution'))
    nightSuite.addTest(TShellT3ThickNonLinearStaticTests('test_execution'))
    nightSuite.addTest(TShellT3ThickLinearDynamicTests('test_execution'))
    nightSuite.addTest(TShellT3ThickNonLinearDynamicTests('test_execution'))

    nightSuite.addTest(TShellQ4ThinLinearStaticTests('test_execution'))
    nightSuite.addTest(TShellQ4ThinNonLinearStaticTests('test_execution'))
    nightSuite.addTest(TShellQ4ThinLinearDynamicTests('test_execution'))
    nightSuite.addTest(TShellQ4ThinNonLinearDynamicTests('test_execution'))
    # CL tests
    ##nightSuite.addTest(TIsotropicDamageSimoJuPSTest('test_execution'))

    # For very long tests that should not be in nighly and you can use to validate 
    validationSuite = suites['validation']
    # SPRISM tests
    ####validationSuite.addTest(TSprismPanTests('test_execution'))
<<<<<<< HEAD
    validationSuite.addTest(TPendulusTLTest('test_execution'))
    validationSuite.addTest(TPendulusULTest('test_execution'))
    
    # Create a test suit that contains all the tests:
    allSuite = suites['all']
    allSuite.addTests(
        KratosUnittest.TestLoader().loadTestsFromTestCases([
            TTestConstitutiveLaw,
            TTestPatchTestSmallStrain,
            TTestPatchTestLargeStrain,
            TTestQuadraticElements,
            TTestPatchTestShells,
            TestLoadingConditions,
            TSimpleMeshMovingTest,
            TDynamicBossakTests,
            TDynamicNewmarkTests,
            TNodalDampingTests,
            TSDTwoDShearQuaPatchTest,
            TSDTwoDShearTriPatchTest,
            TSDTwoDTensionQuaPatchTest,
            TSDTwoDTensionTriPatchTest,
            TSDThreeDShearHexaPatchTest,
            TSDThreeDShearTetraPatchTest,
            TSDThreeDTensionHexaPatchTest,
            TSDThreeDTensionTetraPatchTest,
            TTLTwoDShearQuaPatchTest,
            TTLTwoDShearTriPatchTest,
            TTLTwoDTensionQuaPatchTest,
            TTLTwoDTensionTriPatchTest,
            TTLThreeDShearHexaPatchTest,
            TTLThreeDShearTetraPatchTest,
            TTLThreeDTensionHexaPatchTest,
            TTLThreeDTensionTetraPatchTest,
            TULTwoDShearQuaPatchTest,
            TULTwoDShearTriPatchTest,
            TULTwoDTensionQuaPatchTest,
            TULTwoDTensionTriPatchTest,
            TULThreeDShearHexaPatchTest,
            TULThreeDShearTetraPatchTest,
            TULThreeDTensionHexaPatchTest,
            TULThreeDTensionTetraPatchTest,
            TSprismMembranePatchTests,
            TSprismBendingPatchTests,
            TFofi4PointTentnoCableTests,
            TFofi4PointTentCableTests,
            TMembraneQ4PointLoadTests,
            TMembraneQ4TrussPointLoadTests,
            TShellQ4ThickBendingRollUpTests,
            # TShellQ4ThickDrillingRollUpTests, # FIXME: Needs get up to date
            TShellT3ThinBendingRollUpTests,
            TShellT3ThinDrillingRollUpTests,
            TShellT3IsotropicScordelisTests,
            ###TIsotropicDamageSimoJuPSTest, # FIXME: Need CL correspondent
            ###TSprismPanTests # FIXME: Needs get up to date
            TPendulusTLTest,
            TPendulusULTest,
            TTestMultipointConstraints,
            TTestMultipointConstraintsTwo,
            TShellT3ThickLinearStaticTests,
            TShellT3ThickNonLinearStaticTests,
            TShellT3ThickLinearDynamicTests,
            TShellT3ThickNonLinearDynamicTests,
            TShellQ4ThinLinearStaticTests,
            TShellQ4ThinNonLinearStaticTests,
            TShellQ4ThinLinearDynamicTests,
            TShellQ4ThinNonLinearDynamicTests,
            ####TIsotropicDamageSimoJuPSTest, # FIXME: Need CL correspondent
            ####TSprismPanTests # FIXME: Needs get up to date
        ])
    )
        
=======

    # Create a test suit that contains all the tests:
    allSuite = suites['all']
    allSuite.addTests(KratosUnittest.TestLoader().loadTestsFromTestCases([
        TTestConstitutiveLaw,
        TTestPatchTestSmallStrain,
        TTestPatchTestLargeStrain,
        TTestQuadraticElements,
        TTestPatchTestShells,
        TestLoadingConditions,
        TSimpleMeshMovingTest,
        TDynamicBossakTests,
        TDynamicNewmarkTests,
        TNodalDampingTests,
        TSDTwoDShearQuaPatchTest,
        TSDTwoDShearTriPatchTest,
        TSDTwoDTensionQuaPatchTest,
        TSDTwoDTensionTriPatchTest,
        TSDThreeDShearHexaPatchTest,
        TSDThreeDShearTetraPatchTest,
        TSDThreeDTensionHexaPatchTest,
        TSDThreeDTensionTetraPatchTest,
        TTLTwoDShearQuaPatchTest,
        TTLTwoDShearTriPatchTest,
        TTLTwoDTensionQuaPatchTest,
        TTLTwoDTensionTriPatchTest,
        TTLThreeDShearHexaPatchTest,
        TTLThreeDShearTetraPatchTest,
        TTLThreeDTensionHexaPatchTest,
        TTLThreeDTensionTetraPatchTest,
        TULTwoDShearQuaPatchTest,
        TULTwoDShearTriPatchTest,
        TULTwoDTensionQuaPatchTest,
        TULTwoDTensionTriPatchTest,
        TULThreeDShearHexaPatchTest,
        TULThreeDShearTetraPatchTest,
        TULThreeDTensionHexaPatchTest,
        TULThreeDTensionTetraPatchTest,
        TSprismMembranePatchTests,
        TSprismBendingPatchTests,
        TFofi4PointTentnoCableTests,
        TMembraneQ4PointLoadTests,
        TShellQ4ThickBendingRollUpTests,
        # TShellQ4ThickDrillingRollUpTests, # FIXME: Needs get up to date
        TShellT3ThinBendingRollUpTests,
        TShellT3ThinDrillingRollUpTests,
        TShellT3IsotropicScordelisTests,
        TTestMultipointConstraints,
        TShellT3ThickLinearStaticTests,
        TShellT3ThickNonLinearStaticTests,
        TShellT3ThickLinearDynamicTests,
        TShellT3ThickNonLinearDynamicTests,
        TShellQ4ThinLinearStaticTests,
        TShellQ4ThinNonLinearStaticTests,
        TShellQ4ThinLinearDynamicTests,
        TShellQ4ThinNonLinearDynamicTests,
        T3D2NTrussTest,
        T3D2NTrussLinearTest,
        T3D2NTrussDynamicTest,
        T3D2NBeamCrTest,
        T3D2NBeamCrLinearTest,
        T3D2NBeamCrDynamicTest,
        ####TIsotropicDamageSimoJuPSTest, # FIXME: Need CL correspondent
        ####TSprismPanTests # FIXME: Needs get up to date
    ]))

>>>>>>> 967a2ae3
    if (missing_external_dependencies == False):
        if (hasattr(KratosMultiphysics.ExternalSolversApplication,
                    "FEASTSolver")):
            allSuite.addTests(
                KratosUnittest.TestLoader().loadTestsFromTestCases([
                    TSpringDamperElementTests, TEigenQ4Thick2x2PlateTests,
                    TEigenTL3D8NCubeTests, TEigen3D3NThinCircleTests
                ]))
        else:
            print(
                "FEASTSolver solver is not included in the compilation of the External Solvers Application"
            )

    return suites


if __name__ == '__main__':
    KratosUnittest.runTests(AssambleTestSuites())<|MERGE_RESOLUTION|>--- conflicted
+++ resolved
@@ -135,21 +135,11 @@
     smallSuite = suites['small']
     # Simple patch tests
     smallSuite.addTest(TTestConstitutiveLaw('test_Uniaxial_HyperElastic_3D'))
-<<<<<<< HEAD
     smallSuite.addTest(TTestConstitutiveLaw('test_Shear_HyperElastic_3D'))
     smallSuite.addTest(TTestConstitutiveLaw('test_Shear_Plus_Strech_HyperElastic_3D'))
     smallSuite.addTest(TTestPatchTestSmallStrain('test_SmallDisplacementElement_2D_triangle'))
     smallSuite.addTest(TTestPatchTestSmallStrain('test_SmallDisplacementElement_2D_quadrilateral'))
     smallSuite.addTest(TTestPatchTestSmallStrain('test_SmallDisplacementElement_3D_hexa'))
-=======
-    smallSuite.addTest(
-        TTestPatchTestSmallStrain('test_SmallDisplacementElement_2D_triangle'))
-    smallSuite.addTest(
-        TTestPatchTestSmallStrain(
-            'test_SmallDisplacementElement_2D_quadrilateral'))
-    smallSuite.addTest(
-        TTestPatchTestSmallStrain('test_SmallDisplacementElement_3D_hexa'))
->>>>>>> 967a2ae3
     smallSuite.addTest(TTestPatchTestLargeStrain('test_TL_2D_triangle'))
     smallSuite.addTest(TTestPatchTestLargeStrain('test_TL_2D_quadrilateral'))
     smallSuite.addTest(TTestPatchTestLargeStrain('test_TL_3D_hexa'))
@@ -258,7 +248,6 @@
     validationSuite = suites['validation']
     # SPRISM tests
     ####validationSuite.addTest(TSprismPanTests('test_execution'))
-<<<<<<< HEAD
     validationSuite.addTest(TPendulusTLTest('test_execution'))
     validationSuite.addTest(TPendulusULTest('test_execution'))
     
@@ -330,74 +319,6 @@
         ])
     )
         
-=======
-
-    # Create a test suit that contains all the tests:
-    allSuite = suites['all']
-    allSuite.addTests(KratosUnittest.TestLoader().loadTestsFromTestCases([
-        TTestConstitutiveLaw,
-        TTestPatchTestSmallStrain,
-        TTestPatchTestLargeStrain,
-        TTestQuadraticElements,
-        TTestPatchTestShells,
-        TestLoadingConditions,
-        TSimpleMeshMovingTest,
-        TDynamicBossakTests,
-        TDynamicNewmarkTests,
-        TNodalDampingTests,
-        TSDTwoDShearQuaPatchTest,
-        TSDTwoDShearTriPatchTest,
-        TSDTwoDTensionQuaPatchTest,
-        TSDTwoDTensionTriPatchTest,
-        TSDThreeDShearHexaPatchTest,
-        TSDThreeDShearTetraPatchTest,
-        TSDThreeDTensionHexaPatchTest,
-        TSDThreeDTensionTetraPatchTest,
-        TTLTwoDShearQuaPatchTest,
-        TTLTwoDShearTriPatchTest,
-        TTLTwoDTensionQuaPatchTest,
-        TTLTwoDTensionTriPatchTest,
-        TTLThreeDShearHexaPatchTest,
-        TTLThreeDShearTetraPatchTest,
-        TTLThreeDTensionHexaPatchTest,
-        TTLThreeDTensionTetraPatchTest,
-        TULTwoDShearQuaPatchTest,
-        TULTwoDShearTriPatchTest,
-        TULTwoDTensionQuaPatchTest,
-        TULTwoDTensionTriPatchTest,
-        TULThreeDShearHexaPatchTest,
-        TULThreeDShearTetraPatchTest,
-        TULThreeDTensionHexaPatchTest,
-        TULThreeDTensionTetraPatchTest,
-        TSprismMembranePatchTests,
-        TSprismBendingPatchTests,
-        TFofi4PointTentnoCableTests,
-        TMembraneQ4PointLoadTests,
-        TShellQ4ThickBendingRollUpTests,
-        # TShellQ4ThickDrillingRollUpTests, # FIXME: Needs get up to date
-        TShellT3ThinBendingRollUpTests,
-        TShellT3ThinDrillingRollUpTests,
-        TShellT3IsotropicScordelisTests,
-        TTestMultipointConstraints,
-        TShellT3ThickLinearStaticTests,
-        TShellT3ThickNonLinearStaticTests,
-        TShellT3ThickLinearDynamicTests,
-        TShellT3ThickNonLinearDynamicTests,
-        TShellQ4ThinLinearStaticTests,
-        TShellQ4ThinNonLinearStaticTests,
-        TShellQ4ThinLinearDynamicTests,
-        TShellQ4ThinNonLinearDynamicTests,
-        T3D2NTrussTest,
-        T3D2NTrussLinearTest,
-        T3D2NTrussDynamicTest,
-        T3D2NBeamCrTest,
-        T3D2NBeamCrLinearTest,
-        T3D2NBeamCrDynamicTest,
-        ####TIsotropicDamageSimoJuPSTest, # FIXME: Need CL correspondent
-        ####TSprismPanTests # FIXME: Needs get up to date
-    ]))
-
->>>>>>> 967a2ae3
     if (missing_external_dependencies == False):
         if (hasattr(KratosMultiphysics.ExternalSolversApplication,
                     "FEASTSolver")):
