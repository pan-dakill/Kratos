# import Kratos
import KratosMultiphysics 
import KratosMultiphysics.StructuralMechanicsApplication as StructuralMechanicsApplication

# Import Kratos "wrapper" for unittests
import KratosMultiphysics.KratosUnittest as KratosUnittest

try:
  import KratosMultiphysics.ExternalSolversApplication as ExternalSolversApplication
  missing_external_dependencies = False
  missing_application = ''
except ImportError as e:
    missing_external_dependencies = True
    # extract name of the missing application from the error message
    import re
    missing_application = re.search(r'''.*'KratosMultiphysics\.(.*)'.*''','{0}'.format(e)).group(1)

# Import the tests o test_classes to create the suits
## SMALL TESTS
# Simple patch tests
from test_patch_test_small_strain import TestPatchTestSmallStrain as TTestPatchTestSmallStrain
from test_patch_test_large_strain import TestPatchTestLargeStrain as TTestPatchTestLargeStrain
# Test loading conditions
from test_loading_conditions import TestLoadingConditions as TestLoadingConditions
# Basic moving mesh test
from SmallTests import SimpleMeshMovingTest             as TSimpleMeshMovingTest
# Dynamic basic tests
from SmallTests import DynamicBossakTests               as TDynamicBossakTests
from SmallTests import DynamicNewmarkTests              as TDynamicNewmarkTests
# Nodal damping test
from test_nodal_damping import NodalDampingTests        as TNodalDampingTests
# Patch test Small Displacements
from SmallTests import SDTwoDShearQuaPatchTest          as TSDTwoDShearQuaPatchTest
from SmallTests import SDTwoDShearTriPatchTest          as TSDTwoDShearTriPatchTest
from SmallTests import SDTwoDTensionQuaPatchTest        as TSDTwoDTensionQuaPatchTest
from SmallTests import SDTwoDTensionTriPatchTest        as TSDTwoDTensionTriPatchTest
from SmallTests import SDThreeDShearHexaPatchTest       as TSDThreeDShearHexaPatchTest
from SmallTests import SDThreeDShearTetraPatchTest      as TSDThreeDShearTetraPatchTest
from SmallTests import SDThreeDTensionHexaPatchTest     as TSDThreeDTensionHexaPatchTest
from SmallTests import SDThreeDTensionTetraPatchTest    as TSDThreeDTensionTetraPatchTest
# Patch test Total Lagrangian
from SmallTests import TLTwoDShearQuaPatchTest          as TTLTwoDShearQuaPatchTest
from SmallTests import TLTwoDShearTriPatchTest          as TTLTwoDShearTriPatchTest
from SmallTests import TLTwoDTensionQuaPatchTest        as TTLTwoDTensionQuaPatchTest
from SmallTests import TLTwoDTensionTriPatchTest        as TTLTwoDTensionTriPatchTest
from SmallTests import TLThreeDShearHexaPatchTest       as TTLThreeDShearHexaPatchTest
from SmallTests import TLThreeDShearTetraPatchTest      as TTLThreeDShearTetraPatchTest
from SmallTests import TLThreeDTensionHexaPatchTest     as TTLThreeDTensionHexaPatchTest
from SmallTests import TLThreeDTensionTetraPatchTest    as TTLThreeDTensionTetraPatchTest
## Patch test Updated Lagrangian
###from SmallTests import ULTwoDShearQuaPatchTest          as TULTwoDShearQuaPatchTest
###from SmallTests import ULTwoDShearTriPatchTest          as TULTwoDShearTriPatchTest
###from SmallTests import ULTwoDTensionQuaPatchTest        as TULTwoDTensionQuaPatchTest
###from SmallTests import ULTwoDTensionTriPatchTest        as TULTwoDTensionTriPatchTest
###from SmallTests import ULThreeDShearHexaPatchTest       as TULThreeDShearHexaPatchTest
###from SmallTests import ULThreeDShearTetraPatchTest      as TULThreeDShearTetraPatchTest
###from SmallTests import ULThreeDTensionHexaPatchTest     as TULThreeDTensionHexaPatchTest
###from SmallTests import ULThreeDTensionTetraPatchTest    as TULThreeDTensionTetraPatchTest
# SPRISM tests
from SmallTests import SprismMembranePatchTests         as TSprismMembranePatchTests
from SmallTests import SprismBendingPatchTests          as TSprismBendingPatchTests
# Eigenvalues tests
from SmallTests import EigenQ4Thick2x2PlateTests        as TEigenQ4Thick2x2PlateTests
from SmallTests import EigenTL3D8NCubeTests             as TEigenTL3D8NCubeTests
from SmallTests import Eigen3D3NThinCircleTests         as TEigen3D3NThinCircleTests
# Membrane tests
from SmallTests import Fofi4PointTentnoCableTests       as TFofi4PointTentnoCableTests
from SmallTests import MembraneQ4PointLoadTests         as TMembraneQ4PointLoadTests
<<<<<<< HEAD
=======
# Nodal damping test
from test_nodal_damping import NodalDampingTests        as TNodalDampingTests
from test_spring_damper_element import SpringDamperElementTests as TSpringDamperElementTests
>>>>>>> 38fd4bf8

## NIGTHLY TESTS
# Shell test
from NightlyTests import ShellQ4ThickBendingRollUpTests  as TShellQ4ThickBendingRollUpTests
from NightlyTests import ShellQ4ThickDrillingRollUpTests as TShellQ4ThickDrillingRollUpTests
from NightlyTests import ShellT3ThinBendingRollUpTests   as TShellT3ThinBendingRollUpTests
from NightlyTests import ShellT3ThinDrillingRollUpTests  as TShellT3ThinDrillingRollUpTests
from NightlyTests import ShellT3IsotropicScordelisTests  as TShellT3IsotropicScordelisTests
# CL tests
##from NightlyTests import IsotropicDamageSimoJuPSTest    as TIsotropicDamageSimoJuPSTest

## VALIDATION TESTS
# SPRISM tests
#from ValidationTests import SprismPanTests              as TSprismPanTests

def AssambleTestSuites():
    ''' Populates the test suites to run.

    Populates the test suites to run. At least, it should pupulate the suites:
    "small", "nighlty" and "all"

    Return
    ------

    suites: A dictionary of suites
        The set of suites with its test_cases added.
    '''
    suites = KratosUnittest.KratosSuites

    # Create a test suit with the selected tests (Small tests):
    smallSuite = suites['small']
    # Simple patch tests
    smallSuite.addTest(TTestPatchTestSmallStrain('test_execution'))
    smallSuite.addTest(TTestPatchTestLargeStrain('test_execution'))
    # Test loading conditions
    smallSuite.addTest(TestLoadingConditions('test_execution'))
    # Basic moving mesh test
    smallSuite.addTest(TSimpleMeshMovingTest('test_execution'))
    # Dynamic basic tests
    smallSuite.addTest(TDynamicBossakTests('test_execution'))
    smallSuite.addTest(TDynamicNewmarkTests('test_execution'))
    # Nodal damping test
    smallSuite.addTest(TNodalDampingTests('test_execution'))
    # Patch test Small Displacements
    smallSuite.addTest(TSDTwoDShearQuaPatchTest('test_execution'))
    smallSuite.addTest(TSDTwoDShearTriPatchTest('test_execution'))
    smallSuite.addTest(TSDTwoDTensionQuaPatchTest('test_execution'))
    smallSuite.addTest(TSDTwoDTensionTriPatchTest('test_execution'))
    smallSuite.addTest(TSDThreeDShearHexaPatchTest('test_execution'))
    smallSuite.addTest(TSDThreeDShearTetraPatchTest('test_execution'))
    smallSuite.addTest(TSDThreeDTensionHexaPatchTest('test_execution'))
    smallSuite.addTest(TSDThreeDTensionTetraPatchTest('test_execution'))
    # Patch test Total Lagrangian
    smallSuite.addTest(TTLTwoDShearQuaPatchTest('test_execution'))
    smallSuite.addTest(TTLTwoDShearTriPatchTest('test_execution'))
    smallSuite.addTest(TTLTwoDTensionQuaPatchTest('test_execution'))
    smallSuite.addTest(TTLTwoDTensionTriPatchTest('test_execution'))
    smallSuite.addTest(TTLThreeDShearHexaPatchTest('test_execution'))
    smallSuite.addTest(TTLThreeDShearTetraPatchTest('test_execution'))
    smallSuite.addTest(TTLThreeDTensionHexaPatchTest('test_execution'))
    smallSuite.addTest(TTLThreeDTensionTetraPatchTest('test_execution'))
    # Patch test Updated Lagrangian
    ####smallSuite.addTest(TULTwoDShearQuaPatchTest('test_execution'))
    ####smallSuite.addTest(TULTwoDShearTriPatchTest('test_execution'))
    ####smallSuite.addTest(TULTwoDTensionQuaPatchTest('test_execution'))
    ####smallSuite.addTest(TULTwoDTensionTriPatchTest('test_execution'))
    ####smallSuite.addTest(TULThreeDShearHexaPatchTest('test_execution'))
    ####smallSuite.addTest(TULThreeDShearTetraPatchTest('test_execution'))
    ####smallSuite.addTest(TULThreeDTensionHexaPatchTest('test_execution'))
    ####smallSuite.addTest(TULThreeDTensionTetraPatchTest('test_execution'))
    # SPRISM tests
    smallSuite.addTest(TSprismMembranePatchTests('test_execution'))
    smallSuite.addTest(TSprismBendingPatchTests('test_execution'))
    # Eigenvalues tests
    smallSuite.addTest(TEigenQ4Thick2x2PlateTests('test_execution'))
    smallSuite.addTest(TEigen3D3NThinCircleTests('test_execution'))
    smallSuite.addTest(TEigenTL3D8NCubeTests('test_execution'))
    # Membrane tests
    smallSuite.addTest(TFofi4PointTentnoCableTests('test_execution'))
    smallSuite.addTest(TMembraneQ4PointLoadTests('test_execution'))
<<<<<<< HEAD

    # TODO: Add Riccardo's tests
=======
    # Nodal damping test
    smallSuite.addTest(TNodalDampingTests('test_execution'))
    smallSuite.addTest(TSpringDamperElementTests('test_execution'))
>>>>>>> 38fd4bf8

    # Create a test suit with the selected tests plus all small tests
    nightSuite = suites['nightly']
    nightSuite.addTests(smallSuite)
    # Shell tests
    # Shell tests
    nightSuite.addTest(TShellQ4ThickBendingRollUpTests('test_execution'))
    nightSuite.addTest(TShellQ4ThickDrillingRollUpTests('test_execution'))
    nightSuite.addTest(TShellT3ThinBendingRollUpTests('test_execution'))
    nightSuite.addTest(TShellT3ThinDrillingRollUpTests('test_execution'))
    nightSuite.addTest(TShellT3IsotropicScordelisTests('test_execution'))
    # CL tests
    ##nightSuite.addTest(TIsotropicDamageSimoJuPSTest('test_execution'))
    
    # For very long tests that should not be in nighly and you can use to validate 
    validationSuite = suites['validation']
    # SPRISM tests
    ####validationSuite.addTest(TSprismPanTests('test_execution'))
    
    # Create a test suit that contains all the tests:
    allSuite = suites['all']
    allSuite.addTests(
        KratosUnittest.TestLoader().loadTestsFromTestCases([
            TTestPatchTestSmallStrain,
            TTestPatchTestLargeStrain,
            TestLoadingConditions,
            TSimpleMeshMovingTest,
            TDynamicBossakTests,
            TDynamicNewmarkTests,
            TNodalDampingTests,
            TSDTwoDShearQuaPatchTest,
            TSDTwoDShearTriPatchTest,
            TSDTwoDTensionQuaPatchTest,
            TSDTwoDTensionTriPatchTest,
            TSDThreeDShearHexaPatchTest,
            TSDThreeDShearTetraPatchTest,
            TSDThreeDTensionHexaPatchTest,
            TSDThreeDTensionTetraPatchTest,
            TTLTwoDShearQuaPatchTest,
            TTLTwoDShearTriPatchTest,
            TTLTwoDTensionQuaPatchTest,
            TTLTwoDTensionTriPatchTest,
            TTLThreeDShearHexaPatchTest,
            TTLThreeDShearTetraPatchTest,
            TTLThreeDTensionHexaPatchTest,
            TTLThreeDTensionTetraPatchTest,
            ########TULTwoDShearQuaPatchTest,
            ########TULTwoDShearTriPatchTest,
            ########TULTwoDTensionQuaPatchTest,
            ########TULTwoDTensionTriPatchTest,
            ########TULThreeDShearHexaPatchTest,
            ########TULThreeDShearTetraPatchTest,
            ########TULThreeDTensionHexaPatchTest,
            ########TULThreeDTensionTetraPatchTest,
            TSprismMembranePatchTests,
            TSprismBendingPatchTests,
            TFofi4PointTentnoCableTests,
            TMembraneQ4PointLoadTests,
            TShellQ4ThickBendingRollUpTests,
            TShellQ4ThickDrillingRollUpTests,
            TShellT3ThinBendingRollUpTests,
            TShellT3ThinDrillingRollUpTests,
            TShellT3IsotropicScordelisTests,
<<<<<<< HEAD
            ####TIsotropicDamageSimoJuPSTest, # FIXME: Need CL correspondent
            ####TSprismPanTests # FIXME: Needs point load and get up to date
=======
            TIsotropicDamageSimoJuPSTest,
            TNodalDampingTests,
            TSpringDamperElementTests
            ######TSprismPanTests
>>>>>>> 38fd4bf8
        ])
    )
        
    if (missing_external_dependencies == False):
        if( hasattr(KratosMultiphysics.ExternalSolversApplication,  "FEASTSolver") ):
            allSuite.addTests(
                KratosUnittest.TestLoader().loadTestsFromTestCases([
                    TEigenQ4Thick2x2PlateTests,
                    TEigenTL3D8NCubeTests,
                    TEigen3D3NThinCircleTests
                ])
            )
        else:
            print("FEASTSolver solver is not included in the compilation of the External Solvers Application")

    return suites

if __name__ == '__main__':
    KratosUnittest.runTests(AssambleTestSuites())<|MERGE_RESOLUTION|>--- conflicted
+++ resolved
@@ -66,12 +66,9 @@
 # Membrane tests
 from SmallTests import Fofi4PointTentnoCableTests       as TFofi4PointTentnoCableTests
 from SmallTests import MembraneQ4PointLoadTests         as TMembraneQ4PointLoadTests
-<<<<<<< HEAD
-=======
 # Nodal damping test
 from test_nodal_damping import NodalDampingTests        as TNodalDampingTests
 from test_spring_damper_element import SpringDamperElementTests as TSpringDamperElementTests
->>>>>>> 38fd4bf8
 
 ## NIGTHLY TESTS
 # Shell test
@@ -152,14 +149,11 @@
     # Membrane tests
     smallSuite.addTest(TFofi4PointTentnoCableTests('test_execution'))
     smallSuite.addTest(TMembraneQ4PointLoadTests('test_execution'))
-<<<<<<< HEAD
-
-    # TODO: Add Riccardo's tests
-=======
     # Nodal damping test
     smallSuite.addTest(TNodalDampingTests('test_execution'))
     smallSuite.addTest(TSpringDamperElementTests('test_execution'))
->>>>>>> 38fd4bf8
+
+    # TODO: Add Riccardo's tests
 
     # Create a test suit with the selected tests plus all small tests
     nightSuite = suites['nightly']
@@ -223,15 +217,12 @@
             TShellT3ThinBendingRollUpTests,
             TShellT3ThinDrillingRollUpTests,
             TShellT3IsotropicScordelisTests,
-<<<<<<< HEAD
             ####TIsotropicDamageSimoJuPSTest, # FIXME: Need CL correspondent
             ####TSprismPanTests # FIXME: Needs point load and get up to date
-=======
             TIsotropicDamageSimoJuPSTest,
             TNodalDampingTests,
             TSpringDamperElementTests
             ######TSprismPanTests
->>>>>>> 38fd4bf8
         ])
     )
         
