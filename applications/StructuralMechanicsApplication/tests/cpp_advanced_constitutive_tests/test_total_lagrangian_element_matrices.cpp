// KRATOS  ___|  |                   |                   |
//       \___ \  __|  __| |   |  __| __| |   |  __| _` | |
//             | |   |    |   | (    |   |   | |   (   | |
//       _____/ \__|_|   \__,_|\___|\__|\__,_|_|  \__,_|_| MECHANICS
//
//  License:		 BSD License
//					 license: structural_mechanics_application/license.txt
//
//  Main authors:
//


// System includes
#include <string>
#include <vector>
#include <random>

// External includes

// Project includes
#include "testing/testing.h"
#include "containers/model.h"
#include "includes/node.h"
#include "includes/element.h"
#include "includes/properties.h"
#include "includes/process_info.h"
#include "includes/model_part.h"
#include "includes/kratos_components.h"

// Application includes
#include "custom_elements/total_lagrangian.h"
#include "custom_constitutive/linear_plane_strain.h"
#include "custom_advanced_constitutive/hyper_elastic_isotropic_kirchhoff_3d.h"

namespace Kratos
{
namespace Testing
{

void AssignRandomNodalData(Variable<array_1d<double,3>> const& rVariable, ModelPart& rModelPart, double dmin=-1.0e-2, double dmax=1.0e-2)
{
    std::random_device rd;
    std::mt19937 gen(rd());
    std::uniform_real_distribution<> dis(dmin, dmax);
    for (auto& r_node : rModelPart.Nodes())
    {
        array_1d<double, 3>& r_var = r_node.FastGetSolutionStepValue(rVariable);
        auto& r_initial_coords = r_node.GetInitialPosition().Coordinates();
        auto& r_coords = r_node.Coordinates();
        for (std::size_t d = 0; d < static_cast<std::size_t>(rModelPart.GetProcessInfo()[DOMAIN_SIZE]); ++d)
        {
            r_var[d] = dis(gen);
            if (rVariable == DISPLACEMENT)
                r_coords[d] = r_initial_coords[d] + r_var[d];
        }
    }
}

void AssignNodalData3(ModelPart& rModelPart)
{
    KRATOS_CHECK(rModelPart.NumberOfNodes() == 3);
    std::vector<double> dx = {0.00946560399690433464, 0.00662748804282238015, 0.00659328835078053753};
    std::vector<double> dy = {0.00445411379289947958, -0.00237153525872378125, 0.00322058577500765331};
    std::vector<double> dz = {-0.00820947461981770196, 0.00638188396019644284, -0.00772847850915277159};
    for (std::size_t i = 0; i < 3; ++i)
    {
        auto& r_node = *(rModelPart.Nodes().begin() + i);
        r_node.FastGetSolutionStepValue(DISPLACEMENT_X) = dx.at(i);
        r_node.X() = r_node.X0() + r_node.FastGetSolutionStepValue(DISPLACEMENT_X);
        r_node.FastGetSolutionStepValue(DISPLACEMENT_Y) = dy.at(i);
        r_node.Y() = r_node.Y0() + r_node.FastGetSolutionStepValue(DISPLACEMENT_Y);
        if (rModelPart.GetProcessInfo()[DOMAIN_SIZE] == 3)
        {
            r_node.FastGetSolutionStepValue(DISPLACEMENT_Z) = dz.at(i);
            r_node.Z() = r_node.Z0() + r_node.FastGetSolutionStepValue(DISPLACEMENT_Z);
        }
    }
}

void AssignNodalData4(ModelPart& rModelPart)
{
    KRATOS_CHECK(rModelPart.NumberOfNodes() == 4);
    std::vector<double> dx = {0.00946560399690433464, 0.00662748804282238015,
                              0.00659328835078053753, -0.00433392971520204368};
    std::vector<double> dy = {0.00445411379289947958, -0.00237153525872378125,
                              0.00322058577500765331, -0.00818728957827923216};
    std::vector<double> dz = {-0.00820947461981770196, 0.00638188396019644284,
                              -0.00772847850915277159, 0.00205521693631388787};
    for (std::size_t i = 0; i < 4; ++i)
    {
        auto& r_node = *(rModelPart.Nodes().begin() + i);
        r_node.FastGetSolutionStepValue(DISPLACEMENT_X) = dx.at(i);
        r_node.X() = r_node.X0() + r_node.FastGetSolutionStepValue(DISPLACEMENT_X);
        r_node.FastGetSolutionStepValue(DISPLACEMENT_Y) = dy.at(i);
        r_node.Y() = r_node.Y0() + r_node.FastGetSolutionStepValue(DISPLACEMENT_Y);
        if (rModelPart.GetProcessInfo()[DOMAIN_SIZE] == 3)
        {
            r_node.FastGetSolutionStepValue(DISPLACEMENT_Z) = dz.at(i);
            r_node.Z() = r_node.Z0() + r_node.FastGetSolutionStepValue(DISPLACEMENT_Z);
        }
    }
}

void CreateTotalLagrangianTestModelPart(std::string const& rElementName, ModelPart& rModelPart)
{
    KRATOS_TRY;
    ProcessInfo& r_process_info = rModelPart.GetProcessInfo();
    const Element& r_elem = KratosComponents<Element>::Get(rElementName);
    r_process_info[DOMAIN_SIZE] = r_elem.GetGeometry().WorkingSpaceDimension();
    rModelPart.AddNodalSolutionStepVariable(DISPLACEMENT);
    rModelPart.AddNodalSolutionStepVariable(VELOCITY);
    rModelPart.AddNodalSolutionStepVariable(ACCELERATION);
    rModelPart.AddNodalSolutionStepVariable(DENSITY);
    rModelPart.AddNodalSolutionStepVariable(VOLUME_ACCELERATION);
    rModelPart.AddNodalSolutionStepVariable(THICKNESS);
    Matrix coordinates;
    r_elem.GetGeometry().PointsLocalCoordinates(coordinates);
    if (r_process_info[DOMAIN_SIZE] == 2)
        for (std::size_t i = 0; i < r_elem.GetGeometry().PointsNumber(); ++i)
            rModelPart.CreateNewNode(i + 1, coordinates(i, 0), coordinates(i, 1), 0.0);
    else
        for (std::size_t i = 0; i < r_elem.GetGeometry().PointsNumber(); ++i)
            rModelPart.CreateNewNode(i + 1, coordinates(i, 0), coordinates(i, 1), coordinates(i, 2));
    std::vector<ModelPart::IndexType> node_ids(r_elem.GetGeometry().PointsNumber());
    for (std::size_t i = 0; i < r_elem.GetGeometry().PointsNumber(); ++i)
        node_ids.at(i) = i + 1;
    auto p_prop = rModelPart.CreateNewProperties(1);
    rModelPart.CreateNewElement(rElementName, 1, node_ids, p_prop);
    rModelPart.SetBufferSize(2);
    for (auto& r_node : rModelPart.Nodes())
    {
        r_node.AddDof(DISPLACEMENT_X);
        r_node.AddDof(DISPLACEMENT_Y);
        r_node.AddDof(DISPLACEMENT_Z);
    }
    if (r_process_info[DOMAIN_SIZE] == 2)
        (*p_prop)[CONSTITUTIVE_LAW] = LinearPlaneStrain::Pointer(new LinearPlaneStrain());
    else
        (*p_prop)[CONSTITUTIVE_LAW] = HyperElasticIsotropicKirchhoff3D::Pointer(new HyperElasticIsotropicKirchhoff3D());
    (*p_prop)[DENSITY] = 1000.0;
    (*p_prop)[YOUNG_MODULUS] = 1400000.0;
    (*p_prop)[POISSON_RATIO] = 0.4;
    (*p_prop)[RAYLEIGH_ALPHA] = 0.02;
    (*p_prop)[RAYLEIGH_BETA] = 0.03;

    const auto& r_const_process_info = rModelPart.GetProcessInfo();

    rModelPart.GetElement(1).Check(r_const_process_info);
    rModelPart.GetElement(1).Initialize(r_const_process_info);
    rModelPart.GetElement(1).InitializeSolutionStep(r_const_process_info);
    rModelPart.GetElement(1).InitializeNonLinearIteration(r_const_process_info);
    KRATOS_CATCH("");
}

KRATOS_TEST_CASE_IN_SUITE(TotalLagrangian2D3_CalculateLocalSystem, KratosStructuralMechanicsFastSuite)
{
    Model current_model;
    ModelPart& test_model_part = current_model.CreateModelPart("test");
    CreateTotalLagrangianTestModelPart("TotalLagrangianElement2D3N", test_model_part);
    AssignNodalData3(test_model_part);
    auto p_elem = test_model_part.pGetElement(1);
    Vector rhs(6), rhs_ref(6);
    rhs_ref(0) =-7822.53968136757794;
    rhs_ref(1) =-7011.69414932534164;
    rhs_ref(2) = 5422.42769342759675;
    rhs_ref(3) = 2380.19819087945461;
    rhs_ref(4) = 2400.11198793998165;
    rhs_ref(5) = 4631.49595844588657;
    Matrix lhs(6, 6), lhs_ref(6, 6);
    lhs_ref(0, 0) = 1717995.43261930253;
    lhs_ref(0, 1) = 1228007.99107088544;
    lhs_ref(0, 2) = -1480054.41139845038;
    lhs_ref(0, 3) = -238075.960906155466;
    lhs_ref(0, 4) = -237941.021220852126;
    lhs_ref(0, 5) = -989932.030164730037;
    lhs_ref(1, 0) = 1228007.99107088568;
    lhs_ref(1, 1) = 1713784.48650319432;
    lhs_ref(1, 2) = -985010.149534911616;
    lhs_ref(1, 3) = -233066.782798242755;
    lhs_ref(1, 4) = -242997.841535974003;
    lhs_ref(1, 5) = -1480717.70370495156;
    lhs_ref(2, 0) = -1480054.41139845038;
    lhs_ref(2, 1) = -985010.149534911499;
    lhs_ref(2, 2) = 1486054.96427591494;
    lhs_ref(2, 3) = -10926.6087433038465;
    lhs_ref(2, 4) = -6000.55287746450813;
    lhs_ref(2, 5) = 995936.75827821542;
    lhs_ref(3, 0) = -238075.960906155466;
    lhs_ref(3, 1) = -233066.782798242755;
    lhs_ref(3, 2) = -10926.6087433038483;
    lhs_ref(3, 3) = 244008.667851975275;
    lhs_ref(3, 4) = 249002.569649459329;
    lhs_ref(3, 5) = -10941.8850537325252;
    lhs_ref(4, 0) = -237941.021220852097;
    lhs_ref(4, 1) = -242997.841535973974;
    lhs_ref(4, 2) = -6000.55287746450813;
    lhs_ref(4, 3) = 249002.569649459299;
    lhs_ref(4, 4) = 243941.574098316603;
    lhs_ref(4, 5) = -6004.72811348533378;
    lhs_ref(5, 0) = -989932.030164730153;
    lhs_ref(5, 1) = -1480717.70370495156;
    lhs_ref(5, 2) = 995936.758278215537;
    lhs_ref(5, 3) = -10941.885053732527;
    lhs_ref(5, 4) = -6004.72811348533378;
    lhs_ref(5, 5) = 1491659.588758684;
    const auto& r_process_info = test_model_part.GetProcessInfo();
    p_elem->CalculateLocalSystem(lhs, rhs, r_process_info);
    for (std::size_t i = 0; i < 6; ++i)
        for (std::size_t j = 0; j < 6; ++j)
            KRATOS_CHECK_NEAR(lhs(i, j), lhs_ref(i, j), 1e-5);
    for (std::size_t i = 0; i < 6; ++i)
        KRATOS_CHECK_NEAR(rhs(i), rhs_ref(i), 1e-5);
}

KRATOS_TEST_CASE_IN_SUITE(TotalLagrangian3D4_CalculateLocalSystem, KratosStructuralMechanicsFastSuite)
{
    Model current_model;
    ModelPart& test_model_part = current_model.CreateModelPart("test");
    CreateTotalLagrangianTestModelPart("TotalLagrangianElement3D4N", test_model_part);
    AssignNodalData4(test_model_part);
    auto p_elem = test_model_part.pGetElement(1);
    Vector rhs(12), rhs_ref(12);
    rhs_ref(0) = 973.552300837932876;
    rhs_ref(1) = 121.952314606513113;
    rhs_ref(2) = 3061.75614150151387;
    rhs_ref(3) = -1731.97991223004692;
    rhs_ref(4) = 818.175593646390325;
    rhs_ref(5) = -114.77383435126508;
    rhs_ref(6) = 795.687321229903091;
    rhs_ref(7) = -1997.59191955930328;
    rhs_ref(8) = 1029.51404683175747;
    rhs_ref(9) = -37.2597098377889395;
    rhs_ref(10) = 1057.46401130639947;
    rhs_ref(11) = -3976.49635398200644;
    Matrix lhs(12, 12), lhs_ref(12, 12);
    lhs_ref(0,0) = 653401.220045543392;
    lhs_ref(0,1) = 397705.399732108228;
    lhs_ref(0,2) = 419040.494193086983;
    lhs_ref(0,3) = -491274.120119777392;
    lhs_ref(0,4) = -78354.1272159001091;
    lhs_ref(0,5) = -90021.7609090902552;
    lhs_ref(0,6) = -81871.3284694776812;
    lhs_ref(0,7) = -325400.735819087189;
    lhs_ref(0,8) = 37.6050580883811563;
    lhs_ref(0,9) = -80255.771456288363;
    lhs_ref(0,10) = 6049.4633028790995;
    lhs_ref(0,11) = -329056.338342085015;
    lhs_ref(1,0) = 397705.399732108228;
    lhs_ref(1,1) = 653231.578756408417;
    lhs_ref(1,2) = 415282.400222067779;
    lhs_ref(1,3) = -324157.260997956153;
    lhs_ref(1,4) = -81378.4649230227806;
    lhs_ref(1,5) = -3147.35741105511261;
    lhs_ref(1,6) = -79877.3783681678469;
    lhs_ref(1,7) = -490850.401433835388;
    lhs_ref(1,8) = -84463.8387448693829;
    lhs_ref(1,9) = 6329.23963401579567;
    lhs_ref(1,10) = -81002.7123995502334;
    lhs_ref(1,11) = -327671.204066143313;
    lhs_ref(2,0) = 419040.494193086983;
    lhs_ref(2,1) = 415282.400222067779;
    lhs_ref(2,2) = 697461.962443730212;
    lhs_ref(2,3) = -342051.845693412353;
    lhs_ref(2,4) = 2174.61754526946333;
    lhs_ref(2,5) = -92322.9731976368494;
    lhs_ref(2,6) = 891.78094151727521;
    lhs_ref(2,7) = -340364.145009994099;
    lhs_ref(2,8) = -85443.3856178080168;
    lhs_ref(2,9) = -77880.4294411918818;
    lhs_ref(2,10) = -77092.8727573431388;
    lhs_ref(2,11) = -519695.603628285171;
    lhs_ref(3,0) = -491274.120119777392;
    lhs_ref(3,1) = -324157.260997956153;
    lhs_ref(3,2) = -342051.845693412353;
    lhs_ref(3,3) = 498918.285717851715;
    lhs_ref(3,4) = -3627.66579176887217;
    lhs_ref(3,5) = 6113.09303605707464;
    lhs_ref(3,6) = -1999.59942692764412;
    lhs_ref(3,7) = 331978.919426071807;
    lhs_ref(3,8) = 156.384413680835564;
    lhs_ref(3,9) = -5644.56617114669825;
    lhs_ref(3,10) = -4193.99263634675663;
    lhs_ref(3,11) = 335782.368243674457;
    lhs_ref(4,0) = -78354.1272159001091;
    lhs_ref(4,1) = -81378.4649230227806;
    lhs_ref(4,2) = 2174.61754526946333;
    lhs_ref(4,3) = -3627.66579176887262;
    lhs_ref(4,4) = 84900.301738915281;
    lhs_ref(4,5) = -1074.02780385466576;
    lhs_ref(4,6) = 83000.8565498197713;
    lhs_ref(4,7) = -3646.71015235031655;
    lhs_ref(4,8) = 1213.3522739833511;
    lhs_ref(4,9) = -1019.06354215078795;
    lhs_ref(4,10) = 124.873336457815611;
    lhs_ref(4,11) = -2313.94201539814867;
    lhs_ref(5,0) = -90021.7609090902843;
    lhs_ref(5,1) = -3147.35741105511261;
    lhs_ref(5,2) = -92322.9731976368494;
    lhs_ref(5,3) = 6113.09303605707464;
    lhs_ref(5,4) = -1074.02780385466576;
    lhs_ref(5,5) = 86895.1865129896323;
    lhs_ref(5,6) = 25.9989198115909517;
    lhs_ref(5,7) = 4857.51298424164906;
    lhs_ref(5,8) = -803.273565265277966;
    lhs_ref(5,9) = 83882.6689532216114;
    lhs_ref(5,10) = -636.127769331870809;
    lhs_ref(5,11) = 6231.06024991249797;
    lhs_ref(6,0) = -81871.3284694776667;
    lhs_ref(6,1) = -79877.3783681678469;
    lhs_ref(6,2) = 891.78094151727521;
    lhs_ref(6,3) = -1999.59942692764412;
    lhs_ref(6,4) = 83000.8565498197568;
    lhs_ref(6,5) = 25.9989198115909517;
    lhs_ref(6,6) = 84862.7659596562735;
    lhs_ref(6,7) = -1987.03891516270164;
    lhs_ref(6,8) = 50.0396256025466428;
    lhs_ref(6,9) = -991.838063250942582;
    lhs_ref(6,10) = -1136.43926648922138;
    lhs_ref(6,11) = -967.819486931412939;
    lhs_ref(7,0) = -325400.735819087247;
    lhs_ref(7,1) = -490850.401433835388;
    lhs_ref(7,2) = -340364.145009994099;
    lhs_ref(7,3) = 331978.919426071807;
    lhs_ref(7,4) = -3646.710152350317;
    lhs_ref(7,5) = 4857.51298424164906;
    lhs_ref(7,6) = -1987.03891516270164;
    lhs_ref(7,7) = 500766.219008822169;
    lhs_ref(7,8) = -832.361853296542108;
    lhs_ref(7,9) = -4591.14469182188623;
    lhs_ref(7,10) = -6269.10742263652173;
    lhs_ref(7,11) = 336338.993879048969;
    lhs_ref(8,0) = 37.6050580883814547;
    lhs_ref(8,1) = -84463.8387448693829;
    lhs_ref(8,2) = -85443.3856178080168;
    lhs_ref(8,3) = 156.384413680835564;
    lhs_ref(8,4) = 1213.3522739833511;
    lhs_ref(8,5) = -803.273565265277966;
    lhs_ref(8,6) = 50.0396256025464936;
    lhs_ref(8,7) = -832.361853296541994;
    lhs_ref(8,8) = 87052.5402584950498;
    lhs_ref(8,9) = -244.029097371763328;
    lhs_ref(8,10) = 84082.8483241825743;
    lhs_ref(8,11) = -805.881075421730429;
    lhs_ref(9,0) = -80255.771456288363;
    lhs_ref(9,1) = 6329.23963401579567;
    lhs_ref(9,2) = -77880.4294411918818;
    lhs_ref(9,3) = -5644.56617114669916;
    lhs_ref(9,4) = -1019.06354215078795;
    lhs_ref(9,5) = 83882.6689532216114;
    lhs_ref(9,6) = -991.838063250942582;
    lhs_ref(9,7) = -4591.14469182188623;
    lhs_ref(9,8) = -244.029097371763356;
    lhs_ref(9,9) = 86892.1756906860101;
    lhs_ref(9,10) = -719.031400043121948;
    lhs_ref(9,11) = -5758.21041465795588;
    lhs_ref(10,0) = 6049.4633028790995;
    lhs_ref(10,1) = -81002.7123995502334;
    lhs_ref(10,2) = -77092.8727573431388;
    lhs_ref(10,3) = -4193.99263634675663;
    lhs_ref(10,4) = 124.873336457815611;
    lhs_ref(10,5) = -636.127769331870809;
    lhs_ref(10,6) = -1136.43926648922161;
    lhs_ref(10,7) = -6269.10742263652173;
    lhs_ref(10,8) = 84082.8483241825743;
    lhs_ref(10,9) = -719.031400043121948;
    lhs_ref(10,10) = 87146.9464857289277;
    lhs_ref(10,11) = -6353.84779750755843;
    lhs_ref(11,0) = -329056.338342085073;
    lhs_ref(11,1) = -327671.204066143313;
    lhs_ref(11,2) = -519695.603628285287;
    lhs_ref(11,3) = 335782.368243674457;
    lhs_ref(11,4) = -2313.94201539814912;
    lhs_ref(11,5) = 6231.06024991249797;
    lhs_ref(11,6) = -967.819486931412939;
    lhs_ref(11,7) = 336338.993879048969;
    lhs_ref(11,8) = -805.881075421730429;
    lhs_ref(11,9) = -5758.21041465795861;
    lhs_ref(11,10) = -6353.84779750755661;
    lhs_ref(11,11) = 514270.424453794491;
    const auto& r_process_info = test_model_part.GetProcessInfo();
    p_elem->CalculateLocalSystem(lhs, rhs, r_process_info);
    for (std::size_t i = 0; i < 12; ++i)
        for (std::size_t j = 0; j < 12; ++j)
        KRATOS_CHECK_NEAR(lhs(i, j), lhs_ref(i, j), 1e-5);
    for (std::size_t i = 0; i < 12; ++i)
        KRATOS_CHECK_NEAR(rhs(i), rhs_ref(i), 1e-5);
}

KRATOS_TEST_CASE_IN_SUITE(TotalLagrangian2D3_MassMatrix, KratosStructuralMechanicsFastSuite)
{
    Model current_model;
    ModelPart& test_model_part = current_model.CreateModelPart("test");
    CreateTotalLagrangianTestModelPart("TotalLagrangianElement2D3N", test_model_part);
    AssignNodalData3(test_model_part);
    auto p_elem = test_model_part.pGetElement(1);
    Matrix lhs(6, 6), lhs_ref(6, 6);
    lhs_ref(0, 0) = 83.3333333333332291;
    lhs_ref(0, 1) = 0;
    lhs_ref(0, 2) = 41.6666666666665719;
    lhs_ref(0, 3) = 0;
    lhs_ref(0, 4) = 41.6666666666665719;
    lhs_ref(0, 5) = 0;
    lhs_ref(1, 0) = 0;
    lhs_ref(1, 1) = 83.3333333333332291;
    lhs_ref(1, 2) = 0;
    lhs_ref(1, 3) = 41.6666666666665719;
    lhs_ref(1, 4) = 0;
    lhs_ref(1, 5) = 41.6666666666665719;
    lhs_ref(2, 0) = 41.6666666666665719;
    lhs_ref(2, 1) = 0;
    lhs_ref(2, 2) = 83.3333333333333428;
    lhs_ref(2, 3) = 0;
    lhs_ref(2, 4) = 41.6666666666666217;
    lhs_ref(2, 5) = 0;
    lhs_ref(3, 0) = 0;
    lhs_ref(3, 1) = 41.6666666666665719;
    lhs_ref(3, 2) = 0;
    lhs_ref(3, 3) = 83.3333333333333428;
    lhs_ref(3, 4) = 0;
    lhs_ref(3, 5) = 41.6666666666666217;
    lhs_ref(4, 0) = 41.6666666666665719;
    lhs_ref(4, 1) = 0;
    lhs_ref(4, 2) = 41.6666666666666217;
    lhs_ref(4, 3) = 0;
    lhs_ref(4, 4) = 83.3333333333333428;
    lhs_ref(4, 5) = 0;
    lhs_ref(5, 0) = 0;
    lhs_ref(5, 1) = 41.6666666666665719;
    lhs_ref(5, 2) = 0;
    lhs_ref(5, 3) = 41.6666666666666217;
    lhs_ref(5, 4) = 0;
    lhs_ref(5, 5) = 83.3333333333333428;
    const auto& r_process_info = test_model_part.GetProcessInfo();
    p_elem->CalculateMassMatrix(lhs, r_process_info);
    for (std::size_t i = 0; i < 6; ++i)
        for (std::size_t j = 0; j < 6; ++j)
            KRATOS_CHECK_NEAR(lhs(i, j), lhs_ref(i, j), 1e-5);
}

KRATOS_TEST_CASE_IN_SUITE(TotalLagrangian2D3_DampingMatrix, KratosStructuralMechanicsFastSuite)
{
    Model current_model;
    ModelPart& test_model_part = current_model.CreateModelPart("test");
    CreateTotalLagrangianTestModelPart("TotalLagrangianElement2D3N", test_model_part);
    AssignNodalData3(test_model_part);
    auto p_elem = test_model_part.pGetElement(1);
    Matrix lhs(6, 6), lhs_ref(6, 6);
    lhs_ref(0, 0) = 51541.5296452457405;
    lhs_ref(0, 1) = 36840.2397321265598;
    lhs_ref(0, 2) = -44400.7990086201753;
    lhs_ref(0, 3) = -7142.2788271846639;
    lhs_ref(0, 4) = -7137.39730329223039;
    lhs_ref(0, 5) = -29697.9609049419014;
    lhs_ref(1, 0) = 36840.2397321265671;
    lhs_ref(1, 1) = 51415.2012617624932;
    lhs_ref(1, 2) = -29550.3044860473456;
    lhs_ref(1, 3) = -6991.17015061394977;
    lhs_ref(1, 4) = -7289.93524607921972;
    lhs_ref(1, 5) = -44420.6977778152068;
    lhs_ref(2, 0) = -44400.7990086201753;
    lhs_ref(2, 1) = -29550.3044860473456;
    lhs_ref(2, 2) = 44583.3155949441134;
    lhs_ref(2, 3) = -327.798262299115379;
    lhs_ref(2, 4) = -179.183252990601886;
    lhs_ref(2, 5) = 29878.1027483464604;
    lhs_ref(3, 0) = -7142.2788271846639;
    lhs_ref(3, 1) = -6991.17015061394977;
    lhs_ref(3, 2) = -327.798262299115436;
    lhs_ref(3, 3) = 7321.9267022259246;
    lhs_ref(3, 4) = 7470.07708948377967;
    lhs_ref(3, 5) = -327.423218278642423;
    lhs_ref(4, 0) = -7137.39730329222948;
    lhs_ref(4, 1) = -7289.93524607921881;
    lhs_ref(4, 2) = -179.183252990601886;
    lhs_ref(4, 3) = 7470.07708948377876;
    lhs_ref(4, 4) = 7319.91388961616485;
    lhs_ref(4, 5) = -180.141843404560007;
    lhs_ref(5, 0) = -29697.960904941905;
    lhs_ref(5, 1) = -44420.6977778152068;
    lhs_ref(5, 2) = 29878.1027483464641;
    lhs_ref(5, 3) = -327.42321827864248;
    lhs_ref(5, 4) = -180.141843404560007;
    lhs_ref(5, 5) = 44751.4543294271789;
    const auto& r_process_info = test_model_part.GetProcessInfo();
    p_elem->CalculateDampingMatrix(lhs, r_process_info);
    for (std::size_t i = 0; i < 6; ++i)
        for (std::size_t j = 0; j < 6; ++j)
            KRATOS_CHECK_NEAR(lhs(i, j), lhs_ref(i, j), 1e-5);
}

KRATOS_TEST_CASE_IN_SUITE(TotalLagrangian3D10_StrainEnergy, KratosStructuralMechanicsFastSuite)
{
    Model current_model;
    ModelPart& test_model_part = current_model.CreateModelPart("test");
    CreateTotalLagrangianTestModelPart("TotalLagrangianElement3D10N", test_model_part);
    KRATOS_CHECK(test_model_part.NumberOfNodes() == 10);
    std::vector<double> dx = {0.00946, 0.00662, 0.00659, 0.00618, 0.00530, 0.00851, 0.00445, -0.00237, 0.00322, 0.00202};
    std::vector<double> dy = {0.00445, -0.00237, 0.00322, 0.00872, -0.00506, 0.00505, 0.00946, 0.00662, 0.00659, 0.00354};
    std::vector<double> dz = {0.00603, -0.00535, 0.00328, 0.00542, 0.00732, 0.00515, 0.00113, -0.00258, 0.00577, 0.00836};
    // Apply small deformation.
    for (std::size_t i = 0; i < test_model_part.NumberOfNodes(); ++i)
    {
        auto& r_node = *(test_model_part.Nodes().begin() + i);
        r_node.FastGetSolutionStepValue(DISPLACEMENT_X) = dx.at(i);
        r_node.X() = r_node.X0() + r_node.FastGetSolutionStepValue(DISPLACEMENT_X);
        r_node.FastGetSolutionStepValue(DISPLACEMENT_Y) = dy.at(i);
        r_node.Y() = r_node.Y0() + r_node.FastGetSolutionStepValue(DISPLACEMENT_Y);
        r_node.FastGetSolutionStepValue(DISPLACEMENT_Z) = dz.at(i);
        r_node.Z() = r_node.Z0() + r_node.FastGetSolutionStepValue(DISPLACEMENT_Z);
    }
    // Calculate strain energy.
    auto p_elem = test_model_part.pGetElement(1);
    std::vector<double> weights;
    std::vector<double> strain_energies;
    const auto& r_process_info = test_model_part.GetProcessInfo();
    p_elem->CalculateOnIntegrationPoints(INTEGRATION_WEIGHT, weights,
                                         r_process_info);
    p_elem->CalculateOnIntegrationPoints(STRAIN_ENERGY, strain_energies,
                                         r_process_info);
    double element_strain_energy = 0.0;
    for (std::size_t i = 0; i < weights.size(); ++i)
        element_strain_energy += weights[i] * strain_energies[i];
    // Apply large rigid body rotation (alpha=pi/2).
    for (auto& r_node : test_model_part.Nodes())
    {
        const double x = r_node.X();
        r_node.X() = -r_node.Y();
        r_node.FastGetSolutionStepValue(DISPLACEMENT_X) = r_node.X() - r_node.X0();
        r_node.Y() = x;
        r_node.FastGetSolutionStepValue(DISPLACEMENT_Y) = r_node.Y() - r_node.Y0();
    }
    // Calculate strain energy on rotated element.
    p_elem->CalculateOnIntegrationPoints(INTEGRATION_WEIGHT, weights,
                                         r_process_info);
    p_elem->CalculateOnIntegrationPoints(STRAIN_ENERGY, strain_energies,
                                         r_process_info);
    double rotated_element_strain_energy = 0.0;
    for (std::size_t i = 0; i < weights.size(); ++i)
        rotated_element_strain_energy += weights[i] * strain_energies[i];
    // Check that strain energy didn't change.
    KRATOS_CHECK_NEAR(rotated_element_strain_energy, element_strain_energy, 1e-7);
}

KRATOS_TEST_CASE_IN_SUITE(TotalLagrangian3D4_SensitivityMatrix, KratosStructuralMechanicsFastSuite)
{
    Model current_model;
    ModelPart& test_model_part = current_model.CreateModelPart("test");
    CreateTotalLagrangianTestModelPart("TotalLagrangianElement3D4N", test_model_part);
    AssignRandomNodalData(DISPLACEMENT, test_model_part, -1.0e-2, 1.0e-2);
    AssignRandomNodalData(ACCELERATION, test_model_part, -10.0, 10.0);
    AssignRandomNodalData(VOLUME_ACCELERATION, test_model_part, -10.0, 10.0);
    auto p_elem = test_model_part.pGetElement(1);
    Matrix sensitivity_matrix, semi_analytic_sensitivity_matrix;

    const auto& r_process_info = test_model_part.GetProcessInfo();
    p_elem->CalculateSensitivityMatrix(SHAPE_SENSITIVITY, sensitivity_matrix,
                                       r_process_info);
    semi_analytic_sensitivity_matrix.resize(sensitivity_matrix.size1(),
                                            sensitivity_matrix.size2(), false);
    Vector R, R_perturb, semi_analytic_sensitivity_vector, acceleration;
    Matrix mass_matrix;
<<<<<<< HEAD
    auto get_res = [&p_elem, &test_model_part, &mass_matrix, &acceleration, &r_process_info](Vector& rRes) {
=======
    auto get_res = [&p_elem, &mass_matrix, &acceleration, &r_process_info](Vector& rRes) {
>>>>>>> 999f852c
        p_elem->CalculateRightHandSide(rRes, r_process_info);
        p_elem->CalculateMassMatrix(mass_matrix, r_process_info);
        p_elem->GetSecondDerivativesVector(acceleration);
        if (rRes.size() != acceleration.size())
            rRes.resize(acceleration.size(), false);
        noalias(rRes) -= prod(mass_matrix, acceleration);
    };
    get_res(R);
    std::size_t ws_dim = p_elem->GetGeometry().WorkingSpaceDimension();
    for (std::size_t i = 0; i < p_elem->GetGeometry().PointsNumber(); ++i)
        for (std::size_t d = 0; d < ws_dim; ++d)
        {
            const double delta = 0.00000001;
            p_elem->GetGeometry()[i].GetInitialPosition()[d] += delta;
            p_elem->GetGeometry()[i].Coordinates()[d] += delta;
            get_res(R_perturb);
            p_elem->GetGeometry()[i].GetInitialPosition()[d] -= delta;
            p_elem->GetGeometry()[i].Coordinates()[d] -= delta;
            semi_analytic_sensitivity_vector = (1.0 / delta) * (R_perturb - R);
            for (std::size_t k = 0; k < semi_analytic_sensitivity_vector.size(); ++k)
                semi_analytic_sensitivity_matrix(i * ws_dim + d, k) =
                    semi_analytic_sensitivity_vector(k);
        }
    for (std::size_t i = 0; i < sensitivity_matrix.size1(); ++i)
        for (std::size_t j = 0; j < sensitivity_matrix.size2(); ++j)
            KRATOS_CHECK_NEAR(sensitivity_matrix(i, j), semi_analytic_sensitivity_matrix(i,j), 1e-1);
}
}
}<|MERGE_RESOLUTION|>--- conflicted
+++ resolved
@@ -559,11 +559,7 @@
                                             sensitivity_matrix.size2(), false);
     Vector R, R_perturb, semi_analytic_sensitivity_vector, acceleration;
     Matrix mass_matrix;
-<<<<<<< HEAD
-    auto get_res = [&p_elem, &test_model_part, &mass_matrix, &acceleration, &r_process_info](Vector& rRes) {
-=======
     auto get_res = [&p_elem, &mass_matrix, &acceleration, &r_process_info](Vector& rRes) {
->>>>>>> 999f852c
         p_elem->CalculateRightHandSide(rRes, r_process_info);
         p_elem->CalculateMassMatrix(mass_matrix, r_process_info);
         p_elem->GetSecondDerivativesVector(acceleration);
