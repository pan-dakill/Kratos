{
    "problem_data"             : {
        "problem_name"    : "simple_mesh_moving_test",
        "parallel_type"   : "OpenMP",
        "start_time"      : 0.0,
        "end_time"        : 1.0,
        "echo_level"      : 0
    },
    "solver_settings"          : {
        "solver_type"                        : "Dynamic",
        "time_integration_method"            : "implicit",
        "analysis_type"                      : "linear",
        "block_builder"                      : false,
        "model_part_name"                    : "Structure",
        "echo_level"                         : 0,
        "domain_size"     : 2,
        "time_stepping"                      : {
<<<<<<< HEAD
            "time_step_intervals" : {
                "first_interval" : {
                    "interval"  : [0.0, 0.5],
                    "time_step" : 0.005
                },
                "second_interval" : {
                    "interval"  : [0.5, "End"],
                    "time_step" : 0.01
                }
            }
=======
            "time_step" : 0.005
>>>>>>> 094fb8f4
        },
        "convergence_criterion"              : "residual_criterion",
        "displacement_relative_tolerance"    : 0.0001,
        "displacement_absolute_tolerance"    : 1e-9,
        "residual_relative_tolerance"        : 0.0001,
        "residual_absolute_tolerance"        : 1e-9,
        "max_iteration"                      : 10,
        "model_import_settings"              : {
            "input_type"     : "mdpa",
            "input_filename" : "mesh_moving_test/simple_mesh_moving_test"
        },
        "material_import_settings" :{
                "materials_filename": "mesh_moving_test/simple_mesh_moving_test_materials.json"
        }
    },
    "processes" :
    {
        "constraints_process_list" : [{
            "python_module" : "assign_vector_variable_process",
            "kratos_module" : "KratosMultiphysics",
            "help"          : "This process fixes the selected components of a given vector variable",
            "process_name"  : "AssignVectorVariableProcess",
            "Parameters"    : {
                "mesh_id"         : 0,
                "model_part_name" : "Structure.DISPLACEMENT_support",
                "variable_name"   : "DISPLACEMENT",
                "value"           : [0.0,0.0,0.0]
            }
        },
        {
            "python_module" : "assign_vector_variable_process",
            "kratos_module" : "KratosMultiphysics",
            "help"          : "This process fixes the selected components of a given vector variable",
            "process_name"  : "AssignVectorVariableProcess",
            "Parameters"    : {
                "mesh_id"         : 0,
                "model_part_name" : "Structure.DISPLACEMENT_movement",
                "variable_name"   : "DISPLACEMENT",
                "constrained"     : [false,false,false],
                "value"           : ["0.01*t",0.0,0.0]
            }
        }],
        "check_analytic_results_process" : [
        {
            "python_module" : "check_scalar_to_nodes_process",
            "kratos_module" : "KratosMultiphysics",
            "process_name"  : "AssignValueProcess",
            "Parameters"    : {
                    "model_part_name" : "Structure.DISPLACEMENT_movement",
                    "variable_name"   : "DISPLACEMENT_X",
                    "interval"        : [0.0, "End"],
                    "value"           : "0.01*t",
                    "tolerance_rank"  : 16
            }
        }
        ]
    }
}<|MERGE_RESOLUTION|>--- conflicted
+++ resolved
@@ -15,7 +15,6 @@
         "echo_level"                         : 0,
         "domain_size"     : 2,
         "time_stepping"                      : {
-<<<<<<< HEAD
             "time_step_intervals" : {
                 "first_interval" : {
                     "interval"  : [0.0, 0.5],
@@ -26,9 +25,6 @@
                     "time_step" : 0.01
                 }
             }
-=======
-            "time_step" : 0.005
->>>>>>> 094fb8f4
         },
         "convergence_criterion"              : "residual_criterion",
         "displacement_relative_tolerance"    : 0.0001,
