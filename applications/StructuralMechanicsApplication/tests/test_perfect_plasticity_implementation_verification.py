--- conflicted
+++ resolved
@@ -267,7 +267,6 @@
                                                 "nodal_results"       : ["DISPLACEMENT"],
                                                 "gauss_point_results" : ["VON_MISES_STRESS","GREEN_LAGRANGE_STRAIN_VECTOR","PK2_STRESS_VECTOR","PLASTIC_DISSIPATION","PLASTIC_STRAIN","EQUIVALENT_PLASTIC_STRAIN","PLASTIC_STRAIN_VECTOR","UNIAXIAL_STRESS"]
                                             }
-<<<<<<< HEAD
                                         }
                                         """)
                                     )
@@ -281,21 +280,6 @@
                                         }
                                         """)
                                     )
-=======
-                                        }
-                                        """)
-                                    )
-    elif debug == "vtk":
-        from KratosMultiphysics.vtk_output_process import VtkOutputProcess
-        output = VtkOutputProcess(main_model_part.GetModel(),
-                                    KratosMultiphysics.Parameters("""{
-                                            "model_part_name"                    : "solid_part",
-                                            "nodal_solution_step_data_variables" : ["DISPLACEMENT"],
-                                            "gauss_point_variables"              : ["VON_MISES_STRESS"]
-                                        }
-                                        """)
-                                    )
->>>>>>> f25f45ec
 
     output.ExecuteInitialize()
     output.ExecuteBeforeSolutionLoop()
