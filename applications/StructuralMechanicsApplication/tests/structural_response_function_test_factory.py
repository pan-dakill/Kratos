# Making KratosMultiphysics backward compatible with python 2.6 and 2.7
from __future__ import print_function, absolute_import, division
import os

# Import Kratos core and apps
import KratosMultiphysics
from KratosMultiphysics.StructuralMechanicsApplication import *
import KratosMultiphysics.KratosUnittest as KratosUnittest
import structural_response_function_factory

import KratosMultiphysics.kratos_utilities as kratos_utils

try:
    from KratosMultiphysics.HDF5Application import *
    has_hdf5_application = True
except ImportError:
    has_hdf5_application = False

try:
    from KratosMultiphysics.EigenSolversApplication import *
    has_eigensolvers_application = True
except ImportError:
    has_eigensolvers_application = False

# This utility will control the execution scope in case we need to access files or we depend
# on specific relative locations of the files.

# TODO: Should we move this to KratosUnittest?
class controlledExecutionScope:
    def __init__(self, scope):
        self.currentPath = os.getcwd()
        self.scope = scope

    def __enter__(self):
        os.chdir(self.scope)

    def __exit__(self, type, value, traceback):
        os.chdir(self.currentPath)

def _get_test_working_dir():
    this_file_dir = os.path.dirname(os.path.realpath(__file__))
    return os.path.join(this_file_dir, "response_function_tests")

class StructuralResponseFunctionTestFactory(KratosUnittest.TestCase):

    def setUp(self):
        with controlledExecutionScope(_get_test_working_dir()):
            with open(self.file_name + "_parameters.json",'r') as parameter_file:
                parameters = KratosMultiphysics.Parameters( parameter_file.read())

<<<<<<< HEAD
            self.problem_name = parameters["problem_data"]["problem_name"].GetString()
            model_part = self.current_model.CreateModelPart(self.problem_name)
=======
            # To avoid many prints
            if (parameters["problem_data"]["echo_level"].GetInt() == 0):
                KratosMultiphysics.Logger.GetDefaultOutput().SetSeverity(KratosMultiphysics.Logger.Severity.WARNING)
>>>>>>> 03c44faf

            self.problem_name = parameters["problem_data"]["problem_name"].GetString()

            model = KratosMultiphysics.Model()
            self.response_function = structural_response_function_factory.CreateResponseFunction("dummy", parameters["kratos_response_settings"], model)

            # call response function
            self.response_function.Initialize()

    def _calculate_response_and_gradient(self):
        # Within this location context:
        with controlledExecutionScope(_get_test_working_dir()):
            self.response_function.InitializeSolutionStep()
            self.response_function.CalculateValue()
            self.value = self.response_function.GetValue()
            self.response_function.CalculateGradient()
            self.gradient = self.response_function.GetShapeGradient()
            self.response_function.FinalizeSolutionStep()

    def tearDown(self):
        # Within this location context:
        with controlledExecutionScope(_get_test_working_dir()):
            self.response_function.Finalize()

            kratos_utils.DeleteFileIfExisting(self.problem_name + ".post.bin")
            kratos_utils.DeleteFileIfExisting(self.problem_name + ".time")
            kratos_utils.DeleteFileIfExisting(self.problem_name + ".h5")
            kratos_utils.DeleteFileIfExisting(self.problem_name + "-1.0000.h5")
            kratos_utils.DeleteFileIfExisting("response_function_tests.post.lst")

@KratosUnittest.skipUnless(has_hdf5_application,"Missing required application: HDF5Application")
class TestAdjointStrainEnergyResponseFunction(StructuralResponseFunctionTestFactory):
    file_name = "adjoint_strain_energy_response"

    def test_execution(self):
        self._calculate_response_and_gradient()
        self.assertAlmostEqual(self.value, 0.6062751119154768)

        self.assertAlmostEqual(self.gradient[4][0], -1.1325221565711838)
        self.assertAlmostEqual(self.gradient[4][1], 0.1774595908085034)
        self.assertAlmostEqual(self.gradient[4][2], -0.00012299112980707286)

@KratosUnittest.skipUnless(has_hdf5_application,"Missing required application: HDF5Application")
class TestAdjointDisplacementResponseFunction(StructuralResponseFunctionTestFactory):
    file_name = "adjoint_displacement_response"

    def test_execution(self):
        self._calculate_response_and_gradient()
        model_part = self.response_function.adjoint_analysis.model.GetModelPart("rectangular_plate_structure")
        self.assertAlmostEqual(model_part.Nodes[5].GetSolutionStepValue(ADJOINT_DISPLACEMENT_X), 0.0, 10)
        self.assertAlmostEqual(model_part.Nodes[5].GetSolutionStepValue(ADJOINT_DISPLACEMENT_Y), 0.0, 10)
        self.assertAlmostEqual(model_part.Nodes[5].GetSolutionStepValue(ADJOINT_DISPLACEMENT_Z), 0.012125502238309537)
        self.assertAlmostEqual(model_part.Nodes[4].GetSolutionStepValue(ADJOINT_ROTATION_Y), -0.029186453309188263)

        self.assertAlmostEqual(self.value, 0.12125502238309535)

        self.assertAlmostEqual(self.gradient[4][0], -0.22649691062364785)
        self.assertAlmostEqual(self.gradient[4][1], 0.03549149963347915)
        self.assertAlmostEqual(self.gradient[4][2], -2.4598478882490207e-06, 9)

@KratosUnittest.skipUnless(has_hdf5_application,"Missing required application: HDF5Application")
class TestAdjointStressResponseFunction(StructuralResponseFunctionTestFactory):
    file_name = "adjoint_stress_response"

    def test_execution(self):
        self._calculate_response_and_gradient()

        model_part = self.response_function.adjoint_analysis.model.GetModelPart("rectangular_plate_structure")
        self.assertAlmostEqual(model_part.Nodes[5].GetSolutionStepValue(ADJOINT_DISPLACEMENT_X), 0.0, 10)
        self.assertAlmostEqual(model_part.Nodes[5].GetSolutionStepValue(ADJOINT_DISPLACEMENT_Y), 0.0, 10)
        self.assertAlmostEqual(model_part.Nodes[5].GetSolutionStepValue(ADJOINT_DISPLACEMENT_Z), -0.0823339298948347)
        self.assertAlmostEqual(model_part.Nodes[4].GetSolutionStepValue(ADJOINT_ROTATION_Y), 0.5348048603644553)

        self.assertAlmostEqual(self.value, -0.8233392989483465)

        self.assertAlmostEqual(self.gradient[4][0], 0.3528026402808798)
        self.assertAlmostEqual(self.gradient[4][1], -0.6917210464170941)
        self.assertAlmostEqual(self.gradient[4][2], 0.00011013551613132068)

class TestMassResponseFunction(StructuralResponseFunctionTestFactory):
    file_name = "mass_response"

    def test_execution(self):
        self.current_model = KratosMultiphysics.Model()
        self._calculate_response_and_gradient()
        self.assertAlmostEqual(self.value, 2943.7499999999995)

<<<<<<< HEAD
        self.assertEqual(len(self.gradient.keys()), 125)
        self.assertNotEqual(self.gradient[1][0], 0.0)
        del(self.current_model)
=======
        self.assertEqual(len(self.gradient.keys()), 9)
        nodeId = 4
        self.assertAlmostEqual(self.gradient[nodeId][0], -1471.874999879219, 5)
        self.assertAlmostEqual(self.gradient[nodeId][1], 0.0)
        self.assertAlmostEqual(self.gradient[nodeId][2], 0.022078165784478184)
>>>>>>> 03c44faf

class TestStrainEnergyResponseFunction(StructuralResponseFunctionTestFactory):
    file_name = "strain_energy_response"

    def test_execution(self):
        self.current_model = KratosMultiphysics.Model()
        self._calculate_response_and_gradient()
        self.assertAlmostEqual(self.value, 0.00606275111915477)

        nodeId = 4
        self.assertAlmostEqual(self.gradient[nodeId][0], -0.011324859625486555, 9)
        self.assertAlmostEqual(self.gradient[nodeId][1],  0.0017745756664132117, 9)
        self.assertAlmostEqual(self.gradient[nodeId][2], -1.5466215093998671e-07, 9)

@KratosUnittest.skipUnless(has_eigensolvers_application,"Missing required application: EigenSolversApplication")
class TestEigenfrequencyResponseFunction(StructuralResponseFunctionTestFactory):
    file_name = "eigenfrequency_response"

    def test_execution(self):
        self._calculate_response_and_gradient()

        self.assertAlmostEqual(self.value, 0.014123803835107267)

        self.assertAlmostEqual(self.gradient[19][0], -2.629125898327006e-09)
        self.assertAlmostEqual(self.gradient[19][1], -0.0070165270383214864)
        self.assertAlmostEqual(self.gradient[19][2], 1.0549911195848093e-08)

<<<<<<< HEAD
        nodeId = 109
        self.assertAlmostEqual(self.gradient[nodeId][0], -1.7336721959838976e-05, 12)
        self.assertAlmostEqual(self.gradient[nodeId][1], 3.6004964666202887e-08, 12)
        self.assertAlmostEqual(self.gradient[nodeId][2], -2.885071090097132e-09, 12)
        del(self.current_model)
=======
>>>>>>> 03c44faf

if __name__ == "__main__":
    suites = KratosUnittest.KratosSuites
    smallSuite = suites['small'] # These tests are executed by the continuous integration tool
    smallSuite.addTests(KratosUnittest.TestLoader().loadTestsFromTestCases([TestAdjointStrainEnergyResponseFunction]))
    smallSuite.addTests(KratosUnittest.TestLoader().loadTestsFromTestCases([TestAdjointDisplacementResponseFunction]))
    smallSuite.addTests(KratosUnittest.TestLoader().loadTestsFromTestCases([TestAdjointStressResponseFunction]))
    smallSuite.addTests(KratosUnittest.TestLoader().loadTestsFromTestCases([TestMassResponseFunction]))
    smallSuite.addTests(KratosUnittest.TestLoader().loadTestsFromTestCases([TestStrainEnergyResponseFunction]))
    smallSuite.addTests(KratosUnittest.TestLoader().loadTestsFromTestCases([TestEigenfrequencyResponseFunction]))
    allSuite = suites['all']
    allSuite.addTests(smallSuite)
    KratosUnittest.runTests(suites)<|MERGE_RESOLUTION|>--- conflicted
+++ resolved
@@ -48,14 +48,9 @@
             with open(self.file_name + "_parameters.json",'r') as parameter_file:
                 parameters = KratosMultiphysics.Parameters( parameter_file.read())
 
-<<<<<<< HEAD
-            self.problem_name = parameters["problem_data"]["problem_name"].GetString()
-            model_part = self.current_model.CreateModelPart(self.problem_name)
-=======
             # To avoid many prints
             if (parameters["problem_data"]["echo_level"].GetInt() == 0):
                 KratosMultiphysics.Logger.GetDefaultOutput().SetSeverity(KratosMultiphysics.Logger.Severity.WARNING)
->>>>>>> 03c44faf
 
             self.problem_name = parameters["problem_data"]["problem_name"].GetString()
 
@@ -143,17 +138,11 @@
         self._calculate_response_and_gradient()
         self.assertAlmostEqual(self.value, 2943.7499999999995)
 
-<<<<<<< HEAD
-        self.assertEqual(len(self.gradient.keys()), 125)
-        self.assertNotEqual(self.gradient[1][0], 0.0)
-        del(self.current_model)
-=======
         self.assertEqual(len(self.gradient.keys()), 9)
         nodeId = 4
         self.assertAlmostEqual(self.gradient[nodeId][0], -1471.874999879219, 5)
         self.assertAlmostEqual(self.gradient[nodeId][1], 0.0)
         self.assertAlmostEqual(self.gradient[nodeId][2], 0.022078165784478184)
->>>>>>> 03c44faf
 
 class TestStrainEnergyResponseFunction(StructuralResponseFunctionTestFactory):
     file_name = "strain_energy_response"
@@ -181,14 +170,6 @@
         self.assertAlmostEqual(self.gradient[19][1], -0.0070165270383214864)
         self.assertAlmostEqual(self.gradient[19][2], 1.0549911195848093e-08)
 
-<<<<<<< HEAD
-        nodeId = 109
-        self.assertAlmostEqual(self.gradient[nodeId][0], -1.7336721959838976e-05, 12)
-        self.assertAlmostEqual(self.gradient[nodeId][1], 3.6004964666202887e-08, 12)
-        self.assertAlmostEqual(self.gradient[nodeId][2], -2.885071090097132e-09, 12)
-        del(self.current_model)
-=======
->>>>>>> 03c44faf
 
 if __name__ == "__main__":
     suites = KratosUnittest.KratosSuites
