--- conflicted
+++ resolved
@@ -1008,12 +1008,6 @@
         plastic_disp = 0.17094823447089938
         self.assertAlmostEqual(displacement_nodes[1][1], plastic_disp,4)
 
-<<<<<<< HEAD
-
-
-
-=======
->>>>>>> 999f852c
     def test_truss3D2N_nonlinear_plasticity_prestress(self):
         dim = 3
         current_model = KratosMultiphysics.Model()
@@ -1060,9 +1054,6 @@
         displacement_node2_x = mp.Nodes[2].GetSolutionStepValue(KratosMultiphysics.DISPLACEMENT_X)
         self.assertAlmostEqual(displacement_node2_x, -0.09407182775540882,4)
 
-<<<<<<< HEAD
-
-=======
     def test_truss3D2N_multi_linear_elasticity(self):
         current_model = KratosMultiphysics.Model()
         mp = current_model.CreateModelPart("solid_part")
@@ -1138,7 +1129,6 @@
 
             time_i += time_delta
             time_step += 1
->>>>>>> 999f852c
 
 
 
