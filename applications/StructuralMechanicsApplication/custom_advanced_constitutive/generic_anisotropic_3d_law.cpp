--- conflicted
+++ resolved
@@ -576,8 +576,6 @@
     KRATOS_ERROR_IF_NOT(r_props_isotropic_cl.Has(CONSTITUTIVE_LAW)) << "No constitutive law set" << std::endl;
     mpIsotropicCL = r_props_isotropic_cl[CONSTITUTIVE_LAW]->Clone();
     mpIsotropicCL->InitializeMaterial(r_props_isotropic_cl, rElementGeometry, rShapeFunctionsValues);
-<<<<<<< HEAD
-=======
 
     // We check now the dimension of the CL pointer, must be 3D
     KRATOS_ERROR_IF_NOT(mpIsotropicCL->GetStrainSize() == 6) << "The slave CL has a dimension lower than 3, not possible" << std::endl;
@@ -587,7 +585,6 @@
 
     KRATOS_ERROR_IF_NOT(rMaterialProperties.Has(ORTHOTROPIC_ELASTIC_CONSTANTS)) << "The ORTHOTROPIC_ELASTIC_CONSTANTS are not defined" << std::endl;
     KRATOS_ERROR_IF_NOT(rMaterialProperties[ORTHOTROPIC_ELASTIC_CONSTANTS].size() == 6) << "The dimension of the ORTHOTROPIC_ELASTIC_CONSTANTS is incorrect" << std::endl;
->>>>>>> ce91ac30
 }
 
 /***********************************************************************************/
