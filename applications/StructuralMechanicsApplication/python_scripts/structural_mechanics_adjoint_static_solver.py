--- conflicted
+++ resolved
@@ -74,15 +74,11 @@
                     "PointLoadCondition2D1N"         : "AdjointSemiAnalyticPointLoadCondition2D1N",
                     "PointLoadCondition3D1N"         : "AdjointSemiAnalyticPointLoadCondition3D1N",
                     "SurfaceLoadCondition3D3N"       : "AdjointSemiAnalyticSurfaceLoadCondition3D3N",
-<<<<<<< HEAD
-                    "SurfaceLoadCondition3D3N"       : "AdjointSemiAnalyticSurfaceLoadCondition3D4N"
-=======
                     "SurfaceLoadCondition3D4N"       : "AdjointSemiAnalyticSurfaceLoadCondition3D4N",
                     "SmallDisplacementSurfaceLoadCondition3D3N" : "AdjointSemiAnalyticSmallDisplacementSurfaceLoadCondition3D3N",
                     "SmallDisplacementSurfaceLoadCondition3D4N" : "AdjointSemiAnalyticSmallDisplacementSurfaceLoadCondition3D4N",
                     "LineLoadCondition3D2N"                     : "AdjointSemiAnalyticLineLoadCondition3D2N",
                     "SmallDisplacementLineLoadCondition3D2N"    : "AdjointSemiAnalyticSmallDisplacementLineLoadCondition3D2N"
->>>>>>> 37154734
                 },
                 "ignore_conditions" : [
                     "SurfaceCondition3D3N",
