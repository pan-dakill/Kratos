--- conflicted
+++ resolved
@@ -62,12 +62,8 @@
                     "TotalLagrangianElement3D8N"     : "TotalLagrangianAdjointElement3D8N",
                     "SmallDisplacementElement3D4N"   : "AdjointFiniteDifferencingSmallDisplacementElement3D4N",
                     "SmallDisplacementElement3D6N"   : "AdjointFiniteDifferencingSmallDisplacementElement3D6N",
-<<<<<<< HEAD
-                    "SmallDisplacementElement3D8N"   : "AdjointFiniteDifferencingSmallDisplacementElement3D8N"
-=======
                     "SmallDisplacementElement3D8N"   : "AdjointFiniteDifferencingSmallDisplacementElement3D8N",
                     "SpringDamperElement3D2N"        : "AdjointFiniteDifferenceSpringDamperElement3D2N"
->>>>>>> bb48a0d5
                 },
                 "condition_name_table" :
                 {
@@ -112,8 +108,6 @@
             self.response_function = StructuralMechanicsApplication.AdjointLinearStrainEnergyResponseFunction(self.main_model_part, self.settings["response_function_settings"])
         elif response_type == "adjoint_nodal_reaction":
             self.response_function = StructuralMechanicsApplication.AdjointNodalReactionResponseFunction(self.main_model_part, self.settings["response_function_settings"])
-        elif response_type == "adjoint_max_stress":
-            self.response_function = StructuralMechanicsApplication.AdjointMaxStressResponseFunction(self.main_model_part, self.settings["response_function_settings"])
         elif response_type == "adjoint_aggregated_stress":
             self.response_function = StructuralMechanicsApplication.AdjointAggregatedStressResponseFunction(self.main_model_part, self.settings["response_function_settings"])
         else:
