--- conflicted
+++ resolved
@@ -220,11 +220,6 @@
                 mechanical_solution_strategy.SetInitializePerformedFlag(True)
             except AttributeError:
                 pass
-<<<<<<< HEAD
-        self.Check()
-       
-=======
->>>>>>> 04107fe8
         self.print_on_rank_zero("::[MechanicalSolver]:: ", "Finished initialization.")
 
     def InitializeSolutionStep(self):
