from __future__ import print_function, absolute_import, division  # makes KratosMultiphysics backward compatible with python 2.6 and 2.7

# Importing the Kratos Library
import KratosMultiphysics

# Check that applications were imported in the main script
KratosMultiphysics.CheckRegisteredApplications("StructuralMechanicsApplication")

# Import applications
import KratosMultiphysics.StructuralMechanicsApplication as StructuralMechanicsApplication

# Importing the base class
from python_solver import PythonSolver


def CreateSolver(model, custom_settings):
    return MechanicalSolver(model, custom_settings)


class MechanicalSolver(PythonSolver):
    """The base class for structural mechanics solvers.

    This class provides functions for importing and exporting models,
    adding nodal variables and dofs and solving each solution step.

    Derived classes must override the function _create_solution_scheme which
    constructs and returns a solution scheme. Depending on the type of
    solver, derived classes may also need to override the following functions:

    _create_solution_scheme
    _create_convergence_criterion
    _create_linear_solver
    _create_builder_and_solver
    _create_mechanical_solution_strategy
    _create_restart_utility

    The mechanical_solution_strategy, builder_and_solver, etc. should alway be retrieved
    using the getter functions get_mechanical_solution_strategy, get_builder_and_solver,
    etc. from this base class.

    Only the member variables listed below should be accessed directly.

    Public member variables:
    model -- the model containing the modelpart used to construct the solver.
    settings -- Kratos parameters containing solver settings.
    """
    def __init__(self, model, custom_settings):
        super(MechanicalSolver, self).__init__(model, custom_settings)

        default_settings = KratosMultiphysics.Parameters("""
        {
            "model_part_name" : "",
            "domain_size" : -1,
            "echo_level": 0,
            "buffer_size": 2,
            "analysis_type": "non_linear",
            "model_import_settings": {
                "input_type": "mdpa",
                "input_filename": "unknown_name"
            },
            "restart_settings" : {
                "save_restart"  : false
            },
            "computing_model_part_name" : "computing_domain",
            "material_import_settings" :{
                "materials_filename": ""
            },
            "time_stepping" : { },
            "rotation_dofs": false,
            "pressure_dofs": false,
            "reform_dofs_at_each_step": false,
            "line_search": false,
            "compute_reactions": true,
            "block_builder": true,
            "clear_storage": false,
            "move_mesh_flag": true,
            "multi_point_constraints_used": false,
            "convergence_criterion": "residual_criterion",
            "displacement_relative_tolerance": 1.0e-4,
            "displacement_absolute_tolerance": 1.0e-9,
            "residual_relative_tolerance": 1.0e-4,
            "residual_absolute_tolerance": 1.0e-9,
            "max_iteration": 10,
            "linear_solver_settings":{
                "solver_type": "SuperLUSolver",
                "max_iteration": 500,
                "tolerance": 1e-9,
                "scaling": false,
                "verbosity": 1
            },
            "problem_domain_sub_model_part_list": ["solid"],
            "processes_sub_model_part_list": [""],
            "auxiliary_variables_list" : []
        }
        """)

        # temporary warnings, to be removed
        if custom_settings.Has("bodies_list"):
            custom_settings.RemoveValue("bodies_list")
            warning = '\n::[MechanicalSolver]:: W-A-R-N-I-N-G: You have specified "bodies_list", '
            warning += 'which is deprecated and will be removed soon. \nPlease remove it from the "solver settings"!\n'
            self.print_warning_on_rank_zero("Bodies list", warning)
        if custom_settings.Has("solver_type"):
            custom_settings.RemoveValue("solver_type")
            warning = '\n::[MechanicalSolver]:: W-A-R-N-I-N-G: You have specified "solver_type", '
            warning += 'which is only needed if you use the "python_solvers_wrapper_structural". \nPlease remove it '
            warning += 'from the "solver settings" if you dont use this wrapper, this check will be removed soon!\n'
            self.print_warning_on_rank_zero("Solver type", warning)
        if custom_settings.Has("time_integration_method"):
            custom_settings.RemoveValue("time_integration_method")
            warning = '\n::[MechanicalSolver]:: W-A-R-N-I-N-G: You have specified "time_integration_method", '
            warning += 'which is only needed if you use the "python_solvers_wrapper_structural". \nPlease remove it '
            warning += 'from the "solver settings" if you dont use this wrapper, this check will be removed soon!\n'
            self.print_warning_on_rank_zero("Time integration method", warning)

        # Overwrite the default settings with user-provided parameters.
        self.settings.ValidateAndAssignDefaults(default_settings)
        model_part_name = self.settings["model_part_name"].GetString()

        if model_part_name == "":
            raise Exception('Please specify a model_part name!')

        # This will be changed once the Model is fully supported!
        if self.model.HasModelPart(model_part_name):
            self.main_model_part = self.model[model_part_name]
            self.solver_imports_model_part = False
        else:
            self.main_model_part = KratosMultiphysics.ModelPart(model_part_name) # Model.CreateodelPart()
            domain_size = self.settings["domain_size"].GetInt()
            if domain_size < 0:
                raise Exception('Please specify a "domain_size" >= 0!')
            self.main_model_part.ProcessInfo.SetValue(KratosMultiphysics.DOMAIN_SIZE, domain_size)
            self.solver_imports_model_part = True

        self.print_on_rank_zero("::[MechanicalSolver]:: ", "Construction finished")

        # Set if the analysis is restarted
        if self.settings["model_import_settings"]["input_type"].GetString() == "rest":
            self.main_model_part.ProcessInfo[KratosMultiphysics.IS_RESTARTED] = True
        else:
            self.main_model_part.ProcessInfo[KratosMultiphysics.IS_RESTARTED] = False

    def AddVariables(self):
        # this can safely be called also for restarts, it is internally checked if the variables exist already
        # Add displacements.
        self.main_model_part.AddNodalSolutionStepVariable(KratosMultiphysics.DISPLACEMENT)
        self.main_model_part.AddNodalSolutionStepVariable(KratosMultiphysics.REACTION)
        # Add specific variables for the problem conditions.
        self.main_model_part.AddNodalSolutionStepVariable(KratosMultiphysics.POSITIVE_FACE_PRESSURE)
        self.main_model_part.AddNodalSolutionStepVariable(KratosMultiphysics.NEGATIVE_FACE_PRESSURE)
        self.main_model_part.AddNodalSolutionStepVariable(StructuralMechanicsApplication.POINT_LOAD)
        self.main_model_part.AddNodalSolutionStepVariable(StructuralMechanicsApplication.LINE_LOAD)
        self.main_model_part.AddNodalSolutionStepVariable(StructuralMechanicsApplication.SURFACE_LOAD)
        self.main_model_part.AddNodalSolutionStepVariable(KratosMultiphysics.VOLUME_ACCELERATION)
        if self.settings["rotation_dofs"].GetBool():
            # Add specific variables for the problem (rotation dofs).
            self.main_model_part.AddNodalSolutionStepVariable(KratosMultiphysics.ROTATION)
            self.main_model_part.AddNodalSolutionStepVariable(KratosMultiphysics.REACTION_MOMENT)
            self.main_model_part.AddNodalSolutionStepVariable(StructuralMechanicsApplication.POINT_MOMENT)
        if self.settings["pressure_dofs"].GetBool(): # TODO: The creation of UP and USigma elements is pending
            # Add specific variables for the problem (pressure dofs).
            self.main_model_part.AddNodalSolutionStepVariable(KratosMultiphysics.PRESSURE)
            self.main_model_part.AddNodalSolutionStepVariable(StructuralMechanicsApplication.PRESSURE_REACTION)
        # Add variables that the user defined in the ProjectParameters
        for i in range(self.settings["auxiliary_variables_list"].size()):
            variable_name = self.settings["auxiliary_variables_list"][i].GetString()
            variable = KratosMultiphysics.KratosGlobals.GetVariable(variable_name)
            self.main_model_part.AddNodalSolutionStepVariable(variable)
        self.print_on_rank_zero("::[MechanicalSolver]:: ", "Variables ADDED")

    def GetMinimumBufferSize(self):
        return 2

    def AddDofs(self):
        # this can safely be called also for restarts, it is internally checked if the dofs exist already
        KratosMultiphysics.VariableUtils().AddDof(KratosMultiphysics.DISPLACEMENT_X, KratosMultiphysics.REACTION_X,self.main_model_part)
        KratosMultiphysics.VariableUtils().AddDof(KratosMultiphysics.DISPLACEMENT_Y, KratosMultiphysics.REACTION_Y,self.main_model_part)
        KratosMultiphysics.VariableUtils().AddDof(KratosMultiphysics.DISPLACEMENT_Z, KratosMultiphysics.REACTION_Z,self.main_model_part)
        if self.settings["rotation_dofs"].GetBool():
            KratosMultiphysics.VariableUtils().AddDof(KratosMultiphysics.ROTATION_X, KratosMultiphysics.REACTION_MOMENT_X,self.main_model_part)
            KratosMultiphysics.VariableUtils().AddDof(KratosMultiphysics.ROTATION_Y, KratosMultiphysics.REACTION_MOMENT_Y,self.main_model_part)
            KratosMultiphysics.VariableUtils().AddDof(KratosMultiphysics.ROTATION_Z, KratosMultiphysics.REACTION_MOMENT_Z,self.main_model_part)
        if self.settings["pressure_dofs"].GetBool():
            KratosMultiphysics.VariableUtils().AddDof(KratosMultiphysics.PRESSURE, KratosMultiphysics.PRESSURE_REACTION,self.main_model_part)
        self.print_on_rank_zero("::[MechanicalSolver]:: ", "DOF's ADDED")

    def ImportModelPart(self):
        """This function imports the ModelPart
        """
        if self.solver_imports_model_part:
            self._ImportModelPart(self.main_model_part, self.settings["model_import_settings"])

    def PrepareModelPart(self):
        if not self.is_restarted():
            # Check and prepare computing model part and import constitutive laws.
            self._execute_after_reading()
            self._set_and_fill_buffer()

        # This will be removed once the Model is fully supported! => It wont e necessary anymore
        if not self.model.HasModelPart(self.main_model_part.Name):
            self.model.AddModelPart(self.main_model_part)

        print(self.model)

        KratosMultiphysics.Logger.PrintInfo("::[MechanicalSolver]::", "ModelPart prepared for Solver.")

    def Initialize(self):
        """Perform initialization after adding nodal variables and dofs to the main model part. """
        self.print_on_rank_zero("::[MechanicalSolver]:: ", "Initializing ...")
        # The mechanical solution strategy is created here if it does not already exist.
        if self.settings["clear_storage"].GetBool():
            self.Clear()
        mechanical_solution_strategy = self.get_mechanical_solution_strategy()
        mechanical_solution_strategy.SetEchoLevel(self.settings["echo_level"].GetInt())
        if not self.is_restarted():
            mechanical_solution_strategy.Initialize()
        else:
            # SetInitializePerformedFlag is not a member of SolvingStrategy but
            # is used by ResidualBasedNewtonRaphsonStrategy.
            try:
                mechanical_solution_strategy.SetInitializePerformedFlag(True)
            except AttributeError:
                pass
        self.Check()
        self.print_on_rank_zero("::[MechanicalSolver]:: ", "Finished initialization.")

    def GetOutputVariables(self):
        pass

    def SaveRestart(self):
        # Check could be integrated in the utility
        # It is here intentionally, this way the utility is only created if it is actually needed!
        if self.settings["restart_settings"].Has("save_restart"):
            if (self.settings["restart_settings"]["save_restart"].GetBool() == True):
                # the check if this step is a restart-output step is done internally
                self.get_restart_utility().SaveRestart()

    def Solve(self):
        if self.settings["clear_storage"].GetBool():
            self.Clear()
        mechanical_solution_strategy = self.get_mechanical_solution_strategy()
        mechanical_solution_strategy.Solve()

    def InitializeSolutionStep(self):
        self.get_mechanical_solution_strategy().InitializeSolutionStep()

    def Predict(self):
        self.get_mechanical_solution_strategy().Predict()

    def SolveSolutionStep(self):
        is_converged = self.get_mechanical_solution_strategy().SolveSolutionStep()
        return is_converged

    def FinalizeSolutionStep(self):
        self.get_mechanical_solution_strategy().FinalizeSolutionStep()

    def AdvanceInTime(self, current_time):
        dt = self.ComputeDeltaTime()
        new_time = current_time + dt
        self.main_model_part.ProcessInfo[KratosMultiphysics.STEP] += 1
        self.main_model_part.CloneTimeStep(new_time)

        return new_time

    def ComputeDeltaTime(self):
<<<<<<< HEAD
        return self.delta_time

    def SetDeltaTime(self, dt):
        # This is a TEMPORARY function until the solver can compute dt!
        self.delta_time = dt
=======
        return self.settings["time_stepping"]["time_step"].GetDouble()

    def GetComputingModelPart(self):
        return self.main_model_part.GetSubModelPart(self.settings["computing_model_part_name"].GetString())

    def ExportModelPart(self):
        name_out_file = self.settings["model_import_settings"]["input_filename"].GetString()+".out"
        file = open(name_out_file + ".mdpa","w")
        file.close()
        KratosMultiphysics.ModelPartIO(name_out_file, KratosMultiphysics.IO.WRITE).WriteModelPart(self.main_model_part)
>>>>>>> b39ff8f2

    def SetEchoLevel(self, level):
        self.get_mechanical_solution_strategy().SetEchoLevel(level)

    def Clear(self):
        self.get_mechanical_solution_strategy().Clear()

    def Check(self):
        self.get_mechanical_solution_strategy().Check()

    #### Specific internal functions ####

    def get_solution_scheme(self):
        if not hasattr(self, '_solution_scheme'):
            self._solution_scheme = self._create_solution_scheme()
        return self._solution_scheme

    def get_convergence_criterion(self):
        if not hasattr(self, '_convergence_criterion'):
            self._convergence_criterion = self._create_convergence_criterion()
        return self._convergence_criterion

    def get_linear_solver(self):
        if not hasattr(self, '_linear_solver'):
            self._linear_solver = self._create_linear_solver()
        return self._linear_solver

    def get_builder_and_solver(self):
        if not hasattr(self, '_builder_and_solver'):
            self._builder_and_solver = self._create_builder_and_solver()
        return self._builder_and_solver

    def get_mechanical_solution_strategy(self):
        if not hasattr(self, '_mechanical_solution_strategy'):
            self._mechanical_solution_strategy = self._create_mechanical_solution_strategy()
        return self._mechanical_solution_strategy

    def get_restart_utility(self):
        if not hasattr(self, '_restart_utility'):
            self._restart_utility = self._create_restart_utility()
        return self._restart_utility

    def import_constitutive_laws(self):
        materials_filename = self.settings["material_import_settings"]["materials_filename"].GetString()
        if (materials_filename != ""):
            import read_materials_process
            # Create a dictionary of model parts.
            Model = KratosMultiphysics.Model()
            Model.AddModelPart(self.main_model_part)
            # Add constitutive laws and material properties from json file to model parts.
            read_materials_process.ReadMaterialsProcess(Model, self.settings["material_import_settings"])
            materials_imported = True
        else:
            materials_imported = False
        return materials_imported

    def validate_and_transfer_matching_settings(self, origin_settings, destination_settings):
        """Transfer matching settings from origin to destination.

        If a name in origin matches a name in destination, then the setting is
        validated against the destination.

        The typical use is for validating and extracting settings in derived classes:

        class A:
            def __init__(self, model_part, a_settings):
                default_a_settings = Parameters('''{
                    ...
                }''')
                a_settings.ValidateAndAssignDefaults(default_a_settings)
        class B(A):
            def __init__(self, model_part, custom_settings):
                b_settings = Parameters('''{
                    ...
                }''') # Here the settings contain default values.
                self.validate_and_transfer_matching_settings(custom_settings, b_settings)
                super().__init__(model_part, custom_settings)
        """
        for name, dest_value in destination_settings.items():
            if origin_settings.Has(name): # Validate and transfer value.
                orig_value = origin_settings[name]
                if dest_value.IsDouble() and orig_value.IsDouble():
                    destination_settings[name].SetDouble(origin_settings[name].GetDouble())
                elif dest_value.IsInt() and orig_value.IsInt():
                    destination_settings[name].SetInt(origin_settings[name].GetInt())
                elif dest_value.IsBool() and orig_value.IsBool():
                    destination_settings[name].SetBool(origin_settings[name].GetBool())
                elif dest_value.IsString() and orig_value.IsString():
                    destination_settings[name].SetString(origin_settings[name].GetString())
                elif dest_value.IsArray() and orig_value.IsArray():
                    if dest_value.size() != orig_value.size():
                        raise Exception('len("' + name + '") != ' + str(dest_value.size()))
                    for i in range(dest_value.size()):
                        if dest_value[i].IsDouble() and orig_value[i].IsDouble():
                            dest_value[i].SetDouble(orig_value[i].GetDouble())
                        elif dest_value[i].IsInt() and orig_value[i].IsInt():
                            dest_value[i].SetInt(orig_value[i].GetInt())
                        elif dest_value[i].IsBool() and orig_value[i].IsBool():
                            dest_value[i].SetBool(orig_value[i].GetBool())
                        elif dest_value[i].IsString() and orig_value[i].IsString():
                            dest_value[i].SetString(orig_value[i].GetString())
                        elif dest_value[i].IsSubParameter() and orig_value[i].IsSubParameter():
                            self.validate_and_transfer_matching_settings(orig_value[i], dest_value[i])
                            if len(orig_value[i].items()) != 0:
                                raise Exception('Json settings not found in default settings: ' + orig_value[i].PrettyPrintJsonString())
                        else:
                            raise Exception('Unsupported parameter type.')
                elif dest_value.IsSubParameter() and orig_value.IsSubParameter():
                    self.validate_and_transfer_matching_settings(orig_value, dest_value)
                    if len(orig_value.items()) != 0:
                        raise Exception('Json settings not found in default settings: ' + orig_value.PrettyPrintJsonString())
                else:
                    raise Exception('Unsupported parameter type.')
                origin_settings.RemoveValue(name)

    def is_restarted(self):
        # this function avoids the long call to ProcessInfo and is also safer
        # in case the detection of a restart is changed later
        return self.main_model_part.ProcessInfo[KratosMultiphysics.IS_RESTARTED]

    def print_on_rank_zero(self, *args):
        # This function will be overridden in the trilinos-solvers
        KratosMultiphysics.Logger.PrintInfo(" ".join(map(str,args)))

    def print_warning_on_rank_zero(self, *args):
        # This function will be overridden in the trilinos-solvers
        KratosMultiphysics.Logger.PrintWarning(" ".join(map(str,args)))

    #### Private functions ####

    def _execute_after_reading(self):
        """Prepare computing model part and import constitutive laws. """
        # Auxiliary parameters object for the CheckAndPepareModelProcess
        params = KratosMultiphysics.Parameters("{}")
        params.AddValue("computing_model_part_name",self.settings["computing_model_part_name"])
        params.AddValue("problem_domain_sub_model_part_list",self.settings["problem_domain_sub_model_part_list"])
        params.AddValue("processes_sub_model_part_list",self.settings["processes_sub_model_part_list"])
        # Assign mesh entities from domain and process sub model parts to the computing model part.
        import check_and_prepare_model_process_structural
        check_and_prepare_model_process_structural.CheckAndPrepareModelProcess(self.main_model_part, params).Execute()

        # Import constitutive laws.
        materials_imported = self.import_constitutive_laws()
        if materials_imported:
            self.print_on_rank_zero("::[MechanicalSolver]:: ", "Constitutive law was successfully imported.")
        else:
            self.print_on_rank_zero("::[MechanicalSolver]:: ", "Constitutive law was not imported.")

    def _set_and_fill_buffer(self):
        """Prepare nodal solution step data containers and time step information. """
        # Set the buffer size for the nodal solution steps data. Existing nodal
        # solution step data may be lost.
        required_buffer_size = self.settings["buffer_size"].GetInt()
        if required_buffer_size < self.GetMinimumBufferSize():
            required_buffer_size = self.GetMinimumBufferSize()
        current_buffer_size = self.main_model_part.GetBufferSize()
        buffer_size = max(current_buffer_size, required_buffer_size)
        self.main_model_part.SetBufferSize(buffer_size)
        # Cycle the buffer. This sets all historical nodal solution step data to
        # the current value and initializes the time stepping in the process info.
        delta_time = self.main_model_part.ProcessInfo[KratosMultiphysics.DELTA_TIME]
        time = self.main_model_part.ProcessInfo[KratosMultiphysics.TIME]
        step =-buffer_size
        time = time - delta_time * buffer_size
        self.main_model_part.ProcessInfo.SetValue(KratosMultiphysics.TIME, time)
        for i in range(0, buffer_size):
            step = step + 1
            time = time + delta_time
            self.main_model_part.ProcessInfo.SetValue(KratosMultiphysics.STEP, step)
            self.main_model_part.CloneTimeStep(time)

    def _add_dynamic_variables(self):
        # For being consistent for Serial and Trilinos
        self.main_model_part.AddNodalSolutionStepVariable(KratosMultiphysics.VELOCITY)
        self.main_model_part.AddNodalSolutionStepVariable(KratosMultiphysics.ACCELERATION)
        if self.settings["rotation_dofs"].GetBool():
            self.main_model_part.AddNodalSolutionStepVariable(KratosMultiphysics.ANGULAR_VELOCITY)
            self.main_model_part.AddNodalSolutionStepVariable(KratosMultiphysics.ANGULAR_ACCELERATION)

    def _add_dynamic_dofs(self):
        # For being consistent for Serial and Trilinos
        KratosMultiphysics.VariableUtils().AddDof(KratosMultiphysics.VELOCITY_X,self.main_model_part)
        KratosMultiphysics.VariableUtils().AddDof(KratosMultiphysics.VELOCITY_Y,self.main_model_part)
        KratosMultiphysics.VariableUtils().AddDof(KratosMultiphysics.VELOCITY_Z,self.main_model_part)
        KratosMultiphysics.VariableUtils().AddDof(KratosMultiphysics.ACCELERATION_X,self.main_model_part)
        KratosMultiphysics.VariableUtils().AddDof(KratosMultiphysics.ACCELERATION_Y,self.main_model_part)
        KratosMultiphysics.VariableUtils().AddDof(KratosMultiphysics.ACCELERATION_Z,self.main_model_part)
        if(self.settings["rotation_dofs"].GetBool()):
            KratosMultiphysics.VariableUtils().AddDof(KratosMultiphysics.ANGULAR_VELOCITY_X,self.main_model_part)
            KratosMultiphysics.VariableUtils().AddDof(KratosMultiphysics.ANGULAR_VELOCITY_Y,self.main_model_part)
            KratosMultiphysics.VariableUtils().AddDof(KratosMultiphysics.ANGULAR_VELOCITY_Z,self.main_model_part)
            KratosMultiphysics.VariableUtils().AddDof(KratosMultiphysics.ANGULAR_ACCELERATION_X,self.main_model_part)
            KratosMultiphysics.VariableUtils().AddDof(KratosMultiphysics.ANGULAR_ACCELERATION_Y,self.main_model_part)
            KratosMultiphysics.VariableUtils().AddDof(KratosMultiphysics.ANGULAR_ACCELERATION_Z,self.main_model_part)

    def _get_restart_settings(self):
        restart_settings = self.settings["restart_settings"].Clone()
        restart_settings.AddValue("input_filename", self.settings["model_import_settings"]["input_filename"])
        restart_settings.AddValue("echo_level", self.settings["echo_level"])
        restart_settings.RemoveValue("load_restart")
        restart_settings.RemoveValue("save_restart")

        return restart_settings

    def _get_convergence_criterion_settings(self):
        # Create an auxiliary Kratos parameters object to store the convergence settings.
        conv_params = KratosMultiphysics.Parameters("{}")
        conv_params.AddValue("convergence_criterion",self.settings["convergence_criterion"])
        conv_params.AddValue("rotation_dofs",self.settings["rotation_dofs"])
        conv_params.AddValue("echo_level",self.settings["echo_level"])
        conv_params.AddValue("displacement_relative_tolerance",self.settings["displacement_relative_tolerance"])
        conv_params.AddValue("displacement_absolute_tolerance",self.settings["displacement_absolute_tolerance"])
        conv_params.AddValue("residual_relative_tolerance",self.settings["residual_relative_tolerance"])
        conv_params.AddValue("residual_absolute_tolerance",self.settings["residual_absolute_tolerance"])

        return conv_params

    def _create_convergence_criterion(self):
        import convergence_criteria_factory
        convergence_criterion = convergence_criteria_factory.convergence_criterion(self._get_convergence_criterion_settings())
        return convergence_criterion.mechanical_convergence_criterion

    def _create_linear_solver(self):
        import linear_solver_factory
        linear_solver = linear_solver_factory.ConstructSolver(self.settings["linear_solver_settings"])
        return linear_solver

    def _create_builder_and_solver(self):
        linear_solver = self.get_linear_solver()
        if self.settings["block_builder"].GetBool():
            if self.settings["multi_point_constraints_used"].GetBool():
                builder_and_solver = KratosMultiphysics.StructuralMechanicsApplication.ResidualBasedBlockBuilderAndSolverWithMpc(linear_solver)
            else:
                builder_and_solver = KratosMultiphysics.ResidualBasedBlockBuilderAndSolver(linear_solver)
        else:
            if self.settings["multi_point_constraints_used"].GetBool():
                raise Exception("To use MPCs you also have to set \"block_builder\" to \"true\"")
            builder_and_solver = KratosMultiphysics.ResidualBasedEliminationBuilderAndSolver(linear_solver)
        return builder_and_solver

    def _create_solution_scheme(self):
        """Create the solution scheme for the structural problem.
        """
        raise Exception("Solution Scheme creation must be implemented in the derived class.")

    def _create_mechanical_solution_strategy(self):
        analysis_type = self.settings["analysis_type"].GetString()
        if analysis_type == "linear":
            mechanical_solution_strategy = self._create_linear_strategy()
        elif analysis_type == "non_linear":
            if(self.settings["line_search"].GetBool() == False):
                mechanical_solution_strategy = self._create_newton_raphson_strategy()
            else:
                mechanical_solution_strategy = self._create_line_search_strategy()
        else:
            err_msg =  "The requested analysis type \"" + analysis_type + "\" is not available!\n"
            err_msg += "Available options are: \"linear\", \"non_linear\""
            raise Exception(err_msg)
        return mechanical_solution_strategy

    def _create_linear_strategy(self):
        computing_model_part = self.GetComputingModelPart()
        mechanical_scheme = self.get_solution_scheme()
        linear_solver = self.get_linear_solver()
        builder_and_solver = self.get_builder_and_solver()
        return KratosMultiphysics.ResidualBasedLinearStrategy(computing_model_part,
                                                              mechanical_scheme,
                                                              linear_solver,
                                                              builder_and_solver,
                                                              self.settings["compute_reactions"].GetBool(),
                                                              self.settings["reform_dofs_at_each_step"].GetBool(),
                                                              False,
                                                              self.settings["move_mesh_flag"].GetBool())

    def _create_newton_raphson_strategy(self):
        computing_model_part = self.GetComputingModelPart()
        mechanical_scheme = self.get_solution_scheme()
        linear_solver = self.get_linear_solver()
        mechanical_convergence_criterion = self.get_convergence_criterion()
        builder_and_solver = self.get_builder_and_solver()
        return KratosMultiphysics.ResidualBasedNewtonRaphsonStrategy(computing_model_part,
                                                                     mechanical_scheme,
                                                                     linear_solver,
                                                                     mechanical_convergence_criterion,
                                                                     builder_and_solver,
                                                                     self.settings["max_iteration"].GetInt(),
                                                                     self.settings["compute_reactions"].GetBool(),
                                                                     self.settings["reform_dofs_at_each_step"].GetBool(),
                                                                     self.settings["move_mesh_flag"].GetBool())

    def _create_line_search_strategy(self):
        computing_model_part = self.GetComputingModelPart()
        mechanical_scheme = self.get_solution_scheme()
        linear_solver = self.get_linear_solver()
        mechanical_convergence_criterion = self.get_convergence_criterion()
        builder_and_solver = self.get_builder_and_solver()
        return KratosMultiphysics.LineSearchStrategy(computing_model_part,
                                                     mechanical_scheme,
                                                     linear_solver,
                                                     mechanical_convergence_criterion,
                                                     builder_and_solver,
                                                     self.settings["max_iteration"].GetInt(),
                                                     self.settings["compute_reactions"].GetBool(),
                                                     self.settings["reform_dofs_at_each_step"].GetBool(),
                                                     self.settings["move_mesh_flag"].GetBool())

    def _create_restart_utility(self):
        """Create the restart utility. Has to be overridden for MPI/trilinos-solvers"""
        import restart_utility
        rest_utility = restart_utility.RestartUtility(self.main_model_part,
                                                      self._get_restart_settings())
        return rest_utility<|MERGE_RESOLUTION|>--- conflicted
+++ resolved
@@ -263,13 +263,6 @@
         return new_time
 
     def ComputeDeltaTime(self):
-<<<<<<< HEAD
-        return self.delta_time
-
-    def SetDeltaTime(self, dt):
-        # This is a TEMPORARY function until the solver can compute dt!
-        self.delta_time = dt
-=======
         return self.settings["time_stepping"]["time_step"].GetDouble()
 
     def GetComputingModelPart(self):
@@ -280,7 +273,6 @@
         file = open(name_out_file + ".mdpa","w")
         file.close()
         KratosMultiphysics.ModelPartIO(name_out_file, KratosMultiphysics.IO.WRITE).WriteModelPart(self.main_model_part)
->>>>>>> b39ff8f2
 
     def SetEchoLevel(self, level):
         self.get_mechanical_solution_strategy().SetEchoLevel(level)
