# Importing the Kratos Library
import KratosMultiphysics

# Import applications
import KratosMultiphysics.StructuralMechanicsApplication as StructuralMechanicsApplication

# Import base class file
from KratosMultiphysics.StructuralMechanicsApplication.structural_mechanics_solver import MechanicalSolver

from KratosMultiphysics import eigen_solver_factory
from KratosMultiphysics.StructuralMechanicsApplication import convergence_criteria_factory

def CreateSolver(main_model_part, custom_settings):
    return PrebucklingSolver(main_model_part, custom_settings)

class PrebucklingSolver(MechanicalSolver):
    """The structural mechanics prebuckling solver.

    This class creates the mechanical solvers for prebuckling analysis.

    See structural_mechanics_solver.py for more information.
    """
    def __init__(self, main_model_part, custom_settings):
        # Construct the base solver.
        super().__init__(main_model_part, custom_settings)
        KratosMultiphysics.Logger.PrintInfo("::[PrebucklingSolver]:: ", "Construction finished")

    @classmethod
    def GetDefaultParameters(cls):
        this_defaults = KratosMultiphysics.Parameters("""{
            "buckling_settings"     : {
                "initial_load_increment"    : 1.0,
                "small_load_increment"      : 0.0005,
                "path_following_step"       : 0.5,
                "convergence_ratio"         : 0.05,
                "make_matrices_symmetric"   : true
            },
            "eigensolver_settings" : {
                "solver_type"           : "eigen_eigensystem",
                "max_iteration"         : 1000,
                "tolerance"             : 1e-6,
                "number_of_eigenvalues" : 5,
                "echo_level"            : 1
            }
        }""")
<<<<<<< HEAD
        this_defaults.AddMissingParameters(super().GetDefaultSettings())
=======
        this_defaults.AddMissingParameters(super().GetDefaultParameters())
>>>>>>> 57f8e233
        return this_defaults

    #### Private functions ####
    def AdvanceInTime(self, current_time):
        new_time = self.main_model_part.ProcessInfo[KratosMultiphysics.TIME]
        self.main_model_part.ProcessInfo[KratosMultiphysics.STEP] += 1
        self.main_model_part.CloneTimeStep(new_time)

        return new_time

    def _create_solution_scheme(self):
        return KratosMultiphysics.ResidualBasedIncrementalUpdateStaticScheme()

    # Builder and Solver Eigen
    def get_builder_and_solver_eigen(self):
        if not hasattr(self, '_builder_and_solver_eigen'):
            self._builder_and_solver_eigen = self._create_builder_and_solver_eigen()
        return self._builder_and_solver_eigen

    def _create_builder_and_solver_eigen(self):
        linear_solver = self.get_linear_solver_eigen()
        builder_and_solver = KratosMultiphysics.ResidualBasedEliminationBuilderAndSolver(linear_solver)
        return builder_and_solver

    def get_linear_solver_eigen(self):
        if not hasattr(self, '_linear_solver_eigen'):
            self._linear_solver_eigen = self._create_linear_solver_eigen()
        return self._linear_solver_eigen

    def _create_linear_solver_eigen(self):
        """Create the eigensolver"""
        return eigen_solver_factory.ConstructSolver(self.settings["eigensolver_settings"])

    # Builder and Solver Static
    def _create_builder_and_solver(self):
        """This method is overridden to make sure it always uses ResidualBasedEliminationBuilderAndSolver"""
        if self.settings["builder_and_solver_settings"]["use_block_builder"].GetBool():
            warn_msg = '"Elimination Builder is required. \n'
            warn_msg += '"use_block_builder" specification will be ignored'
            KratosMultiphysics.Logger.PrintWarning("StructuralMechanicsPrebucklingAnalysis; Warning", warn_msg)
        linear_solver = self.get_linear_solver()
        builder_and_solver = KratosMultiphysics.ResidualBasedEliminationBuilderAndSolver(linear_solver)
        return builder_and_solver

    # Convergence Criterion
    def _create_convergence_criterion(self):
        """This method is overridden to make sure it always uses "displacement_criterion" """
        convergence_criterion_setting = self._get_convergence_criterion_settings()
        if convergence_criterion_setting["convergence_criterion"].GetString() != "displacement_criterion":
            warn_msg = 'Convergence criterion "displacement_criterion" is required. \n'
            warn_msg += '"' + convergence_criterion_setting["convergence_criterion"].GetString() + '" specification will be ignored'
            KratosMultiphysics.Logger.PrintWarning("StructuralMechanicsPrebucklingAnalysis; Warning", warn_msg)
            convergence_criterion_setting["convergence_criterion"].SetString("displacement_criterion")

        convergence_criterion = convergence_criteria_factory.convergence_criterion(convergence_criterion_setting)
        return convergence_criterion.mechanical_convergence_criterion

    def _create_mechanical_solution_strategy(self):
        solution_scheme = self.get_solution_scheme()
        eigen_solver = self.get_builder_and_solver_eigen() # The eigensolver is created here.
        builder_and_solver = self.get_builder_and_solver() # The linear solver is created here.
        convergence_criteria = self.get_convergence_criterion()
        computing_model_part = self.GetComputingModelPart()
        buckling_settings = self.settings["buckling_settings"]

        return StructuralMechanicsApplication.PrebucklingStrategy(computing_model_part,
                                                                  solution_scheme,
                                                                  eigen_solver,
                                                                  builder_and_solver,
                                                                  convergence_criteria,
                                                                  self.settings["max_iteration"].GetInt(),
                                                                  buckling_settings )<|MERGE_RESOLUTION|>--- conflicted
+++ resolved
@@ -43,11 +43,7 @@
                 "echo_level"            : 1
             }
         }""")
-<<<<<<< HEAD
-        this_defaults.AddMissingParameters(super().GetDefaultSettings())
-=======
         this_defaults.AddMissingParameters(super().GetDefaultParameters())
->>>>>>> 57f8e233
         return this_defaults
 
     #### Private functions ####
