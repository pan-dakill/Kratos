from __future__ import print_function, absolute_import, division  # makes KratosMultiphysics backward compatible with python 2.6 and 2.7

# Importing Kratos
import KratosMultiphysics
import KratosMultiphysics.StructuralMechanicsApplication as StructuralMechanicsApplication

# Importing the solvers (if available)
try:
    import KratosMultiphysics.ExternalSolversApplication
    KratosMultiphysics.Logger.PrintInfo("ExternalSolversApplication", "succesfully imported")
except ImportError:
    KratosMultiphysics.Logger.PrintInfo("ExternalSolversApplication", "not imported")
try:
    import KratosMultiphysics.EigenSolversApplication
    KratosMultiphysics.Logger.PrintInfo("EigenSolversApplication", "succesfully imported")
except ImportError:
    KratosMultiphysics.Logger.PrintInfo("EigenSolversApplication", "not imported")

# Importing the base class
from analysis_stage import AnalysisStage

# Other imports
import sys

class StructuralMechanicsAnalysis(AnalysisStage):
    """
    This class is the main-script of the StructuralMechanicsApplication put in a class

    It can be imported and used as "black-box"
    """
    def __init__(self, model, project_parameters):
        super(StructuralMechanicsAnalysis, self).__init__(model, project_parameters)

<<<<<<< HEAD
=======
        solver_settings = project_parameters["solver_settings"]
        if not solver_settings.Has("time_stepping"):
            KratosMultiphysics.Logger.PrintInfo("StructuralMechanicsAnalysis", "Using the old way to pass the time_step, this will be removed!")
            time_stepping_params = KratosMultiphysics.Parameters("{}")
            time_stepping_params.AddValue("time_step", project_parameters["problem_data"]["time_step"])
            solver_settings.AddValue("time_stepping", time_stepping_params)

        if not solver_settings.Has("domain_size"):
            KratosMultiphysics.Logger.PrintInfo("StructuralMechanicsAnalysis", "Using the old way to pass the domain_size, this will be removed!")
            solver_settings.AddEmptyValue("domain_size")
            solver_settings["domain_size"].SetInt(project_parameters["problem_data"]["domain_size"].GetInt())

        if not solver_settings.Has("model_part_name"):
            KratosMultiphysics.Logger.PrintInfo("StructuralMechanicsAnalysis", "Using the old way to pass the model_part_name, this will be removed!")
            solver_settings.AddEmptyValue("model_part_name")
            solver_settings["model_part_name"].SetString(project_parameters["problem_data"]["model_part_name"].GetString())

>>>>>>> b39ff8f2
        ## Get echo level and parallel type
        self.echo_level = self.project_parameters["problem_data"]["echo_level"].GetInt()
        self.parallel_type = self.project_parameters["problem_data"]["parallel_type"].GetString()

        ## Import parallel modules if needed
        if (self.parallel_type == "MPI"):
            import KratosMultiphysics.mpi as KratosMPI
            import KratosMultiphysics.MetisApplication as MetisApplication
            import KratosMultiphysics.TrilinosApplication as TrilinosApplication
            self.is_printing_rank = (KratosMPI.mpi.rank == 0)
        else:
            self.is_printing_rank = True

        self._CreateSolver()

    def Initialize(self):
        self.ModifyInitialProperties()
        self.ModifyInitialGeometry()
        self._ExecuteInitialize()
        self._SetUpListOfProcesses()
        ## Processes initialization
        for process in self.list_of_processes:
            process.ExecuteInitialize()

        ## Solver initialization
        self.solver.Initialize()

        self._ExecuteBeforeSolutionLoop()

    def InitializeSolutionStep(self):
        super(StructuralMechanicsAnalysis, self).InitializeSolutionStep()

        if self.is_printing_rank:
<<<<<<< HEAD
            KratosMultiphysics.Logger.PrintInfo(self._GetSimulationName(), "STEP: ", self.main_model_part.ProcessInfo[KratosMultiphysics.STEP])
=======
            KratosMultiphysics.Logger.PrintInfo(self._GetSimulationName(), "STEP: ", self.solver.GetComputingModelPart().ProcessInfo[KratosMultiphysics.STEP])
>>>>>>> b39ff8f2
            KratosMultiphysics.Logger.PrintInfo(self._GetSimulationName(), "TIME: ", self.time)
        sys.stdout.flush()

    def OutputSolutionStep(self):
        if self.have_output and self.output.IsOutputStep():

            for process in self.list_of_processes:
                process.ExecuteBeforeOutputStep()

            self.output.PrintOutput()

            for process in self.list_of_processes:
                process.ExecuteAfterOutputStep()

        self.solver.SaveRestart() # whether a restart-file is written is decided internally

    def Finalize(self):
        super(StructuralMechanicsAnalysis, self).Finalize()
<<<<<<< HEAD

        if self.is_printing_rank:
            KratosMultiphysics.Logger.PrintInfo(self._GetSimulationName(), "Analysis -END- ")


    #### Internal functions ####
    def _CreateSolver(self, external_model_part=None):
        """ Create the Solver (and create and import the ModelPart if it is not alread in the model) """
        ## Structure model part definition
        main_model_part_name = self.project_parameters["problem_data"]["model_part_name"].GetString()
        if self.model.HasModelPart(main_model_part_name):
            self.main_model_part = self.model[main_model_part_name]
            self.using_external_model_part = True
        else:
            self.main_model_part = KratosMultiphysics.ModelPart(main_model_part_name)
            self.main_model_part.ProcessInfo.SetValue(KratosMultiphysics.DOMAIN_SIZE,
                                                      self.project_parameters["problem_data"]["domain_size"].GetInt())
            self.using_external_model_part = False
=======

        if self.is_printing_rank:
            KratosMultiphysics.Logger.PrintInfo(self._GetSimulationName(), "Analysis -END- ")

>>>>>>> b39ff8f2

    #### Internal functions ####
    def _CreateSolver(self):
        """ Create the Solver (and create and import the ModelPart if it is not alread in the model) """
        ## Solver construction
        import python_solvers_wrapper_structural
<<<<<<< HEAD
        self.solver = python_solvers_wrapper_structural.CreateSolver(self.main_model_part, self.project_parameters)
=======
        self.solver = python_solvers_wrapper_structural.CreateSolver(self.model, self.project_parameters)
>>>>>>> b39ff8f2

        ## Adds the necessary variables to the model_part only if they don't exist
        self.solver.AddVariables()

        self.solver.ImportModelPart() # TODO move to global instance

    def _SetUpGiDOutput(self):
        '''Initialize self.output as a GiD output instance.'''
        self.have_output = self.project_parameters.Has("output_configuration")
        if self.have_output:
            self.__CheckForDeprecatedGiDSettings()
            if self.parallel_type == "OpenMP":
                from gid_output_process import GiDOutputProcess as OutputProcess
            elif self.parallel_type == "MPI":
                from gid_output_process_mpi import GiDOutputProcessMPI as OutputProcess

            self.output = OutputProcess(self.solver.GetComputingModelPart(),
                                        self.project_parameters["problem_data"]["problem_name"].GetString() ,
                                        self.project_parameters["output_configuration"])

    def _ExecuteInitialize(self):
        """ Initializing the Analysis """
        ## ModelPart is being prepared to be used by the solver
        self.solver.PrepareModelPart()

        ## Adds the Dofs if they don't exist
        self.solver.AddDofs()

<<<<<<< HEAD
        ## Add the Modelpart to the Model if it is not already there
        if not self.using_external_model_part:
            self.model.AddModelPart(self.main_model_part)

        ## Print model_part and properties
        if self.is_printing_rank and self.echo_level > 1:
            KratosMultiphysics.Logger.PrintInfo("ModelPart", self.main_model_part)
            for properties in self.main_model_part.Properties:
                KratosMultiphysics.Logger.PrintInfo("Property " + str(properties.Id), properties)

=======
>>>>>>> b39ff8f2
    def _SetUpListOfProcesses(self):
        from process_factory import KratosProcessFactory
        factory = KratosProcessFactory(self.model)
        self.list_of_processes = factory.ConstructListOfProcesses(self.project_parameters["constraints_process_list"])
        self.list_of_processes += factory.ConstructListOfProcesses(self.project_parameters["loads_process_list"])
        if (self.project_parameters.Has("list_other_processes") is True):
            self.list_of_processes += factory.ConstructListOfProcesses(self.project_parameters["list_other_processes"])
        if (self.project_parameters.Has("json_output_process") is True):
            self.list_of_processes += factory.ConstructListOfProcesses(self.project_parameters["json_output_process"])
        # Processes for tests
        if (self.project_parameters.Has("json_check_process") is True):
            self.list_of_processes += factory.ConstructListOfProcesses(self.project_parameters["json_check_process"])
        if (self.project_parameters.Has("check_analytic_results_process") is True):
            self.list_of_processes += factory.ConstructListOfProcesses(self.project_parameters["check_analytic_results_process"])

        #TODO this should be generic
        # initialize GiD  I/O
        self._SetUpGiDOutput()
        if self.have_output:
            self.list_of_processes += [self.output,]

        if self.is_printing_rank and self.echo_level > 1:
            count = 0
            for process in self.list_of_processes:
                count += 1
                # KratosMultiphysics.Logger.PrintInfo("Process " + str(count), process) # FIXME

    def _ExecuteBeforeSolutionLoop(self):
        """ Perform Operations before the SolutionLoop """

        for process in self.list_of_processes:
            process.ExecuteBeforeSolutionLoop()

        ## Writing the full ProjectParameters file before solving
        if self.is_printing_rank and self.echo_level > 1:
            f = open("ProjectParametersOutput.json", 'w')
            f.write(self.project_parameters.PrettyPrintJsonString())
            f.close()

        ## Stepping and time settings
<<<<<<< HEAD
        self.solver.SetDeltaTime(self.project_parameters["problem_data"]["time_step"].GetDouble())
        start_time = self.project_parameters["problem_data"]["start_time"].GetDouble()
        self.end_time = self.project_parameters["problem_data"]["end_time"].GetDouble()

        if self.main_model_part.ProcessInfo[KratosMultiphysics.IS_RESTARTED] is True:
            self.time = self.main_model_part.ProcessInfo[KratosMultiphysics.TIME]
=======
        start_time = self.project_parameters["problem_data"]["start_time"].GetDouble()
        self.end_time = self.project_parameters["problem_data"]["end_time"].GetDouble()

        if self.solver.GetComputingModelPart().ProcessInfo[KratosMultiphysics.IS_RESTARTED] is True:
            self.time = self.solver.GetComputingModelPart().ProcessInfo[KratosMultiphysics.TIME]
>>>>>>> b39ff8f2
        else:
            self.time = start_time

        if self.is_printing_rank:
            KratosMultiphysics.Logger.PrintInfo(self._GetSimulationName(), "Analysis -START- ")

    def _GetSimulationName(self):
        return "::[KSM Simulation]:: "

    def __CheckForDeprecatedGiDSettings(self):
        if self.project_parameters["output_configuration"].Has("result_file_configuration"):
            res_file_config = self.project_parameters["output_configuration"]["result_file_configuration"]
            if res_file_config.Has("nodal_results"):
                nodal_res = res_file_config["nodal_results"]
                for i in range(nodal_res.size()):
                    var_name = nodal_res[i].GetString()
                    if var_name == "TORQUE":
                        err_msg  = 'Requesting output for "TORQUE" which is not available any more\n'
                        err_msg += 'It was renamed to "REACTION_MOMENT"'
                        raise Exception(err_msg)

if __name__ == "__main__":
    from sys import argv

    if len(argv) > 2:
        err_msg =  'Too many input arguments!\n'
        err_msg += 'Use this script in the following way:\n'
        err_msg += '- With default ProjectParameters (read from "ProjectParameters.json"):\n'
        err_msg += '    "python3 structural_mechanics_analysis.py"\n'
        err_msg += '- With custom ProjectParameters:\n'
        err_msg += '    "python3 structural_mechanics_analysis.py CustomProjectParameters.json"\n'
        raise Exception(err_msg)

    if len(argv) == 2: # ProjectParameters is being passed from outside
        project_parameters_file_name = argv[1]
    else: # using default name
        project_parameters_file_name = "ProjectParameters.json"

    with open(parameter_file_name,'r') as parameter_file:
        parameters = KratosMultiphysics.Parameters(parameter_file.read())

    model = KratosMultiphysics.Model()
    simulation = StructuralMechanicsAnalysis(model, parameters)
    simulation.Run()<|MERGE_RESOLUTION|>--- conflicted
+++ resolved
@@ -31,8 +31,6 @@
     def __init__(self, model, project_parameters):
         super(StructuralMechanicsAnalysis, self).__init__(model, project_parameters)
 
-<<<<<<< HEAD
-=======
         solver_settings = project_parameters["solver_settings"]
         if not solver_settings.Has("time_stepping"):
             KratosMultiphysics.Logger.PrintInfo("StructuralMechanicsAnalysis", "Using the old way to pass the time_step, this will be removed!")
@@ -50,7 +48,6 @@
             solver_settings.AddEmptyValue("model_part_name")
             solver_settings["model_part_name"].SetString(project_parameters["problem_data"]["model_part_name"].GetString())
 
->>>>>>> b39ff8f2
         ## Get echo level and parallel type
         self.echo_level = self.project_parameters["problem_data"]["echo_level"].GetInt()
         self.parallel_type = self.project_parameters["problem_data"]["parallel_type"].GetString()
@@ -84,11 +81,7 @@
         super(StructuralMechanicsAnalysis, self).InitializeSolutionStep()
 
         if self.is_printing_rank:
-<<<<<<< HEAD
-            KratosMultiphysics.Logger.PrintInfo(self._GetSimulationName(), "STEP: ", self.main_model_part.ProcessInfo[KratosMultiphysics.STEP])
-=======
             KratosMultiphysics.Logger.PrintInfo(self._GetSimulationName(), "STEP: ", self.solver.GetComputingModelPart().ProcessInfo[KratosMultiphysics.STEP])
->>>>>>> b39ff8f2
             KratosMultiphysics.Logger.PrintInfo(self._GetSimulationName(), "TIME: ", self.time)
         sys.stdout.flush()
 
@@ -107,42 +100,17 @@
 
     def Finalize(self):
         super(StructuralMechanicsAnalysis, self).Finalize()
-<<<<<<< HEAD
 
         if self.is_printing_rank:
             KratosMultiphysics.Logger.PrintInfo(self._GetSimulationName(), "Analysis -END- ")
 
-
-    #### Internal functions ####
-    def _CreateSolver(self, external_model_part=None):
-        """ Create the Solver (and create and import the ModelPart if it is not alread in the model) """
-        ## Structure model part definition
-        main_model_part_name = self.project_parameters["problem_data"]["model_part_name"].GetString()
-        if self.model.HasModelPart(main_model_part_name):
-            self.main_model_part = self.model[main_model_part_name]
-            self.using_external_model_part = True
-        else:
-            self.main_model_part = KratosMultiphysics.ModelPart(main_model_part_name)
-            self.main_model_part.ProcessInfo.SetValue(KratosMultiphysics.DOMAIN_SIZE,
-                                                      self.project_parameters["problem_data"]["domain_size"].GetInt())
-            self.using_external_model_part = False
-=======
-
-        if self.is_printing_rank:
-            KratosMultiphysics.Logger.PrintInfo(self._GetSimulationName(), "Analysis -END- ")
-
->>>>>>> b39ff8f2
 
     #### Internal functions ####
     def _CreateSolver(self):
         """ Create the Solver (and create and import the ModelPart if it is not alread in the model) """
         ## Solver construction
         import python_solvers_wrapper_structural
-<<<<<<< HEAD
-        self.solver = python_solvers_wrapper_structural.CreateSolver(self.main_model_part, self.project_parameters)
-=======
         self.solver = python_solvers_wrapper_structural.CreateSolver(self.model, self.project_parameters)
->>>>>>> b39ff8f2
 
         ## Adds the necessary variables to the model_part only if they don't exist
         self.solver.AddVariables()
@@ -171,19 +139,6 @@
         ## Adds the Dofs if they don't exist
         self.solver.AddDofs()
 
-<<<<<<< HEAD
-        ## Add the Modelpart to the Model if it is not already there
-        if not self.using_external_model_part:
-            self.model.AddModelPart(self.main_model_part)
-
-        ## Print model_part and properties
-        if self.is_printing_rank and self.echo_level > 1:
-            KratosMultiphysics.Logger.PrintInfo("ModelPart", self.main_model_part)
-            for properties in self.main_model_part.Properties:
-                KratosMultiphysics.Logger.PrintInfo("Property " + str(properties.Id), properties)
-
-=======
->>>>>>> b39ff8f2
     def _SetUpListOfProcesses(self):
         from process_factory import KratosProcessFactory
         factory = KratosProcessFactory(self.model)
@@ -224,20 +179,11 @@
             f.close()
 
         ## Stepping and time settings
-<<<<<<< HEAD
-        self.solver.SetDeltaTime(self.project_parameters["problem_data"]["time_step"].GetDouble())
         start_time = self.project_parameters["problem_data"]["start_time"].GetDouble()
         self.end_time = self.project_parameters["problem_data"]["end_time"].GetDouble()
 
-        if self.main_model_part.ProcessInfo[KratosMultiphysics.IS_RESTARTED] is True:
-            self.time = self.main_model_part.ProcessInfo[KratosMultiphysics.TIME]
-=======
-        start_time = self.project_parameters["problem_data"]["start_time"].GetDouble()
-        self.end_time = self.project_parameters["problem_data"]["end_time"].GetDouble()
-
         if self.solver.GetComputingModelPart().ProcessInfo[KratosMultiphysics.IS_RESTARTED] is True:
             self.time = self.solver.GetComputingModelPart().ProcessInfo[KratosMultiphysics.TIME]
->>>>>>> b39ff8f2
         else:
             self.time = start_time
 
