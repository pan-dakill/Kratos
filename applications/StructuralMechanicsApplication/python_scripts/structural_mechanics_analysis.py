--- conflicted
+++ resolved
@@ -50,10 +50,6 @@
         if (self.parallel_type == "MPI"):
             import KratosMultiphysics.MetisApplication as MetisApplication
             import KratosMultiphysics.TrilinosApplication as TrilinosApplication
-<<<<<<< HEAD
-            self.is_printing_rank = (KratosMPI.mpi.rank == 0)
-        else:
-            self.is_printing_rank = True
 
         self._CreateSolver()
 
@@ -116,8 +112,6 @@
         if self.is_printing_rank:
             KratosMultiphysics.Logger.PrintInfo(self._GetSimulationName(), "Analysis -END- ")
 
-=======
->>>>>>> 9c05d22f
 
     #### Internal functions ####
     def _CreateSolver(self):
@@ -158,79 +152,6 @@
         return list_of_processes
 
     def _SetUpGiDOutput(self):
-<<<<<<< HEAD
-        '''Initialize self.output as a GiD output instance.'''
-        self.have_output = self.project_parameters.Has("output_configuration")
-        if self.have_output:
-            #self.__CheckForDeprecatedGiDSettings()
-            if self.parallel_type == "OpenMP":
-                from gid_output_process import GiDOutputProcess as OutputProcess
-            elif self.parallel_type == "MPI":
-                from gid_output_process_mpi import GiDOutputProcessMPI as OutputProcess
-
-            self.output = OutputProcess(self.solver.GetComputingModelPart(),
-                                        self.project_parameters["problem_data"]["problem_name"].GetString() ,
-                                        self.project_parameters["output_configuration"])
-
-    def _ExecuteInitialize(self):
-        """ Initializing the Analysis """
-        ## ModelPart is being prepared to be used by the solver
-        self.solver.PrepareModelPart()
-
-        ## Adds the Dofs if they don't exist
-        self.solver.AddDofs()
-
-    def _SetUpListOfProcesses(self):
-        from process_factory import KratosProcessFactory
-        factory = KratosProcessFactory(self.model)
-        self.list_of_processes = factory.ConstructListOfProcesses(self.project_parameters["constraints_process_list"])
-        self.list_of_processes += factory.ConstructListOfProcesses(self.project_parameters["loads_process_list"])
-        if (self.project_parameters.Has("list_other_processes") is True):
-            self.list_of_processes += factory.ConstructListOfProcesses(self.project_parameters["list_other_processes"])
-        if (self.project_parameters.Has("json_output_process") is True):
-            self.list_of_processes += factory.ConstructListOfProcesses(self.project_parameters["json_output_process"])
-        # Processes for tests
-        if (self.project_parameters.Has("json_check_process") is True):
-            self.list_of_processes += factory.ConstructListOfProcesses(self.project_parameters["json_check_process"])
-        if (self.project_parameters.Has("check_analytic_results_process") is True):
-            self.list_of_processes += factory.ConstructListOfProcesses(self.project_parameters["check_analytic_results_process"])
-
-        #TODO this should be generic
-        # initialize GiD  I/O
-        self._SetUpGiDOutput()
-        if self.have_output:
-            self.list_of_processes += [self.output,]
-
-        if self.is_printing_rank and self.echo_level > 1:
-            count = 0
-            for process in self.list_of_processes:
-                count += 1
-                # KratosMultiphysics.Logger.PrintInfo("Process " + str(count), process) # FIXME
-
-    def _ExecuteBeforeSolutionLoop(self):
-        """ Perform Operations before the SolutionLoop """
-
-        for process in self.list_of_processes:
-            process.ExecuteBeforeSolutionLoop()
-
-        ## Writing the full ProjectParameters file before solving
-        if self.is_printing_rank and self.echo_level > 1:
-            f = open("ProjectParametersOutput.json", 'w')
-            f.write(self.project_parameters.PrettyPrintJsonString())
-            f.close()
-
-        ## Stepping and time settings
-        start_time = self.project_parameters["problem_data"]["start_time"].GetDouble()
-        self.end_time = self.project_parameters["problem_data"]["end_time"].GetDouble()
-
-        if self.solver.GetComputingModelPart().ProcessInfo[KratosMultiphysics.IS_RESTARTED] is True:
-            self.time = self.solver.GetComputingModelPart().ProcessInfo[KratosMultiphysics.TIME]
-        else:
-            self.time = start_time
-
-        if self.is_printing_rank:
-            KratosMultiphysics.Logger.PrintInfo(self._GetSimulationName(), "Analysis -START- ")
-=======
         '''Initialize a GiD output instance'''
         self.__CheckForDeprecatedGiDSettings()
         if self.parallel_type == "OpenMP":
@@ -243,7 +164,6 @@
                                    self.project_parameters["output_configuration"])
 
         return gid_output
->>>>>>> 9c05d22f
 
     def _GetSimulationName(self):
         return "::[KSM Simulation]:: "
