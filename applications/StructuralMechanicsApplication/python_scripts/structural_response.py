"""This module contains the available structural response functions and their base class"""
from __future__ import print_function, absolute_import, division

# importing the Kratos Library
import KratosMultiphysics
from KratosMultiphysics import Parameters, Logger
import KratosMultiphysics.StructuralMechanicsApplication as StructuralMechanicsApplication
import structural_mechanics_analysis

import time as timer

def _GetModelPart(model, solver_settings):
    #TODO can be removed once model is fully available
    model_part_name = solver_settings["model_part_name"].GetString()
    if not model.HasModelPart(model_part_name):
        model_part = model.CreateModelPart(model_part_name, 2)
        domain_size = solver_settings["domain_size"].GetInt()
        if domain_size < 0:
            raise Exception('Please specify a "domain_size" >= 0!')
        model_part.ProcessInfo.SetValue(KratosMultiphysics.DOMAIN_SIZE, domain_size)
    else:
        model_part = model.GetModelPart(model_part_name)

    return model_part

# ==============================================================================
class ResponseFunctionBase(object):
    """The base class for structural response functions. Each response function
    is able to calculate its response value and gradient.
    All the necessary steps have to be implemented, like e.g. initializing,
    solving of primal (and adjoint) analysis ...
    """

    def RunCalculation(self, calculate_gradient):
        self.Initialize()
        self.InitializeSolutionStep()
        self.CalculateValue()
        if calculate_gradient:
            self.CalculateGradient()
        self.FinalizeSolutionStep()
        self.Finalize()

    def Initialize(self):
        pass

    def InitializeSolutionStep(self):
        pass

    def CalculateValue(self):
        raise NotImplementedError("CalculateValue needs to be implemented by the derived class")

    def CalculateGradient(self):
        raise NotImplementedError("CalculateGradient needs to be implemented by the derived class")

    def FinalizeSolutionStep(self):
        pass

    def Finalize(self):
        pass

    def GetValue(self):
        raise NotImplementedError("GetValue needs to be implemented by the derived class")

    def GetShapeGradient(self):
        raise NotImplementedError("GetShapeGradient needs to be implemented by the derived class")

# ==============================================================================
class StrainEnergyResponseFunction(ResponseFunctionBase):
    """Linear strain energy response function. It triggers the primal analysis and
    uses the primal analysis results to calculate response value and gradient.

    Attributes
    ----------
    primal_model_part : Model part of the primal analysis object
    primal_analysis : Primal analysis object of the response function
    response_function_utility: Cpp utilities object doing the actual computation of response value and gradient.
    """

    def __init__(self, identifier, response_settings, model):
        self.identifier = identifier

        with open(response_settings["primal_settings"].GetString()) as parameters_file:
            ProjectParametersPrimal = Parameters(parameters_file.read())

        self.primal_model_part = _GetModelPart(model, ProjectParametersPrimal["solver_settings"])

        self.primal_analysis = structural_mechanics_analysis.StructuralMechanicsAnalysis(model, ProjectParametersPrimal)
        self.primal_model_part.AddNodalSolutionStepVariable(KratosMultiphysics.SHAPE_SENSITIVITY)

        self.response_function_utility = StructuralMechanicsApplication.StrainEnergyResponseFunctionUtility(self.primal_model_part, response_settings)

    def Initialize(self):
        self.primal_analysis.Initialize()
        self.response_function_utility.Initialize()

    def InitializeSolutionStep(self):
        self.primal_analysis.time = self.primal_analysis._GetSolver().AdvanceInTime(self.primal_analysis.time)
        self.primal_analysis.InitializeSolutionStep()

    def CalculateValue(self):
        Logger.PrintInfo("\n> Starting primal analysis for response", self.identifier)

        startTime = timer.time()
        self.primal_analysis._GetSolver().Predict()
        self.primal_analysis._GetSolver().SolveSolutionStep()
        Logger.PrintInfo("> Time needed for solving the primal analysis",round(timer.time() - startTime,2),"s")

        startTime = timer.time()
        value = self.response_function_utility.CalculateValue()
        self.primal_model_part.ProcessInfo[StructuralMechanicsApplication.RESPONSE_VALUE] = value
        Logger.PrintInfo("> Time needed for calculating the response value",round(timer.time() - startTime,2),"s")

    def CalculateGradient(self):
        Logger.PrintInfo("\n> Starting gradient calculation for response", self.identifier)

        startTime = timer.time()
        self.response_function_utility.CalculateGradient()
        Logger.PrintInfo("> Time needed for calculating gradients",round(timer.time() - startTime,2),"s")

    def FinalizeSolutionStep(self):
        self.primal_analysis.FinalizeSolutionStep()
        self.primal_analysis.OutputSolutionStep()

    def Finalize(self):
        self.primal_analysis.Finalize()

    def GetValue(self):
        return self.primal_model_part.ProcessInfo[StructuralMechanicsApplication.RESPONSE_VALUE]

    def GetShapeGradient(self):
        gradient = {}
        for node in self.primal_model_part.Nodes:
            gradient[node.Id] = node.GetSolutionStepValue(KratosMultiphysics.SHAPE_SENSITIVITY)
        return gradient

# ==============================================================================
class EigenFrequencyResponseFunction(StrainEnergyResponseFunction):
    """Eigenfrequency response function. The internal procedure is the same as
    for the StrainEnergyResponseFunction. It triggers the primal analysis and
    uses the primal analysis results to calculate response value and gradient.
    Only the response_function_utility is a different object.

    Attributes
    ----------
    primal_model_part : Model part of the primal analysis object
    primal_analysis : Primal analysis object of the response function
    response_function_utility: Cpp utilities object doing the actual computation of response value and gradient.
    """

    def __init__(self, identifier, response_settings, model):
        self.identifier = identifier

        with open(response_settings["primal_settings"].GetString()) as parameters_file:
            ProjectParametersPrimal = Parameters(parameters_file.read())

        eigen_solver_settings = ProjectParametersPrimal["solver_settings"]["eigensolver_settings"]

        max_required_eigenfrequency = int(max(response_settings["traced_eigenfrequencies"].GetVector()))
        if max_required_eigenfrequency is not eigen_solver_settings["number_of_eigenvalues"].GetInt():
            Logger.PrintWarning("\n> WARNING: Specified number of eigenvalues in the primal analysis and the max required eigenvalue according the response settings do not match!!!")
            Logger.PrintWarning("  Primal parameters were adjusted accordingly!\n")
            eigen_solver_settings["number_of_eigenvalues"].SetInt(max_required_eigenfrequency)

        if not eigen_solver_settings.Has("normalize_eigenvectors"):
            eigen_solver_settings.AddEmptyValue("normalize_eigenvectors")
            eigen_solver_settings["normalize_eigenvectors"].SetBool(True)
            Logger.PrintWarning("\n> WARNING: Eigenfrequency response function requires mass normalization of eigenvectors!")
            Logger.PrintWarning("  Primal parameters were adjusted accordingly!\n")

        if not eigen_solver_settings["normalize_eigenvectors"].GetBool():
            eigen_solver_settings["normalize_eigenvectors"].SetBool(True)
            Logger.PrintWarning("\n> WARNING: Eigenfrequency response function requires mass normalization of eigenvectors!")
            Logger.PrintWarning("  Primal parameters were adjusted accordingly!\n")

        self.primal_model_part = _GetModelPart(model, ProjectParametersPrimal["solver_settings"])

        self.primal_analysis = structural_mechanics_analysis.StructuralMechanicsAnalysis(model, ProjectParametersPrimal)
        self.primal_model_part.AddNodalSolutionStepVariable(KratosMultiphysics.SHAPE_SENSITIVITY)

        self.response_function_utility = StructuralMechanicsApplication.EigenfrequencyResponseFunctionUtility(self.primal_model_part, response_settings)

# ==============================================================================
class MassResponseFunction(ResponseFunctionBase):
    """Mass response function. It reads the materials for the model part and
    calculates response value and gradient.

    Attributes
    ----------
    model_part : Model part object of the response function
    response_function_utility: Cpp utilities object doing the actual computation of response value and gradient.
    """

    def __init__(self, identifier, response_settings, model):
        self.identifier = identifier

        self.response_settings = response_settings
        self.model = model
        self.model_part_needs_to_be_imported = False

        model_part_name = response_settings["model_part_name"].GetString()
        input_type = response_settings["model_import_settings"]["input_type"].GetString()
        if input_type == "mdpa":
            self.model_part = self.model.CreateModelPart(model_part_name, 2)
            domain_size = response_settings["domain_size"].GetInt()
            if domain_size not in [2, 3]:
                raise Exception("MassResponseFunction: Invalid 'domain_size': {}".format(domain_size))
            self.model_part.ProcessInfo.SetValue(KratosMultiphysics.DOMAIN_SIZE, domain_size)
            self.model_part_needs_to_be_imported = True
        elif input_type == "use_input_model_part":
            self.model_part = self.model.GetModelPart(model_part_name)
        else:
            raise Exception("Other model part input options are not yet implemented.")

        self.response_function_utility = StructuralMechanicsApplication.MassResponseFunctionUtility(self.model_part, response_settings)

        self.model_part.AddNodalSolutionStepVariable(KratosMultiphysics.SHAPE_SENSITIVITY)

    def Initialize(self):
        import read_materials_process

        if self.model_part_needs_to_be_imported:
            # import model part
            model_part_io = KratosMultiphysics.ModelPartIO(self.response_settings["model_import_settings"]["input_filename"].GetString())
            model_part_io.ReadModelPart(self.model_part)

        # Add constitutive laws and material properties from json file to model parts.
        material_settings = KratosMultiphysics.Parameters("""{"Parameters": {} }""")
        materials_file_name = self.response_settings["material_import_settings"]["materials_filename"]
        material_settings["Parameters"].AddValue("materials_filename", materials_file_name)
        KratosMultiphysics.ReadMaterialsUtility(material_settings, self.model)
        self.response_function_utility.Initialize()

    def CalculateValue(self):
        Logger.PrintInfo("\n> Starting primal analysis for response", self.identifier)

        startTime = timer.time()
        value = self.response_function_utility.CalculateValue()
        self.model_part.ProcessInfo[StructuralMechanicsApplication.RESPONSE_VALUE] = value
        Logger.PrintInfo("> Time needed for calculating the response value = ",round(timer.time() - startTime,2),"s")

    def CalculateGradient(self):
        Logger.PrintInfo("\n> Starting gradient calculation for response", self.identifier)

        startTime = timer.time()
        self.response_function_utility.CalculateGradient()
        Logger.PrintInfo("> Time needed for calculating gradients",round(timer.time() - startTime,2),"s")

    def GetValue(self):
        return self.model_part.ProcessInfo[StructuralMechanicsApplication.RESPONSE_VALUE]

    def GetShapeGradient(self):
        gradient = {}
        for node in self.model_part.Nodes:
            gradient[node.Id] = node.GetSolutionStepValue(KratosMultiphysics.SHAPE_SENSITIVITY)
        return gradient

# ==============================================================================
class AdjointResponseFunction(ResponseFunctionBase):
    """Linear static adjoint strain energy response function.
    - runs the primal analysis (writes the primal results to an .h5 file)
    - reads the primal results from the .h5 file into the adjoint model part
    - uses primal results to calculate value
    - uses primal results to calculate gradient by running the adjoint analysis

    Attributes
    ----------
    primal_analysis : Primal analysis object of the response function
    adjoint_analysis : Adjoint analysis object of the response function
    """
    def __init__(self, identifier, response_settings, model):
        self.identifier = identifier
        self.response_settings = response_settings

        # Create the primal solver
        with open(self.response_settings["primal_settings"].GetString(),'r') as parameter_file:
            primal_parameters = Parameters( parameter_file.read() )

<<<<<<< HEAD
        self.has_primal_model_part_rotation_dofs = ProjectParametersPrimal["solver_settings"]["rotation_dofs"].GetBool()

        self.primal_model_part = _GetModelPart(model, ProjectParametersPrimal["solver_settings"])
=======
        self.primal_model_part = _GetModelPart(model, primal_parameters["solver_settings"])
>>>>>>> f72d296d

        self.primal_analysis = structural_mechanics_analysis.StructuralMechanicsAnalysis(model, primal_parameters)

        # Create the adjoint solver
        adjoint_parameters = self._GetAdjointParameters()
        adjoint_model = KratosMultiphysics.Model()
        self.adjoint_model_part = _GetModelPart(adjoint_model, adjoint_parameters["solver_settings"])

        # TODO find out why it is not possible to use the same model_part
        self.adjoint_analysis = structural_mechanics_analysis.StructuralMechanicsAnalysis(adjoint_model, adjoint_parameters)

        self.primal_state_variables = [KratosMultiphysics.DISPLACEMENT]
        if primal_parameters["solver_settings"].Has("rotation_dofs"):
            if primal_parameters["solver_settings"]["rotation_dofs"].GetBool():
                self.primal_state_variables.append(KratosMultiphysics.ROTATION)

    def Initialize(self):
        self.primal_analysis.Initialize()
        self.adjoint_analysis.Initialize()

    def InitializeSolutionStep(self):

        # Run the primal analysis.
        # TODO if primal_analysis.status==solved: return
        Logger.PrintInfo("\n> Starting primal analysis for response:", self.identifier)
        startTime = timer.time()
        if not self.primal_analysis.time < self.primal_analysis.end_time:
            self.primal_analysis.end_time += 1
        self.primal_analysis.RunSolutionLoop()
        Logger.PrintInfo("> Time needed for solving the primal analysis = ",round(timer.time() - startTime,2),"s")

        # Put primal solution on adjoint model
        for primal_node, adjoint_node in zip(self.primal_model_part.Nodes, self.adjoint_model_part.Nodes):
            values_to_transfer = primal_node.GetSolutionStepValue(DISPLACEMENT)
            adjoint_node.SetSolutionStepValue(DISPLACEMENT, values_to_transfer)

            if self.has_primal_model_part_rotation_dofs:
                values_to_transfer = primal_node.GetSolutionStepValue(ROTATION)
                adjoint_node.SetSolutionStepValue(ROTATION, values_to_transfer)

        # TODO the response value calculation for stresses currently only works on the adjoint modelpart
        # this needs to be improved, also the response value should be calculated on the PRIMAL modelpart!!
        self.adjoint_analysis.time = self.adjoint_analysis._GetSolver().AdvanceInTime(self.adjoint_analysis.time)

        # synchronize the modelparts
        self._SynchronizeAdjointFromPrimal()

        self.adjoint_analysis.InitializeSolutionStep()


    def CalculateValue(self):
        startTime = timer.time()
        value = self._GetResponseFunctionUtility().CalculateValue(self.primal_model_part)
        Logger.PrintInfo("> Time needed for calculating the response value = ",round(timer.time() - startTime,2),"s")

        self.primal_model_part.ProcessInfo[StructuralMechanicsApplication.RESPONSE_VALUE] = value


    def CalculateGradient(self):
        Logger.PrintInfo("\n> Starting adjoint analysis for response:", self.identifier)
        startTime = timer.time()
        self.adjoint_analysis._GetSolver().Predict()
        self.adjoint_analysis._GetSolver().SolveSolutionStep()
        Logger.PrintInfo("> Time needed for solving the adjoint analysis = ",round(timer.time() - startTime,2),"s")


    def GetValue(self):
        return self.primal_model_part.ProcessInfo[StructuralMechanicsApplication.RESPONSE_VALUE]


    def GetShapeGradient(self):
        gradient = {}
        for node in self.adjoint_model_part.Nodes:
            gradient[node.Id] = node.GetSolutionStepValue(KratosMultiphysics.SHAPE_SENSITIVITY)
        return gradient


    def FinalizeSolutionStep(self):
        self.adjoint_analysis.FinalizeSolutionStep()
        self.adjoint_analysis.OutputSolutionStep()


    def Finalize(self):
        self.primal_analysis.Finalize()
        self.adjoint_analysis.Finalize()


    def _GetResponseFunctionUtility(self):
        return self.adjoint_analysis._GetSolver().response_function


    def _SynchronizeAdjointFromPrimal(self):
        Logger.PrintInfo("\n> Synchronize primal and adjoint modelpart for response:", self.identifier)

        if len(self.primal_model_part.Nodes) != len(self.adjoint_model_part.Nodes):
            raise RuntimeError("_SynchronizeAdjointFromPrimal: Model parts have a different number of nodes!")

        # TODO this should happen automatically
        for primal_node, adjoint_node in zip(self.primal_model_part.Nodes, self.adjoint_model_part.Nodes):
            adjoint_node.X0 = primal_node.X0
            adjoint_node.Y0 = primal_node.Y0
            adjoint_node.Z0 = primal_node.Z0
            adjoint_node.X = primal_node.X
            adjoint_node.Y = primal_node.Y
            adjoint_node.Z = primal_node.Z

        # Put primal solution on adjoint model - for "auto" setting, else it has to be done by the user e.g. using hdf5 process
        if self.response_settings["adjoint_settings"].GetString() == "auto":
            Logger.PrintInfo("> Transfer primal state to adjoint model part.")
            variable_utils = KratosMultiphysics.VariableUtils()
            for variable in self.primal_state_variables:
                variable_utils.CopyModelPartNodalVar(variable, self.primal_model_part, self.adjoint_model_part, 0)


    def _GetAdjointParameters(self):

        adjoint_settings = self.response_settings["adjoint_settings"].GetString()

        if adjoint_settings == "auto":
            Logger.PrintInfo("\n> Automatic set up adjoint parameters for response:", self.identifier)

            with open(self.response_settings["primal_settings"].GetString(),'r') as parameter_file:
                primal_parameters = Parameters( parameter_file.read() )

            # check that HDF5 process is not there
            if primal_parameters["processes"].Has("list_other_processes"):
                for i in range(0,primal_parameters["processes"]["list_other_processes"].size()):
                    process = primal_parameters["processes"]["list_other_processes"][i]
                    raise Exception("Auto setup of adjoint parameters does not support {} in list_other_processes".format(process["python_module"].GetString()))

            # clone primal settings as base for adjoint
            adjoint_parameters = primal_parameters.Clone()

            # analysis settings
            solver_settings = adjoint_parameters["solver_settings"]
            primal_solver_type = solver_settings["solver_type"].GetString()
            if primal_solver_type != "static":
                raise Exception("Auto setup of adjoint parameters does not support {} solver_type. Only available for 'static'".format(primal_solver_type))
            solver_settings["solver_type"].SetString("adjoint_"+primal_solver_type)

            if not solver_settings.Has("compute_reactions"):
                solver_settings.AddEmptyValue("compute_reactions")
            solver_settings["compute_reactions"].SetBool(False)

            if not solver_settings.Has("move_mesh_flag"):
                solver_settings.AddEmptyValue("move_mesh_flag")
            solver_settings["move_mesh_flag"].SetBool(False)

            if not solver_settings.Has("scheme_settings"):
                tmp = solver_settings.AddEmptyValue("scheme_settings")
                if not tmp.Has("scheme_type"):
                    tmp.AddEmptyValue("scheme_type")
            solver_settings["scheme_settings"]["scheme_type"].SetString("adjoint_structural")

            # Dirichlet conditions: change variables
            for i in range(0,primal_parameters["processes"]["constraints_process_list"].size()):
                process = adjoint_parameters["processes"]["constraints_process_list"][i]
                variable_name = process["Parameters"]["variable_name"].GetString()
            process["Parameters"]["variable_name"].SetString("ADJOINT_"+variable_name)

            # Neumann conditions - do not modify to read the same load values as in primal:

            # Output process:
            # TODO how to add the output process? How find out about the variables?
            if adjoint_parameters.Has("output_configuration"):
                Logger.PrintInfo("> Output process is removed for adjoint analysis. To enable it define adjoint_parameters yourself.")
                adjoint_parameters.RemoveValue("output_configuration")

            # sensitivity settings
            adjoint_parameters["solver_settings"].AddValue("sensitivity_settings", self.response_settings["sensitivity_settings"])

            # response settings
            adjoint_parameters["solver_settings"].AddValue("response_function_settings", self.response_settings)

        else: # adjoint parameters file is explicitely given - do not change it.
            with open(self.response_settings["adjoint_settings"].GetString(),'r') as parameter_file:
                adjoint_parameters = Parameters( parameter_file.read() )

        return adjoint_parameters<|MERGE_RESOLUTION|>--- conflicted
+++ resolved
@@ -275,13 +275,7 @@
         with open(self.response_settings["primal_settings"].GetString(),'r') as parameter_file:
             primal_parameters = Parameters( parameter_file.read() )
 
-<<<<<<< HEAD
-        self.has_primal_model_part_rotation_dofs = ProjectParametersPrimal["solver_settings"]["rotation_dofs"].GetBool()
-
-        self.primal_model_part = _GetModelPart(model, ProjectParametersPrimal["solver_settings"])
-=======
         self.primal_model_part = _GetModelPart(model, primal_parameters["solver_settings"])
->>>>>>> f72d296d
 
         self.primal_analysis = structural_mechanics_analysis.StructuralMechanicsAnalysis(model, primal_parameters)
 
