"""This module contains the available structural response functions and their base class"""
from __future__ import print_function, absolute_import, division

# importing the Kratos Library
import KratosMultiphysics
from KratosMultiphysics import Parameters, Logger
import KratosMultiphysics.StructuralMechanicsApplication as StructuralMechanicsApplication
from KratosMultiphysics.StructuralMechanicsApplication.structural_mechanics_analysis import StructuralMechanicsAnalysis

import time as timer

def _GetModelPart(model, solver_settings):
    #TODO can be removed once model is fully available
    model_part_name = solver_settings["model_part_name"].GetString()
    if not model.HasModelPart(model_part_name):
        model_part = model.CreateModelPart(model_part_name, 2)
        domain_size = solver_settings["domain_size"].GetInt()
        if domain_size < 0:
            raise Exception('Please specify a "domain_size" >= 0!')
        model_part.ProcessInfo.SetValue(KratosMultiphysics.DOMAIN_SIZE, domain_size)
    else:
        model_part = model.GetModelPart(model_part_name)

    return model_part

# ==============================================================================
class ResponseFunctionBase(object):
    """The base class for structural response functions. Each response function
    is able to calculate its response value and gradient.
    All the necessary steps have to be implemented, like e.g. initializing,
    solving of primal (and adjoint) analysis ...
    """

    def RunCalculation(self, calculate_gradient):
        self.Initialize()
        self.InitializeSolutionStep()
        self.CalculateValue()
        if calculate_gradient:
            self.CalculateGradient()
        self.FinalizeSolutionStep()
        self.Finalize()

    def Initialize(self):
        pass

    def InitializeSolutionStep(self):
        pass

    def CalculateValue(self):
        raise NotImplementedError("CalculateValue needs to be implemented by the derived class")

    def CalculateGradient(self):
        raise NotImplementedError("CalculateGradient needs to be implemented by the derived class")

    def FinalizeSolutionStep(self):
        pass

    def Finalize(self):
        pass

    def GetValue(self):
        raise NotImplementedError("GetValue needs to be implemented by the derived class")

    def GetShapeGradient(self):
        raise NotImplementedError("GetShapeGradient needs to be implemented by the derived class")

# ==============================================================================
class StrainEnergyResponseFunction(ResponseFunctionBase):
    """Linear strain energy response function. It triggers the primal analysis and
    uses the primal analysis results to calculate response value and gradient.

    Attributes
    ----------
    primal_model_part : Model part of the primal analysis object
    primal_analysis : Primal analysis object of the response function
    response_function_utility: Cpp utilities object doing the actual computation of response value and gradient.
    """

    def __init__(self, identifier, response_settings, model):
        self.identifier = identifier

        with open(response_settings["primal_settings"].GetString()) as parameters_file:
            ProjectParametersPrimal = Parameters(parameters_file.read())

        self.primal_model_part = _GetModelPart(model, ProjectParametersPrimal["solver_settings"])

        self.primal_analysis = StructuralMechanicsAnalysis(model, ProjectParametersPrimal)
        self.primal_model_part.AddNodalSolutionStepVariable(KratosMultiphysics.SHAPE_SENSITIVITY)

        self.response_function_utility = StructuralMechanicsApplication.StrainEnergyResponseFunctionUtility(self.primal_model_part, response_settings)

    def Initialize(self):
        self.primal_analysis.Initialize()
        self.response_function_utility.Initialize()

    def InitializeSolutionStep(self):
        self.primal_analysis.time = self.primal_analysis._GetSolver().AdvanceInTime(self.primal_analysis.time)
        self.primal_analysis.InitializeSolutionStep()

    def CalculateValue(self):
        Logger.PrintInfo("StrainEnergyResponse", "Starting primal analysis for response", self.identifier)

        startTime = timer.time()
        self.primal_analysis._GetSolver().Predict()
        self.primal_analysis._GetSolver().SolveSolutionStep()
        Logger.PrintInfo("StrainEnergyResponse", "Time needed for solving the primal analysis",round(timer.time() - startTime,2),"s")

        startTime = timer.time()
        value = self.response_function_utility.CalculateValue()
        self.primal_model_part.ProcessInfo[StructuralMechanicsApplication.RESPONSE_VALUE] = value
        Logger.PrintInfo("StrainEnergyResponse", "Time needed for calculating the response value",round(timer.time() - startTime,2),"s")

    def CalculateGradient(self):
        Logger.PrintInfo("StrainEnergyResponse", "Starting gradient calculation for response", self.identifier)

        startTime = timer.time()
        self.response_function_utility.CalculateGradient()
        Logger.PrintInfo("StrainEnergyResponse", "Time needed for calculating gradients",round(timer.time() - startTime,2),"s")

    def FinalizeSolutionStep(self):
        self.primal_analysis.FinalizeSolutionStep()
        self.primal_analysis.OutputSolutionStep()

    def Finalize(self):
        self.primal_analysis.Finalize()

    def GetValue(self):
        return self.primal_model_part.ProcessInfo[StructuralMechanicsApplication.RESPONSE_VALUE]

    def GetShapeGradient(self):
        gradient = {}
        for node in self.primal_model_part.Nodes:
            gradient[node.Id] = node.GetSolutionStepValue(KratosMultiphysics.SHAPE_SENSITIVITY)
        return gradient

# ==============================================================================
class EigenFrequencyResponseFunction(StrainEnergyResponseFunction):
    """Eigenfrequency response function. The internal procedure is the same as
    for the StrainEnergyResponseFunction. It triggers the primal analysis and
    uses the primal analysis results to calculate response value and gradient.
    Only the response_function_utility is a different object.

    Attributes
    ----------
    primal_model_part : Model part of the primal analysis object
    primal_analysis : Primal analysis object of the response function
    response_function_utility: Cpp utilities object doing the actual computation of response value and gradient.
    """

    def __init__(self, identifier, response_settings, model):
        self.identifier = identifier

        with open(response_settings["primal_settings"].GetString()) as parameters_file:
            ProjectParametersPrimal = Parameters(parameters_file.read())

        eigen_solver_settings = ProjectParametersPrimal["solver_settings"]["eigensolver_settings"]

        max_required_eigenfrequency = int(max(response_settings["traced_eigenfrequencies"].GetVector()))
        if max_required_eigenfrequency is not eigen_solver_settings["number_of_eigenvalues"].GetInt():
            Logger.PrintWarning("EigenFrequencyResponse", "Specified number of eigenvalues in the primal analysis and the max required eigenvalue according the response settings do not match!!!")
            Logger.PrintWarning("EigenFrequencyResponse", "Primal parameters were adjusted accordingly!\n")
            eigen_solver_settings["number_of_eigenvalues"].SetInt(max_required_eigenfrequency)

        if not eigen_solver_settings.Has("normalize_eigenvectors"):
            eigen_solver_settings.AddEmptyValue("normalize_eigenvectors")
            eigen_solver_settings["normalize_eigenvectors"].SetBool(True)
            Logger.PrintWarning("EigenFrequencyResponse", "Eigenfrequency response function requires mass normalization of eigenvectors!")
            Logger.PrintWarning("EigenFrequencyResponse", "Primal parameters were adjusted accordingly!\n")

        if not eigen_solver_settings["normalize_eigenvectors"].GetBool():
            eigen_solver_settings["normalize_eigenvectors"].SetBool(True)
            Logger.PrintWarning("EigenFrequencyResponse", "Eigenfrequency response function requires mass normalization of eigenvectors!")
            Logger.PrintWarning("EigenFrequencyResponse", "Primal parameters were adjusted accordingly!\n")

        self.primal_model_part = _GetModelPart(model, ProjectParametersPrimal["solver_settings"])

        self.primal_analysis = StructuralMechanicsAnalysis(model, ProjectParametersPrimal)
        self.primal_model_part.AddNodalSolutionStepVariable(KratosMultiphysics.SHAPE_SENSITIVITY)

        self.response_function_utility = StructuralMechanicsApplication.EigenfrequencyResponseFunctionUtility(self.primal_model_part, response_settings)

# ==============================================================================
class MassResponseFunction(ResponseFunctionBase):
    """Mass response function. It reads the materials for the model part and
    calculates response value and gradient.

    Attributes
    ----------
    model_part : Model part object of the response function
    response_function_utility: Cpp utilities object doing the actual computation of response value and gradient.
    """

    def __init__(self, identifier, response_settings, model):
        self.identifier = identifier

        self.response_settings = response_settings
        self.model = model
        self.model_part_needs_to_be_imported = False

        model_part_name = response_settings["model_part_name"].GetString()
        input_type = response_settings["model_import_settings"]["input_type"].GetString()
        if input_type == "mdpa":
            self.model_part = self.model.CreateModelPart(model_part_name, 2)
            domain_size = response_settings["domain_size"].GetInt()
            if domain_size not in [2, 3]:
                raise Exception("MassResponseFunction: Invalid 'domain_size': {}".format(domain_size))
            self.model_part.ProcessInfo.SetValue(KratosMultiphysics.DOMAIN_SIZE, domain_size)
            self.model_part_needs_to_be_imported = True
        elif input_type == "use_input_model_part":
            self.model_part = self.model.GetModelPart(model_part_name)
        else:
            raise Exception("Other model part input options are not yet implemented.")

        self.response_function_utility = StructuralMechanicsApplication.MassResponseFunctionUtility(self.model_part, response_settings)

        self.model_part.AddNodalSolutionStepVariable(KratosMultiphysics.SHAPE_SENSITIVITY)

    def Initialize(self):
        if self.model_part_needs_to_be_imported:
            # import model part
            model_part_io = KratosMultiphysics.ModelPartIO(self.response_settings["model_import_settings"]["input_filename"].GetString())
            model_part_io.ReadModelPart(self.model_part)

        # Add constitutive laws and material properties from json file to model parts.
        material_settings = KratosMultiphysics.Parameters("""{"Parameters": {} }""")
        materials_file_name = self.response_settings["material_import_settings"]["materials_filename"]
        material_settings["Parameters"].AddValue("materials_filename", materials_file_name)
        KratosMultiphysics.ReadMaterialsUtility(material_settings, self.model)
        self.response_function_utility.Initialize()

    def CalculateValue(self):
        Logger.PrintInfo("MassResponse", "Starting primal analysis for response", self.identifier)

        startTime = timer.time()
        value = self.response_function_utility.CalculateValue()
        self.model_part.ProcessInfo[StructuralMechanicsApplication.RESPONSE_VALUE] = value
        Logger.PrintInfo("MassResponse", "Time needed for calculating the response value = ",round(timer.time() - startTime,2),"s")

    def CalculateGradient(self):
        Logger.PrintInfo("MassResponse", "Starting gradient calculation for response", self.identifier)

        startTime = timer.time()
        self.response_function_utility.CalculateGradient()
        Logger.PrintInfo("MassResponse", "Time needed for calculating gradients",round(timer.time() - startTime,2),"s")

    def GetValue(self):
        return self.model_part.ProcessInfo[StructuralMechanicsApplication.RESPONSE_VALUE]

    def GetShapeGradient(self):
        gradient = {}
        for node in self.model_part.Nodes:
            gradient[node.Id] = node.GetSolutionStepValue(KratosMultiphysics.SHAPE_SENSITIVITY)
        return gradient

# ==============================================================================
class AdjointResponseFunction(ResponseFunctionBase):
    """Linear static adjoint strain energy response function.
    - runs the primal analysis (writes the primal results to an .h5 file)
    - reads the primal results from the .h5 file into the adjoint model part
    - uses primal results to calculate value
    - uses primal results to calculate gradient by running the adjoint analysis

    Attributes
    ----------
    primal_analysis : Primal analysis object of the response function
    adjoint_analysis : Adjoint analysis object of the response function
    """
    def __init__(self, identifier, response_settings, model):
        self.identifier = identifier
        self.response_settings = response_settings

        # Create the primal solver
        with open(self.response_settings["primal_settings"].GetString(),'r') as parameter_file:
            primal_parameters = Parameters( parameter_file.read() )

        self.primal_model_part = _GetModelPart(model, primal_parameters["solver_settings"])

        self.primal_analysis = StructuralMechanicsAnalysis(model, primal_parameters)

        # Create the adjoint solver
        adjoint_parameters = self._GetAdjointParameters()
        adjoint_model = KratosMultiphysics.Model()
        self.adjoint_model_part = _GetModelPart(adjoint_model, adjoint_parameters["solver_settings"])

        # TODO find out why it is not possible to use the same model_part
        self.adjoint_analysis = StructuralMechanicsAnalysis(adjoint_model, adjoint_parameters)

        self.primal_state_variables = [KratosMultiphysics.DISPLACEMENT]
        if primal_parameters["solver_settings"].Has("rotation_dofs"):
            if primal_parameters["solver_settings"]["rotation_dofs"].GetBool():
                self.primal_state_variables.append(KratosMultiphysics.ROTATION)

    def Initialize(self):
        self.primal_analysis.Initialize()
        self.adjoint_analysis.Initialize()

    def InitializeSolutionStep(self):
        # Run the primal analysis.
        # TODO if primal_analysis.status==solved: return
        Logger.PrintInfo(self._GetLabel(), "Starting primal analysis for response:", self.identifier)
        startTime = timer.time()
        if not self.primal_analysis.time < self.primal_analysis.end_time:
            self.primal_analysis.end_time += 1
        self.primal_analysis.RunSolutionLoop()
        Logger.PrintInfo(self._GetLabel(), "Time needed for solving the primal analysis = ",round(timer.time() - startTime,2),"s")

    def CalculateValue(self):
        startTime = timer.time()
        value = self._GetResponseFunctionUtility().CalculateValue(self.primal_model_part)
        Logger.PrintInfo(self._GetLabel(), "Time needed for calculating the response value = ",round(timer.time() - startTime,2),"s")

        self.primal_model_part.ProcessInfo[StructuralMechanicsApplication.RESPONSE_VALUE] = value

    def CalculateGradient(self):
        # synchronize the modelparts
        self._SynchronizeAdjointFromPrimal()
        startTime = timer.time()
        Logger.PrintInfo(self._GetLabel(), "Starting adjoint analysis for response:", self.identifier)
        if not self.adjoint_analysis.time < self.adjoint_analysis.end_time:
            self.adjoint_analysis.end_time += 1
        self.adjoint_analysis.RunSolutionLoop()
        Logger.PrintInfo(self._GetLabel(), "Time needed for solving the adjoint analysis = ",round(timer.time() - startTime,2),"s")

    def GetValue(self):
        return self.primal_model_part.ProcessInfo[StructuralMechanicsApplication.RESPONSE_VALUE]

    def GetShapeGradient(self):
        gradient = {}
        for node in self.adjoint_model_part.Nodes:
            gradient[node.Id] = node.GetSolutionStepValue(KratosMultiphysics.SHAPE_SENSITIVITY)
        return gradient

    def Finalize(self):
        self.primal_analysis.Finalize()
        self.adjoint_analysis.Finalize()

    def _GetResponseFunctionUtility(self):
        return self.adjoint_analysis._GetSolver().response_function

    def _SynchronizeAdjointFromPrimal(self):
        Logger.PrintInfo(self._GetLabel(), "Synchronize primal and adjoint modelpart for response:", self.identifier)

        if len(self.primal_model_part.Nodes) != len(self.adjoint_model_part.Nodes):
            raise RuntimeError("_SynchronizeAdjointFromPrimal: Model parts have a different number of nodes!")

        # TODO this should happen automatically
        for primal_node, adjoint_node in zip(self.primal_model_part.Nodes, self.adjoint_model_part.Nodes):
            adjoint_node.X0 = primal_node.X0
            adjoint_node.Y0 = primal_node.Y0
            adjoint_node.Z0 = primal_node.Z0
            adjoint_node.X = primal_node.X
            adjoint_node.Y = primal_node.Y
            adjoint_node.Z = primal_node.Z

        # Put primal solution on adjoint model - for "auto" setting, else it has to be done by the user e.g. using hdf5 process
        if self.response_settings["adjoint_settings"].GetString() == "auto":
            Logger.PrintInfo(self._GetLabel(), "Transfer primal state to adjoint model part.")
            variable_utils = KratosMultiphysics.VariableUtils()
            for variable in self.primal_state_variables:
                variable_utils.CopyModelPartNodalVar(variable, self.primal_model_part, self.adjoint_model_part, 0)


    def _GetAdjointParameters(self):

        adjoint_settings = self.response_settings["adjoint_settings"].GetString()

        if adjoint_settings == "auto":
            Logger.PrintInfo(self._GetLabel(), "Automatic set up adjoint parameters for response:", self.identifier)

            with open(self.response_settings["primal_settings"].GetString(),'r') as parameter_file:
                primal_parameters = Parameters( parameter_file.read() )

            # check that HDF5 process is not there
            if primal_parameters["processes"].Has("list_other_processes"):
                for i in range(0,primal_parameters["processes"]["list_other_processes"].size()):
                    process = primal_parameters["processes"]["list_other_processes"][i]
                    raise Exception("Auto setup of adjoint parameters does not support {} in list_other_processes".format(process["python_module"].GetString()))

            # clone primal settings as base for adjoint
            adjoint_parameters = primal_parameters.Clone()

            # analysis settings
            solver_settings = adjoint_parameters["solver_settings"]
            primal_solver_type = solver_settings["solver_type"].GetString()
            if primal_solver_type != "static":
                raise Exception("Auto setup of adjoint parameters does not support {} solver_type. Only available for 'static'".format(primal_solver_type))
            solver_settings["solver_type"].SetString("adjoint_"+primal_solver_type)

            if not solver_settings.Has("compute_reactions"):
                solver_settings.AddEmptyValue("compute_reactions")
            solver_settings["compute_reactions"].SetBool(False)

            if not solver_settings.Has("move_mesh_flag"):
                solver_settings.AddEmptyValue("move_mesh_flag")
            solver_settings["move_mesh_flag"].SetBool(False)

            if solver_settings.Has("scheme_settings"):
                depr_msg = '\nDEPRECATION-WARNING: "scheme_settings" is deprecated, please remove it from your json parameters.\n'
                Logger.PrintWarning(__name__, depr_msg)
                solver_settings.RemoveValue("scheme_settings")

            if solver_settings["model_import_settings"]["input_type"].GetString() == "use_input_model_part":
                solver_settings["model_import_settings"]["input_type"].SetString("mdpa")
                solver_settings["model_import_settings"].AddEmptyValue("input_filename")
                model_part_name = solver_settings["model_part_name"].GetString()
                solver_settings["model_import_settings"]["input_filename"].SetString(model_part_name)

            # Dirichlet conditions: change variables
            for i in range(0,primal_parameters["processes"]["constraints_process_list"].size()):
                process = adjoint_parameters["processes"]["constraints_process_list"][i]
                variable_name = process["Parameters"]["variable_name"].GetString()
                process["Parameters"]["variable_name"].SetString("ADJOINT_"+variable_name)

            # Neumann conditions - do not modify to read the same load values as in primal:

            # Output process:
            # TODO how to add the output process? How find out about the variables?
            if adjoint_parameters.Has("output_processes"):
                Logger.PrintInfo(self._GetLabel(), "Output process is removed for adjoint analysis. To enable it define adjoint_parameters yourself.")
                adjoint_parameters.RemoveValue("output_processes")

            # sensitivity settings
            adjoint_parameters["solver_settings"].AddValue("sensitivity_settings", self.response_settings["sensitivity_settings"])

            # response settings
            adjoint_parameters["solver_settings"].AddValue("response_function_settings", self.response_settings)

        else: # adjoint parameters file is explicitely given - do not change it.
            with open(self.response_settings["adjoint_settings"].GetString(),'r') as parameter_file:
                adjoint_parameters = Parameters( parameter_file.read() )

        return adjoint_parameters


<<<<<<< HEAD
# ==============================================================================
class AdjointBeamNormalStressResponseFunction(ResponseFunctionBase):
    """TODO MFusseder add description!
    """
    def __init__(self, identifier, response_settings, model):
        self.identifier = identifier
        self.response_settings = response_settings

        # Create the primal solver
        with open(self.response_settings["primal_settings"].GetString(),'r') as parameter_file:
            primal_parameters = Parameters( parameter_file.read() )

        self.primal_model_part = _GetModelPart(model, primal_parameters["solver_settings"])

        self.primal_analysis = StructuralMechanicsAnalysis(model, primal_parameters)

        # automatic creation is not provided for this response
        with open(self.response_settings["adjoint_settings"].GetString(),'r') as parameter_file:
                adjoint_parameters = Parameters( parameter_file.read() )

        self.__SetUpAdjointSubAnalysis()

        # adjustment of influence function. Needed to create adjoint fields.
        self.add_particular_solution = False
        if adjoint_parameters["solver_settings"]["response_function_settings"].Has("add_particular_solution"):
            self.add_particular_solution = adjoint_parameters["solver_settings"]["response_function_settings"]["add_particular_solution"].GetBool()
            # Set now the the bool to False in order to prevent wrong behaviour in dummy response
            adjoint_parameters["solver_settings"]["response_function_settings"]["add_particular_solution"].SetBool(False)

        # use here c++ local stress response as meaningful dummy
        adjoint_parameters["solver_settings"]["response_function_settings"]["response_type"].SetString("adjoint_local_stress")
        adjoint_parameters["solver_settings"]["response_function_settings"]["stress_type"].SetString("FX")
        adjoint_model = KratosMultiphysics.Model()
        self.adjoint_model_part = _GetModelPart(adjoint_model, adjoint_parameters["solver_settings"])
        self.adjoint_analysis = StructuralMechanicsAnalysis(adjoint_model, adjoint_parameters)
        self.sensitivity_settings = adjoint_parameters["solver_settings"]["sensitivity_settings"].Clone()
        #self.sensitivity_settings = self.response_settings["sensitivity_settings"]
        if adjoint_parameters["solver_settings"]["sensitivity_settings"].Has("element_cross_section_sensitivity_variables"):
            adjoint_parameters["solver_settings"]["sensitivity_settings"].RemoveValue("element_cross_section_sensitivity_variables")

        self.primal_state_variables = [KratosMultiphysics.DISPLACEMENT]
        self.adjoint_state_variables = [StructuralMechanicsApplication.ADJOINT_DISPLACEMENT]
        if primal_parameters["solver_settings"].Has("rotation_dofs"):
            if primal_parameters["solver_settings"]["rotation_dofs"].GetBool():
                self.primal_state_variables.append(KratosMultiphysics.ROTATION)
                self.adjoint_state_variables.append(StructuralMechanicsApplication.ADJOINT_ROTATION)

        self.traced_element_id = adjoint_parameters["solver_settings"]["response_function_settings"]["traced_element_id"].GetInt()
        # response_cross_section is the cross section of the traced element
        self.response_cross_section = None
        # this are element domain python classes of some sub model parts. Can be set by the function 'SetElementDomains'
        self.element_domains = []

        # here the position within the cross section is defined where the the stress is traced
        self.stress_position_y = adjoint_parameters["solver_settings"]["response_function_settings"]["yp"].GetDouble()
        self.stress_position_z = adjoint_parameters["solver_settings"]["response_function_settings"]["zp"].GetDouble()
        y_stress_position = adjoint_parameters["solver_settings"]["response_function_settings"]["y_stress_position"].GetString()
        z_stress_position = adjoint_parameters["solver_settings"]["response_function_settings"]["z_stress_position"].GetString()

        if y_stress_position == "fixed_coordinate":
            self.adaptive_y_coord = False
        elif y_stress_position == "adaptive_coordinate": # here we assume a symmetric cross-section in local y-direction
            self.adaptive_y_coord = True
            if -0.5 <= self.stress_position_y <= 0.5: # coordinate has to be between -0.5 and 0.5 times the cross sectional dimension in y-direction
                pass
            else:
                raise RuntimeError('stress_position_y has to be between -0.5 and 0.5')
        else:
            raise RuntimeError('Unknown setting for y_stress_position!')

        if z_stress_position == "fixed_coordinate":
            self.adaptive_z_coord = False
        elif z_stress_position == "adaptive_coordinate": # here we assume a symmetric cross-section in local z-direction
            self.adaptive_z_coord = True
            if -0.5 <= self.stress_position_z <= 0.5: # coordinate has to be between -0.5 and 0.5 times the cross sectional dimension in z-direction
                pass
            else:
                raise RuntimeError('stress_position_z has to be between -0.5 and 0.5')
        else:
            raise RuntimeError('Unknown setting for z_stress_position!')

        self.add_response_prefactors = False # MFusseder TODO This is no final solution!
        self.required_gen_iff_assistance = False
        self.gen_iff_settings = None
        if adjoint_parameters["processes"].Has("list_other_processes"):
            for i in range(0,adjoint_parameters["processes"]["list_other_processes"].size()):
                process = adjoint_parameters["processes"]["list_other_processes"][i]
                if process["python_module"].GetString() == "generalized_influence_functions_process":
                    self.gen_iff_settings = process["Parameters"].Clone()
                    diff_mod = self.gen_iff_settings["differentiation_method"].GetString()
                    if diff_mod == "modify_material_matrix" or diff_mod == "chain_rule":
                        self.required_gen_iff_assistance = True
                    break

    # --------------------------------------------------------------------------
    def SetElementDomains(self, element_domains):
        self.element_domains = element_domains

    # --------------------------------------------------------------------------
    def SetResponseCrossSection(self, response_cross_section):
        self.response_cross_section = response_cross_section

    # --------------------------------------------------------------------------
    def Initialize(self):
        self._Check()
        self.primal_analysis.Initialize()
        self.adjoint_analysis.Initialize() # Here the kratos response is created. what to here in adjoint solver?
        self.adjoint_analysis_fx.Initialize()
        self.adjoint_analysis_my.Initialize()
        self.adjoint_analysis_mz.Initialize()

    # --------------------------------------------------------------------------
    def InitializeSolutionStep(self):
        # Run the primal analysis.
        # TODO if primal_analysis.status==solved: return
        Logger.PrintInfo("\n> Starting primal analysis for response:", self.identifier)
        startTime = timer.time()
        self._RunSolutionLoopPrimalAnalysis()
        Logger.PrintInfo("> Time needed for solving the primal analysis = ",round(timer.time() - startTime,2),"s")

    # --------------------------------------------------------------------------
    def CalculateValue(self):
        startTime = timer.time()
        FX = self.adjoint_analysis_fx._GetSolver().response_function.CalculateValue(self.primal_model_part)
        MY = self.adjoint_analysis_my._GetSolver().response_function.CalculateValue(self.primal_model_part)
        MZ = self.adjoint_analysis_mz._GetSolver().response_function.CalculateValue(self.primal_model_part)
        yp, zp = self._GetStressPositionWithinCrossSection()
        A = self.primal_model_part.GetElement(self.traced_element_id).Properties[StructuralMechanicsApplication.CROSS_AREA]
        I22 = self.primal_model_part.GetElement(self.traced_element_id).Properties[StructuralMechanicsApplication.I22]
        I33 = self.primal_model_part.GetElement(self.traced_element_id).Properties[StructuralMechanicsApplication.I33]

        value = FX / A + MY / I22 * zp + MZ / I33 * yp # TODO evaluate signs of stress resultants
        Logger.PrintInfo("> Time needed for calculating the response value = ",round(timer.time() - startTime,2),"s")

        self.primal_model_part.ProcessInfo[StructuralMechanicsApplication.RESPONSE_VALUE] = value

    # --------------------------------------------------------------------------
    def CalculateGradient(self):
        # synchronize the modelparts
        #self._SynchronizeAdjointFromPrimal() TODO is this needed?
        startTime = timer.time()
        Logger.PrintInfo("\n> Starting adjoint analysis for response:", self.identifier)

        # compute adjoint subproblems (solve adjoint analysis for fx, my and mz as responses)
        self._RunSolutionLoopAdjointSubProblems()

        # compute sensitivities w.r.t. specific variables which are not known by kratos elements (e.g. SECTION_HEIGTH_SENSITIVITY)
        if self.sensitivity_settings.Has("element_cross_section_sensitivity_variables"):
            variables, _ = GenerateVariableListFromInput(self.sensitivity_settings["element_cross_section_sensitivity_variables"], False)
            ComputeSpecificCrossSectionSensitivities(variables, self.element_domains, self.adjoint_model_part_fx)
            ComputeSpecificCrossSectionSensitivities(variables, self.element_domains, self.adjoint_model_part_my)
            ComputeSpecificCrossSectionSensitivities(variables, self.element_domains, self.adjoint_model_part_mz)

        # here the results of the adjoint analysisn are combinded
        self._RunSolutionLoopMainProblem()
        self._UpdateSensitivities()

        Logger.PrintInfo("> Time needed for solving the adjoint analysis = ", round(timer.time() - startTime,2),"s")

    # --------------------------------------------------------------------------
    def GetValue(self):
        return self.primal_model_part.ProcessInfo[StructuralMechanicsApplication.RESPONSE_VALUE]

    # --------------------------------------------------------------------------
    def FinalizeSolutionStep(self):
        # add particular solution in order to compute and visualize the adjoint fields within 'OutputSolutionStep'.
        if self.add_particular_solution:
            self._AddParticularSolutionToStressInfluenceFunction()

        # assist the method of generalized influence functions
        if self.required_gen_iff_assistance:
            ExecuteAssistanceForGeneralizedInfluenceFunctions(self.gen_iff_settings, self.element_domains, self.adjoint_model_part)
        if self.add_response_prefactors:
            self._AddResponsePrefactorDerivatives()

        self.adjoint_analysis.OutputSolutionStep()

    # --------------------------------------------------------------------------
    def Finalize(self):
        self.primal_analysis.Finalize()
        self.adjoint_analysis.Finalize()
        self.adjoint_analysis_fx.Finalize()
        self.adjoint_analysis_my.Finalize()
        self.adjoint_analysis_mz.Finalize()

    """
    **************************************************************************************************************
    PROTECTED MEMBER FUNCTIONS
    **************************************************************************************************************
    """
    # --------------------------------------------------------------------------
    def _Check(self):
        if (self.response_cross_section is None) and ((self.adaptive_y_coord == True) or (self.adaptive_z_coord == True)):
            raise RuntimeError('adaptive_coordinate is only possible with a given response_cross_section!')

    # --------------------------------------------------------------------------
    def _RunSolutionLoopPrimalAnalysis(self):
        if not self.primal_analysis.time < self.primal_analysis.end_time:
            self.primal_analysis.end_time += 1
        self.primal_analysis.RunSolutionLoop()

    # --------------------------------------------------------------------------
    def _RunSolutionLoopAdjointSubProblems(self):
        # compute here all contributions to sensitivities and influence functions
        self.adjoint_analysis_fx.RunSolutionLoop()
        self.adjoint_analysis_my.RunSolutionLoop()
        self.adjoint_analysis_mz.RunSolutionLoop()

    # --------------------------------------------------------------------------
    def _RunSolutionLoopMainProblem(self):
        # TODO are all this steps of analysis stage necessary?
        self.adjoint_analysis.time = self.adjoint_analysis._GetSolver().AdvanceInTime(self.adjoint_analysis.time)
        self.adjoint_analysis.InitializeSolutionStep()
        self.adjoint_analysis._GetSolver().Predict()

        A = self.primal_model_part.GetElement(self.traced_element_id).Properties[StructuralMechanicsApplication.CROSS_AREA]
        I22 = self.primal_model_part.GetElement(self.traced_element_id).Properties[StructuralMechanicsApplication.I22]
        I33 = self.primal_model_part.GetElement(self.traced_element_id).Properties[StructuralMechanicsApplication.I33]
        yp, zp = self._GetStressPositionWithinCrossSection()

        # solve here adjoint problem by superposition TODO improve this
        for variable in self.adjoint_state_variables:
            for node, node_fx, node_my, node_mz in zip(self.adjoint_model_part.Nodes, self.adjoint_model_part_fx.Nodes, self.adjoint_model_part_my.Nodes, self.adjoint_model_part_mz.Nodes):
                adj_disp_fx = node_fx.GetSolutionStepValue(variable)
                adj_disp_my = node_my.GetSolutionStepValue(variable)
                adj_disp_mz = node_mz.GetSolutionStepValue(variable)
                # TODO evaluate signs of stress resultants
                adjoint_quantity = adj_disp_fx / A + adj_disp_my / I22 * zp + adj_disp_mz / I33 * yp
                node.SetSolutionStepValue(variable, adjoint_quantity)

        # it is not possible to use the sensitivity builder of the adjoint analysis even the adjoint variables are correct now.
        # The c++ dummy response functions delivers not the needed partial derivatives w.r.t. design variable.
        # This is the reason why the function '_UpdateSensitivities' is needed.
        self.adjoint_analysis.FinalizeSolutionStep()

    # --------------------------------------------------------------------------
    def _UpdateSensitivities(self):
        nodal_variables, _ = GenerateVariableListFromInput(self.sensitivity_settings["nodal_solution_step_sensitivity_variables"], False)
        element_variables, element_sensitivity_variables = GenerateVariableListFromInput(self.sensitivity_settings["element_data_value_sensitivity_variables"], True)
        condition_variables, condition_sensitivity_variables = GenerateVariableListFromInput(self.sensitivity_settings["condition_data_value_sensitivity_variables"], True)
        sen_mp = GetSensitivityModelPart(self.sensitivity_settings["sensitivity_model_part_name"].GetString(), self.adjoint_model_part)
        sen_mp_fx = GetSensitivityModelPart(self.sensitivity_settings["sensitivity_model_part_name"].GetString(), self.adjoint_model_part_fx)
        sen_mp_my = GetSensitivityModelPart(self.sensitivity_settings["sensitivity_model_part_name"].GetString(), self.adjoint_model_part_my)
        sen_mp_mz = GetSensitivityModelPart(self.sensitivity_settings["sensitivity_model_part_name"].GetString(), self.adjoint_model_part_mz)
        A = self.primal_model_part.GetElement(self.traced_element_id).Properties[StructuralMechanicsApplication.CROSS_AREA]
        I22 = self.primal_model_part.GetElement(self.traced_element_id).Properties[StructuralMechanicsApplication.I22]
        I33 = self.primal_model_part.GetElement(self.traced_element_id).Properties[StructuralMechanicsApplication.I33]
        yp, zp = self._GetStressPositionWithinCrossSection()
        # response superposition for nodal design variables
        for var in nodal_variables:
            if var.Name() == 'SHAPE_SENSITIVITY':
                for node, node_fx, node_my, node_mz in zip(sen_mp.Nodes, sen_mp_fx.Nodes, sen_mp_my.Nodes, sen_mp_mz.Nodes):
                    sen_fx = node_fx.GetSolutionStepValue(var)
                    sen_my = node_my.GetSolutionStepValue(var)
                    sen_mz = node_mz.GetSolutionStepValue(var)
                    sensitivity =  sen_fx / A + sen_my / I22 * zp + sen_mz / I33 * yp
                    node.SetSolutionStepValue(var, sensitivity)
            else:
                raise RuntimeError(var.Name(), ' not available!')

        # response superposition for elemental design variables
        for var, sen_var in zip(element_variables, element_sensitivity_variables):
            for elem, elem_fx, elem_my, elem_mz in zip(sen_mp.Elements, sen_mp_fx.Elements, sen_mp_my.Elements, sen_mp_mz.Elements):
                sen_fx = elem_fx.GetValue(sen_var)
                sen_my = elem_my.GetValue(sen_var)
                sen_mz = elem_mz.GetValue(sen_var)
                sensitivity =  sen_fx / A + sen_my / I22 * zp + sen_mz / I33 * yp

                # add additional contribution from partial derivative w.r.t. design variable
                # In this cases it is not considered that 'zp' or 'yp' can be dependent on the the
                # following cross sectional properties
                if (elem.Id == self.traced_element_id) and (var.Name() == 'CROSS_AREA'):
                    FX = self.adjoint_analysis_fx._GetSolver().response_function.CalculateValue(self.primal_model_part)
                    sensitivity -= FX / A**2
                if (elem.Id == self.traced_element_id) and (var.Name() == 'I22'):
                    MY = self.adjoint_analysis_my._GetSolver().response_function.CalculateValue(self.primal_model_part)
                    sensitivity -= MY / I22**2 * zp
                if (elem.Id == self.traced_element_id) and (var.Name() == 'I33'):
                    MZ = self.adjoint_analysis_mz._GetSolver().response_function.CalculateValue(self.primal_model_part)
                    sensitivity -= MZ / I33**2 * yp

                elem.SetValue(sen_var, sensitivity)

        # response superposition for conditional design variables
        for var, sen_var in zip(condition_variables, condition_sensitivity_variables):
            if var.Name() == 'POINT_LOAD':
                for cond, cond_fx, cond_my, cond_mz in zip(sen_mp.Conditions, sen_mp_fx.Conditions, sen_mp_my.Conditions, sen_mp_mz.Conditions):
                    sen_fx = cond_fx.GetValue(sen_var)
                    sen_my = cond_my.GetValue(sen_var)
                    sen_mz = cond_mz.GetValue(sen_var)
                    sensitivity =  sen_fx / A + sen_my / I22 * zp + sen_mz / I33 * yp
                    cond.SetValue(sen_var, sensitivity)
            else:
                raise RuntimeError(sen_var.Name(), ' not available!')

        if self.sensitivity_settings.Has("element_cross_section_sensitivity_variables"):
            elem_cs_variables, _ = GenerateVariableListFromInput(self.sensitivity_settings["element_cross_section_sensitivity_variables"], False)
            for var in elem_cs_variables:
                for elem, elem_fx, elem_my, elem_mz in zip(sen_mp.Elements, sen_mp_fx.Elements, sen_mp_my.Elements, sen_mp_mz.Elements):
                    sen_fx = elem_fx.GetValue(var)
                    sen_my = elem_my.GetValue(var)
                    sen_mz = elem_mz.GetValue(var)
                    sensitivity =  sen_fx / A + sen_my / I22 * zp + sen_mz / I33 * yp

                    if (elem.Id == self.traced_element_id) and ((var.Name() == 'SECTION_HEIGTH_SENSITIVITY') or (var.Name() == 'SECTION_WIDTH_SENSITIVITY')):
                        if self.response_cross_section is None:
                            raise RuntimeError('It is not possible to compute ' + var.Name() + ' without a defined cross section!')
                        FX = self.adjoint_analysis_fx._GetSolver().response_function.CalculateValue(self.primal_model_part)
                        MY = self.adjoint_analysis_my._GetSolver().response_function.CalculateValue(self.primal_model_part)
                        MZ = self.adjoint_analysis_mz._GetSolver().response_function.CalculateValue(self.primal_model_part)
                        dA_dX = self.response_cross_section.ComputeCrossAreaDerivative(var)
                        dI22_dX = self.response_cross_section.ComputeI22Derivative(var)
                        dI33_dX = self.response_cross_section.ComputeI33Derivative(var)
                        sensitivity -= (FX / A**2 * dA_dX +
                                        MY / I22**2 * zp * dI22_dX +
                                        MZ / I33**2 * yp * dI33_dX)
                        if self.adaptive_y_coord and (var.Name() == 'SECTION_WIDTH_SENSITIVITY'):
                            sensitivity += MZ / I33 * self.stress_position_y
                        if self.adaptive_z_coord and (var.Name() == 'SECTION_HEIGTH_SENSITIVITY'):
                            sensitivity += MY / I22 * self.stress_position_z
                    elem.SetValue(var, sensitivity)

    # --------------------------------------------------------------------------
    def _GetStressPositionWithinCrossSection(self):
        yp = self.stress_position_y
        zp = self.stress_position_z
        if self.adaptive_y_coord:
            dim_y = self.response_cross_section.GetCharacteristicDimensionY()
            yp *= dim_y
        if self.adaptive_z_coord:
            dim_z = self.response_cross_section.GetCharacteristicDimensionZ()
            zp *= dim_z
        return yp, zp

    # --------------------------------------------------------------------------
    def _AddParticularSolutionToStressInfluenceFunction(self):
        # in this function the negative unit pre-deformations of the the stress resultant influence functions
        # are scaled according to the stress formula and summed up leading to the particular solution of the
        # normal stress influence function. Needed to compute the adjoint fields within the method of
        # generalized influence functions.
        yp, zp = self._GetStressPositionWithinCrossSection()
        A = self.primal_model_part.GetElement(self.traced_element_id).Properties[StructuralMechanicsApplication.CROSS_AREA]
        I22 = self.primal_model_part.GetElement(self.traced_element_id).Properties[StructuralMechanicsApplication.I22]
        I33 = self.primal_model_part.GetElement(self.traced_element_id).Properties[StructuralMechanicsApplication.I33]

        elem_fx = self.adjoint_model_part_fx.GetElement(self.traced_element_id)
        elem_my = self.adjoint_model_part_my.GetElement(self.traced_element_id)
        elem_mz = self.adjoint_model_part_mz.GetElement(self.traced_element_id)
        elem_stress = self.adjoint_model_part.GetElement(self.traced_element_id)

        if  (elem_fx.Has(StructuralMechanicsApplication.ADJOINT_PARTICULAR_DISPLACEMENT) == False or
                elem_my.Has(StructuralMechanicsApplication.ADJOINT_PARTICULAR_DISPLACEMENT) == False or
                elem_mz.Has(StructuralMechanicsApplication.ADJOINT_PARTICULAR_DISPLACEMENT) == False):
            raise RuntimeError('Some or all adjoint sub analysis have no particular solution!')

        part_sol_fx = elem_fx.GetValue(StructuralMechanicsApplication.ADJOINT_PARTICULAR_DISPLACEMENT)
        part_sol_my = elem_my.GetValue(StructuralMechanicsApplication.ADJOINT_PARTICULAR_DISPLACEMENT)
        part_sol_mz = elem_mz.GetValue(StructuralMechanicsApplication.ADJOINT_PARTICULAR_DISPLACEMENT)
        complete_part_sol = (part_sol_fx / A +
                             part_sol_my / I22 * zp +
                             part_sol_mz / I33 * yp )
        elem_stress.SetValue(StructuralMechanicsApplication.ADJOINT_PARTICULAR_DISPLACEMENT, complete_part_sol)

    def _AddResponsePrefactorDerivatives(self):
        variable = KratosMultiphysics.KratosGlobals.GetVariable(self.gen_iff_settings["design_variable_name"].GetString())
        element = self.adjoint_model_part.GetElement(self.traced_element_id)
        yp, zp = self._GetStressPositionWithinCrossSection()
        dA_dX = self.response_cross_section.ComputeCrossAreaDerivative(variable)
        dI22_dX = self.response_cross_section.ComputeI22Derivative(variable)
        dI33_dX = self.response_cross_section.ComputeI33Derivative(variable)
        A = self.primal_model_part.GetElement(self.traced_element_id).Properties[StructuralMechanicsApplication.CROSS_AREA]
        I22 = self.primal_model_part.GetElement(self.traced_element_id).Properties[StructuralMechanicsApplication.I22]
        I33 = self.primal_model_part.GetElement(self.traced_element_id).Properties[StructuralMechanicsApplication.I33]

        prefactor_FX = -1.0 / A * dA_dX
        prefactor_MY = -1.0 / I22 * dI22_dX
        prefactor_MZ = -1.0 / I33 * dI33_dX
        if self.adaptive_y_coord and (variable.Name() == 'SECTION_WIDTH_SENSITIVITY'):
            prefactor_MZ += self.stress_position_y / yp
        if self.adaptive_z_coord and (variable.Name() == 'SECTION_HEIGTH_SENSITIVITY'):
            prefactor_MY += self.stress_position_z / zp

        prefactor_moment = [0.0, prefactor_MY, prefactor_MZ]
        prefactor_force = [prefactor_FX, 0.0, 0.0]
        element.SetValue(StructuralMechanicsApplication.RESPONSE_PREFACTOR_MOMENT_DERIVED, prefactor_moment)
        element.SetValue(StructuralMechanicsApplication.RESPONSE_PREFACTOR_FORCE_DERIVED, prefactor_force)


    """
    **************************************************************************************************************
    PRIVATE MEMBER FUNCTIONS
    **************************************************************************************************************
    """
    # --------------------------------------------------------------------------
    def __SetUpAdjointSubAnalysis(self):
        with open(self.response_settings["adjoint_settings"].GetString(),'r') as parameter_file:
            adjoint_parameters_fx = Parameters( parameter_file.read() )
        with open(self.response_settings["adjoint_settings"].GetString(),'r') as parameter_file:
            adjoint_parameters_my = Parameters( parameter_file.read() )
        with open(self.response_settings["adjoint_settings"].GetString(),'r') as parameter_file:
            adjoint_parameters_mz = Parameters( parameter_file.read() )

        # adjoint analysis for FX
        adjoint_parameters_fx["solver_settings"]["response_function_settings"]["response_type"].SetString("adjoint_local_stress")
        adjoint_parameters_fx["solver_settings"]["response_function_settings"]["stress_type"].SetString("FX")
        adjoint_parameters_fx.RemoveValue("output_processes")
        if adjoint_parameters_fx["solver_settings"]["sensitivity_settings"].Has("element_cross_section_sensitivity_variables"):
            adjoint_parameters_fx["solver_settings"]["sensitivity_settings"].RemoveValue("element_cross_section_sensitivity_variables")
        adjoint_model_fx = KratosMultiphysics.Model()
        self.adjoint_model_part_fx = _GetModelPart(adjoint_model_fx, adjoint_parameters_fx["solver_settings"])
        self.adjoint_analysis_fx = StructuralMechanicsAnalysis(adjoint_model_fx, adjoint_parameters_fx)
        # adjoint analysis for MY
        adjoint_parameters_my["solver_settings"]["response_function_settings"]["response_type"].SetString("adjoint_local_stress")
        adjoint_parameters_my["solver_settings"]["response_function_settings"]["stress_type"].SetString("MY")
        adjoint_parameters_my.RemoveValue("output_processes")
        if adjoint_parameters_my["solver_settings"]["sensitivity_settings"].Has("element_cross_section_sensitivity_variables"):
            adjoint_parameters_my["solver_settings"]["sensitivity_settings"].RemoveValue("element_cross_section_sensitivity_variables")
        adjoint_model_my = KratosMultiphysics.Model()
        self.adjoint_model_part_my = _GetModelPart(adjoint_model_my, adjoint_parameters_my["solver_settings"])
        self.adjoint_analysis_my = StructuralMechanicsAnalysis(adjoint_model_my, adjoint_parameters_my)
        # adjoint analysis for MZ
        adjoint_parameters_mz["solver_settings"]["response_function_settings"]["response_type"].SetString("adjoint_local_stress")
        adjoint_parameters_mz["solver_settings"]["response_function_settings"]["stress_type"].SetString("MZ")
        adjoint_parameters_mz.RemoveValue("output_processes")
        if adjoint_parameters_mz["solver_settings"]["sensitivity_settings"].Has("element_cross_section_sensitivity_variables"):
            adjoint_parameters_mz["solver_settings"]["sensitivity_settings"].RemoveValue("element_cross_section_sensitivity_variables")
        adjoint_model_mz = KratosMultiphysics.Model()
        self.adjoint_model_part_mz = _GetModelPart(adjoint_model_mz, adjoint_parameters_mz["solver_settings"])
        self.adjoint_analysis_mz = StructuralMechanicsAnalysis(adjoint_model_mz, adjoint_parameters_mz)

# *************************************************************************************************************
# ADDITIONAL FUNCTIONS
# *************************************************************************************************************
# --------------------------------------------------------------------------
def GenerateVariableListFromInput(parameter, create_sensitivity_variable_list):
    if not parameter.IsArray():
        raise Exception("Error: Variable list is unreadable")
    variable_list = []
    sensitivity_variable_list = []
    for i in range(0, parameter.size()):
        variable_list.append(KratosMultiphysics.KratosGlobals.GetVariable( parameter[i].GetString() ))
        if create_sensitivity_variable_list:
            sensitivity_variable_list.append(KratosMultiphysics.KratosGlobals.GetVariable( parameter[i].GetString() + "_SENSITIVITY"))
    return variable_list, sensitivity_variable_list

# --------------------------------------------------------------------------
def GetSensitivityModelPart(model_part_name, root_mp):
    if root_mp.HasSubModelPart(model_part_name):
        model_part = root_mp.GetSubModelPart(model_part_name)
        return model_part
    elif root_mp.Name == model_part_name: # TODO is this necessary?
        return root_mp
    else:
        raise RuntimeError('Given model part ' + model_part_name + ' is not available!')

# --------------------------------------------------------------------------
def ComputeSpecificCrossSectionSensitivities(variables_list, element_domains, model_part):
    for var_i in variables_list:
        for elem_dom_i in element_domains:
            elem_dom_i.ComputeSpecificCrossSectionSensitivities(var_i, model_part)

# --------------------------------------------------------------------------
def ExecuteAssistanceForGeneralizedInfluenceFunctions(settings, element_domains, model_part):
    variable = KratosMultiphysics.KratosGlobals.GetVariable(settings["design_variable_name"].GetString())
    for elem_dom_i in element_domains:
        elem_dom_i.AddDerivedVariablesToProperties(variable, model_part)
=======
    def _GetLabel(self):
        type_labels = {
            "adjoint_nodal_displacement" : "NodalDisplacement",
            "adjoint_linear_strain_energy" : "StrainEnergy",
            "adjoint_local_stress" : "LocalStress",
            "adjoint_max_stress" : "MaxStress",
            "adjoint_nodal_reaction" : "NodalReaction"
        }
        response_type = self.response_settings["response_type"].GetString()
        return "Adjoint" + type_labels[response_type] + "Response"
>>>>>>> d0a4e6d3
<|MERGE_RESOLUTION|>--- conflicted
+++ resolved
@@ -432,7 +432,18 @@
         return adjoint_parameters
 
 
-<<<<<<< HEAD
+    def _GetLabel(self):
+        type_labels = {
+            "adjoint_nodal_displacement" : "NodalDisplacement",
+            "adjoint_linear_strain_energy" : "StrainEnergy",
+            "adjoint_local_stress" : "LocalStress",
+            "adjoint_max_stress" : "MaxStress",
+            "adjoint_nodal_reaction" : "NodalReaction"
+        }
+        response_type = self.response_settings["response_type"].GetString()
+        return "Adjoint" + type_labels[response_type] + "Response"
+
+
 # ==============================================================================
 class AdjointBeamNormalStressResponseFunction(ResponseFunctionBase):
     """TODO MFusseder add description!
@@ -899,15 +910,3 @@
     variable = KratosMultiphysics.KratosGlobals.GetVariable(settings["design_variable_name"].GetString())
     for elem_dom_i in element_domains:
         elem_dom_i.AddDerivedVariablesToProperties(variable, model_part)
-=======
-    def _GetLabel(self):
-        type_labels = {
-            "adjoint_nodal_displacement" : "NodalDisplacement",
-            "adjoint_linear_strain_energy" : "StrainEnergy",
-            "adjoint_local_stress" : "LocalStress",
-            "adjoint_max_stress" : "MaxStress",
-            "adjoint_nodal_reaction" : "NodalReaction"
-        }
-        response_type = self.response_settings["response_type"].GetString()
-        return "Adjoint" + type_labels[response_type] + "Response"
->>>>>>> d0a4e6d3
