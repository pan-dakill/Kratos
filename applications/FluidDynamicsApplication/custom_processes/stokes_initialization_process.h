--- conflicted
+++ resolved
@@ -12,6 +12,7 @@
 // Project includes
 #include "includes/define.h"
 #include "includes/kernel.h"
+#include "kratos/containers/unique_modelpart_pointer_wrapper.h"
 #include "containers/model.h"
 #include "includes/model_part.h"
 #include "processes/process.h"
@@ -75,22 +76,18 @@
         Process(),
         mrReferenceModelPart(rModelPart),
         mpLinearSolver(pLinearSolver),
-        mDomainSize(DomainSize)
+        mDomainSize(DomainSize),
+        mModelPartWrapper(rModelPart.GetOwnerModel(), "StokesModelPart")
     {
         KRATOS_TRY;
 
-        // Initialize new model part (same nodes, new elements, no conditions)
-<<<<<<< HEAD
-        mpStokesModelPart = &(rModelPart.GetOwnerModel().CreateModelPart("StokesModelPart"));
-=======
-        auto tmp = Kratos::make_unique<ModelPart>("StokesModelPart");
-        mpStokesModelPart.swap(tmp); 
->>>>>>> 245c8829
-        mpStokesModelPart->GetNodalSolutionStepVariablesList() = mrReferenceModelPart.GetNodalSolutionStepVariablesList();
-        mpStokesModelPart->SetBufferSize(1);
-        mpStokesModelPart->SetNodes( mrReferenceModelPart.pNodes() );
-        mpStokesModelPart->SetProcessInfo(mrReferenceModelPart.pGetProcessInfo());
-        mpStokesModelPart->SetProperties(mrReferenceModelPart.pProperties());
+        ModelPart& r_stokes_part = &mModelPartWrapper.GetModelPart();
+
+        r_stokes_part.GetNodalSolutionStepVariablesList() = mrReferenceModelPart.GetNodalSolutionStepVariablesList();
+        r_stokes_part.SetBufferSize(1);
+        r_stokes_part.SetNodes( mrReferenceModelPart.pNodes() );
+        r_stokes_part.SetProcessInfo(mrReferenceModelPart.pGetProcessInfo());
+        r_stokes_part.SetProperties(mrReferenceModelPart.pProperties());
 
         // Retrieve Stokes element model
         std::string ElementName;
@@ -102,14 +99,10 @@
         const Element& rReferenceElement = KratosComponents<Element>::Get(ElementName);
 
         // Generate Stokes elements
-<<<<<<< HEAD
         for (ModelPart::ElementsContainerType::const_iterator itElem = mrReferenceModelPart.ElementsBegin(); itElem != mrReferenceModelPart.ElementsEnd(); itElem++)
-=======
-        for (ModelPart::ElementsContainerType::iterator itElem = mrReferenceModelPart.ElementsBegin(); itElem != mrReferenceModelPart.ElementsEnd(); itElem++)
->>>>>>> 245c8829
         {
             Element::Pointer pElem = rReferenceElement.Create(itElem->Id(), itElem->GetGeometry(), itElem->pGetProperties() );
-            mpStokesModelPart->Elements().push_back(pElem);
+            r_stokes_part.Elements().push_back(pElem);
         }
 
         // pointer types for the solution strategy construcion
@@ -131,7 +124,7 @@
         bool ReformDofSetFlag = false;
         bool CalculateNormDxFlag = false;
         bool MoveMeshFlag = false;
-        mpSolutionStrategy = StrategyPointerType( new ResidualBasedLinearStrategy<TSparseSpace, TDenseSpace, TLinearSolver>(*mpStokesModelPart,
+        mpSolutionStrategy = StrategyPointerType( new ResidualBasedLinearStrategy<TSparseSpace, TDenseSpace, TLinearSolver>(*r_stokes_part,
                                                                                                                             pScheme,
                                                                                                                             mpLinearSolver,
                                                                                                                             pBuildAndSolver,
@@ -191,8 +184,8 @@
 
     void SetConditions(ModelPart::ConditionsContainerType::Pointer pConditions)
     {
-        mpStokesModelPart->SetConditions(pConditions);
-        mpStokesModelPart->GetCommunicator().LocalMesh().SetConditions(pConditions);
+        r_stokes_part.SetConditions(pConditions);
+        r_stokes_part.GetCommunicator().LocalMesh().SetConditions(pConditions);
     }
 
     ///@}
@@ -249,11 +242,7 @@
 
     unsigned int mDomainSize;
 
-<<<<<<< HEAD
-    ModelPart* mpStokesModelPart;
-=======
-    Kratos::unique_ptr<ModelPart> mpStokesModelPart;
->>>>>>> 245c8829
+    UniqueModelPartPointerWrapper mModelPartWrapper;
 
     typename SolvingStrategy<TSparseSpace, TDenseSpace, TLinearSolver>::Pointer mpSolutionStrategy;
 
