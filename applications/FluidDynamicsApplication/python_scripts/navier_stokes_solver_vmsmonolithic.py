# Importing the Kratos Library
import KratosMultiphysics

# Import applications
import KratosMultiphysics.FluidDynamicsApplication as KratosCFD

# Import base class file
from KratosMultiphysics.FluidDynamicsApplication.fluid_solver import FluidSolver

class StabilizedFormulation(object):
    """Helper class to define stabilization-dependent parameters."""
    def __init__(self,settings):
        self.element_name = None
        self.condition_name = "MonolithicWallCondition"
        self.element_integrates_in_time = False
        self.element_has_nodal_properties = False
        self.process_data = {}

        if settings.Has("element_type"):
            formulation = settings["element_type"].GetString()
            if formulation == "vms":
                self._SetUpClassicVMS(settings)
            elif formulation == "qsvms":
                self._SetUpQSVMS(settings)
            elif formulation == "dvms":
                self._SetUpDVMS(settings)
            elif formulation == "fic":
                self._SetUpFIC(settings)
            elif formulation == "symbolic":
                self._SetUpSymbolic(settings)
        else:
            print(settings)
            raise RuntimeError("Argument \'element_type\' not found in stabilization settings.")

    def SetProcessInfo(self,model_part):
        for variable,value in self.process_data.items():
            model_part.ProcessInfo[variable] = value

    def _SetUpClassicVMS(self,settings):
        default_settings = KratosMultiphysics.Parameters(r"""{
            "element_type": "vms",
            "use_orthogonal_subscales": false,
            "dynamic_tau": 0.01
        }""")

        default_non_newtonian_settings = KratosMultiphysics.Parameters(r"""{
            "power_law_k": 1e-6,
            "power_law_n": 1.0,
            "yield_stress": 0.0,
            "regularization_coefficient" : 100.0
        }""")

        # if non-newtonian, there are some extra options
        if settings.Has("non_newtonian_fluid_parameters"):
            self.non_newtonian_option = True
            default_settings.AddValue("non_newtonian_fluid_parameters", default_non_newtonian_settings)
            self.element_name = 'HerschelBulkleyVMS'
        else:
            self.non_newtonian_option = False
            self.element_name = 'VMS'

        settings.ValidateAndAssignDefaults(default_settings)

        # set the nodal material properties flag
        self.element_has_nodal_properties = True

        # validate the non-newtonian parameters if necessary
        if self.non_newtonian_option:
            settings["non_newtonian_fluid_parameters"].ValidateAndAssignDefaults(default_non_newtonian_settings)
            self.process_data[KratosMultiphysics.POWER_LAW_K] = settings["non_newtonian_fluid_parameters"]["power_law_k"].GetDouble()
            self.process_data[KratosMultiphysics.POWER_LAW_N] = settings["non_newtonian_fluid_parameters"]["power_law_n"].GetDouble()
            self.process_data[KratosMultiphysics.YIELD_STRESS] = settings["non_newtonian_fluid_parameters"]["yield_stress"].GetDouble()
            self.process_data[KratosCFD.REGULARIZATION_COEFFICIENT] = settings["non_newtonian_fluid_parameters"]["regularization_coefficient"].GetDouble()

        self.process_data[KratosMultiphysics.DYNAMIC_TAU] = settings["dynamic_tau"].GetDouble()
        use_oss = settings["use_orthogonal_subscales"].GetBool()
        self.process_data[KratosMultiphysics.OSS_SWITCH] = int(use_oss)

    def _SetUpQSVMS(self,settings):
        default_settings = KratosMultiphysics.Parameters(r"""{
            "element_type": "qsvms",
            "use_orthogonal_subscales": false,
            "dynamic_tau": 0.0,
            "element_manages_time_integration": false
        }""")
        settings.ValidateAndAssignDefaults(default_settings)

        if settings["element_manages_time_integration"].GetBool() == False:
            self.element_name = "QSVMS"
            self.element_integrates_in_time = False
        else:
            self.element_name = "TimeIntegratedQSVMS"
            self.element_integrates_in_time = True

        self.process_data[KratosMultiphysics.DYNAMIC_TAU] = settings["dynamic_tau"].GetDouble()
        use_oss = settings["use_orthogonal_subscales"].GetBool()
        self.process_data[KratosMultiphysics.OSS_SWITCH] = int(use_oss)

    def _SetUpDVMS(self,settings):
        default_settings = KratosMultiphysics.Parameters(r"""{
            "element_type": "dvms",
            "use_orthogonal_subscales": false
        }""")
        settings.ValidateAndAssignDefaults(default_settings)

        self.element_name = "DVMS"

        use_oss = settings["use_orthogonal_subscales"].GetBool()
        self.process_data[KratosMultiphysics.OSS_SWITCH] = int(use_oss)


    def _SetUpFIC(self,settings):
        default_settings = KratosMultiphysics.Parameters(r"""{
            "element_type": "fic",
            "beta": 0.8,
            "adjust_beta_dynamically": false,
            "dynamic_tau": 0.0
        }""")
        settings.ValidateAndAssignDefaults(default_settings)

        dynamic_beta = settings["adjust_beta_dynamically"].GetBool()
        if dynamic_beta:
            KratosMultiphysics.Logger.PrintWarning("NavierStokesSolverVMSMonolithic","FIC with dynamic beta not yet implemented, using provided beta as a constant value")
        else:
            self.element_name = "FIC"

        self.process_data[KratosCFD.FIC_BETA] = settings["beta"].GetDouble()
        self.process_data[KratosMultiphysics.OSS_SWITCH] = 0
        self.process_data[KratosMultiphysics.DYNAMIC_TAU] = settings["dynamic_tau"].GetDouble()

    def _SetUpSymbolic(self,settings):
        default_settings = KratosMultiphysics.Parameters(r"""{
            "element_type": "symbolic",
            "dynamic_tau": 1.0,
            "sound_velocity": 1.0e+12
        }""")
        settings.ValidateAndAssignDefaults(default_settings)

        self.element_name = "SymbolicNavierStokes"
        self.condition_name = "NavierStokesWallCondition"
        self.element_integrates_in_time = True

        self.process_data[KratosMultiphysics.DYNAMIC_TAU] = settings["dynamic_tau"].GetDouble()
        self.process_data[KratosMultiphysics.SOUND_VELOCITY] = settings["sound_velocity"].GetDouble()

def CreateSolver(model, custom_settings):
    return NavierStokesSolverMonolithic(model, custom_settings)

class NavierStokesSolverMonolithic(FluidSolver):

    @classmethod
    def GetDefaultParameters(cls):

        ##settings string in json format
        default_settings = KratosMultiphysics.Parameters("""
        {
            "solver_type": "navier_stokes_solver_vmsmonolithic",
            "model_part_name": "FluidModelPart",
            "domain_size": -1,
            "model_import_settings": {
                "input_type": "mdpa",
                "input_filename": "unknown_name",
                "reorder": false
            },
            "material_import_settings": {
                "materials_filename": ""
            },
            "formulation": {
                "element_type": "vms"
            },
            "maximum_iterations": 10,
            "echo_level": 0,
            "consider_periodic_conditions": false,
            "compute_reactions": false,
            "analysis_type": "non_linear",
            "reform_dofs_at_each_step": true,
            "relative_velocity_tolerance": 1e-3,
            "absolute_velocity_tolerance": 1e-5,
            "relative_pressure_tolerance": 1e-3,
            "absolute_pressure_tolerance": 1e-5,
            "linear_solver_settings"        : {
                "solver_type" : "amgcl"
            },
            "volume_model_part_name" : "volume_model_part",
            "skin_parts": [""],
            "assign_neighbour_elements_to_conditions": true,
            "no_skin_parts":[""],
            "time_stepping"                : {
                "automatic_time_step" : false,
                "CFL_number"          : 1,
                "minimum_delta_time"  : 1e-4,
                "maximum_delta_time"  : 0.01,
                "time_step"           : 0.0
            },
            "time_scheme":"bossak",
            "alpha":-0.3,
            "velocity_relaxation":0.9,
            "pressure_relaxation":0.9,
            "move_mesh_strategy": 0,
            "periodic": "periodic",
            "move_mesh_flag": false
        }""")

        default_settings.AddMissingParameters(super(NavierStokesSolverMonolithic, cls).GetDefaultParameters())
        return default_settings

    def _BackwardsCompatibilityHelper(self,settings):
        ## Backwards compatibility -- deprecation warnings
        if settings.Has("stabilization"):
            msg  = "Input JSON data contains deprecated setting \'stabilization\'.\n"
            msg += "Please rename it to \'formulation\' (and rename \'stabilization/formulation\' to \'formulation/element_type\' if it exists).\n"
            KratosMultiphysics.Logger.PrintWarning("NavierStokesVMSMonolithicSolver",msg)
            settings.AddValue("formulation", settings["stabilization"])
            settings.RemoveValue("stabilization")
            settings["formulation"].AddValue("element_type", settings["formulation"]["formulation"])
            settings["formulation"].RemoveValue("formulation")

        if settings.Has("oss_switch"):
            msg  = "Input JSON data contains deprecated setting \'oss_switch\' (int).\n"
            msg += "Please define \'formulation/element_type\' (set it to \'vms\')\n"
            msg += "and set \'formulation/use_orthogonal_subscales\' (bool) instead."
            KratosMultiphysics.Logger.PrintWarning("NavierStokesVMSMonolithicSolver",msg)
            if not settings.Has("formulation"):
                settings.AddValue("formulation",KratosMultiphysics.Parameters(r'{"element_type":"vms"}'))
            settings["formulation"].AddEmptyValue("use_orthogonal_subscales")
            settings["formulation"]["use_orthogonal_subscales"].SetBool(bool(settings["oss_switch"].GetInt()))
            settings.RemoveValue("oss_switch")

        if settings.Has("dynamic_tau"):
            msg  = "Input JSON data contains deprecated setting \'dynamic_tau\' (float).\n"
            msg += "Please define \'formulation/element_type\' (set it to \'vms\') and \n"
            msg += "set \'formulation/dynamic_tau\' (float) instead."
            KratosMultiphysics.Logger.PrintWarning("NavierStokesVMSMonolithicSolver",msg)
            if not settings.Has("formulation"):
                settings.AddValue("formulation",KratosMultiphysics.Parameters(r'{"element_type":"vms"}'))
            settings["formulation"].AddEmptyValue("dynamic_tau")
            settings["formulation"]["dynamic_tau"].SetDouble(settings["dynamic_tau"].GetDouble())
            settings.RemoveValue("dynamic_tau")

        if settings.Has("turbulence_model") and settings["turbulence_model"].IsString():
            if settings["turbulence_model"].GetString().lower()!="none":
                msg = "Ignoring deprecated \"turbulence_model\" (string) setting."
                KratosMultiphysics.Logger.PrintWarning("NavierStokesVMSMonolithicSolver",msg)
            settings.RemoveValue("turbulence_model")

        return settings


    def __init__(self, model, custom_settings):
        self._validate_settings_in_baseclass=True # To be removed eventually
        custom_settings = self._BackwardsCompatibilityHelper(custom_settings)
        super(NavierStokesSolverMonolithic,self).__init__(model,custom_settings)

        # Set up the auxiliary class with the formulation settings
        self._SetFormulation()

<<<<<<< HEAD
=======
        # Update the default buffer size according to the selected time scheme
        self._SetTimeSchemeBufferSize()

>>>>>>> 57f8e233
        KratosMultiphysics.Logger.PrintInfo(self.__class__.__name__, "Construction of NavierStokesSolverMonolithic finished.")

    def AddVariables(self):
        ## Add base class variables
        self.main_model_part.AddNodalSolutionStepVariable(KratosMultiphysics.VELOCITY)
        self.main_model_part.AddNodalSolutionStepVariable(KratosMultiphysics.ACCELERATION)
        self.main_model_part.AddNodalSolutionStepVariable(KratosMultiphysics.MESH_VELOCITY)
        self.main_model_part.AddNodalSolutionStepVariable(KratosMultiphysics.PRESSURE)
        self.main_model_part.AddNodalSolutionStepVariable(KratosMultiphysics.IS_STRUCTURE)
        self.main_model_part.AddNodalSolutionStepVariable(KratosMultiphysics.DISPLACEMENT)
        self.main_model_part.AddNodalSolutionStepVariable(KratosMultiphysics.BODY_FORCE)
        self.main_model_part.AddNodalSolutionStepVariable(KratosMultiphysics.NODAL_AREA)
        self.main_model_part.AddNodalSolutionStepVariable(KratosMultiphysics.NODAL_H)
        self.main_model_part.AddNodalSolutionStepVariable(KratosMultiphysics.ADVPROJ)
        self.main_model_part.AddNodalSolutionStepVariable(KratosMultiphysics.DIVPROJ)
        self.main_model_part.AddNodalSolutionStepVariable(KratosMultiphysics.REACTION)
        self.main_model_part.AddNodalSolutionStepVariable(KratosMultiphysics.REACTION_WATER_PRESSURE)
        self.main_model_part.AddNodalSolutionStepVariable(KratosMultiphysics.EXTERNAL_PRESSURE)
        self.main_model_part.AddNodalSolutionStepVariable(KratosMultiphysics.NORMAL)
        self.main_model_part.AddNodalSolutionStepVariable(KratosMultiphysics.Y_WALL)
        self.main_model_part.AddNodalSolutionStepVariable(KratosCFD.Q_VALUE)

        # Adding variables required for the nodal material properties
        if self.element_has_nodal_properties:
            self.main_model_part.AddNodalSolutionStepVariable(KratosMultiphysics.DENSITY)
            self.main_model_part.AddNodalSolutionStepVariable(KratosMultiphysics.VISCOSITY)

        # Adding variables required for the periodic conditions
        if self.settings["consider_periodic_conditions"].GetBool() == True:
            self.main_model_part.AddNodalSolutionStepVariable(KratosCFD.PATCH_INDEX)

        KratosMultiphysics.Logger.PrintInfo(self.__class__.__name__, "Fluid solver variables added correctly.")

    def Initialize(self):
        # If the solver requires an instance of the stabilized formulation class, set the process info variables
        if hasattr(self, 'formulation'):
            self.formulation.SetProcessInfo(self.GetComputingModelPart())

        # Construct and initialize the solution strategy
        solution_strategy = self._GetSolutionStrategy()
        solution_strategy.SetEchoLevel(self.settings["echo_level"].GetInt())
        solution_strategy.Initialize()

        KratosMultiphysics.Logger.PrintInfo(self.__class__.__name__, "Solver initialization finished.")

    def InitializeSolutionStep(self):
        if self._TimeBufferIsInitialized():
            # If required, compute the BDF coefficients
            if hasattr(self, 'time_discretization'):
                (self.time_discretization).ComputeAndSaveBDFCoefficients(self.GetComputingModelPart().ProcessInfo)
            # Perform the solver InitializeSolutionStep
            self._GetSolutionStrategy().InitializeSolutionStep()
<<<<<<< HEAD
=======

    def _SetFormulation(self):
        self.formulation = StabilizedFormulation(self.settings["formulation"])
        self.element_name = self.formulation.element_name
        self.condition_name = self.formulation.condition_name
        self.element_integrates_in_time = self.formulation.element_integrates_in_time
        self.element_has_nodal_properties = self.formulation.element_has_nodal_properties

    def _SetTimeSchemeBufferSize(self):
        scheme_type = self.settings["time_scheme"].GetString()
        if scheme_type == "bossak":
            self.min_buffer_size = 2
        elif scheme_type == "bdf2":
            self.min_buffer_size = 3
        elif scheme_type == "steady":
            self.min_buffer_size = 1
            self._SetUpSteadySimulation()
        else:
            msg  = "Unknown time_scheme option found in project parameters:\n"
            msg += "\"" + scheme_type + "\"\n"
            msg += "Accepted values are \"bossak\", \"bdf2\" or \"steady\".\n"
            raise Exception(msg)
>>>>>>> 57f8e233

    def _SetUpSteadySimulation(self):
        '''Overwrite time stepping parameters so that they do not interfere with steady state simulations.'''
        self.settings["time_stepping"]["automatic_time_step"].SetBool(False)
        if self.settings["formulation"].Has("dynamic_tau"):
            self.settings["formulation"]["dynamic_tau"].SetDouble(0.0)

    def _SetNodalProperties(self):
        # Get density and dynamic viscostity from the properties of the first element
        for el in self.main_model_part.Elements:
            rho = el.Properties.GetValue(KratosMultiphysics.DENSITY)
            if rho <= 0.0:
                raise Exception("DENSITY set to {0} in Properties {1}, positive number expected.".format(rho,el.Properties.Id))
            dyn_viscosity = el.Properties.GetValue(KratosMultiphysics.DYNAMIC_VISCOSITY)
            if dyn_viscosity <= 0.0:
                raise Exception("DYNAMIC_VISCOSITY set to {0} in Properties {1}, positive number expected.".format(dyn_viscosity,el.Properties.Id))
            kin_viscosity = dyn_viscosity / rho
            break
        else:
            raise Exception("No fluid elements found in the main model part.")
        # Transfer the obtained properties to the nodes
        KratosMultiphysics.VariableUtils().SetVariable(KratosMultiphysics.DENSITY, rho, self.main_model_part.Nodes)
        KratosMultiphysics.VariableUtils().SetVariable(KratosMultiphysics.VISCOSITY, kin_viscosity, self.main_model_part.Nodes)<|MERGE_RESOLUTION|>--- conflicted
+++ resolved
@@ -254,12 +254,9 @@
         # Set up the auxiliary class with the formulation settings
         self._SetFormulation()
 
-<<<<<<< HEAD
-=======
         # Update the default buffer size according to the selected time scheme
         self._SetTimeSchemeBufferSize()
 
->>>>>>> 57f8e233
         KratosMultiphysics.Logger.PrintInfo(self.__class__.__name__, "Construction of NavierStokesSolverMonolithic finished.")
 
     def AddVariables(self):
@@ -312,8 +309,6 @@
                 (self.time_discretization).ComputeAndSaveBDFCoefficients(self.GetComputingModelPart().ProcessInfo)
             # Perform the solver InitializeSolutionStep
             self._GetSolutionStrategy().InitializeSolutionStep()
-<<<<<<< HEAD
-=======
 
     def _SetFormulation(self):
         self.formulation = StabilizedFormulation(self.settings["formulation"])
@@ -336,7 +331,6 @@
             msg += "\"" + scheme_type + "\"\n"
             msg += "Accepted values are \"bossak\", \"bdf2\" or \"steady\".\n"
             raise Exception(msg)
->>>>>>> 57f8e233
 
     def _SetUpSteadySimulation(self):
         '''Overwrite time stepping parameters so that they do not interfere with steady state simulations.'''
