from __future__ import print_function, absolute_import, division  # makes KratosMultiphysics backward compatible with python 2.6 and 2.7

# Importing the Kratos Library
import KratosMultiphysics
import KratosMultiphysics.python_linear_solver_factory as linear_solver_factory

# Import applications
import KratosMultiphysics.FluidDynamicsApplication as KratosCFD
from  KratosMultiphysics.kratos_utilities import CheckIfApplicationsAvailable
have_mesh_moving = CheckIfApplicationsAvailable("MeshMovingApplication")
if have_mesh_moving:
    import KratosMultiphysics.MeshMovingApplication as KratosMeshMoving
<<<<<<< HEAD
    have_mesh_moving = True
except ImportError:
    have_mesh_moving = False

# Import base class file
from KratosMultiphysics.FluidDynamicsApplication.fluid_solver import FluidSolver
from KratosMultiphysics.FluidDynamicsApplication import read_distance_from_file
=======

# Import base class file
from KratosMultiphysics.FluidDynamicsApplication.fluid_solver import FluidSolver
>>>>>>> 2fff2b94

class EmbeddedFormulation(object):
    """Helper class to define embedded-dependent parameters."""
    def __init__(self, formulation_settings):
        self.element_name = None
        self.condition_name = None
        self.process_info_data = {}

        if formulation_settings.Has("element_type"):
            element_type = formulation_settings["element_type"].GetString()
            if element_type == "embedded_navier_stokes":
                self._SetUpClassicEmbeddedNavierStokes(formulation_settings)
            elif element_type == "embedded_symbolic_navier_stokes":
                self._SetUpEmbeddedSymbolicNavierStokes(formulation_settings)
            elif element_type == "embedded_ausas_navier_stokes":
                self._SetUpClassicEmbeddedAusasNavierStokes(formulation_settings)
            elif element_type == "embedded_symbolic_navier_stokes_discontinuous":
                self._SetUpEmbeddedSymbolicNavierStokesDiscontinuous(formulation_settings)
        else:
            raise RuntimeError("Argument \'element_type\' not found in stabilization settings.")

    def SetProcessInfo(self, model_part):
        for variable,value in self.process_info_data.items():
            model_part.ProcessInfo[variable] = value

    def _SetUpClassicEmbeddedNavierStokes(self, formulation_settings):
        default_settings = KratosMultiphysics.Parameters(r"""{
            "element_type": "embedded_navier_stokes",
            "is_slip": false,
            "slip_length": 1.0e8,
            "penalty_coefficient": 10.0,
            "dynamic_tau": 1.0,
            "level_set_type": "continuous"
        }""")
        formulation_settings.ValidateAndAssignDefaults(default_settings)

        self.element_name = "EmbeddedNavierStokes"
        self.condition_name = "NavierStokesWallCondition"
        self.level_set_type = formulation_settings["level_set_type"].GetString()

        self.process_info_data[KratosMultiphysics.DYNAMIC_TAU] = formulation_settings["dynamic_tau"].GetDouble()
        self.process_info_data[KratosCFD.PENALTY_COEFFICIENT] = formulation_settings["penalty_coefficient"].GetDouble()
        if formulation_settings["is_slip"].GetBool():
            self.process_info_data[KratosCFD.SLIP_LENGTH] = formulation_settings["slip_length"].GetDouble()

    def _SetUpEmbeddedSymbolicNavierStokes(self, formulation_settings):
        default_settings = KratosMultiphysics.Parameters(r"""{
            "element_type": "embedded_symbolic_navier_stokes",
            "is_slip": false,
            "slip_length": 1.0e8,
            "penalty_coefficient": 10.0,
            "dynamic_tau": 1.0,
            "level_set_type": "continuous"
        }""")
        formulation_settings.ValidateAndAssignDefaults(default_settings)

        self.element_name = "EmbeddedSymbolicNavierStokes"
        self.condition_name = "NavierStokesWallCondition"
        self.level_set_type = formulation_settings["level_set_type"].GetString()

        self.process_info_data[KratosMultiphysics.DYNAMIC_TAU] = formulation_settings["dynamic_tau"].GetDouble()
        self.process_info_data[KratosCFD.PENALTY_COEFFICIENT] = formulation_settings["penalty_coefficient"].GetDouble()
        if formulation_settings["is_slip"].GetBool():
            self.process_info_data[KratosCFD.SLIP_LENGTH] = formulation_settings["slip_length"].GetDouble()

    def _SetUpClassicEmbeddedAusasNavierStokes(self, formulation_settings):
        default_settings = KratosMultiphysics.Parameters(r"""{
            "element_type": "embedded_ausas_navier_stokes",
            "is_slip": true,
            "penalty_coefficient": 10.0,
            "dynamic_tau": 1.0,
            "level_set_type": "discontinuous"
        }""")
        formulation_settings.ValidateAndAssignDefaults(default_settings)

        self.element_name = "EmbeddedAusasNavierStokes"
        self.condition_name = "EmbeddedAusasNavierStokesWallCondition"
        self.level_set_type = formulation_settings["level_set_type"].GetString()

        self.process_info_data[KratosMultiphysics.DYNAMIC_TAU] = formulation_settings["dynamic_tau"].GetDouble()
        self.process_info_data[KratosCFD.PENALTY_COEFFICIENT] = formulation_settings["penalty_coefficient"].GetDouble()

    def _SetUpEmbeddedSymbolicNavierStokesDiscontinuous(self, formulation_settings):
        default_settings = KratosMultiphysics.Parameters(r"""{
            "element_type": "embedded_symbolic_navier_stokes_discontinuous",
            "is_slip": true,
            "slip_length": 1.0e8,
            "penalty_coefficient": 10.0,
            "dynamic_tau": 1.0,
            "level_set_type": "discontinuous"
        }""")
        formulation_settings.ValidateAndAssignDefaults(default_settings)

        self.element_name = "EmbeddedSymbolicNavierStokesDiscontinuous"
        self.condition_name = "NavierStokesWallCondition"
        self.level_set_type = formulation_settings["level_set_type"].GetString()

        self.process_info_data[KratosMultiphysics.DYNAMIC_TAU] = formulation_settings["dynamic_tau"].GetDouble()
        self.process_info_data[KratosCFD.PENALTY_COEFFICIENT] = formulation_settings["penalty_coefficient"].GetDouble()
        if formulation_settings["is_slip"].GetBool():
            self.process_info_data[KratosCFD.SLIP_LENGTH] = formulation_settings["slip_length"].GetDouble()
        else:
            self.process_info_data[KratosCFD.SLIP_LENGTH] = 0.0


def CreateSolver(model, custom_settings):
    return NavierStokesEmbeddedMonolithicSolver(model, custom_settings)

class NavierStokesEmbeddedMonolithicSolver(FluidSolver):

    def _get_fm_ale_implicit_default_settings(self):
        return KratosMultiphysics.Parameters("""
        {
            "virtual_model_part_name": "VirtualModelPart",
            "structure_model_part_name": "",
            "linear_solver_settings": {
                "solver_type": "cg",
                "tolerance": 1.0e-8,
                "max_iteration": 1000
            },
            "embedded_nodal_variable_settings": {
                "gradient_penalty_coefficient": 0.0,
                "linear_solver_settings": {
                    "preconditioner_type": "amg",
                    "solver_type": "amgcl",
                    "smoother_type": "ilu0",
                    "krylov_type": "cg",
                    "max_iteration": 1000,
                    "verbosity": 0,
                    "tolerance": 1e-8,
                    "scaling": false,
                    "block_size": 1,
                    "use_block_matrices_if_possible": true
                }
            }
        }
        """)

    def _get_fm_ale_explicit_default_settings(self):
        return KratosMultiphysics.Parameters("""
        {
            "virtual_model_part_name": "VirtualModelPart",
            "structure_model_part_name": "",
            "search_radius": 0.0
        }
        """)

    def _get_fm_ale_solver_default_settings(self, mesh_movement):
        if mesh_movement == "implicit":
            return self._get_fm_ale_implicit_default_settings()
        elif mesh_movement == "explicit":
            return self._get_fm_ale_explicit_default_settings()
        else:
            raise Exception("Provided mesh movement \'" + mesh_movement + "\'. Available options are \'implicit\' and \'explicit\'.")

    @classmethod
    def GetDefaultSettings(cls):
        ##settings string in json format
        default_settings = KratosMultiphysics.Parameters("""
        {
            "solver_type": "embedded_solver_from_defaults",
            "model_part_name": "",
            "domain_size": -1,
            "model_import_settings": {
                "input_type": "mdpa",
                "input_filename": "unknown_name",
                "reorder": false
            },
            "distance_reading_settings"    : {
                "import_mode"         : "from_mdpa",
                "distance_file_name"  : "no_distance_file"
            },
            "maximum_iterations": 7,
            "echo_level": 0,
            "time_order": 2,
            "compute_reactions": false,
            "reform_dofs_at_each_step": false,
            "relative_velocity_tolerance": 1e-3,
            "absolute_velocity_tolerance": 1e-5,
            "relative_pressure_tolerance": 1e-3,
            "absolute_pressure_tolerance": 1e-5,
            "linear_solver_settings"       : {
                "solver_type"         : "amgcl"
            },
            "volume_model_part_name" : "volume_model_part",
            "skin_parts": [""],
            "no_skin_parts":[""],
            "time_stepping"                : {
                "automatic_time_step" : true,
                "CFL_number"          : 1,
                "minimum_delta_time"  : 1e-2,
                "maximum_delta_time"  : 1.0
            },
            "move_mesh_flag": false,
            "formulation": {
                "element_type": "embedded_element_from_defaults",
                "dynamic_tau": 1.0
            },
            "fm_ale_settings": {
                "fm_ale_step_frequency": 0,
                "mesh_movement": "implicit",
                "fm_ale_solver_settings": {
                }
            }
        }""")

        default_settings.AddMissingParameters(super(NavierStokesEmbeddedMonolithicSolver, cls).GetDefaultSettings())
        return default_settings

    def ValidateSettings(self):
        """Overriding python_solver ValidateSettings to validate the fm_ale_settings
        """
        super(NavierStokesEmbeddedMonolithicSolver, self).ValidateSettings()
        self.settings["fm_ale_settings"].ValidateAndAssignDefaults(self.GetDefaultSettings()["fm_ale_settings"])
        if self.settings["fm_ale_settings"]["fm_ale_step_frequency"].GetInt() > 0:
            mesh_movement = self.settings["fm_ale_settings"]["mesh_movement"].GetString()
            self.settings["fm_ale_settings"]["fm_ale_solver_settings"].ValidateAndAssignDefaults(self._get_fm_ale_solver_default_settings(mesh_movement))

    def __init__(self, model, custom_settings):
        self._validate_settings_in_baseclass=True # To be removed eventually
        super(NavierStokesEmbeddedMonolithicSolver,self).__init__(model,custom_settings)

        self.min_buffer_size = 3
        self.embedded_formulation = EmbeddedFormulation(self.settings["formulation"])
        self.element_name = self.embedded_formulation.element_name
        self.condition_name = self.embedded_formulation.condition_name

        ## Set the formulation level set type
        self.level_set_type = self.embedded_formulation.level_set_type

        ## Construct the linear solver
        self.linear_solver = linear_solver_factory.ConstructSolver(self.settings["linear_solver_settings"])

        ## Set the distance reading filename
        # TODO: remove the manual "distance_file_name" set as soon as the problem type one has been tested.
        if (self.settings["distance_reading_settings"]["import_mode"].GetString() == "from_GiD_file"):
            self.settings["distance_reading_settings"]["distance_file_name"].SetString(self.settings["model_import_settings"]["input_filename"].GetString()+".post.res")

        # If the FM-ALE is required, do a first call to the _get_fm_ale_virtual_model_part
        # Note that this will create the virtual model part in the model
        if (self.settings["fm_ale_settings"]["fm_ale_step_frequency"].GetInt() > 0):
            self._get_fm_ale_virtual_model_part()

        KratosMultiphysics.Logger.PrintInfo("NavierStokesEmbeddedMonolithicSolver", "Construction of NavierStokesEmbeddedMonolithicSolver finished.")

    def AddVariables(self):
        self.main_model_part.AddNodalSolutionStepVariable(KratosMultiphysics.DENSITY) # TODO: Remove this once the "old" embedded elements get the density from the properties (or once we delete them)
        self.main_model_part.AddNodalSolutionStepVariable(KratosMultiphysics.DYNAMIC_VISCOSITY) # TODO: Remove this once the "old" embedded elements get the density from the properties (or once we delete them)
        self.main_model_part.AddNodalSolutionStepVariable(KratosMultiphysics.PRESSURE)
        self.main_model_part.AddNodalSolutionStepVariable(KratosMultiphysics.VELOCITY)
        self.main_model_part.AddNodalSolutionStepVariable(KratosMultiphysics.ACCELERATION)
        self.main_model_part.AddNodalSolutionStepVariable(KratosMultiphysics.MESH_VELOCITY)
        self.main_model_part.AddNodalSolutionStepVariable(KratosMultiphysics.BODY_FORCE)
        self.main_model_part.AddNodalSolutionStepVariable(KratosMultiphysics.NODAL_H)
        self.main_model_part.AddNodalSolutionStepVariable(KratosMultiphysics.NODAL_AREA)
        self.main_model_part.AddNodalSolutionStepVariable(KratosMultiphysics.REACTION)
        self.main_model_part.AddNodalSolutionStepVariable(KratosMultiphysics.REACTION_WATER_PRESSURE)
        self.main_model_part.AddNodalSolutionStepVariable(KratosMultiphysics.NORMAL)
        self.main_model_part.AddNodalSolutionStepVariable(KratosMultiphysics.EXTERNAL_PRESSURE)
        self.main_model_part.AddNodalSolutionStepVariable(KratosMultiphysics.DISTANCE)              # Distance function nodal values
        self.main_model_part.AddNodalSolutionStepVariable(KratosMultiphysics.DISTANCE_GRADIENT)     # Distance gradient nodal values
        self.main_model_part.AddNodalSolutionStepVariable(KratosCFD.EMBEDDED_WET_PRESSURE)          # Post-process variable (stores the fluid nodes pressure and is set to 0 in the structure ones)
        self.main_model_part.AddNodalSolutionStepVariable(KratosCFD.EMBEDDED_WET_VELOCITY)          # Post-process variable (stores the fluid nodes velocity and is set to 0 in the structure ones)

        if (self.settings["fm_ale_settings"]["fm_ale_step_frequency"].GetInt() > 0):
            self.main_model_part.AddNodalSolutionStepVariable(KratosMultiphysics.MESH_DISPLACEMENT)

        KratosMultiphysics.Logger.PrintInfo("NavierStokesEmbeddedMonolithicSolver", "Fluid solver variables added correctly.")

    def PrepareModelPart(self):
        super(NavierStokesEmbeddedMonolithicSolver, self).PrepareModelPart()
        if not self.main_model_part.ProcessInfo[KratosMultiphysics.IS_RESTARTED]:
            ## Sets DENSITY, DYNAMIC_VISCOSITY and SOUND_VELOCITY
            self._set_physical_properties()
            ## Sets the constitutive law
            self._set_constitutive_law()
            ## Sets the embedded formulation configuration
            self._set_embedded_formulation()
            ## Setting the nodal distance
            self._set_distance_function()

    def Initialize(self):
        computing_model_part = self.GetComputingModelPart()

        # If needed, create the estimate time step utility
        if (self.settings["time_stepping"]["automatic_time_step"].GetBool()):
            self.EstimateDeltaTimeUtility = self._GetAutomaticTimeSteppingUtility()

        # Creating the solution strategy
        self.conv_criteria = KratosCFD.VelPrCriteria(self.settings["relative_velocity_tolerance"].GetDouble(),
                                                     self.settings["absolute_velocity_tolerance"].GetDouble(),
                                                     self.settings["relative_pressure_tolerance"].GetDouble(),
                                                     self.settings["absolute_pressure_tolerance"].GetDouble())

        (self.conv_criteria).SetEchoLevel(self.settings["echo_level"].GetInt())

        self.bdf_process = KratosMultiphysics.ComputeBDFCoefficientsProcess(computing_model_part,
                                                                            self.settings["time_order"].GetInt())

        time_scheme = KratosMultiphysics.ResidualBasedIncrementalUpdateStaticSchemeSlip(self.main_model_part.ProcessInfo[KratosMultiphysics.DOMAIN_SIZE],   # Domain size (2,3)
                                                                                        self.main_model_part.ProcessInfo[KratosMultiphysics.DOMAIN_SIZE]+1) # DOFs (3,4)

        builder_and_solver = KratosMultiphysics.ResidualBasedBlockBuilderAndSolver(self.linear_solver)

        self.solver = KratosMultiphysics.ResidualBasedNewtonRaphsonStrategy(computing_model_part,
                                                                            time_scheme,
                                                                            self.linear_solver,
                                                                            self.conv_criteria,
                                                                            builder_and_solver,
                                                                            self.settings["maximum_iterations"].GetInt(),
                                                                            self.settings["compute_reactions"].GetBool(),
                                                                            self.settings["reform_dofs_at_each_step"].GetBool(),
                                                                            self.settings["move_mesh_flag"].GetBool())

        (self.solver).SetEchoLevel(self.settings["echo_level"].GetInt())

        (self.solver).Initialize() # Initialize the solver. Otherwise the constitutive law is not initializated.

        # For the primitive Ausas formulation, set the find nodal neighbours process
        # Recall that the Ausas condition requires the nodal neighbours.
        if (self.settings["formulation"]["element_type"].GetString() == "embedded_ausas_navier_stokes"):
            number_of_avg_elems = 10
            number_of_avg_nodes = 10
            self.find_nodal_neighbours_process = KratosMultiphysics.FindNodalNeighboursProcess(self.GetComputingModelPart(),
                                                                                               number_of_avg_elems,
                                                                                               number_of_avg_nodes)

        # If required, intialize the FM-ALE utility
        if (self.settings["fm_ale_settings"]["fm_ale_step_frequency"].GetInt() > 0):
            self.fm_ale_step = 1
            # Fill the virtual model part geometry. Note that the mesh moving util is created in this first call
            self._get_mesh_moving_util().Initialize(self.main_model_part)

        KratosMultiphysics.Logger.PrintInfo("NavierStokesEmbeddedMonolithicSolver", "Solver initialization finished.")

    def AdvanceInTime(self, current_time):
        # Call base solver AdvanceInTime to clone the time step and get the new time
        new_time = super(NavierStokesEmbeddedMonolithicSolver, self).AdvanceInTime(current_time)

        # Save the current step and time in the virtual model part process info
        if self.settings["fm_ale_settings"]["fm_ale_step_frequency"].GetInt() > 0:
            self._get_fm_ale_virtual_model_part().ProcessInfo[KratosMultiphysics.STEP] += 1
            self._get_fm_ale_virtual_model_part().ProcessInfo[KratosMultiphysics.TIME] = new_time

        return new_time

    def InitializeSolutionStep(self):
        if self._TimeBufferIsInitialized():
            # Compute the BDF coefficients
            (self.bdf_process).Execute()

            # If required, compute the nodal neighbours
            if (self.settings["formulation"]["element_type"].GetString() == "embedded_ausas_navier_stokes"):
                (self.find_nodal_neighbours_process).Execute()

            # Set the virtual mesh values from the background mesh
            self._set_virtual_mesh_values()

        # Call the base solver InitializeSolutionStep()
        super(NavierStokesEmbeddedMonolithicSolver, self).InitializeSolutionStep()

    def SolveSolutionStep(self):
        if self._TimeBufferIsInitialized():
            # Perform the FM-ALE operations
            # Note that this also sets the EMBEDDED_VELOCITY from the MESH_VELOCITY
            self._do_fm_ale_operations()

            # Call the base SolveSolutionStep to solve the embedded CFD problem
            return super(NavierStokesEmbeddedMonolithicSolver,self).SolveSolutionStep()
        else:
            return True

    def FinalizeSolutionStep(self):
        # Call the base solver FinalizeSolutionStep()
        super(NavierStokesEmbeddedMonolithicSolver, self).FinalizeSolutionStep()

        # Do the FM-ALE end of step operations
        if self._TimeBufferIsInitialized():
            self._finalize_fm_ale_step()

    def _set_physical_properties(self):
        ## Set the SOUND_VELOCITY value (wave velocity)
        if self.main_model_part.Properties[1].Has(KratosMultiphysics.SOUND_VELOCITY):
            self.main_model_part.ProcessInfo[KratosMultiphysics.SOUND_VELOCITY] = self.main_model_part.Properties[1][KratosMultiphysics.SOUND_VELOCITY]
        else:
            # If the wave velocity is not defined take a large enough value to consider the fluid as incompressible
            default_sound_velocity = 1e+12
            self.main_model_part.ProcessInfo[KratosMultiphysics.SOUND_VELOCITY] = default_sound_velocity

        # Transfer density and (dynamic) viscostity to the nodes
        for el in self.main_model_part.Elements:
            rho = el.Properties.GetValue(KratosMultiphysics.DENSITY)
            if rho <= 0.0:
                raise Exception("DENSITY set to {0} in Properties {1}, positive number expected.".format(rho,el.Properties.Id))
            dyn_viscosity = el.Properties.GetValue(KratosMultiphysics.DYNAMIC_VISCOSITY)
            if dyn_viscosity <= 0.0:
                raise Exception("DYNAMIC_VISCOSITY set to {0} in Properties {1}, positive number expected.".format(dyn_viscosity,el.Properties.Id))
            break

        # TODO: Remove this once the "old" embedded elements get the density from the properties (or once we delete them)
        KratosMultiphysics.VariableUtils().SetScalarVar(KratosMultiphysics.DENSITY, rho, self.main_model_part.Nodes)
        KratosMultiphysics.VariableUtils().SetScalarVar(KratosMultiphysics.DYNAMIC_VISCOSITY, dyn_viscosity, self.main_model_part.Nodes)

    def _set_constitutive_law(self):
        ## Construct the constitutive law needed for the embedded element
        if(self.main_model_part.ProcessInfo[KratosMultiphysics.DOMAIN_SIZE] == 3):
            self.main_model_part.Properties[1][KratosMultiphysics.CONSTITUTIVE_LAW] = KratosCFD.Newtonian3DLaw()
        elif(self.main_model_part.ProcessInfo[KratosMultiphysics.DOMAIN_SIZE] == 2):
            self.main_model_part.Properties[1][KratosMultiphysics.CONSTITUTIVE_LAW] = KratosCFD.Newtonian2DLaw()

    def _set_embedded_formulation(self):
        # Set the SLIP elemental flag
        if (self.settings["formulation"]["is_slip"].GetBool()):
            KratosMultiphysics.VariableUtils().SetFlag(KratosMultiphysics.SLIP, True, self.GetComputingModelPart().Elements)
        else:
            # Set the SLIP elemental flag to false in the entire domain
            KratosMultiphysics.VariableUtils().SetFlag(KratosMultiphysics.SLIP, False, self.GetComputingModelPart().Elements)

        # Save the formulation settings in the ProcessInfo
        self.embedded_formulation.SetProcessInfo(self.main_model_part)

    def _set_distance_function(self):
        ## Set the nodal distance function
        if (self.settings["distance_reading_settings"]["import_mode"].GetString() == "from_GiD_file"):
            DistanceUtility = read_distance_from_file.DistanceImportUtility(self.main_model_part, self.settings["distance_reading_settings"])
            DistanceUtility.ImportDistance()
        elif (self.settings["distance_reading_settings"]["import_mode"].GetString() == "from_mdpa"):
            KratosMultiphysics.Logger.PrintInfo("Navier Stokes Embedded Solver","Distance function taken from the .mdpa input file.")
            # Recall to swap the distance sign (GiD considers d<0 in the fluid region)
            for node in self.main_model_part.Nodes:
                distance_value = node.GetSolutionStepValue(KratosMultiphysics.DISTANCE)
                node.SetSolutionStepValue(KratosMultiphysics.DISTANCE, -distance_value)

    def _get_fm_ale_structure_model_part(self):
        structure_model_part_name = self.settings["fm_ale_settings"]["fm_ale_solver_settings"]["structure_model_part_name"].GetString()
        if self.model.HasModelPart(structure_model_part_name):
            return self.model.GetModelPart(structure_model_part_name)
        else:
            raise Exception("Structure model part {0} not found in model.\n It is expected to be added in your custom analysis stage file.".format(structure_model_part_name))

    def _get_fm_ale_virtual_model_part(self):
        if not hasattr(self, '_virtual_model_part'):
            self._virtual_model_part = self._create_fm_ale_virtual_model_part()
        return self._virtual_model_part

    def _create_fm_ale_virtual_model_part(self):
        virtual_model_part_name = self.settings["fm_ale_settings"]["fm_ale_solver_settings"]["virtual_model_part_name"].GetString()
        virtual_model_part = self.model.CreateModelPart(virtual_model_part_name)
        return virtual_model_part

    def _get_mesh_moving_util(self):
        if not hasattr (self, '_mesh_moving_util'):
            self._mesh_moving_util = self._create_mesh_moving_util()
        return self._mesh_moving_util

    def _create_mesh_moving_util(self):
        if have_mesh_moving:
            mesh_movement = self.settings["fm_ale_settings"]["mesh_movement"].GetString()
            if (mesh_movement == "implicit"):
                mesh_moving_util = KratosMeshMoving.FixedMeshALEUtilities(
                    self.model,
                    self.settings["fm_ale_settings"]["fm_ale_solver_settings"])
            elif (mesh_movement == "explicit"):
                mesh_moving_util = KratosMeshMoving.ExplicitFixedMeshALEUtilities(
                    self.model,
                    self.settings["fm_ale_settings"]["fm_ale_solver_settings"])
            else:
                raise Exception("FM-ALE mesh_movement set to \'" + mesh_movement + "\'. Available options are \'implicit\' and \'explicit\'.")

            return mesh_moving_util
        else:
            raise Exception("MeshMovingApplication is required to construct the FM-ALE utility (ExplicitFixedMeshALEUtilities)")

    def _is_fm_ale_step(self):
        if (self.settings["fm_ale_settings"]["fm_ale_step_frequency"].GetInt() > 0):
            if (self.fm_ale_step == self.settings["fm_ale_settings"]["fm_ale_step_frequency"].GetInt()):
                return True
            else:
                return False

    def _finalize_fm_ale_step(self):
        if (self.settings["fm_ale_settings"]["fm_ale_step_frequency"].GetInt() > 0):
            if (self._is_fm_ale_step()):
                # Undo virtual mesh movement
                self._get_mesh_moving_util().UndoMeshMovement()
                # Reset the FM-ALE steps counter
                self.fm_ale_step = 1
            else:
                # Update the FM-ALE steps counter
                self.fm_ale_step += 1

    def _set_virtual_mesh_values(self):
        if (self.settings["fm_ale_settings"]["fm_ale_step_frequency"].GetInt() > 0):
            if (self._is_fm_ale_step()):
                # Fill the virtual model part variable values: VELOCITY (n,nn), PRESSURE (n,nn)
                self._get_mesh_moving_util().SetVirtualMeshValuesFromOriginMesh()

    def _do_fm_ale_operations(self):
        if (self.settings["fm_ale_settings"]["fm_ale_step_frequency"].GetInt() > 0):
            if (self._is_fm_ale_step()):
                # Solve the mesh problem
                delta_time = self.main_model_part.ProcessInfo[KratosMultiphysics.DELTA_TIME]
                self._get_mesh_moving_util().ComputeMeshMovement(delta_time)

                # Project the obtained MESH_VELOCITY and historical VELOCITY and PRESSURE values to the origin mesh
                buffer_size = self.main_model_part.GetBufferSize()
                domain_size = self.main_model_part.ProcessInfo[KratosMultiphysics.DOMAIN_SIZE]

                if (domain_size == 2):
                    self._get_mesh_moving_util().ProjectVirtualValues2D(self.main_model_part, buffer_size)
                else:
                    self._get_mesh_moving_util().ProjectVirtualValues3D(self.main_model_part, buffer_size)

                # If FM-ALE is performed, use the MESH_VELOCITY as EMBEDDED_VELOCITY
                KratosMultiphysics.VariableUtils().CopyModelPartNodalVarToNonHistoricalVar(
                    KratosMultiphysics.MESH_VELOCITY,
                    KratosMultiphysics.EMBEDDED_VELOCITY,
                    self.GetComputingModelPart(),
                    self.GetComputingModelPart(),
                    0)<|MERGE_RESOLUTION|>--- conflicted
+++ resolved
@@ -10,19 +10,10 @@
 have_mesh_moving = CheckIfApplicationsAvailable("MeshMovingApplication")
 if have_mesh_moving:
     import KratosMultiphysics.MeshMovingApplication as KratosMeshMoving
-<<<<<<< HEAD
-    have_mesh_moving = True
-except ImportError:
-    have_mesh_moving = False
 
 # Import base class file
 from KratosMultiphysics.FluidDynamicsApplication.fluid_solver import FluidSolver
 from KratosMultiphysics.FluidDynamicsApplication import read_distance_from_file
-=======
-
-# Import base class file
-from KratosMultiphysics.FluidDynamicsApplication.fluid_solver import FluidSolver
->>>>>>> 2fff2b94
 
 class EmbeddedFormulation(object):
     """Helper class to define embedded-dependent parameters."""
