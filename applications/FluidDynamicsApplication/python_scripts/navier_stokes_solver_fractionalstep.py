--- conflicted
+++ resolved
@@ -137,11 +137,7 @@
         KratosMultiphysics.Logger.PrintInfo(self.__class__.__name__, "Fluid solver variables added correctly.")
 
     def Initialize(self):
-<<<<<<< HEAD
-        solution_strategy = self.get_solution_strategy()
-=======
         solution_strategy = self._GetSolutionStrategy()
->>>>>>> 6f8185c5
         solution_strategy.SetEchoLevel(self.settings["echo_level"].GetInt())
         solution_strategy.Initialize()
 
@@ -151,27 +147,16 @@
         if self._TimeBufferIsInitialized():
             is_converged = super(NavierStokesSolverFractionalStep,self).SolveSolutionStep()
             if self.compute_reactions:
-<<<<<<< HEAD
-                self.get_solution_strategy().CalculateReactions()
-=======
                 self._GetSolutionStrategy().CalculateReactions()
->>>>>>> 6f8185c5
 
             return is_converged
         else:
             return True
 
-<<<<<<< HEAD
-    def _create_solution_scheme(self):
-        pass
-
-    def _create_linear_solver(self):
-=======
     def _CreateScheme(self):
         pass
 
     def _CreateLinearSolver(self):
->>>>>>> 6f8185c5
         # Create the pressure linear solver
         pressure_linear_solver_configuration = self.settings["pressure_linear_solver_settings"]
         pressure_linear_solver = linear_solver_factory.ConstructSolver(pressure_linear_solver_configuration)
@@ -181,15 +166,6 @@
         # Return a tuple containing both linear solvers
         return (pressure_linear_solver, velocity_linear_solver)
 
-<<<<<<< HEAD
-    def _create_convergence_criterion(self):
-        pass
-
-    def _create_builder_and_solver(self):
-        pass
-
-    def _create_solution_strategy(self):
-=======
     def _CreateConvergenceCriterion(self):
         pass
 
@@ -197,18 +173,13 @@
         pass
 
     def _CreateSolutionStrategy(self):
->>>>>>> 6f8185c5
         computing_model_part = self.GetComputingModelPart()
         domain_size = computing_model_part.ProcessInfo[KratosMultiphysics.DOMAIN_SIZE]
 
         # Create the pressure and velocity linear solvers
         # Note that linear_solvers is a tuple. The first item is the pressure
         # linear solver. The second item is the velocity linear solver.
-<<<<<<< HEAD
-        linear_solvers = self.get_linear_solver()
-=======
         linear_solvers = self._GetLinearSolver()
->>>>>>> 6f8185c5
 
         # Create the fractional step settings instance
         # TODO: next part would be much cleaner if we passed directly the parameters to the c++
