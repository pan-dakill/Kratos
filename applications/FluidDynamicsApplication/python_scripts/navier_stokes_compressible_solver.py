# Importing the Kratos Library
import KratosMultiphysics
import KratosMultiphysics.FluidDynamicsApplication as KratosFluid

## Import base class file
from KratosMultiphysics.FluidDynamicsApplication.fluid_solver import FluidSolver

from KratosMultiphysics.FluidDynamicsApplication import check_and_prepare_model_process_fluid

def CreateSolver(model, custom_settings):
    return NavierStokesCompressibleSolver(model, custom_settings)

class NavierStokesCompressibleSolver(FluidSolver):

    @classmethod
    def GetDefaultParameters(cls):
        ##settings string in json format
        default_settings = KratosMultiphysics.Parameters("""
        {
            "solver_type": "compressible_solver_from_defaults",
            "model_part_name": "",
            "domain_size": -1,
            "model_import_settings": {
                "input_type": "mdpa",
                "input_filename": "two_element_test",
                "reorder": false
            },
            "material_import_settings": {
<<<<<<< HEAD
                "materials_filename": ""
=======
                "materials_filename": "FluidMaterials.json"
>>>>>>> f51c17ad
            },
            "maximum_iterations": 10,
            "echo_level": 1,
            "time_order": 2,
            "time_scheme": "bdf2",
            "compute_reactions": false,
            "analysis_type": "non_linear",
            "reform_dofs_at_each_step" : true,
            "consider_periodic_conditions" : false,
            "relative_tolerance" : 1e-3,
            "absolute_tolerance" : 1e-5,
            "linear_solver_settings"       : {
                "solver_type"         : "amgcl",
                "max_iteration"       : 200,
                "tolerance"           : 1e-7,
                "provide_coordinates" : false,
                "smoother_type"       : "ilu0",
                "krylov_type"         : "gmres",
                "coarsening_type"     : "aggregation",
                "scaling"             : true,
                "verbosity"           : 0
            },
            "volume_model_part_name" : "volume_model_part",
            "skin_parts": [""],
            "assign_neighbour_elements_to_conditions": true,
            "no_skin_parts":[""],
            "time_stepping"                : {
                "automatic_time_step" : true,
                "CFL_number"          : 1,
                "minimum_delta_time"  : 1e-4,
                "maximum_delta_time"  : 0.01
            },
            "periodic": "periodic",
            "move_mesh_flag": false
        }""")

        default_settings.AddMissingParameters(super(NavierStokesCompressibleSolver, cls).GetDefaultParameters())
        return default_settings

    def __init__(self, model, custom_settings):
        self._validate_settings_in_baseclass=True # To be removed eventually
        # TODO: DO SOMETHING IN HERE TO REMOVE THE "time_order" FROM THE DEFAULT SETTINGS BUT KEEPING THE BACKWARDS COMPATIBILITY
        super(NavierStokesCompressibleSolver,self).__init__(model,custom_settings)

        self.min_buffer_size = 3
<<<<<<< HEAD

        ## Set the nodal properties flag
        self.element_has_nodal_properties = True

        ## Construct the linear solver
        self.linear_solver = linear_solver_factory.ConstructSolver(self.settings["linear_solver_settings"])
=======
        self.element_name = "CompressibleNavierStokes"
        self.condition_name = "LineCondition"
        self.element_integrates_in_time = True
        self.element_has_nodal_properties = False
>>>>>>> f51c17ad

        ## Set the element replace settings
        #self._SetCompressibleElementReplaceSettings()

        KratosMultiphysics.Logger.PrintInfo(self.__class__.__name__, "Construction of NavierStokesCompressibleSolver finished.")

    def AddVariables(self):

        self.main_model_part.AddNodalSolutionStepVariable(KratosMultiphysics.MOMENTUM)
        self.main_model_part.AddNodalSolutionStepVariable(KratosMultiphysics.DENSITY)
        self.main_model_part.AddNodalSolutionStepVariable(KratosMultiphysics.TOTAL_ENERGY)

        self.main_model_part.AddNodalSolutionStepVariable(KratosMultiphysics.CONDUCTIVITY)
        self.main_model_part.AddNodalSolutionStepVariable(KratosMultiphysics.SPECIFIC_HEAT)
        self.main_model_part.AddNodalSolutionStepVariable(KratosFluid.HEAT_CAPACITY_RATIO)

        self.main_model_part.AddNodalSolutionStepVariable(KratosMultiphysics.BODY_FORCE)
        self.main_model_part.AddNodalSolutionStepVariable(KratosMultiphysics.NODAL_H) ## ?
        self.main_model_part.AddNodalSolutionStepVariable(KratosMultiphysics.NODAL_AREA) ## ?
        self.main_model_part.AddNodalSolutionStepVariable(KratosMultiphysics.REACTION)  #for momentum
        self.main_model_part.AddNodalSolutionStepVariable(KratosFluid.REACTION_DENSITY)  #for momentum
        self.main_model_part.AddNodalSolutionStepVariable(KratosFluid.REACTION_ENERGY)  #for momentum

        self.main_model_part.AddNodalSolutionStepVariable(KratosMultiphysics.FLAG_VARIABLE) ## ?
        self.main_model_part.AddNodalSolutionStepVariable(KratosMultiphysics.NORMAL)
        self.main_model_part.AddNodalSolutionStepVariable(KratosMultiphysics.Y_WALL) ## ?
        self.main_model_part.AddNodalSolutionStepVariable(KratosMultiphysics.EXTERNAL_PRESSURE)
        self.main_model_part.AddNodalSolutionStepVariable(KratosMultiphysics.KINEMATIC_VISCOSITY)
        self.main_model_part.AddNodalSolutionStepVariable(KratosMultiphysics.DYNAMIC_VISCOSITY)

        # Post-process
        self.main_model_part.AddNodalSolutionStepVariable(KratosMultiphysics.VELOCITY)
        self.main_model_part.AddNodalSolutionStepVariable(KratosMultiphysics.PRESSURE)
        self.main_model_part.AddNodalSolutionStepVariable(KratosMultiphysics.TEMPERATURE)
        self.main_model_part.AddNodalSolutionStepVariable(KratosFluid.MACH)  #for momentum

        KratosMultiphysics.Logger.PrintInfo(self.__class__.__name__, "Monolithic compressible fluid solver variables added correctly")

    def AddDofs(self):
        KratosMultiphysics.VariableUtils().AddDof(KratosMultiphysics.MOMENTUM_X, KratosMultiphysics.REACTION_X, self.main_model_part)
        KratosMultiphysics.VariableUtils().AddDof(KratosMultiphysics.MOMENTUM_Y, KratosMultiphysics.REACTION_Y, self.main_model_part)
        KratosMultiphysics.VariableUtils().AddDof(KratosMultiphysics.MOMENTUM_Z, KratosMultiphysics.REACTION_Z, self.main_model_part)
        KratosMultiphysics.VariableUtils().AddDof(KratosMultiphysics.DENSITY, KratosFluid.REACTION_DENSITY, self.main_model_part)
        KratosMultiphysics.VariableUtils().AddDof(KratosMultiphysics.TOTAL_ENERGY, KratosFluid.REACTION_ENERGY, self.main_model_part)

    def Initialize(self):
        # Construct and set the solution strategy
        solution_strategy = self._GetSolutionStrategy()
        solution_strategy.SetEchoLevel(self.settings["echo_level"].GetInt())
        solution_strategy.Initialize()

        KratosMultiphysics.Logger.PrintInfo(self.__class__.__name__, "Solver initialization finished.")

    def InitializeSolutionStep(self):
        (self.time_discretization).ComputeAndSaveBDFCoefficients(self.GetComputingModelPart().ProcessInfo)
        self._GetSolutionStrategy().InitializeSolutionStep()


    def Solve(self):
        (self.time_discretization).ComputeAndSaveBDFCoefficients(self.GetComputingModelPart().ProcessInfo)
<<<<<<< HEAD
        (self.solver).Solve()
=======
        self._GetSolutionStrategy().Solve()
>>>>>>> f51c17ad

    # def PrepareModelPart(self):
    #     super(NavierStokesCompressibleSolver,self).PrepareModelPart()
    #     if not self.main_model_part.ProcessInfo[KratosMultiphysics.IS_RESTARTED]:
    #         self._ExecuteAfterReading()

<<<<<<< HEAD
    def _ExecuteAfterReading(self):
        ## Replace element and conditions
        KratosMultiphysics.ReplaceElementsAndConditionsProcess(self.main_model_part, self.settings["element_replace_settings"]).Execute()

        ## Check that the input read has the shape we like
        prepare_model_part_settings = KratosMultiphysics.Parameters("{}")
        prepare_model_part_settings.AddValue("volume_model_part_name",self.settings["volume_model_part_name"])
        prepare_model_part_settings.AddValue("skin_parts",self.settings["skin_parts"])

        check_and_prepare_model_process_fluid.CheckAndPrepareModelProcess(self.main_model_part, prepare_model_part_settings).Execute()

    def _SetNodalProperties(self):
        # Get density from the properties of the first element
        # Set it as initial condition for the DENSITY unknown in all the nodes
        for el in self.main_model_part.Elements:
            rho = el.Properties.GetValue(KratosMultiphysics.DENSITY)
            if rho <= 0.0:
                raise Exception("DENSITY set to {0} in Properties {1}, positive number expected.".format(rho,el.Properties.Id))
            break
        else:
            raise Exception("No fluid elements found in the main model part.")
        # Transfer the obtained properties to the nodes
        KratosMultiphysics.VariableUtils().SetScalarVar(KratosMultiphysics.DENSITY, rho, self.main_model_part.Nodes)

    #def _SetCompressibleElementReplaceSettings(self):
        #domain_size = self.main_model_part.ProcessInfo[KratosMultiphysics.DOMAIN_SIZE]
        #self.settings.AddEmptyValue("element_replace_settings")

        #if(domain_size == 3):
            #self.settings["element_replace_settings"] = KratosMultiphysics.Parameters("""
            #{
                #"element_name":"CompressibleNavierStokes3D4N",
                #"condition_name": "Condition3D3N"
            #}
            #""")
        #elif(domain_size == 2):
            #self.settings["element_replace_settings"] = KratosMultiphysics.Parameters("""
            #{
                #"element_name":"CompressibleNavierStokes2D3N",
                #"condition_name": "Condition2D2N"
            #}
            #""")
        #else:
            #raise Exception("Domain size is not 2 or 3!!")
=======
    # def _ExecuteAfterReading(self):
    #     ## Replace element and conditions
    #     KratosMultiphysics.ReplaceElementsAndConditionsProcess(self.main_model_part, self.settings["element_replace_settings"]).Execute()

    #     ## Check that the input read has the shape we like
    #     prepare_model_part_settings = KratosMultiphysics.Parameters("{}")
    #     prepare_model_part_settings.AddValue("volume_model_part_name",self.settings["volume_model_part_name"])
    #     prepare_model_part_settings.AddValue("skin_parts",self.settings["skin_parts"])

    #     check_and_prepare_model_process_fluid.CheckAndPrepareModelProcess(self.main_model_part, prepare_model_part_settings).Execute()

    def _CreateScheme(self):
        domain_size = self.GetComputingModelPart().ProcessInfo[KratosMultiphysics.DOMAIN_SIZE]
        # Cases in which the element manages the time integration
        if self.element_integrates_in_time:
            # Rotation utility for compressible Navier-Stokes formulations
            # A custom rotation util is required as the nodal DOFs differs from the standard incompressible case
            rotation_utility = KratosFluid.CompressibleElementRotationUtility(
                domain_size,
                KratosMultiphysics.SLIP)
            # "Fake" scheme for those cases in where the element manages the time integration
            # It is required to perform the nodal update once the current time step is solved
            scheme = KratosMultiphysics.ResidualBasedIncrementalUpdateStaticSchemeSlip(rotation_utility)
            # In case the BDF2 scheme is used inside the element, the BDF time discretization utility is required to update the BDF coefficients
            if (self.settings["time_scheme"].GetString() == "bdf2"):
                time_order = 2
                self.time_discretization = KratosMultiphysics.TimeDiscretization.BDF(time_order)
            else:
                err_msg = "Requested elemental time scheme \"" + self.settings["time_scheme"].GetString()+ "\" is not available.\n"
                err_msg += "Available options are: \"bdf2\""
                raise Exception(err_msg)
        # Cases in which a time scheme manages the time integration
        else:
            err_msg = "Custom scheme creation is not allowed. Compressible Navier-Stokes elements manage the time integration internally."
            raise Exception(err_msg)
        return scheme

    def _CreateConvergenceCriterion(self):
        convergence_criterion = KratosMultiphysics.ResidualCriteria(
            self.settings["relative_tolerance"].GetDouble(),
            self.settings["absolute_tolerance"].GetDouble())
        convergence_criterion.SetEchoLevel(self.settings["echo_level"].GetInt())
        return convergence_criterion
>>>>>>> f51c17ad
<|MERGE_RESOLUTION|>--- conflicted
+++ resolved
@@ -26,11 +26,7 @@
                 "reorder": false
             },
             "material_import_settings": {
-<<<<<<< HEAD
-                "materials_filename": ""
-=======
                 "materials_filename": "FluidMaterials.json"
->>>>>>> f51c17ad
             },
             "maximum_iterations": 10,
             "echo_level": 1,
@@ -76,19 +72,10 @@
         super(NavierStokesCompressibleSolver,self).__init__(model,custom_settings)
 
         self.min_buffer_size = 3
-<<<<<<< HEAD
-
-        ## Set the nodal properties flag
-        self.element_has_nodal_properties = True
-
-        ## Construct the linear solver
-        self.linear_solver = linear_solver_factory.ConstructSolver(self.settings["linear_solver_settings"])
-=======
         self.element_name = "CompressibleNavierStokes"
         self.condition_name = "LineCondition"
         self.element_integrates_in_time = True
         self.element_has_nodal_properties = False
->>>>>>> f51c17ad
 
         ## Set the element replace settings
         #self._SetCompressibleElementReplaceSettings()
@@ -149,63 +136,13 @@
 
     def Solve(self):
         (self.time_discretization).ComputeAndSaveBDFCoefficients(self.GetComputingModelPart().ProcessInfo)
-<<<<<<< HEAD
-        (self.solver).Solve()
-=======
         self._GetSolutionStrategy().Solve()
->>>>>>> f51c17ad
 
     # def PrepareModelPart(self):
     #     super(NavierStokesCompressibleSolver,self).PrepareModelPart()
     #     if not self.main_model_part.ProcessInfo[KratosMultiphysics.IS_RESTARTED]:
     #         self._ExecuteAfterReading()
 
-<<<<<<< HEAD
-    def _ExecuteAfterReading(self):
-        ## Replace element and conditions
-        KratosMultiphysics.ReplaceElementsAndConditionsProcess(self.main_model_part, self.settings["element_replace_settings"]).Execute()
-
-        ## Check that the input read has the shape we like
-        prepare_model_part_settings = KratosMultiphysics.Parameters("{}")
-        prepare_model_part_settings.AddValue("volume_model_part_name",self.settings["volume_model_part_name"])
-        prepare_model_part_settings.AddValue("skin_parts",self.settings["skin_parts"])
-
-        check_and_prepare_model_process_fluid.CheckAndPrepareModelProcess(self.main_model_part, prepare_model_part_settings).Execute()
-
-    def _SetNodalProperties(self):
-        # Get density from the properties of the first element
-        # Set it as initial condition for the DENSITY unknown in all the nodes
-        for el in self.main_model_part.Elements:
-            rho = el.Properties.GetValue(KratosMultiphysics.DENSITY)
-            if rho <= 0.0:
-                raise Exception("DENSITY set to {0} in Properties {1}, positive number expected.".format(rho,el.Properties.Id))
-            break
-        else:
-            raise Exception("No fluid elements found in the main model part.")
-        # Transfer the obtained properties to the nodes
-        KratosMultiphysics.VariableUtils().SetScalarVar(KratosMultiphysics.DENSITY, rho, self.main_model_part.Nodes)
-
-    #def _SetCompressibleElementReplaceSettings(self):
-        #domain_size = self.main_model_part.ProcessInfo[KratosMultiphysics.DOMAIN_SIZE]
-        #self.settings.AddEmptyValue("element_replace_settings")
-
-        #if(domain_size == 3):
-            #self.settings["element_replace_settings"] = KratosMultiphysics.Parameters("""
-            #{
-                #"element_name":"CompressibleNavierStokes3D4N",
-                #"condition_name": "Condition3D3N"
-            #}
-            #""")
-        #elif(domain_size == 2):
-            #self.settings["element_replace_settings"] = KratosMultiphysics.Parameters("""
-            #{
-                #"element_name":"CompressibleNavierStokes2D3N",
-                #"condition_name": "Condition2D2N"
-            #}
-            #""")
-        #else:
-            #raise Exception("Domain size is not 2 or 3!!")
-=======
     # def _ExecuteAfterReading(self):
     #     ## Replace element and conditions
     #     KratosMultiphysics.ReplaceElementsAndConditionsProcess(self.main_model_part, self.settings["element_replace_settings"]).Execute()
@@ -248,5 +185,4 @@
             self.settings["relative_tolerance"].GetDouble(),
             self.settings["absolute_tolerance"].GetDouble())
         convergence_criterion.SetEchoLevel(self.settings["echo_level"].GetInt())
-        return convergence_criterion
->>>>>>> f51c17ad
+        return convergence_criterion