--- conflicted
+++ resolved
@@ -118,11 +118,6 @@
         # Note that his also calls the PrepareModelPart of the turbulence model
         super(TrilinosNavierStokesSolverMonolithic, self).PrepareModelPart()
 
-<<<<<<< HEAD
-=======
-        # Create the MPI communicators
-        self.distributed_model_part_importer.CreateCommunicators()
->>>>>>> e38d07ac
 
     def Finalize(self):
         self._GetSolutionStrategy().Clear()
