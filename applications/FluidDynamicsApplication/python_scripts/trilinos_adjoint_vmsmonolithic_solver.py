## Importing the Kratos Library
import KratosMultiphysics
import KratosMultiphysics.mpi as KratosMPI

# Import applications
import KratosMultiphysics.TrilinosApplication as TrilinosApplication
from KratosMultiphysics.TrilinosApplication import trilinos_linear_solver_factory
from KratosMultiphysics.FluidDynamicsApplication.adjoint_vmsmonolithic_solver import AdjointVMSMonolithicSolver

from KratosMultiphysics.mpi.distributed_import_model_part_utility import DistributedImportModelPartUtility

def CreateSolver(main_model_part, custom_settings):
    return AdjointVMSMonolithicMPISolver(main_model_part, custom_settings)

class AdjointVMSMonolithicMPISolver(AdjointVMSMonolithicSolver):

    @classmethod
    def GetDefaultParameters(cls):
        # default settings string in json format
        default_settings = KratosMultiphysics.Parameters("""
        {
            "solver_type": "trilinos_adjoint_vmsmonolithic_solver",
            "scheme_settings" : {
                "scheme_type": "bossak"
            },
            "response_function_settings" : {
                "response_type" : "drag"
            },
            "sensitivity_settings" : {},
            "model_import_settings": {
                "input_type": "mdpa",
                "input_filename": "unknown_name"
            },
            "material_import_settings": {
                "materials_filename": ""
            },
            "linear_solver_settings" : {
                "solver_type" : "amgcl"
            },
            "volume_model_part_name" : "volume_model_part",
            "skin_parts": [""],
            "dynamic_tau": 0.0,
            "oss_switch": 0,
            "echo_level": 0,
            "time_stepping"               : {
                "automatic_time_step" : false,
                "time_step"           : -0.1
            },
            "domain_size": -1,
            "model_part_name": "",
            "time_stepping": {
                "automatic_time_step" : false,
                "time_step"           : -0.1
            },
            "consider_periodic_conditions": false,
<<<<<<< HEAD
            "assign_neighbour_elements_to_conditions": false
=======
            "assign_neighbour_elements_to_conditions": true
>>>>>>> 999f852c
        }""")

        default_settings.AddMissingParameters(super(AdjointVMSMonolithicMPISolver, cls).GetDefaultParameters())
        return default_settings

    def __init__(self, model, custom_settings):
        self._validate_settings_in_baseclass=True # To be removed eventually
        super(AdjointVMSMonolithicSolver, self).__init__(model, custom_settings)

        self.element_name = "VMSAdjointElement"
        if self.settings["domain_size"].GetInt() == 2:
            self.condition_name = "LineCondition"
        elif self.settings["domain_size"].GetInt() == 3:
            self.condition_name = "SurfaceCondition"
        self.min_buffer_size = 2
        self.element_has_nodal_properties = True

        self.main_model_part.ProcessInfo.SetValue(KratosMultiphysics.OSS_SWITCH, self.settings["oss_switch"].GetInt())
        self.main_model_part.ProcessInfo.SetValue(KratosMultiphysics.DYNAMIC_TAU, self.settings["dynamic_tau"].GetDouble())

        KratosMultiphysics.Logger.PrintInfo(self.__class__.__name__, "Construction of AdjointVMSMonolithicMPISolver finished.")

    def AddVariables(self):
        ## Add variables from the base class
        super(self.__class__, self).AddVariables()

        ## Add specific MPI variables
        self.main_model_part.AddNodalSolutionStepVariable(KratosMultiphysics.PARTITION_INDEX)

        KratosMultiphysics.Logger.PrintInfo(self.__class__.__name__, "Variables for the AdjointVMSMonolithicMPISolver added correctly in each processor.")

    def ImportModelPart(self):
        ## Construct the distributed import model part utility
        self.distributed_model_part_importer = DistributedImportModelPartUtility(self.main_model_part, self.settings)
        ## Execute the Metis partitioning and reading
        self.distributed_model_part_importer.ExecutePartitioningAndReading()

        KratosMultiphysics.Logger.PrintInfo(self.__class__.__name__, "MPI model reading finished.")

    def PrepareModelPart(self):
        super(self.__class__,self).PrepareModelPart()
        ## Construct the MPI communicators
        self.distributed_model_part_importer.CreateCommunicators()

    def _GetEpetraCommunicator(self):
        if not hasattr(self, '_epetra_communicator'):
            self._epetra_communicator = TrilinosApplication.CreateCommunicator()
        return self._epetra_communicator

    def _CreateScheme(self):
        response_function = self.GetResponseFunction()
        scheme_type = self.settings["scheme_settings"]["scheme_type"].GetString()
        if scheme_type == "bossak":
            scheme = TrilinosApplication.TrilinosResidualBasedAdjointBossakScheme(
                self.settings["scheme_settings"],
                response_function)
        elif scheme_type == "steady":
            scheme = TrilinosApplication.TrilinosResidualBasedAdjointSteadyScheme(response_function)
        else:
            raise Exception("Invalid scheme_type: " + scheme_type)
        return scheme

    def _CreateLinearSolver(self):
        linear_solver_configuration = self.settings["linear_solver_settings"]
        return trilinos_linear_solver_factory.ConstructSolver(linear_solver_configuration)

    def _CreateBuilderAndSolver(self):
        # Set the guess_row_size (guess about the number of zero entries) for the Trilinos builder and solver
        domain_size = self.GetComputingModelPart().ProcessInfo[KratosMultiphysics.DOMAIN_SIZE]
        if domain_size == 3:
            guess_row_size = 20*4
        else:
            guess_row_size = 10*3
        # Construct the Trilinos builder and solver
        trilinos_linear_solver = self._GetLinearSolver()
        epetra_communicator = self._GetEpetraCommunicator()
        if self.settings["consider_periodic_conditions"].GetBool():
            builder_and_solver = TrilinosApplication.TrilinosBlockBuilderAndSolverPeriodic(
                epetra_communicator,
                guess_row_size,
                trilinos_linear_solver,
                KratosFluid.PATCH_INDEX)
        else:
            builder_and_solver = TrilinosApplication.TrilinosBlockBuilderAndSolver(
                epetra_communicator,
                guess_row_size,
                trilinos_linear_solver)
        return builder_and_solver

    def _CreateSolutionStrategy(self):
        computing_model_part = self.GetComputingModelPart()
        time_scheme = self._GetScheme()
        linear_solver = self._GetLinearSolver()
        builder_and_solver = self._GetBuilderAndSolver()
        calculate_reaction_flag = False
        reform_dof_set_at_each_step = False
        calculate_norm_dx_flag = False
        move_mesh_flag = False
        return TrilinosApplication.TrilinosLinearStrategy(
            computing_model_part,
            time_scheme,
            linear_solver,
            builder_and_solver,
            calculate_reaction_flag,
            reform_dof_set_at_each_step,
            calculate_norm_dx_flag,
            move_mesh_flag)<|MERGE_RESOLUTION|>--- conflicted
+++ resolved
@@ -53,11 +53,7 @@
                 "time_step"           : -0.1
             },
             "consider_periodic_conditions": false,
-<<<<<<< HEAD
-            "assign_neighbour_elements_to_conditions": false
-=======
             "assign_neighbour_elements_to_conditions": true
->>>>>>> 999f852c
         }""")
 
         default_settings.AddMissingParameters(super(AdjointVMSMonolithicMPISolver, cls).GetDefaultParameters())
