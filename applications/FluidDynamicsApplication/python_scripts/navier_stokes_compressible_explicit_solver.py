from __future__ import print_function, absolute_import, division  # makes KratosMultiphysics backward compatible with python 2.6 and 2.7
# Importing the Kratos Library
import KratosMultiphysics
import KratosMultiphysics.FluidDynamicsApplication as KratosFluid

## Import base class file
from KratosMultiphysics.FluidDynamicsApplication.fluid_solver import FluidSolver

from KratosMultiphysics import python_linear_solver_factory as linear_solver_factory
from KratosMultiphysics.FluidDynamicsApplication import check_and_prepare_model_process_fluid

def CreateSolver(model, custom_settings):
    return NavierStokesCompressibleExplicitSolver(model, custom_settings)

class NavierStokesCompressibleExplicitSolver(FluidSolver):
    def __init__(self, model, custom_settings):
        # Deprecated shock capturing
        self._CheckDeprecatedSettings(custom_settings)

        # Call base fluid solver constructor
        self._validate_settings_in_baseclass=True # To be removed eventually
        super(NavierStokesCompressibleExplicitSolver,self).__init__(model,custom_settings)

        # Define the formulation settings
        self.element_name = "CompressibleNavierStokesExplicit"
        if custom_settings["domain_size"].GetInt() == 2:
            self.condition_name = "LineCondition" # TODO: We need to create a Compressible NS condition (now using the base ones)
        elif custom_settings["domain_size"].GetInt() == 3:
            self.condition_name = "SurfaceCondition" # TODO: We need to create a Compressible NS condition (now using the base ones)
        else:
            err_msg = "Wrong domain size "
            raise Exception(err_msg)
        self.min_buffer_size = 2
        self.element_has_nodal_properties = False # Note that DENSITY is nodally stored but considered as a DOF

        KratosMultiphysics.Logger.PrintInfo("::[NavierStokesCompressibleExplicitSolver]:: ","Construction of NavierStokesCompressibleExplicitSolver finished.")

    @classmethod
    def GetDefaultParameters(cls):
        ##settings string in json format
        default_settings = KratosMultiphysics.Parameters("""
        {
            "solver_type": "compressible_solver_from_defaults",
            "model_part_name": "FluidModelPart",
            "domain_size": -1,
            "model_import_settings": {
                "input_type": "mdpa",
                "input_filename": "",
                "reorder": false
            },
            "material_import_settings": {
                "materials_filename": "FluidMaterials.json"
            },
            "echo_level": 1,
            "time_order": 2,
<<<<<<< HEAD
            "runge_kutta_scheme" : "RK4",
=======
            "time_scheme" : "RK4",
>>>>>>> 298ed319
            "move_mesh_flag": false,
            "shock_capturing_settings" : { },
            "compute_reactions": false,
            "reform_dofs_at_each_step" : false,
            "assign_neighbour_elements_to_conditions": true,
            "volume_model_part_name" : "volume_model_part",
            "skin_parts": [""],
            "no_skin_parts":[""],
            "time_stepping"                : {
                "automatic_time_step" : true,
                "CFL_number"          : 1.0,
                "minimum_delta_time"  : 1.0e-8,
                "maximum_delta_time"  : 1.0e-2
            },
            "use_oss" : true
        }""")

        default_settings.AddMissingParameters(super().GetDefaultParameters())
        return default_settings

    def AddVariables(self):
        # Add DOF variables (formulation written in conservative form) and reactions
        self.main_model_part.AddNodalSolutionStepVariable(KratosMultiphysics.DENSITY) # Density DOF
        self.main_model_part.AddNodalSolutionStepVariable(KratosMultiphysics.MOMENTUM) # Momentum DOF
        self.main_model_part.AddNodalSolutionStepVariable(KratosMultiphysics.TOTAL_ENERGY) # Total energy DOF
        self.main_model_part.AddNodalSolutionStepVariable(KratosFluid.REACTION_DENSITY) # Density DOF reaction
        self.main_model_part.AddNodalSolutionStepVariable(KratosMultiphysics.REACTION) # Momentum DOF reaction
        self.main_model_part.AddNodalSolutionStepVariable(KratosFluid.REACTION_ENERGY) # Total energy DOF reaction

        # Required variables
        self.main_model_part.AddNodalSolutionStepVariable(KratosMultiphysics.BODY_FORCE)
        self.main_model_part.AddNodalSolutionStepVariable(KratosFluid.MASS_SOURCE)
        self.main_model_part.AddNodalSolutionStepVariable(KratosFluid.HEAT_SOURCE)
        self.main_model_part.AddNodalSolutionStepVariable(KratosMultiphysics.NORMAL)
        self.main_model_part.AddNodalSolutionStepVariable(KratosFluid.NUMERICAL_ENTROPY) # TODO: This is only necessary whith shock capturing entropy_based

        # Post-process variables
        self.main_model_part.AddNodalSolutionStepVariable(KratosFluid.MACH)
        self.main_model_part.AddNodalSolutionStepVariable(KratosMultiphysics.VELOCITY)
        self.main_model_part.AddNodalSolutionStepVariable(KratosMultiphysics.PRESSURE)
        self.main_model_part.AddNodalSolutionStepVariable(KratosMultiphysics.TEMPERATURE)

        KratosMultiphysics.Logger.PrintInfo("::[NavierStokesCompressibleExplicitSolver]:: ","Explicit compressible fluid solver variables added correctly")

    def AddDofs(self):
        domain_size = self.main_model_part.ProcessInfo[KratosMultiphysics.DOMAIN_SIZE]
        KratosMultiphysics.VariableUtils().AddDof(KratosMultiphysics.DENSITY, KratosFluid.REACTION_DENSITY, self.main_model_part)
        KratosMultiphysics.VariableUtils().AddDof(KratosMultiphysics.MOMENTUM_X, KratosMultiphysics.REACTION_X, self.main_model_part)
        KratosMultiphysics.VariableUtils().AddDof(KratosMultiphysics.MOMENTUM_Y, KratosMultiphysics.REACTION_Y, self.main_model_part)
        if domain_size == 3:
            KratosMultiphysics.VariableUtils().AddDof(KratosMultiphysics.MOMENTUM_Z, KratosMultiphysics.REACTION_Z, self.main_model_part)
        KratosMultiphysics.VariableUtils().AddDof(KratosMultiphysics.TOTAL_ENERGY, KratosFluid.REACTION_ENERGY, self.main_model_part)

    def Initialize(self):
        self.GetComputingModelPart().ProcessInfo[KratosMultiphysics.OSS_SWITCH] = int(self.settings["use_oss"].GetBool())
        self._ReadShockCapturingSettings()

        self.solver = self._get_solution_strategy()
        self.solver.SetEchoLevel(self.settings["echo_level"].GetInt())
        self.solver.Initialize()

        KratosMultiphysics.Logger.PrintInfo("::[NavierStokesCompressibleExplicitSolver]:: ","Explicit compressible fluid solver initialization finished.")

    def _get_solution_strategy(self):
        if not hasattr(self, '_solution_strategy'):
            self._solution_strategy = self._create_solution_strategy()
        return self._solution_strategy

    def _create_solution_strategy(self):
        self.computing_model_part = self.GetComputingModelPart()
        strategy_settings = KratosMultiphysics.Parameters('''{}''')
        strategy_settings.AddEmptyValue("rebuild_level").SetInt(0 if self.settings["reform_dofs_at_each_step"].GetBool() else 1)
        strategy_settings.AddEmptyValue("move_mesh_flag").SetBool(self.settings["move_mesh_flag"].GetBool())
        strategy_settings.AddEmptyValue("shock_capturing_settings").RecursivelyAddMissingParameters(self.settings["shock_capturing_settings"])

        rk_parameter = self.settings["runge_kutta_scheme"].GetString()

        rk_startegies = {
            "RK3-TVD": KratosFluid.CompressibleNavierStokesExplicitSolvingStrategyRungeKutta3TVD,
            "RK4"    : KratosFluid.CompressibleNavierStokesExplicitSolvingStrategyRungeKutta4
        }

<<<<<<< HEAD
        if rk_parameter in rk_startegies:
            return rk_startegies[rk_parameter](self.computing_model_part, strategy_settings)

=======
        rk_parameter = self.settings["time_scheme"].GetString()

        rk_startegies = {
            "RK3-TVD": KratosFluid.CompressibleNavierStokesExplicitSolvingStrategyRungeKutta3TVD,
            "RK4"    : KratosFluid.CompressibleNavierStokesExplicitSolvingStrategyRungeKutta4
        }

        if rk_parameter in rk_startegies:
            return rk_startegies[rk_parameter](self.computing_model_part, strategy_settings)

>>>>>>> 298ed319
        err_msg = "Runge-Kutta method of type '{}' not available. Try any of\n".format(rk_parameter)
        for key in rk_startegies:
            err_msg = err_msg + " - {}\n".format(key)
        raise RuntimeError(err_msg)

    def _CreateEstimateDtUtility(self):
        """This method overloads FluidSolver in order to enforce:
        ```
        self.settings["time_stepping"]["consider_compressibility_in_CFL"] == True
        ```
        """
        if self.settings["time_stepping"].Has("consider_compressibility_in_CFL"):
            KratosMultiphysics.Logger.PrintWarning("", "User-specifed consider_compressibility_in_CFL will be overriden with TRUE")
        else:
            self.settings["time_stepping"].AddEmptyValue("consider_compressibility_in_CFL")

        self.settings["time_stepping"]["consider_compressibility_in_CFL"].SetBool(True)

        estimate_dt_utility = KratosFluid.EstimateDtUtility(
                self.GetComputingModelPart(),
                self.settings["time_stepping"])

        return estimate_dt_utility

    def _CheckDeprecatedSettings(self, custom_settings):
        if custom_settings.Has("shock_capturing"):
            KratosMultiphysics.Logger.PrintInfo(
                '::[NavierStokesCompressibleExplicitSolver]:: "',
                "\n".join(['Setting "shock_capturing" is deprecated. Please use:',
                           '   {',
                           '       "shock_capturing_settings" : {',
                           '            "type" : "physics_based"',
                           '       }',
                           '   }',
                           'to maintain the same functionality with the newer syntax.'
                ]))

            custom_settings.RemoveValue("shock_capturing")
            # Not adding new syntax -> Using defauts


    def _ReadShockCapturingSettings(self):
        "Determines if shock capturing will be enabled and sets up SHOCK_CAPTURING_SWITCH"
        default_parameters = KratosMultiphysics.Parameters("""
            {
                    "type" : "physics_based",
                    "Parameters" : { }
            }
        """)

        self.settings["shock_capturing_settings"].ValidateAndAssignDefaults(default_parameters)
        enable_shock_capturing = self.settings["shock_capturing_settings"]["type"].GetString() != "none"

        self.GetComputingModelPart().ProcessInfo[KratosFluid.SHOCK_CAPTURING_SWITCH] = int(enable_shock_capturing)<|MERGE_RESOLUTION|>--- conflicted
+++ resolved
@@ -53,11 +53,7 @@
             },
             "echo_level": 1,
             "time_order": 2,
-<<<<<<< HEAD
-            "runge_kutta_scheme" : "RK4",
-=======
             "time_scheme" : "RK4",
->>>>>>> 298ed319
             "move_mesh_flag": false,
             "shock_capturing_settings" : { },
             "compute_reactions": false,
@@ -140,22 +136,9 @@
             "RK4"    : KratosFluid.CompressibleNavierStokesExplicitSolvingStrategyRungeKutta4
         }
 
-<<<<<<< HEAD
         if rk_parameter in rk_startegies:
             return rk_startegies[rk_parameter](self.computing_model_part, strategy_settings)
 
-=======
-        rk_parameter = self.settings["time_scheme"].GetString()
-
-        rk_startegies = {
-            "RK3-TVD": KratosFluid.CompressibleNavierStokesExplicitSolvingStrategyRungeKutta3TVD,
-            "RK4"    : KratosFluid.CompressibleNavierStokesExplicitSolvingStrategyRungeKutta4
-        }
-
-        if rk_parameter in rk_startegies:
-            return rk_startegies[rk_parameter](self.computing_model_part, strategy_settings)
-
->>>>>>> 298ed319
         err_msg = "Runge-Kutta method of type '{}' not available. Try any of\n".format(rk_parameter)
         for key in rk_startegies:
             err_msg = err_msg + " - {}\n".format(key)
