from __future__ import print_function, absolute_import, division #makes KratosMultiphysics backward compatible with python 2.6 and 2.7

import KratosMultiphysics

def CreateSolverByParameters(model, solver_settings, parallelism):

    solver_type = solver_settings["solver_type"].GetString()

    if solver_type == "ale_fluid":
        import navier_stokes_ale_fluid_solver
        return navier_stokes_ale_fluid_solver.CreateSolver(model, solver_settings, parallelism)

    # Solvers for OpenMP parallelism
    if (parallelism == "OpenMP"):
        if (solver_type == "Monolithic"):
            solver_module_name = "navier_stokes_solver_vmsmonolithic"

        elif (solver_type == "FractionalStep"):
            solver_module_name = "navier_stokes_solver_fractionalstep"

        elif (solver_type == "Embedded"):
            solver_module_name = "navier_stokes_embedded_solver"

        elif (solver_type == "Compressible"):
            solver_module_name = "navier_stokes_compressible_solver"

<<<<<<< HEAD
        elif (solver_type == "TimeAveraged"):
            solver_module_name = "navier_stokes_time_averaged_solver"
=======
        elif (solver_type == "ConjugateHeatTransfer"):
            solver_module_name = "conjugate_heat_transfer_solver"

        elif (solver_type == "TwoFluids"):
            solver_module_name = "navier_stokes_two_fluids_solver"
>>>>>>> 25d22104

        else:
            raise Exception("the requested solver type is not in the python solvers wrapper. Solver type is : " + solver_type)

    # Solvers for MPI parallelism
    elif (parallelism == "MPI"):
        if (solver_type == "Monolithic"):
            solver_module_name = "trilinos_navier_stokes_solver_vmsmonolithic"

        elif (solver_type == "FractionalStep"):
            solver_module_name = "trilinos_navier_stokes_solver_fractionalstep"

        elif (solver_type == "Embedded"):
            solver_module_name = "trilinos_navier_stokes_embedded_solver"

        elif (solver_type == "TwoFluids"):
            solver_module_name = "trilinos_navier_stokes_two_fluids_solver"

        else:
            raise Exception("the requested solver type is not in the python solvers wrapper. Solver type is : " + solver_type)

    else:
        raise Exception("parallelism is neither OpenMP nor MPI")

    solver_module = __import__(solver_module_name)
    solver = solver_module.CreateSolver(model, solver_settings)

    return solver

def CreateSolver(model, custom_settings):

    if (type(model) != KratosMultiphysics.Model):
        raise Exception("input is expected to be provided as a Kratos Model object")#

    if (type(custom_settings) != KratosMultiphysics.Parameters):
        raise Exception("input is expected to be provided as a Kratos Parameters object")

    solver_settings = custom_settings["solver_settings"]
    parallelism = custom_settings["problem_data"]["parallel_type"].GetString()

    return CreateSolverByParameters(model, solver_settings, parallelism)<|MERGE_RESOLUTION|>--- conflicted
+++ resolved
@@ -24,16 +24,14 @@
         elif (solver_type == "Compressible"):
             solver_module_name = "navier_stokes_compressible_solver"
 
-<<<<<<< HEAD
-        elif (solver_type == "TimeAveraged"):
-            solver_module_name = "navier_stokes_time_averaged_solver"
-=======
         elif (solver_type == "ConjugateHeatTransfer"):
             solver_module_name = "conjugate_heat_transfer_solver"
 
         elif (solver_type == "TwoFluids"):
             solver_module_name = "navier_stokes_two_fluids_solver"
->>>>>>> 25d22104
+
+        elif (solver_type == "TimeAveraged"):
+            solver_module_name = "navier_stokes_time_averaged_solver"
 
         else:
             raise Exception("the requested solver type is not in the python solvers wrapper. Solver type is : " + solver_type)
