# Importing the Kratos Library
import KratosMultiphysics
import KratosMultiphysics.kratos_utilities as KratosUtilities
import os
# Import applications
import KratosMultiphysics.FluidDynamicsApplication as KratosCFD
have_conv_diff = KratosUtilities.CheckIfApplicationsAvailable("ConvectionDiffusionApplication")
if have_conv_diff:
    import KratosMultiphysics.ConvectionDiffusionApplication as KratosConvDiff

# Import base class file
from KratosMultiphysics.FluidDynamicsApplication.fluid_solver import FluidSolver
from KratosMultiphysics.FluidDynamicsApplication.read_distance_from_file import DistanceImportUtility

def CreateSolver(model, custom_settings):
    return NavierStokesTwoFluidsSolver(model, custom_settings)

class NavierStokesTwoFluidsSolver(FluidSolver):

    @classmethod
    def GetDefaultParameters(cls):
        ##settings string in json format
        default_settings = KratosMultiphysics.Parameters("""
        {
            "solver_type": "two_fluids",
            "model_part_name": "",
            "domain_size": -1,
            "model_import_settings": {
                "input_type": "mdpa",
                "input_filename": "unknown_name",
                "reorder": false
            },
            "material_import_settings": {
                "materials_filename": ""
            },
            "distance_reading_settings"    : {
                "import_mode"         : "from_mdpa",
                "distance_file_name"  : "no_distance_file"
            },
            "maximum_iterations": 7,
            "echo_level": 0,
            "time_order": 2,
            "time_scheme": "bdf2",
            "compute_reactions": false,
            "analysis_type": "non_linear",
            "reform_dofs_at_each_step": false,
            "consider_periodic_conditions": false,
            "relative_velocity_tolerance": 1e-3,
            "absolute_velocity_tolerance": 1e-5,
            "relative_pressure_tolerance": 1e-3,
            "absolute_pressure_tolerance": 1e-5,
            "linear_solver_settings"       : {
                "solver_type"         : "amgcl"
            },
            "volume_model_part_name" : "volume_model_part",
            "skin_parts": [""],
            "assign_neighbour_elements_to_conditions": true,
            "no_skin_parts":[""],
            "time_stepping"                : {
                "automatic_time_step" : true,
                "CFL_number"          : 1,
                "minimum_delta_time"  : 1e-2,
                "maximum_delta_time"  : 1.0,
                "time_step"           : 0.0
            },
            "periodic": "periodic",
            "move_mesh_flag": false,
            "acceleration_limitation": true,
            "formulation": {
                "dynamic_tau": 1.0,
                "surface_tension": false
            },
            "levelset_convection_settings": {
                "max_CFL" : 1.0,
                "max_substeps" : 0,
                "eulerian_error_compensation" : false,
                "element_type" : "levelset_convection_supg",
                "element_settings" : {
                    "dynamic_tau" : 0.0,
                    "cross_wind_stabilization_factor" : 0.7
                }
            },
            "distance_reinitialization": "variational",
            "distance_smoothing": false,
            "distance_smoothing_coefficient": 1.0,
            "distance_modification_settings": {
                "model_part_name": "",
                "distance_threshold": 1e-5,
                "continuous_distance": true,
                "check_at_each_time_step": true,
                "avoid_almost_empty_elements": false,
                "deactivate_full_negative_elements": false
            }
        }""")

        default_settings.AddMissingParameters(super(NavierStokesTwoFluidsSolver, cls).GetDefaultParameters())
        return default_settings

    def __init__(self, model, custom_settings):
        # TODO: DO SOMETHING IN HERE TO REMOVE THE "time_order" FROM THE DEFAULT SETTINGS BUT KEEPING THE BACKWARDS COMPATIBILITY

        if custom_settings.Has("levelset_convection_settings"):
            if custom_settings["levelset_convection_settings"].Has("levelset_splitting"):
                custom_settings["levelset_convection_settings"].RemoveValue("levelset_splitting")
                KratosMultiphysics.Logger.PrintWarning("NavierStokesTwoFluidsSolver", "\'levelset_splitting\' has been temporarily deactivated. Using the standard levelset convection with no splitting.")

        #TODO: Remove this after the retrocompatibility period
        if custom_settings.Has("bfecc_convection"):
            KratosMultiphysics.Logger.PrintWarning("NavierStokesTwoFluidsSolver", "the semi-Lagrangian \'bfecc_convection\' is no longer supported. Using the standard Eulerian levelset convection.")
            custom_settings.RemoveValue("bfecc_convection")
            if custom_settings.Has("bfecc_number_substeps"):
                custom_settings.RemoveValue("bfecc_number_substeps")

        super(NavierStokesTwoFluidsSolver,self).__init__(model,custom_settings)

        self.element_name = "TwoFluidNavierStokes"
        self.condition_name = "TwoFluidNavierStokesWallCondition"
        self.element_integrates_in_time = True
        self.element_has_nodal_properties = True

        self.min_buffer_size = 3

        # Set the levelset characteristic variables and add them to the convection settings
        # These are required to be set as some of the auxiliary processes admit user-defined variables
        self._levelset_variable = KratosMultiphysics.DISTANCE
        self._levelset_gradient_variable = KratosMultiphysics.DISTANCE_GRADIENT
        self._levelset_convection_variable = KratosMultiphysics.VELOCITY
        self.settings["levelset_convection_settings"].AddEmptyValue("levelset_variable_name").SetString("DISTANCE")
        self.settings["levelset_convection_settings"].AddEmptyValue("levelset_gradient_variable_name").SetString("DISTANCE_GRADIENT")
        self.settings["levelset_convection_settings"].AddEmptyValue("levelset_convection_variable_name").SetString("VELOCITY")

        dynamic_tau = self.settings["formulation"]["dynamic_tau"].GetDouble()
        self.main_model_part.ProcessInfo.SetValue(KratosMultiphysics.DYNAMIC_TAU, dynamic_tau)

        surface_tension = False
        if (self.settings["formulation"].Has("surface_tension")):
            surface_tension = self.settings["formulation"]["surface_tension"].GetBool()
        self.main_model_part.ProcessInfo.SetValue(KratosCFD.SURFACE_TENSION, surface_tension)

        self._reinitialization_type = self.settings["distance_reinitialization"].GetString()

        self._distance_smoothing = self.settings["distance_smoothing"].GetBool()
        smoothing_coefficient = self.settings["distance_smoothing_coefficient"].GetDouble()
        self.main_model_part.ProcessInfo.SetValue(KratosCFD.SMOOTHING_COEFFICIENT, smoothing_coefficient)

        self._apply_acceleration_limitation = self.settings["acceleration_limitation"].GetBool()

        ## Set the distance reading filename
        # TODO: remove the manual "distance_file_name" set as soon as the problem type one has been tested.
        if (self.settings["distance_reading_settings"]["import_mode"].GetString() == "from_GiD_file"):
            self.settings["distance_reading_settings"]["distance_file_name"].SetString(self.settings["model_import_settings"]["input_filename"].GetString()+".post.res")

        KratosMultiphysics.Logger.PrintInfo(self.__class__.__name__, "Construction of NavierStokesTwoFluidsSolver finished.")

    def AddVariables(self):
        self.main_model_part.AddNodalSolutionStepVariable(KratosMultiphysics.DENSITY)
        self.main_model_part.AddNodalSolutionStepVariable(KratosMultiphysics.DYNAMIC_VISCOSITY)
        self.main_model_part.AddNodalSolutionStepVariable(KratosMultiphysics.PRESSURE)
        self.main_model_part.AddNodalSolutionStepVariable(KratosMultiphysics.VELOCITY)
        self.main_model_part.AddNodalSolutionStepVariable(KratosMultiphysics.ACCELERATION)
        self.main_model_part.AddNodalSolutionStepVariable(KratosMultiphysics.MESH_VELOCITY)
        self.main_model_part.AddNodalSolutionStepVariable(KratosMultiphysics.IS_STRUCTURE)
        self.main_model_part.AddNodalSolutionStepVariable(KratosMultiphysics.BODY_FORCE)
        self.main_model_part.AddNodalSolutionStepVariable(KratosMultiphysics.NODAL_H)
        self.main_model_part.AddNodalSolutionStepVariable(KratosMultiphysics.NODAL_AREA)
        self.main_model_part.AddNodalSolutionStepVariable(KratosMultiphysics.REACTION)
        self.main_model_part.AddNodalSolutionStepVariable(KratosMultiphysics.REACTION_WATER_PRESSURE)
        self.main_model_part.AddNodalSolutionStepVariable(KratosMultiphysics.NORMAL)
        self.main_model_part.AddNodalSolutionStepVariable(KratosMultiphysics.EXTERNAL_PRESSURE)
        self.main_model_part.AddNodalSolutionStepVariable(KratosMultiphysics.FLAG_VARIABLE)
        self.main_model_part.AddNodalSolutionStepVariable(KratosMultiphysics.DISTANCE)              # Distance function nodal values
        self.main_model_part.AddNodalSolutionStepVariable(KratosMultiphysics.DISTANCE_GRADIENT)     # Distance gradient nodal values

        KratosMultiphysics.Logger.PrintInfo(self.__class__.__name__, "Fluid solver variables added correctly.")

    def PrepareModelPart(self):
        # Initialize the level-set function
        if not self.main_model_part.ProcessInfo[KratosMultiphysics.IS_RESTARTED]:
            ## Setting the nodal distance
            self.__SetDistanceFunction()
        print("PrepareModelPart")
        # Call the base solver PrepareModelPart()
        super(NavierStokesTwoFluidsSolver, self).PrepareModelPart()

    def Initialize(self):
        computing_model_part = self.GetComputingModelPart()
        # Calculate boundary normals
        KratosMultiphysics.NormalCalculationUtils().CalculateOnSimplex(
            computing_model_part,
            computing_model_part.ProcessInfo[KratosMultiphysics.DOMAIN_SIZE])

        # Finding nodal and elemental neighbors
        data_communicator = computing_model_part.GetCommunicator().GetDataCommunicator()
        neighbour_search = KratosMultiphysics.FindGlobalNodalNeighboursProcess(
            data_communicator,
            computing_model_part)
        neighbour_search.Execute()

        dimensions = computing_model_part.ProcessInfo.GetValue(KratosMultiphysics.DOMAIN_SIZE)
        avg_num_elements = 10
        elemental_neighbour_search = KratosMultiphysics.FindElementalNeighboursProcess(
            computing_model_part,
            dimensions,
            avg_num_elements)
        elemental_neighbour_search.Execute()

        # Set and initialize the solution strategy
        solution_strategy = self._GetSolutionStrategy()
        solution_strategy.SetEchoLevel(self.settings["echo_level"].GetInt())
        solution_strategy.Initialize()

        # Initialize the distance correction process
        self._GetDistanceModificationProcess().ExecuteInitialize()
        self._GetDistanceModificationProcess().ExecuteInitializeSolutionStep()
        # Water volume initial condition 
        print("before first calculus")
        self.initial_system_volume=KratosCFD.FluidAuxiliaryUtilities.CalculateFluidNegativeVolume(self.GetComputingModelPart())
        print("after_second_calculus")
        # Instantiate the level set convection process
        # Note that is is required to do this in here in order to validate the defaults and set the corresponding distance gradient flag
        # Note that the nodal gradient of the distance is required either for the eulerian BFECC limiter or by the algebraic element antidiffusivity
        self._GetLevelSetConvectionProcess()

        KratosMultiphysics.Logger.PrintInfo(self.__class__.__name__, "Solver initialization finished.")
        
    def InitializeSolutionStep(self):
        if self._TimeBufferIsInitialized():
            # Recompute the BDF2 coefficients
            (self.time_discretization).ComputeAndSaveBDFCoefficients(self.GetComputingModelPart().ProcessInfo)

            # Perform the level-set convection according to the previous step velocity
            self.__PerformLevelSetConvection()

            KratosMultiphysics.Logger.PrintInfo(self.__class__.__name__, "Level-set convection is performed.")

            # filtering noises is necessary for curvature calculation
            if (self._distance_smoothing):
                # distance gradient is used as a boundary condition for smoothing process
                self._GetDistanceGradientProcess().Execute()
                self._GetDistanceSmoothingProcess().Execute()
                KratosMultiphysics.Logger.PrintInfo(self.__class__.__name__, "Smoothing process is finished.")

            if (self.main_model_part.ProcessInfo[KratosCFD.SURFACE_TENSION]):
                # distance gradient is called again to comply with the smoothed/modified DISTANCE
                self._GetDistanceGradientProcess().Execute()
                # curvature is calculated using nodal distance gradient
                self._GetDistanceCurvatureProcess().Execute()
                # it is needed to store level-set consistent nodal PRESSURE_GRADIENT for stabilization purpose
                self._GetConsistentNodalPressureGradientProcess().Execute()

            # TODO: Performing mass conservation check and correction process

            # Perform distance correction to prevent ill-conditioned cuts
            self._GetDistanceModificationProcess().ExecuteInitializeSolutionStep()

            # Update the DENSITY and DYNAMIC_VISCOSITY values according to the new level-set
            self._SetNodalProperties()
            print("LLEGAMOS")
            # Initialize the solver current step
            self._GetSolutionStrategy().InitializeSolutionStep()

            # Accumulative Water volume error ratio due to level Set .Adding source term 
            self.water_volume_after_transport=KratosCFD.FluidAuxiliaryUtilities.CalculateFluidNegativeVolume(self.GetComputingModelPart())
            print(self.water_volume_after_transport)
            print(self.initial_system_volume)
            volume_error = (self.water_volume_after_transport -  self.initial_system_volume)/ self.initial_system_volume
            self.volume_error_to_check_before_adding_source_term= self.water_volume_after_transport - self.initial_system_volume
            print(volume_error)
            # self.GetComputingModelPart().ProcessInfo[KratosCFD.VOLUME_ERROR] = 0
            self.GetComputingModelPart().ProcessInfo[KratosCFD.VOLUME_ERROR] = volume_error
            print(self.GetComputingModelPart().ProcessInfo[KratosCFD.VOLUME_ERROR])

    def FinalizeSolutionStep(self):
        KratosMultiphysics.Logger.PrintInfo(self.__class__.__name__, "Mass and momentum conservation equations are solved.")

        if self._TimeBufferIsInitialized():
            # Recompute the distance field according to the new level-set position
            if (self._reinitialization_type == "variational"):
                self._GetDistanceReinitializationProcess().Execute()
            elif (self._reinitialization_type == "parallel"):
                adjusting_parameter = 0.05
                layers = int(adjusting_parameter*self.main_model_part.GetCommunicator().GlobalNumberOfElements()) # this parameter is essential
                max_distance = 1.0 # use this parameter to define the redistancing range
                # if using CalculateInterfacePreservingDistances(), the initial interface is preserved
                self._GetDistanceReinitializationProcess().CalculateDistances(
                    self.main_model_part,
                    self._levelset_variable,
                    KratosMultiphysics.NODAL_AREA,
                    layers,
                    max_distance,
                    self._GetDistanceReinitializationProcess().CALCULATE_EXACT_DISTANCES_TO_PLANE) #NOT_CALCULATE_EXACT_DISTANCES_TO_PLANE)

            if (self._reinitialization_type != "none"):
                KratosMultiphysics.Logger.PrintInfo(self.__class__.__name__, "Redistancing process is finished.")

            # Prepare distance correction for next step
            self._GetDistanceModificationProcess().ExecuteFinalizeSolutionStep()

            # Finalize the solver current step
            self._GetSolutionStrategy().FinalizeSolutionStep()

            # Limit the obtained acceleration for the next step
<<<<<<< HEAD
            # self._GetAccelerationLimitationUtility().Execute()

            #Calculate water volume after adding source term 
            added_source_term= abs(self.water_volume_after_transport -  self.initial_system_volume)
            volume_after= KratosCFD.FluidAuxiliaryUtilities.CalculateFluidNegativeVolume(self.GetComputingModelPart())
            print(volume_after)
            print(self.initial_system_volume)
            new_error=abs(volume_after-self.initial_system_volume)
            filename = 'error_mass_source_conservation.txt'
            if os.path.exists(filename):
                append_write = 'a' # append if already exists
            else:
                append_write = 'w' # make a new file if not
            Time=self.main_model_part.ProcessInfo[KratosMultiphysics.TIME]
            highscore = open(filename,append_write)
            highscore.write(str(Time)+' '+str(volume_after) +' '+str(new_error)+' '+'\n')
            highscore.close()
=======
            # This limitation should be called on the second solution step onwards (e.g. STEP=3 for BDF2)
            # We intentionally avoid correcting the acceleration in the first resolution step as this might cause problems with zero initial conditions
            if self._apply_acceleration_limitation and self.main_model_part.ProcessInfo[KratosMultiphysics.STEP] >= self.min_buffer_size:
                self._GetAccelerationLimitationUtility().Execute()
>>>>>>> 67096afd

    def __PerformLevelSetConvection(self):
        # Solve the levelset convection problem
        self._GetLevelSetConvectionProcess().Execute()

    # TODO: Remove this method as soon as the subproperties are available
    def _SetPhysicalProperties(self):
        warn_msg  = '\nThe materials import mechanism used in the two fluids solver is DEPRECATED!\n'
        warn_msg += 'It will be removed to use the base fluid_solver.py one as soon as the subproperties are available.\n'
        KratosMultiphysics.Logger.PrintWarning('\n\x1b[1;31mDEPRECATION-WARNING\x1b[0m', warn_msg)

        # Check if the fluid properties are provided using a .json file
        materials_filename = self.settings["material_import_settings"]["materials_filename"].GetString()
        if (materials_filename != ""):
            with open(materials_filename,'r') as materials_file:
                materials = KratosMultiphysics.Parameters(materials_file.read())

            # Create and read an auxiliary materials file for each one of the fields
            for i_material in materials["properties"]:
                aux_materials = KratosMultiphysics.Parameters()
                aux_materials.AddEmptyArray("properties")
                aux_materials["properties"].Append(i_material)
                prop_id = i_material["properties_id"].GetInt()

                aux_materials_filename = materials_filename + "_" + str(prop_id) + ".json"
                with open(aux_materials_filename,'w') as aux_materials_file:
                    aux_materials_file.write(aux_materials.WriteJsonString())
                    aux_materials_file.close()

                aux_material_settings = KratosMultiphysics.Parameters("""{"Parameters": {"materials_filename": ""}} """)
                aux_material_settings["Parameters"]["materials_filename"].SetString(aux_materials_filename)
                KratosMultiphysics.ReadMaterialsUtility(aux_material_settings, self.model)
                KratosUtilities.DeleteFileIfExisting(aux_materials_filename)

            materials_imported = True
        else:
            materials_imported = False

        # If the element uses nodal material properties, transfer them to the nodes
        if self.element_has_nodal_properties:
            self._SetNodalProperties()

        return materials_imported

    def _SetNodalProperties(self):
        print("change")
        # Get fluid 1 and 2 properties
        properties_1 = self.main_model_part.Properties[1]
        properties_2 = self.main_model_part.Properties[2]

        rho_1 = properties_1.GetValue(KratosMultiphysics.DENSITY)
        rho_2 = properties_2.GetValue(KratosMultiphysics.DENSITY)
        mu_1 = properties_1.GetValue(KratosMultiphysics.DYNAMIC_VISCOSITY)
        mu_2 = properties_2.GetValue(KratosMultiphysics.DYNAMIC_VISCOSITY)

        # Check fluid 1 and 2 properties
        if rho_1 <= 0.0:
            raise Exception("DENSITY set to {0} in Properties {1}, positive number expected.".format(rho_1, properties_1.Id))
        if rho_2 <= 0.0:
            raise Exception("DENSITY set to {0} in Properties {1}, positive number expected.".format(rho_2, properties_2.Id))
        if mu_1 <= 0.0:
            raise Exception("DYNAMIC_VISCOSITY set to {0} in Properties {1}, positive number expected.".format(mu_1, properties_1.Id))
        if mu_2 <= 0.0:
            raise Exception("DYNAMIC_VISCOSITY set to {0} in Properties {1}, positive number expected.".format(mu_2, properties_2.Id))

        # Transfer density and (dynamic) viscostity to the nodes
        for node in self.main_model_part.Nodes:
            if node.GetSolutionStepValue(self._levelset_variable) <= 0.0:
                node.SetSolutionStepValue(KratosMultiphysics.DENSITY, rho_1)
                node.SetSolutionStepValue(KratosMultiphysics.DYNAMIC_VISCOSITY, mu_1)
            else:
                node.SetSolutionStepValue(KratosMultiphysics.DENSITY, rho_2)
                node.SetSolutionStepValue(KratosMultiphysics.DYNAMIC_VISCOSITY, mu_2)

    def __SetDistanceFunction(self):
        ## Set the nodal distance function
        if (self.settings["distance_reading_settings"]["import_mode"].GetString() == "from_GiD_file"):
            DistanceUtility = DistanceImportUtility(self.main_model_part, self.settings["distance_reading_settings"])
            DistanceUtility.ImportDistance()
        elif (self.settings["distance_reading_settings"]["import_mode"].GetString() == "from_mdpa"):
            KratosMultiphysics.Logger.PrintInfo("Navier Stokes Embedded Solver","Distance function taken from the .mdpa input file.")

    def _GetAccelerationLimitationUtility(self):
        if not hasattr(self, '_acceleration_limitation_utility'):
            self._acceleration_limitation_utility = self.__CreateAccelerationLimitationUtility()
        return self._acceleration_limitation_utility

    def _GetRedistancingLinearSolver(self):
        # A linear solver configured specifically for distance re-initialization process
        if not hasattr(self, '_redistancing_linear_solver'):
            self._redistancing_linear_solver = self._CreateLinearSolver() # TODO: add customized configuration
        return self._redistancing_linear_solver

    def _GetLevelsetLinearSolver(self):
        # A linear solver configured specifically for the level-set convection process
        if not hasattr(self, '_levelset_linear_solver'):
            self._levelset_linear_solver = self._CreateLinearSolver() # TODO: add customized configuration
        return self._levelset_linear_solver

    def _GetSmoothingLinearSolver(self):
        # A linear solver configured specifically for the distance smoothing process
        if not hasattr(self, '_smoothing_linear_solver'):
            self._smoothing_linear_solver = self._CreateLinearSolver() # TODO: add customized configuration
        return self._smoothing_linear_solver

    def _GetLevelSetConvectionProcess(self):
        if not hasattr(self, '_level_set_convection_process'):
            self._level_set_convection_process = self._CreateLevelSetConvectionProcess()
        return self._level_set_convection_process

    def _GetDistanceReinitializationProcess(self):
        if not hasattr(self, '_distance_reinitialization_process'):
            self._distance_reinitialization_process = self._CreateDistanceReinitializationProcess()
        return self._distance_reinitialization_process

    def _GetDistanceSmoothingProcess(self):
        if not hasattr(self, '_distance_smoothing_process'):
            self._distance_smoothing_process = self._CreateDistanceSmoothingProcess()
        return self._distance_smoothing_process

    def _GetDistanceGradientProcess(self):
        if not hasattr(self, '_distance_gradient_process'):
            self._distance_gradient_process = self._CreateDistanceGradientProcess()
        return self._distance_gradient_process

    def _GetDistanceCurvatureProcess(self):
        if not hasattr(self, '_distance_curvature_process'):
            self._distance_curvature_process = self._CreateDistanceCurvatureProcess()
        return self._distance_curvature_process

    def _GetConsistentNodalPressureGradientProcess(self):
        if not hasattr(self, '_consistent_nodal_pressure_gradient_process'):
            self._consistent_nodal_pressure_gradient_process = self._CreateConsistentNodalPressureGradientProcess()
        return self._consistent_nodal_pressure_gradient_process

    def _GetDistanceModificationProcess(self):
        if not hasattr(self, '_distance_modification_process'):
            self._distance_modification_process = self.__CreateDistanceModificationProcess()
        return self._distance_modification_process

    def __CreateAccelerationLimitationUtility(self):
        maximum_multiple_of_g_acceleration_allowed = 5.0
        acceleration_limitation_utility = KratosCFD.AccelerationLimitationUtilities(
            self.GetComputingModelPart(),
            maximum_multiple_of_g_acceleration_allowed)

        return acceleration_limitation_utility

    def _CreateLevelSetConvectionProcess(self):
        # Construct the level set convection process
        domain_size = self.main_model_part.ProcessInfo[KratosMultiphysics.DOMAIN_SIZE]
        computing_model_part = self.GetComputingModelPart()
        linear_solver = self._GetLevelsetLinearSolver()
        levelset_convection_settings = self.settings["levelset_convection_settings"]
        if domain_size == 2:
            level_set_convection_process = KratosMultiphysics.LevelSetConvectionProcess2D(
                computing_model_part,
                linear_solver,
                levelset_convection_settings)
        else:
            level_set_convection_process = KratosMultiphysics.LevelSetConvectionProcess3D(
                computing_model_part,
                linear_solver,
                levelset_convection_settings)

        return level_set_convection_process

    def _CreateDistanceReinitializationProcess(self):
        # Construct the variational distance calculation process
        if (self._reinitialization_type == "variational"):
            maximum_iterations = 2 #TODO: Make this user-definable
            linear_solver = self._GetRedistancingLinearSolver()
            computing_model_part = self.GetComputingModelPart()
            if self.main_model_part.ProcessInfo[KratosMultiphysics.DOMAIN_SIZE] == 2:
                distance_reinitialization_process = KratosMultiphysics.VariationalDistanceCalculationProcess2D(
                    computing_model_part,
                    linear_solver,
                    maximum_iterations,
                    KratosMultiphysics.VariationalDistanceCalculationProcess2D.CALCULATE_EXACT_DISTANCES_TO_PLANE)
            else:
                distance_reinitialization_process = KratosMultiphysics.VariationalDistanceCalculationProcess3D(
                    computing_model_part,
                    linear_solver,
                    maximum_iterations,
                    KratosMultiphysics.VariationalDistanceCalculationProcess3D.CALCULATE_EXACT_DISTANCES_TO_PLANE)

        elif (self._reinitialization_type == "parallel"):
            if self.main_model_part.ProcessInfo[KratosMultiphysics.DOMAIN_SIZE] == 2:
                distance_reinitialization_process = KratosMultiphysics.ParallelDistanceCalculator2D()
            else:
                distance_reinitialization_process = KratosMultiphysics.ParallelDistanceCalculator3D()
        elif (self._reinitialization_type == "none"):
                KratosMultiphysics.Logger.PrintInfo(self.__class__.__name__, "Redistancing is turned off.")
        else:
            raise Exception("Please use a valid distance reinitialization type or set it as \'none\'. Valid types are: \'variational\' and \'parallel\'.")

        return distance_reinitialization_process

    def _CreateDistanceSmoothingProcess(self):
        # construct the distance smoothing process
        linear_solver = self._GetSmoothingLinearSolver()
        if self.main_model_part.ProcessInfo[KratosMultiphysics.DOMAIN_SIZE] == 2:
            distance_smoothing_process = KratosCFD.DistanceSmoothingProcess2D(
            self.main_model_part,
            linear_solver)
        else:
            distance_smoothing_process = KratosCFD.DistanceSmoothingProcess3D(
            self.main_model_part,
            linear_solver)

        return distance_smoothing_process

    def _CreateDistanceGradientProcess(self):
        distance_gradient_process = KratosMultiphysics.ComputeNodalGradientProcess(
                self.main_model_part,
                self._levelset_variable,
                self._levelset_gradient_variable,
                KratosMultiphysics.NODAL_AREA)

        return distance_gradient_process

    def _CreateDistanceCurvatureProcess(self):
        distance_curvature_process = KratosMultiphysics.ComputeNonHistoricalNodalNormalDivergenceProcess(
                self.main_model_part,
                self._levelset_gradient_variable,
                KratosCFD.CURVATURE,
                KratosMultiphysics.NODAL_AREA)

        return distance_curvature_process

    def _CreateConsistentNodalPressureGradientProcess(self):
        consistent_nodal_pressure_gradient_process = KratosCFD.CalulateLevelsetConsistentNodalGradientProcess(
                self.main_model_part)

        return consistent_nodal_pressure_gradient_process

    def __CreateDistanceModificationProcess(self):
        # Set suitable distance correction settings for free-surface problems
        # Note that the distance modification process is applied to the computing model part
        distance_modification_settings = self.settings["distance_modification_settings"]
        distance_modification_settings.ValidateAndAssignDefaults(self.GetDefaultParameters()["distance_modification_settings"])
        distance_modification_settings["model_part_name"].SetString(self.GetComputingModelPart().FullName())

        # Check user provided settings
        if not distance_modification_settings["continuous_distance"].GetBool():
            distance_modification_settings["continuous_distance"].SetBool(True)
            KratosMultiphysics.Logger.PrintWarning("Provided distance correction \'continuous_distance\' is \'False\'. Setting to \'True\'.")
        if not distance_modification_settings["check_at_each_time_step"].GetBool():
            distance_modification_settings["check_at_each_time_step"].SetBool(True)
            KratosMultiphysics.Logger.PrintWarning("Provided distance correction \'check_at_each_time_step\' is \'False\'. Setting to \'True\'.")
        if distance_modification_settings["avoid_almost_empty_elements"].GetBool():
            distance_modification_settings["avoid_almost_empty_elements"].SetBool(False)
            KratosMultiphysics.Logger.PrintWarning("Provided distance correction \'avoid_almost_empty_elements\' is \'True\'. Setting to \'False\' to avoid modifying the distance sign.")
        if distance_modification_settings["deactivate_full_negative_elements"].GetBool():
            distance_modification_settings["deactivate_full_negative_elements"].SetBool(False)
            KratosMultiphysics.Logger.PrintWarning("Provided distance correction \'deactivate_full_negative_elements\' is \'True\'. Setting to \'False\' to avoid deactivating the negative volume (e.g. water).")

        # Create and return the distance correction process
        return KratosCFD.DistanceModificationProcess(
            self.model,
            distance_modification_settings)<|MERGE_RESOLUTION|>--- conflicted
+++ resolved
@@ -300,7 +300,6 @@
             self._GetSolutionStrategy().FinalizeSolutionStep()
 
             # Limit the obtained acceleration for the next step
-<<<<<<< HEAD
             # self._GetAccelerationLimitationUtility().Execute()
 
             #Calculate water volume after adding source term 
@@ -318,12 +317,6 @@
             highscore = open(filename,append_write)
             highscore.write(str(Time)+' '+str(volume_after) +' '+str(new_error)+' '+'\n')
             highscore.close()
-=======
-            # This limitation should be called on the second solution step onwards (e.g. STEP=3 for BDF2)
-            # We intentionally avoid correcting the acceleration in the first resolution step as this might cause problems with zero initial conditions
-            if self._apply_acceleration_limitation and self.main_model_part.ProcessInfo[KratosMultiphysics.STEP] >= self.min_buffer_size:
-                self._GetAccelerationLimitationUtility().Execute()
->>>>>>> 67096afd
 
     def __PerformLevelSetConvection(self):
         # Solve the levelset convection problem
