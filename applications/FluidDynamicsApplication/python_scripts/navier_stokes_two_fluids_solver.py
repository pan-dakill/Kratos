--- conflicted
+++ resolved
@@ -132,7 +132,6 @@
 
     def Initialize(self):
         computing_model_part = self.GetComputingModelPart()
-<<<<<<< HEAD
 
         # Calculate boundary normals
         KratosMultiphysics.NormalCalculationUtils().CalculateOnSimplex(
@@ -147,30 +146,10 @@
         neighbour_search.Execute()
 
         # Set and initialize the solution strategy
-        solution_strategy = self.get_solution_strategy()
-        solution_strategy.SetEchoLevel(self.settings["echo_level"].GetInt())
-        solution_strategy.Initialize()
-
-=======
-
-        # Calculate boundary normals
-        KratosMultiphysics.NormalCalculationUtils().CalculateOnSimplex(
-            computing_model_part,
-            computing_model_part.ProcessInfo[KratosMultiphysics.DOMAIN_SIZE])
-
-        # Elemental neighbours calculation
-        data_communicator = computing_model_part.GetCommunicator().GetDataCommunicator()
-        neighbour_search = KratosMultiphysics.FindGlobalNodalElementalNeighboursProcess(
-            data_communicator,
-            computing_model_part)
-        neighbour_search.Execute()
-
-        # Set and initialize the solution strategy
         solution_strategy = self._GetSolutionStrategy()
         solution_strategy.SetEchoLevel(self.settings["echo_level"].GetInt())
         solution_strategy.Initialize()
 
->>>>>>> 6f8185c5
         KratosMultiphysics.Logger.PrintInfo(self.__class__.__name__, "Solver initialization finished.")
 
     def InitializeSolutionStep(self):
@@ -180,47 +159,27 @@
 
             # Perform the level-set convection according to the previous step velocity
             if self._bfecc_convection:
-<<<<<<< HEAD
-                self.get_level_set_convection_process().BFECCconvect(
-=======
                 self._GetLevelSetConvectionProcess().BFECCconvect(
->>>>>>> 6f8185c5
                     self.main_model_part,
                     KratosMultiphysics.DISTANCE,
                     KratosMultiphysics.VELOCITY,
                     self.settings["bfecc_number_substeps"].GetInt())
             else:
-<<<<<<< HEAD
-                self.get_level_set_convection_process().Execute()
-
-            # Recompute the distance field according to the new level-set position
-            self.get_variational_distance_process().Execute()
-=======
                 self._GetLevelSetConvectionProcess().Execute()
 
             # Recompute the distance field according to the new level-set position
             self._GetVariationalDistanceProcess().Execute()
->>>>>>> 6f8185c5
 
             # Update the DENSITY and DYNAMIC_VISCOSITY values according to the new level-set
             self._SetNodalProperties()
 
             # Initialize the solver current step
-<<<<<<< HEAD
-            self.get_solution_strategy().InitializeSolutionStep()
-
-    def FinalizeSolutionStep(self):
-        if self._TimeBufferIsInitialized():
-            self.get_solution_strategy().FinalizeSolutionStep()
-            self.get_acceleration_limitation_utility().Execute()
-=======
             self._GetSolutionStrategy().InitializeSolutionStep()
 
     def FinalizeSolutionStep(self):
         if self._TimeBufferIsInitialized():
             self._GetSolutionStrategy().FinalizeSolutionStep()
             self._GetAccelerationLimitationUtility().Execute()
->>>>>>> 6f8185c5
 
     # TODO: Remove this method as soon as the subproperties are available
     def _SetPhysicalProperties(self):
@@ -298,24 +257,6 @@
         elif (self.settings["distance_reading_settings"]["import_mode"].GetString() == "from_mdpa"):
             KratosMultiphysics.Logger.PrintInfo("Navier Stokes Embedded Solver","Distance function taken from the .mdpa input file.")
 
-<<<<<<< HEAD
-    def get_acceleration_limitation_utility(self):
-        if not hasattr(self, '_acceleration_limitation_utility'):
-            self._acceleration_limitation_utility = self._create_acceleration_limitation_utility()
-        return self._acceleration_limitation_utility
-
-    def get_level_set_convection_process(self):
-        if not hasattr(self, '_level_set_convection_process'):
-            self._level_set_convection_process = self._create_level_set_convection_process()
-        return self._level_set_convection_process
-
-    def get_variational_distance_process(self):
-        if not hasattr(self, '_variational_distance_process'):
-            self._variational_distance_process = self._create_variational_distance_process()
-        return self._variational_distance_process
-
-    def _create_acceleration_limitation_utility(self):
-=======
     def _GetAccelerationLimitationUtility(self):
         if not hasattr(self, '_acceleration_limitation_utility'):
             self._acceleration_limitation_utility = self.__CreateAccelerationLimitationUtility()
@@ -332,7 +273,6 @@
         return self._variational_distance_process
 
     def __CreateAccelerationLimitationUtility(self):
->>>>>>> 6f8185c5
         maximum_multiple_of_g_acceleration_allowed = 5.0
         acceleration_limitation_utility = KratosCFD.AccelerationLimitationUtilities(
             self.GetComputingModelPart(),
@@ -340,11 +280,7 @@
 
         return acceleration_limitation_utility
 
-<<<<<<< HEAD
-    def _create_level_set_convection_process(self):
-=======
     def _CreateLevelSetConvectionProcess(self):
->>>>>>> 6f8185c5
         # Construct the level set convection process
         domain_size = self.main_model_part.ProcessInfo[KratosMultiphysics.DOMAIN_SIZE]
         computing_model_part = self.GetComputingModelPart()
@@ -359,11 +295,7 @@
             else:
                 raise Exception("The BFECC level set convection requires the Kratos ConvectionDiffusionApplication compilation.")
         else:
-<<<<<<< HEAD
-            linear_solver = self.get_linear_solver()
-=======
             linear_solver = self._GetLinearSolver()
->>>>>>> 6f8185c5
             if domain_size == 2:
                 level_set_convection_process = KratosMultiphysics.LevelSetConvectionProcess2D(
                     KratosMultiphysics.DISTANCE,
@@ -377,17 +309,10 @@
 
         return level_set_convection_process
 
-<<<<<<< HEAD
-    def _create_variational_distance_process(self):
-        # Construct the variational distance calculation process
-        maximum_iterations = 2 #TODO: Make this user-definable
-        linear_solver = self.get_linear_solver()
-=======
     def _CreateVariationalDistanceProcess(self):
         # Construct the variational distance calculation process
         maximum_iterations = 2 #TODO: Make this user-definable
         linear_solver = self._GetLinearSolver()
->>>>>>> 6f8185c5
         computing_model_part = self.GetComputingModelPart()
         if self.main_model_part.ProcessInfo[KratosMultiphysics.DOMAIN_SIZE] == 2:
             variational_distance_process = KratosMultiphysics.VariationalDistanceCalculationProcess2D(
