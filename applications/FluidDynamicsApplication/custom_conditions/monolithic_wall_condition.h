--- conflicted
+++ resolved
@@ -512,13 +512,8 @@
         for(size_t itNode = 0; itNode < rGeometry.PointsNumber(); ++itNode)
         {
             const NodeType& rConstNode = rGeometry[itNode];
-<<<<<<< HEAD
             const double y = rConstNode.FastGetSolutionStepValue(DISTANCE); // wall distance to use in stress calculation
-            if( y > 0.0 && rConstNode.GetValue(IS_STRUCTURE) != 0.0 )
-=======
-            const double y = rConstNode.GetValue(Y_WALL); // wall distance to use in stress calculation
             if( y > 0.0 && rConstNode.Is(SLIP) )
->>>>>>> 5c3ee4cf
             {
                 array_1d<double,3> Vel = rGeometry[itNode].FastGetSolutionStepValue(VELOCITY);
                 const array_1d<double,3>& VelMesh = rGeometry[itNode].FastGetSolutionStepValue(MESH_VELOCITY);
