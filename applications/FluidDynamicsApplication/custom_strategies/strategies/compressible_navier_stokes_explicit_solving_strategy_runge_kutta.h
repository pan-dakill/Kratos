--- conflicted
+++ resolved
@@ -75,10 +75,7 @@
     /// The local vector definition
     typedef typename TDenseSpace::VectorType LocalSystemVectorType;
 
-    /// Shock capturing process factory definition
-    typedef Process::UniquePointer(*ShockCapturingFactoryType)(ModelPart & m, Parameters p);
-
-    /// Pointer definition of CompressibleNavierStokesExplicitSolvingStrategyRungeKutta4
+    /// Pointer definition of CompressibleNavierStokesExplicitSolvingStrategyRungeKutta
     KRATOS_CLASS_POINTER_DEFINITION(CompressibleNavierStokesExplicitSolvingStrategyRungeKutta);
 
     /// Shock capturing process factory
@@ -259,11 +256,7 @@
         {
             std::stringstream msg;
             msg << "Provided shock capturing type \""<< sc_type <<"\" does not match any of the available ones.\n";
-<<<<<<< HEAD
-            msg << "Please chose one from the following list:\n";
-=======
             msg << "Please choose one from the following list:\n";
->>>>>>> 0c14e88d
             for(const auto& keyvaluepair: shock_capturing_factory_map)
             {
                 msg <<" - " << keyvaluepair.first << "\n";
