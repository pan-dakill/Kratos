//    |  /           |
//    ' /   __| _` | __|  _ \   __|
//    . \  |   (   | |   (   |\__ `
//   _|\_\_|  \__,_|\__|\___/ ____/
//                   Multi-Physics
//
//  License:		 BSD License
//					 Kratos default license: kratos/license.txt
//
//  Main authors:    Jordi Cotela
//

// System includes

// External includes

// Project includes
#include "includes/define.h"
#include "geometries/triangle_2d_3.h"
#include "geometries/triangle_3d_3.h"
#include "geometries/tetrahedra_3d_4.h"
#include "geometries/quadrilateral_2d_4.h"
#include "geometries/hexahedra_3d_8.h"
#include "geometries/line_2d_2.h"
#include "geometries/line_2d_3.h"
#include "fluid_dynamics_application.h"
#include "includes/variables.h"

namespace Kratos
{

KratosFluidDynamicsApplication::KratosFluidDynamicsApplication():
    KratosApplication("FluidDynamicsApplication"),
    mVMS2D(0, Element::GeometryType::Pointer(new Triangle2D3<Node<3> >(Element::GeometryType::PointsArrayType(3)))),
    mVMS3D(0, Element::GeometryType::Pointer(new Tetrahedra3D4<Node<3> >(Element::GeometryType::PointsArrayType(4)))),
    mQSVMS2D3N(0, Element::GeometryType::Pointer(new Triangle2D3<Node<3> >(Element::GeometryType::PointsArrayType(3)))),
    mQSVMS3D4N(0, Element::GeometryType::Pointer(new Tetrahedra3D4<Node<3> >(Element::GeometryType::PointsArrayType(4)))),
    mQSVMS2D4N(0, Element::GeometryType::Pointer(new Quadrilateral2D4<Node<3> >(Element::GeometryType::PointsArrayType(4)))),
    mQSVMS3D8N(0, Element::GeometryType::Pointer(new Hexahedra3D8<Node<3> >(Element::GeometryType::PointsArrayType(8)))),
    mTimeIntegratedQSVMS2D3N(0, Element::GeometryType::Pointer(new Triangle2D3<Node<3> >(Element::GeometryType::PointsArrayType(3)))),
    mTimeIntegratedQSVMS3D4N(0, Element::GeometryType::Pointer(new Tetrahedra3D4<Node<3> >(Element::GeometryType::PointsArrayType(4)))),
    mDVMS2D3N(0, Element::GeometryType::Pointer(new Triangle2D3<Node<3> >(Element::GeometryType::PointsArrayType(3)))),
    mDVMS3D4N(0, Element::GeometryType::Pointer(new Tetrahedra3D4<Node<3> >(Element::GeometryType::PointsArrayType(4)))),
    mFIC2D3N(0, Element::GeometryType::Pointer(new Triangle2D3<Node<3> >(Element::GeometryType::PointsArrayType(3)))),
    mFIC2D4N(0, Element::GeometryType::Pointer(new Quadrilateral2D4<Node<3> >(Element::GeometryType::PointsArrayType(4)))),
    mFIC3D4N(0, Element::GeometryType::Pointer(new Tetrahedra3D4<Node<3> >(Element::GeometryType::PointsArrayType(4)))),
    mFIC3D8N(0, Element::GeometryType::Pointer(new Hexahedra3D8<Node<3> >(Element::GeometryType::PointsArrayType(8)))),
    mTimeIntegratedFIC2D3N(0, Element::GeometryType::Pointer(new Triangle2D3<Node<3> >(Element::GeometryType::PointsArrayType(3)))),
    mTimeIntegratedFIC3D4N(0, Element::GeometryType::Pointer(new Tetrahedra3D4<Node<3> >(Element::GeometryType::PointsArrayType(4)))),
    mSymbolicNavierStokes2D3N(0, Element::GeometryType::Pointer(new Triangle2D3<Node<3> >(Element::GeometryType::PointsArrayType(3)))),
    mSymbolicNavierStokes3D4N(0, Element::GeometryType::Pointer(new Tetrahedra3D4<Node<3> >(Element::GeometryType::PointsArrayType(4)))),
    mEmbeddedSymbolicNavierStokes2D3N(0, Element::GeometryType::Pointer(new Triangle2D3<Node<3> >(Element::GeometryType::PointsArrayType(3)))),
    mEmbeddedSymbolicNavierStokes3D4N(0, Element::GeometryType::Pointer(new Tetrahedra3D4<Node<3> >(Element::GeometryType::PointsArrayType(4)))),
    mEmbeddedSymbolicNavierStokesDiscontinuous2D3N(0, Element::GeometryType::Pointer(new Triangle2D3<Node<3> >(Element::GeometryType::PointsArrayType(3)))),
    mEmbeddedSymbolicNavierStokesDiscontinuous3D4N(0, Element::GeometryType::Pointer(new Tetrahedra3D4<Node<3> >(Element::GeometryType::PointsArrayType(4)))),
    mEmbeddedQSVMS2D3N(0, Element::GeometryType::Pointer(new Triangle2D3<Node<3> >(Element::GeometryType::PointsArrayType(3)))),
    mEmbeddedQSVMS3D4N(0, Element::GeometryType::Pointer(new Tetrahedra3D4<Node<3> >(Element::GeometryType::PointsArrayType(4)))),
    mEmbeddedQSVMSDiscontinuous2D3N(0, Element::GeometryType::Pointer(new Triangle2D3<Node<3> >(Element::GeometryType::PointsArrayType(3)))),
    mEmbeddedQSVMSDiscontinuous3D4N(0, Element::GeometryType::Pointer(new Tetrahedra3D4<Node<3> >(Element::GeometryType::PointsArrayType(4)))),
    mTwoFluidVMS3D(0, Element::GeometryType::Pointer(new Tetrahedra3D4<Node<3> >(Element::GeometryType::PointsArrayType(4)))),
    mTwoFluidVMSLinearizedDarcy3D(0, Element::GeometryType::Pointer(new Tetrahedra3D4<Node<3> >(Element::GeometryType::PointsArrayType(4)))),
    mStationaryStokes2D(0, Element::GeometryType::Pointer(new Triangle2D3<Node<3> >(Element::GeometryType::PointsArrayType(3)))),
    mStationaryStokes3D(0, Element::GeometryType::Pointer(new Tetrahedra3D4<Node<3> >(Element::GeometryType::PointsArrayType(4)))),
    mFractionalStep2D(0, Element::GeometryType::Pointer(new Triangle2D3<Node<3> >(Element::GeometryType::PointsArrayType(3)))),
    mFractionalStep3D(0, Element::GeometryType::Pointer(new Tetrahedra3D4<Node<3> >(Element::GeometryType::PointsArrayType(4)))),
    mFractionalStepDiscontinuous2D(0, Element::GeometryType::Pointer(new Triangle2D3<Node<3> >(Element::GeometryType::PointsArrayType(3)))),
    mFractionalStepDiscontinuous3D(0, Element::GeometryType::Pointer(new Tetrahedra3D4<Node<3> >(Element::GeometryType::PointsArrayType(4)))),
    mSpalartAllmaras2D(0, Element::GeometryType::Pointer(new Triangle2D3<Node<3> >(Element::GeometryType::PointsArrayType(3))),GeometryData::GI_GAUSS_2),
    mSpalartAllmaras3D(0, Element::GeometryType::Pointer(new Tetrahedra3D4<Node<3> >(Element::GeometryType::PointsArrayType(4))),GeometryData::GI_GAUSS_2),
    mWallCondition2D(0, Element::GeometryType::Pointer( new Line2D2<Node<3> >( Element::GeometryType::PointsArrayType( 2 ) ) ) ),
    mWallCondition3D(0, Element::GeometryType::Pointer( new Triangle3D3<Node<3> >( Element::GeometryType::PointsArrayType( 3 ) ) ) ),
    mFSWernerWengleWallCondition2D(0, Element::GeometryType::Pointer( new Line2D2<Node<3> >( Element::GeometryType::PointsArrayType( 2 ) ) ) ),
    mFSWernerWengleWallCondition3D(0, Element::GeometryType::Pointer( new Triangle3D3<Node<3> >( Element::GeometryType::PointsArrayType( 3 ) ) ) ),
    mFSGeneralizedWallCondition2D(0, Element::GeometryType::Pointer( new Line2D2<Node<3> >( Element::GeometryType::PointsArrayType( 2 ) ) ) ),
    mFSGeneralizedWallCondition3D(0, Element::GeometryType::Pointer( new Triangle3D3<Node<3> >( Element::GeometryType::PointsArrayType( 3 ) ) ) ),
    mWallConditionDiscontinuous2D(0, Element::GeometryType::Pointer( new Line2D2<Node<3> >( Element::GeometryType::PointsArrayType( 2 ) ) ) ),
    mWallConditionDiscontinuous3D(0, Element::GeometryType::Pointer( new Triangle3D3<Node<3> >( Element::GeometryType::PointsArrayType( 3 ) ) ) ),
    mMonolithicWallCondition2D(0, Element::GeometryType::Pointer( new Line2D2<Node<3> >( Element::GeometryType::PointsArrayType( 2 ) ) ) ),
    mMonolithicWallCondition3D(0, Element::GeometryType::Pointer( new Triangle3D3<Node<3> >( Element::GeometryType::PointsArrayType( 3 ) ) ) ),
    mStokesWallCondition3D(0, Element::GeometryType::Pointer( new Triangle3D3<Node<3> >( Element::GeometryType::PointsArrayType( 3 ) ) ) ),
    mFSPeriodicCondition2D(0, Element::GeometryType::Pointer( new Line2D2<Node<3> >( Element::GeometryType::PointsArrayType( 2 ) ) ) ),
    mFSPeriodicCondition3D(0, Element::GeometryType::Pointer( new Line3D2<Node<3> >( Element::GeometryType::PointsArrayType( 2 ) ) ) ),
    mFSPeriodicConditionEdge2D(0, Element::GeometryType::Pointer( new Quadrilateral2D4<Node<3> >( Element::GeometryType::PointsArrayType( 4 ) ) ) ),
    mFSPeriodicConditionEdge3D(0, Element::GeometryType::Pointer( new Quadrilateral3D4<Node<3> >( Element::GeometryType::PointsArrayType( 4 ) ) ) ),
    mDPGVMS2D(0, Element::GeometryType::Pointer(new Triangle2D3<Node<3> >(Element::GeometryType::PointsArrayType(3)))),
    mDPGVMS3D(0, Element::GeometryType::Pointer(new Tetrahedra3D4<Node<3> >(Element::GeometryType::PointsArrayType(4)))),
    mBinghamVMS2D(0, Element::GeometryType::Pointer(new Triangle2D3<Node<3> >(Element::GeometryType::PointsArrayType(3)))),
    mBinghamVMS3D(0, Element::GeometryType::Pointer(new Tetrahedra3D4<Node<3> >(Element::GeometryType::PointsArrayType(4)))),
    mBinghamFractionalStep2D(0, Element::GeometryType::Pointer(new Triangle2D3<Node<3> >(Element::GeometryType::PointsArrayType(3)))),
    mBinghamFractionalStep3D(0, Element::GeometryType::Pointer(new Tetrahedra3D4<Node<3> >(Element::GeometryType::PointsArrayType(4)))),
    mBinghamFractionalStepDiscontinuous2D(0, Element::GeometryType::Pointer(new Triangle2D3<Node<3> >(Element::GeometryType::PointsArrayType(3)))),
    mBinghamFractionalStepDiscontinuous3D(0, Element::GeometryType::Pointer(new Tetrahedra3D4<Node<3> >(Element::GeometryType::PointsArrayType(4)))),
    mHerschelBulkleyVMS2D(0, Element::GeometryType::Pointer(new Triangle2D3<Node<3> >(Element::GeometryType::PointsArrayType(3)))),
    mHerschelBulkleyVMS3D(0, Element::GeometryType::Pointer(new Tetrahedra3D4<Node<3> >(Element::GeometryType::PointsArrayType(4)))),
    mStokes3D(0, Element::GeometryType::Pointer(new Tetrahedra3D4<Node<3> >(Element::GeometryType::PointsArrayType(4)))),
    mStokes3DTwoFluid(0, Element::GeometryType::Pointer(new Tetrahedra3D4<Node<3> >(Element::GeometryType::PointsArrayType(4)))),
    // Navier-Stokes symbolic elements
    mNavierStokes2D(0, Element::GeometryType::Pointer(new Triangle2D3<Node<3>>(Element::GeometryType::PointsArrayType(3)))),
    mNavierStokes3D(0, Element::GeometryType::Pointer(new Tetrahedra3D4<Node<3>>(Element::GeometryType::PointsArrayType(4)))),
    mNavierStokesWallCondition2D(0, Element::GeometryType::Pointer(new Line2D2<Node<3>>(Element::GeometryType::PointsArrayType(2)))),
    mNavierStokesWallCondition3D(0, Element::GeometryType::Pointer(new Triangle3D3<Node<3>>(Element::GeometryType::PointsArrayType(3)))),
    // Embedded Navier-Stokes symbolic elements
    mEmbeddedNavierStokes2D(0, Element::GeometryType::Pointer(new Triangle2D3<Node<3>>(Element::GeometryType::PointsArrayType(3)))),
    mEmbeddedNavierStokes3D(0, Element::GeometryType::Pointer(new Tetrahedra3D4<Node<3>>(Element::GeometryType::PointsArrayType(4)))),
    // Embedded Navier-Stokes symbolic element with Ausas discontinuous shape functions
    mEmbeddedAusasNavierStokes2D(0, Element::GeometryType::Pointer(new Triangle2D3<Node<3>>(Element::GeometryType::PointsArrayType(3)))),
    mEmbeddedAusasNavierStokes3D(0, Element::GeometryType::Pointer(new Tetrahedra3D4<Node<3>>(Element::GeometryType::PointsArrayType(4)))),
    mEmbeddedAusasNavierStokesWallCondition2D(0, Element::GeometryType::Pointer(new Line2D2<Node<3>>(Element::GeometryType::PointsArrayType(2)))),
    mEmbeddedAusasNavierStokesWallCondition3D(0, Element::GeometryType::Pointer(new Triangle3D3<Node<3>>(Element::GeometryType::PointsArrayType(3)))),
    // Compressible Navier-Stokes symbolic elements
    mCompressibleNavierStokes2D(0, Element::GeometryType::Pointer(new Triangle2D3<Node<3> >(Element::GeometryType::PointsArrayType(3)))),
    mCompressibleNavierStokes3D(0, Element::GeometryType::Pointer(new Tetrahedra3D4<Node<3> >(Element::GeometryType::PointsArrayType(4)))),
    // Two-Fluid Navier-Stokes symbolic elements
    mTwoFluidNavierStokes2D3N(0, Element::GeometryType::Pointer(new Triangle2D3<Node<3> >(Element::GeometryType::PointsArrayType(3)))),
    mTwoFluidNavierStokes3D4N(0, Element::GeometryType::Pointer(new Tetrahedra3D4<Node<3> >(Element::GeometryType::PointsArrayType(4))))

{}

void KratosFluidDynamicsApplication::Register() {
    // calling base class register to register Kratos components
    KratosApplication::Register();
    std::cout << "Initializing KratosFluidDynamicsApplication... " << std::endl;

    // Register Variables (defined in fluid_dynamics_application_variables.h)
    KRATOS_REGISTER_VARIABLE(PATCH_INDEX);
    KRATOS_REGISTER_VARIABLE(TAUONE);
    KRATOS_REGISTER_VARIABLE(TAUTWO);
    KRATOS_REGISTER_VARIABLE(PRESSURE_MASSMATRIX_COEFFICIENT)

    // KRATOS_REGISTER_VARIABLE(Y_WALL);
    KRATOS_REGISTER_VARIABLE(SUBSCALE_PRESSURE);
    KRATOS_REGISTER_VARIABLE(C_DES);
    // KRATOS_REGISTER_VARIABLE(C_SMAGORINSKY);
    KRATOS_REGISTER_VARIABLE(CHARACTERISTIC_VELOCITY);
    KRATOS_REGISTER_3D_VARIABLE_WITH_COMPONENTS(SUBSCALE_VELOCITY);
    KRATOS_REGISTER_3D_VARIABLE_WITH_COMPONENTS(COARSE_VELOCITY);

    KRATOS_REGISTER_VARIABLE(FIC_BETA);

    // Embedded fluid variables
    KRATOS_REGISTER_VARIABLE(EMBEDDED_IS_ACTIVE)
    KRATOS_REGISTER_VARIABLE(SLIP_LENGTH)
    KRATOS_REGISTER_VARIABLE(PENALTY_COEFFICIENT)
    KRATOS_REGISTER_VARIABLE(EMBEDDED_WET_PRESSURE)
    KRATOS_REGISTER_3D_VARIABLE_WITH_COMPONENTS(EMBEDDED_WET_VELOCITY);

    // Non-Newtonian constitutive relations
    KRATOS_REGISTER_VARIABLE(REGULARIZATION_COEFFICIENT);

    KRATOS_REGISTER_VARIABLE(BINGHAM_SMOOTHER);
    KRATOS_REGISTER_VARIABLE(GEL_STRENGTH);

    KRATOS_REGISTER_VARIABLE(Q_VALUE);
    KRATOS_REGISTER_VARIABLE(VORTICITY_MAGNITUDE);
    KRATOS_REGISTER_3D_VARIABLE_WITH_COMPONENTS(RECOVERED_PRESSURE_GRADIENT);
    KRATOS_REGISTER_VARIABLE(NODAL_WEIGHTS);

    // Compressible fluid variables
    KRATOS_REGISTER_VARIABLE(HEAT_CAPACITY_RATIO)
    KRATOS_REGISTER_VARIABLE(REACTION_DENSITY)
    KRATOS_REGISTER_VARIABLE(REACTION_ENERGY)
    KRATOS_REGISTER_VARIABLE(MACH)

<<<<<<< HEAD
    KRATOS_REGISTER_VARIABLE(RECORDED_STEPS)
    KRATOS_REGISTER_VARIABLE(TURBULENCE_STATISTICS)
=======
    // Turbulence statistics
    KRATOS_REGISTER_VARIABLE( STATISTICS_CONTAINER)
    KRATOS_REGISTER_VARIABLE( TURBULENCE_STATISTICS_DATA)
    KRATOS_REGISTER_VARIABLE( UPDATE_STATISTICS )
>>>>>>> 503f7b80

    // Register Elements
    KRATOS_REGISTER_ELEMENT("VMS2D3N",mVMS2D); //this is the name the element should have according to the naming convention
    KRATOS_REGISTER_ELEMENT("VMS3D4N",mVMS3D); //this is the name the element should have according to the naming convention
    KRATOS_REGISTER_ELEMENT("VMS2D",mVMS2D);
    KRATOS_REGISTER_ELEMENT("VMS3D",mVMS3D);
    KRATOS_REGISTER_ELEMENT("QSVMS2D3N",mQSVMS2D3N);
    KRATOS_REGISTER_ELEMENT("QSVMS3D4N",mQSVMS3D4N);
    KRATOS_REGISTER_ELEMENT("QSVMS2D4N",mQSVMS2D4N);
    KRATOS_REGISTER_ELEMENT("QSVMS3D8N",mQSVMS3D8N);
    KRATOS_REGISTER_ELEMENT("TimeIntegratedQSVMS2D3N",mTimeIntegratedQSVMS2D3N);
    KRATOS_REGISTER_ELEMENT("TimeIntegratedQSVMS3D4M",mTimeIntegratedQSVMS3D4N);
    KRATOS_REGISTER_ELEMENT("DVMS2D3N",mDVMS2D3N);
    KRATOS_REGISTER_ELEMENT("DVMS3D4N",mDVMS3D4N);
    KRATOS_REGISTER_ELEMENT("FIC2D3N",mFIC2D3N);
    KRATOS_REGISTER_ELEMENT("FIC2D4N",mFIC2D4N);
    KRATOS_REGISTER_ELEMENT("FIC3D4N",mFIC3D4N);
    KRATOS_REGISTER_ELEMENT("FIC3D8N",mFIC3D8N);
    KRATOS_REGISTER_ELEMENT("TimeIntegratedFIC2D3N",mTimeIntegratedFIC2D3N);
    KRATOS_REGISTER_ELEMENT("TimeIntegratedFIC3D4M",mTimeIntegratedFIC3D4N);
    KRATOS_REGISTER_ELEMENT("SymbolicNavierStokes2D3N",mSymbolicNavierStokes2D3N);
    KRATOS_REGISTER_ELEMENT("SymbolicNavierStokes3D4N",mSymbolicNavierStokes3D4N);
    KRATOS_REGISTER_ELEMENT("EmbeddedSymbolicNavierStokes2D3N",mEmbeddedSymbolicNavierStokes2D3N);
    KRATOS_REGISTER_ELEMENT("EmbeddedSymbolicNavierStokes3D4N",mEmbeddedSymbolicNavierStokes3D4N);
    KRATOS_REGISTER_ELEMENT("EmbeddedSymbolicNavierStokesDiscontinuous2D3N",mEmbeddedSymbolicNavierStokesDiscontinuous2D3N);
    KRATOS_REGISTER_ELEMENT("EmbeddedSymbolicNavierStokesDiscontinuous3D4N",mEmbeddedSymbolicNavierStokesDiscontinuous3D4N);
    KRATOS_REGISTER_ELEMENT("EmbeddedQSVMS2D3N",mEmbeddedQSVMS2D3N);
    KRATOS_REGISTER_ELEMENT("EmbeddedQSVMS3D4N",mEmbeddedQSVMS3D4N);
    KRATOS_REGISTER_ELEMENT("EmbeddedQSVMSDiscontinuous2D3N",mEmbeddedQSVMSDiscontinuous2D3N);
    KRATOS_REGISTER_ELEMENT("EmbeddedQSVMSDiscontinuous3D4N",mEmbeddedQSVMSDiscontinuous3D4N);
    KRATOS_REGISTER_ELEMENT("TwoFluidVMS3D",mTwoFluidVMS3D);
    KRATOS_REGISTER_ELEMENT("TwoFluidVMSLinearizedDarcy3D",mTwoFluidVMSLinearizedDarcy3D);


    KRATOS_REGISTER_ELEMENT("StationaryStokes2D", mStationaryStokes2D);
    KRATOS_REGISTER_ELEMENT("StationaryStokes3D", mStationaryStokes3D);

    KRATOS_REGISTER_ELEMENT("FractionalStep2D3N", mFractionalStep2D);  //same as just below but with a standardized name
    KRATOS_REGISTER_ELEMENT("FractionalStep3D4N", mFractionalStep3D);  //same as just below but with a standardized name
    KRATOS_REGISTER_ELEMENT("FractionalStep2D", mFractionalStep2D);
    KRATOS_REGISTER_ELEMENT("FractionalStep3D", mFractionalStep3D);
    KRATOS_REGISTER_ELEMENT("FractionalStepDiscontinuous2D", mFractionalStepDiscontinuous2D);
    KRATOS_REGISTER_ELEMENT("FractionalStepDiscontinuous3D", mFractionalStepDiscontinuous3D);

    KRATOS_REGISTER_ELEMENT("SpalartAllmaras2D", mSpalartAllmaras2D);
    KRATOS_REGISTER_ELEMENT("SpalartAllmaras3D", mSpalartAllmaras3D);

    KRATOS_REGISTER_ELEMENT("DPGVMS2D", mDPGVMS2D);
    KRATOS_REGISTER_ELEMENT("DPGVMS3D", mDPGVMS3D);

    KRATOS_REGISTER_ELEMENT("BinghamVMS2D", mBinghamVMS2D);
    KRATOS_REGISTER_ELEMENT("BinghamVMS3D", mBinghamVMS3D);
    KRATOS_REGISTER_ELEMENT("BinghamFractionalStep2D", mBinghamFractionalStep2D);
    KRATOS_REGISTER_ELEMENT("BinghamFractionalStep3D", mBinghamFractionalStep3D);
    KRATOS_REGISTER_ELEMENT("BinghamFractionalStepDiscontinuous2D", mBinghamFractionalStepDiscontinuous2D);
    KRATOS_REGISTER_ELEMENT("BinghamFractionalStepDiscontinuous3D", mBinghamFractionalStepDiscontinuous3D);

    KRATOS_REGISTER_ELEMENT("HerschelBulkleyVMS2D", mHerschelBulkleyVMS2D);
    KRATOS_REGISTER_ELEMENT("HerschelBulkleyVMS3D", mHerschelBulkleyVMS3D);

    KRATOS_REGISTER_ELEMENT("Stokes3D4N", mStokes3D);
    KRATOS_REGISTER_ELEMENT("StokesTwoFluid3D4N", mStokes3DTwoFluid);

    // Navier-Stokes symbolic elements
    KRATOS_REGISTER_ELEMENT("NavierStokes2D3N", mNavierStokes2D);
    KRATOS_REGISTER_ELEMENT("NavierStokes3D4N", mNavierStokes3D);
    KRATOS_REGISTER_ELEMENT("EmbeddedNavierStokes2D3N", mEmbeddedNavierStokes2D);
    KRATOS_REGISTER_ELEMENT("EmbeddedNavierStokes3D4N", mEmbeddedNavierStokes3D);
    KRATOS_REGISTER_ELEMENT("EmbeddedAusasNavierStokes2D3N", mEmbeddedAusasNavierStokes2D);
    KRATOS_REGISTER_ELEMENT("EmbeddedAusasNavierStokes3D4N", mEmbeddedAusasNavierStokes3D);
    KRATOS_REGISTER_ELEMENT("TwoFluidNavierStokes2D3N", mTwoFluidNavierStokes2D3N);
    KRATOS_REGISTER_ELEMENT("TwoFluidNavierStokes3D4N", mTwoFluidNavierStokes3D4N);

    // Compressible Navier-Stokes symbolic elements
    KRATOS_REGISTER_ELEMENT("CompressibleNavierStokes2D3N",mCompressibleNavierStokes2D);
    KRATOS_REGISTER_ELEMENT("CompressibleNavierStokes3D4N",mCompressibleNavierStokes3D);

    // Register Conditions
    KRATOS_REGISTER_CONDITION("WallCondition2D2N", mWallCondition2D);  //this is the name the element should have according to the naming convention
    KRATOS_REGISTER_CONDITION("WallCondition3D3N", mWallCondition3D);  //this is the name the element should have according to the naming convention
    KRATOS_REGISTER_CONDITION("WallCondition2D", mWallCondition2D);
    KRATOS_REGISTER_CONDITION("WallCondition3D", mWallCondition3D);
    KRATOS_REGISTER_CONDITION("FSWernerWengleWallCondition2D", mFSWernerWengleWallCondition2D);
    KRATOS_REGISTER_CONDITION("FSWernerWengleWallCondition3D", mFSWernerWengleWallCondition3D);
    KRATOS_REGISTER_CONDITION("FSGeneralizedWallCondition2D", mFSGeneralizedWallCondition2D);
    KRATOS_REGISTER_CONDITION("FSGeneralizedWallCondition3D", mFSGeneralizedWallCondition3D);
    KRATOS_REGISTER_CONDITION("WallConditionDiscontinuous2D", mWallConditionDiscontinuous2D);
    KRATOS_REGISTER_CONDITION("WallConditionDiscontinuous3D", mWallConditionDiscontinuous3D);
    KRATOS_REGISTER_CONDITION("MonolithicWallCondition2D2N", mMonolithicWallCondition2D);
    KRATOS_REGISTER_CONDITION("MonolithicWallCondition3D3N", mMonolithicWallCondition3D);
    KRATOS_REGISTER_CONDITION("MonolithicWallCondition2D", mMonolithicWallCondition2D);
    KRATOS_REGISTER_CONDITION("MonolithicWallCondition3D", mMonolithicWallCondition3D);
    KRATOS_REGISTER_CONDITION("NavierStokesWallCondition2D2N", mNavierStokesWallCondition2D);
    KRATOS_REGISTER_CONDITION("NavierStokesWallCondition3D3N", mNavierStokesWallCondition3D);
    KRATOS_REGISTER_CONDITION("EmbeddedAusasNavierStokesWallCondition2D2N", mEmbeddedAusasNavierStokesWallCondition2D);
    KRATOS_REGISTER_CONDITION("EmbeddedAusasNavierStokesWallCondition3D3N", mEmbeddedAusasNavierStokesWallCondition3D);
    KRATOS_REGISTER_CONDITION("StokesWallCondition3D", mStokesWallCondition3D);
    KRATOS_REGISTER_CONDITION("FSPeriodicCondition2D", mFSPeriodicCondition2D);
    KRATOS_REGISTER_CONDITION("FSPeriodicCondition3D", mFSPeriodicCondition3D);
    KRATOS_REGISTER_CONDITION("FSPeriodicConditionEdge2D", mFSPeriodicConditionEdge2D);
    KRATOS_REGISTER_CONDITION("FSPeriodicConditionEdge3D", mFSPeriodicConditionEdge3D);

    // Register constitutive laws
    KRATOS_REGISTER_CONSTITUTIVE_LAW("Bingham3DLaw", mBingham3DLaw);
    KRATOS_REGISTER_CONSTITUTIVE_LAW("Euler2DLaw", mEuler2DLaw);
    KRATOS_REGISTER_CONSTITUTIVE_LAW("Euler3DLaw", mEuler3DLaw);
    KRATOS_REGISTER_CONSTITUTIVE_LAW("HerschelBulkley3DLaw", mHerschelBulkley3DLaw);
    KRATOS_REGISTER_CONSTITUTIVE_LAW("Newtonian2DLaw", mNewtonian2DLaw);
    KRATOS_REGISTER_CONSTITUTIVE_LAW("Newtonian3DLaw", mNewtonian3DLaw);
    KRATOS_REGISTER_CONSTITUTIVE_LAW("NewtonianTwoFluid3DLaw", mNewtonianTwoFluid3DLaw);
}

}  // namespace Kratos.<|MERGE_RESOLUTION|>--- conflicted
+++ resolved
@@ -161,15 +161,13 @@
     KRATOS_REGISTER_VARIABLE(REACTION_ENERGY)
     KRATOS_REGISTER_VARIABLE(MACH)
 
-<<<<<<< HEAD
-    KRATOS_REGISTER_VARIABLE(RECORDED_STEPS)
-    KRATOS_REGISTER_VARIABLE(TURBULENCE_STATISTICS)
-=======
     // Turbulence statistics
     KRATOS_REGISTER_VARIABLE( STATISTICS_CONTAINER)
     KRATOS_REGISTER_VARIABLE( TURBULENCE_STATISTICS_DATA)
     KRATOS_REGISTER_VARIABLE( UPDATE_STATISTICS )
->>>>>>> 503f7b80
+
+    KRATOS_REGISTER_VARIABLE(RECORDED_STEPS)
+    KRATOS_REGISTER_VARIABLE(TURBULENCE_STATISTICS)
 
     // Register Elements
     KRATOS_REGISTER_ELEMENT("VMS2D3N",mVMS2D); //this is the name the element should have according to the naming convention
