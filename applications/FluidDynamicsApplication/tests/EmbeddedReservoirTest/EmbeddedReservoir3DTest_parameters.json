{
    "problem_data"                     : {
        "problem_name"    : "reservoir_3D",
        "model_part_name" : "MainModelPart",
        "parallel_type"   : "OpenMP",
        "start_step"      : 0.0,
        "end_time"        : 1
    },
    "output_configuration"             : {
        "result_file_configuration" : {
            "gidpost_flags"       : {
                "GiDPostMode"           : "GiD_PostBinary",
                "WriteDeformedMeshFlag" : "WriteDeformed",
                "WriteConditionsFlag"   : "WriteConditions",
                "MultiFileFlag"         : "SingleFile"
            },
            "file_label"          : "step",
            "output_control_type" : "step",
            "output_frequency"    : 1.0,
            "body_output"         : true,
            "node_output"         : false,
            "skin_output"         : false,
            "plane_output"        : [],
            "nodal_results"       : ["VELOCITY","PRESSURE","DISTANCE"],
            "gauss_point_results" : []
        },
        "point_data_configuration"  : []
    },
    "restart_options"                  : {
        "SaveRestart"      : "False",
        "RestartFrequency" : 0,
        "LoadRestart"      : "False",
        "Restart_Step"     : 0
    },
    "solver_settings"                  : {
        "solver_type"                  : "Embedded",
        "model_part_name" : "MainModelPart",
        "domain_size"     : 3,
        "model_import_settings"        : {
            "input_type"     : "mdpa",
            "input_filename" : "reservoir_3D"
        },
        "material_import_settings": {
            "materials_filename": "EmbeddedReservoir3DTestMaterials.json"
        },
        "echo_level"                   : 0,
        "relative_velocity_tolerance"  : 1e-5,
        "absolute_velocity_tolerance"  : 1e-7,
        "relative_pressure_tolerance"  : 1e-5,
        "absolute_pressure_tolerance"  : 1e-7,
        "linear_solver_settings"       : {
            "solver_type"         : "ExternalSolversApplication.super_lu"
        },
        "volume_model_part_name"       : "Parts_Fluid",
        "skin_parts"                   : ["Outlet3D","NoSlip3D"],
        "no_skin_parts"                : [],
        "time_stepping"                : {
            "automatic_time_step" : false,
            "time_step"           : 0.1
        },
        "formulation": {
            "element_type": "embedded_navier_stokes",
            "is_slip": false,
            "dynamic_tau": 1.0
        }
    },
    "processes": {
        "initial_conditions_process_list"  : [],
        "boundary_conditions_process_list" : [{
            "python_module" : "assign_scalar_variable_process",
            "kratos_module" : "KratosMultiphysics",
            "process_name"  : "AssignScalarVariableProcess",
            "Parameters"    : {
                "model_part_name" : "MainModelPart.Outlet3D",
                "variable_name"   : "PRESSURE",
                "constrained"     : true,
                "interval"        : [0.0,"End"],
                "value"           : 0.0
            }
        },{
            "python_module" : "apply_noslip_process",
            "kratos_module" : "KratosMultiphysics.FluidDynamicsApplication",
            "process_name"  : "ApplyNoSlipProcess",
            "Parameters"    : {
                "model_part_name" : "MainModelPart.NoSlip3D"
            }
<<<<<<< HEAD
        },{
            "python_module" : "apply_distance_modification_process",
            "kratos_module" : "KratosMultiphysics.FluidDynamicsApplication",
            "process_name"  : "ApplyDistanceModificationProcess",
            "Parameters"    : {
                "model_part_name"           : "MainModelPart.Parts_Fluid",
                "check_at_each_time_step"   : false
            }
=======
>>>>>>> 87eb2355
        }],
        "gravity"                          : [{
            "python_module" : "assign_vector_by_direction_process",
            "kratos_module" : "KratosMultiphysics",
            "process_name"  : "AssignVectorByDirectionProcess",
            "Parameters"    : {
                "model_part_name" : "MainModelPart.Parts_Fluid",
                "variable_name"   : "BODY_FORCE",
                "modulus"         : 9.8,
                "constrained"     : false,
                "direction"       : [0.0,0.0,-1.0]
            }
        }]
    }
}<|MERGE_RESOLUTION|>--- conflicted
+++ resolved
@@ -84,17 +84,6 @@
             "Parameters"    : {
                 "model_part_name" : "MainModelPart.NoSlip3D"
             }
-<<<<<<< HEAD
-        },{
-            "python_module" : "apply_distance_modification_process",
-            "kratos_module" : "KratosMultiphysics.FluidDynamicsApplication",
-            "process_name"  : "ApplyDistanceModificationProcess",
-            "Parameters"    : {
-                "model_part_name"           : "MainModelPart.Parts_Fluid",
-                "check_at_each_time_step"   : false
-            }
-=======
->>>>>>> 87eb2355
         }],
         "gravity"                          : [{
             "python_module" : "assign_vector_by_direction_process",
