import KratosMultiphysics
from  KratosMultiphysics import FluidDynamicsApplication
from KratosMultiphysics.FluidDynamicsApplication import navier_stokes_compressible_explicit_solver

from KratosMultiphysics import KratosUnittest
from KratosMultiphysics import kratos_utilities

class NavierStokesCompressibleExplicitSolverTest(KratosUnittest.TestCase):
    def setUp(self):
        # Set to true to get post-process files for the test
        self.print_output = True

    def test_DimensionNumber(self):
        model = KratosMultiphysics.Model()

        # 3D is supported: no exception should be raised
        settings = self.GetSettings(3)
        _ = navier_stokes_compressible_explicit_solver.CreateSolver(model, settings)

        # 4D is unsupported: an exception should be raised
        settings = self.GetSettings(4)
        with self.assertRaises(Exception) as context:
<<<<<<< HEAD
            solver = navier_stokes_compressible_explicit_solver.CreateSolver(model, settings)
=======
            _ = navier_stokes_compressible_explicit_solver.CreateSolver(model, settings)
>>>>>>> 2dfcd293

        self.assertIn("Wrong domain size", str(context.exception))

    def test_ChoiceRungeKutta(self):
        model = KratosMultiphysics.Model()
        model.CreateModelPart("FluidModelPart").CreateSubModelPart("fluid_computational_model_part")

        settings = self.GetSettings(3)
        settings["time_scheme"].SetString("WrongValue")

        # Ensuring helpful error
        solver = navier_stokes_compressible_explicit_solver.CreateSolver(model, settings)
        solver.ImportModelPart()
        with self.assertRaises(Exception) as context:
            solver.Initialize()
        self.assertIn("WrongValue", str(context.exception))
        self.assertIn("RK4", str(context.exception))
        self.assertIn("RK3-TVD", str(context.exception))

    @classmethod
    def GetSettings(cls, n_dimensions):
        return KratosMultiphysics.Parameters("""
            {
                "solver_type": "compressible_solver_from_defaults",
                "model_part_name": "FluidModelPart",
                "domain_size": %d,
                "model_import_settings": {
                    "input_type": "use_input_model_part"
                },
                "material_import_settings": {
                    "materials_filename": "FluidMaterials.json"
                },
                "echo_level": 1,
                "time_order": 2,
                "move_mesh_flag": false,
<<<<<<< HEAD
=======
                "time_scheme" : "RK4",
                "shock_capturing": true,
>>>>>>> 2dfcd293
                "compute_reactions": false,
                "reform_dofs_at_each_step" : false,
                "assign_neighbour_elements_to_conditions": true,
                "volume_model_part_name" : "volume_model_part",
                "skin_parts": [""],
                "no_skin_parts":[""],
                "time_stepping"                : {
                    "automatic_time_step" : true,
                    "CFL_number"          : 1.0,
                    "minimum_delta_time"  : 1.0e-8,
                    "maximum_delta_time"  : 1.0e-2
                },
                "use_oss" : true
            }""" % n_dimensions)

if __name__ == '__main__':
    KratosUnittest.main()<|MERGE_RESOLUTION|>--- conflicted
+++ resolved
@@ -20,11 +20,7 @@
         # 4D is unsupported: an exception should be raised
         settings = self.GetSettings(4)
         with self.assertRaises(Exception) as context:
-<<<<<<< HEAD
-            solver = navier_stokes_compressible_explicit_solver.CreateSolver(model, settings)
-=======
             _ = navier_stokes_compressible_explicit_solver.CreateSolver(model, settings)
->>>>>>> 2dfcd293
 
         self.assertIn("Wrong domain size", str(context.exception))
 
@@ -60,11 +56,8 @@
                 "echo_level": 1,
                 "time_order": 2,
                 "move_mesh_flag": false,
-<<<<<<< HEAD
-=======
                 "time_scheme" : "RK4",
                 "shock_capturing": true,
->>>>>>> 2dfcd293
                 "compute_reactions": false,
                 "reform_dofs_at_each_step" : false,
                 "assign_neighbour_elements_to_conditions": true,
