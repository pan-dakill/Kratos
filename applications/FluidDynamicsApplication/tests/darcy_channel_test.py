from KratosMultiphysics import *
from KratosMultiphysics.FluidDynamicsApplication import *

import KratosMultiphysics.KratosUnittest as UnitTest

class WorkFolderScope:
    def __init__(self, work_folder):
        self.currentPath = os.getcwd()
        self.scope = os.path.abspath(os.path.join(os.path.dirname(os.path.realpath(__file__)),work_folder))

    def __enter__(self):
        os.chdir(self.scope)

    def __exit__(self, type, value, traceback):
        os.chdir(self.currentPath)

class DarcyChannelTest(UnitTest.TestCase):

    def setUp(self):
        self.domain_size = 3
        self.input_file = "darcy_channel_test"
        self.reference_file = "darcy_channel_reference"
        self.work_folder = "TwoFluidDarcyTest"

        self.xmin = 0.0
        self.xmax = 5.0
        self.ymin = 0.0
        self.ymax = 1.0
        self.zmin = 0.0
        self.zmax = 1.0

        self.dt = 1.0
        self.nsteps = 10
        self.linear_darcy_coefficient = 0.0
        self.nonlinear_darcy_coefficient = 0.0
        self.dynamic_tau = 1.0

        self.rho = 1.0
        self.nu = 1.0
        self.u0 = 2.0

        self.do_check = True
        self.check_tolerance = 1e-6
        self.print_output = False

    def tearDown(self):
        import os
        with WorkFolderScope(self.work_folder):
            try:
                os.remove(self.input_file+'.time')
            except FileNotFoundError as e:
                pass

    def testDarcyChannel(self):

        with WorkFolderScope(self.work_folder):
            self.setUpModel()
            self.setUpSolver()
            self.setUpProblem()

            if self.print_output:
                self.InitializeOutput()

            self.runTest()

            if self.print_output:
                self.FinalizeOutput()

            if self.do_check:
                self.checkResults()

    def testDarcyLinear(self):
        self.u0 = 2.0
        self.linear_darcy_coefficient = 1.0
        self.nonlinear_darcy_coefficient = 0.0
        self.testDarcyChannel()

    def testDarcyNonLinear(self):
        self.u0 = 2.0
        self.linear_darcy_coefficient = 0.0
        self.nonlinear_darcy_coefficient = 1.0
        self.testDarcyChannel()

    def testDarcyDensity(self):
        self.u0 = 2.0
        self.rho = 1000.0
        self.linear_darcy_coefficient = 1.0/self.rho
        self.nonlinear_darcy_coefficient = 1.0/self.rho
        self.testDarcyChannel()

    def testReferenceValues(self):
        '''
        Reference values from K. Zhang (2012) "Liquid Permeability of Ceramic Foam Filters"
        Master thesis at the Norwegian University of Science and Technology
        Retrieved from
        https://daim.idi.ntnu.no/masteroppgaver/008/8358/masteroppgave.pdf
        '''

        '''
        Table III Dynamic viscosity of water, pure aluminium and A356 alloy.
                                    Water       Pure Aluminium  A356
        Temperature (C)             7           710             710
        Dynamic Viscosity (Pa s)    1.38E-03    1.25E-03        1.03E-03
        Density (kg/m3)             1000        2386            2340
        Kinematic Viscosity (m2/s)  1.38E-06    5.25E-07        4.41E-07
        '''

        class Fluid(object):
            def __init__(self,name,temperature,density,kinematic_viscosity):
                self.name = str(name)
                self.density = float(density)
                self.temperature = float(temperature)
                self.kinematic_viscosity = float(kinematic_viscosity)

        fluids = [
            Fluid("Water",7,1000,1.38E-06),
            Fluid("Pure Aluminium",710,2386,5.25E-07),
            Fluid("A356",710,2340,4.41E-07),
        ]

        '''
        These are ceramic filters:
        Table XII Average value of k1 and k2 for different types of filters
        Filter Type Forchheimer k1 (m2) Forchheimer k2 (m)
        30 ppi      4.339E-08           5.086E-04
        40 ppi      3.099E-08           3.379E-04
        50 ppi      1.748E-08           1.960E-04
        80 ppi      6.352E-09           1.094E-04
        '''

        class Filter(object):
            def __init__(self,name,k1,k2):
                self.name = str(name)
                self.k1 = float(k1)
                self.k2 = float(k2)

        filters = [
            Filter("Ceramic 30 ppi",4.339E-08,5.086E-04),
            Filter("Ceramic 40 ppi",3.099E-08,3.379E-04),
            Filter("Ceramic 50 ppi",1.748E-08,1.960E-04),
            Filter("Ceramic 80 ppi",6.352E-09,1.094E-04),
            Filter("Cellular 100 csi",3.52E-08,1.41E-02),
            Filter("Cellular 200 csi",1.87E-08,3.00E-02),
            Filter("Cellular 300 csi",1.71E-08,8.84E-03),
            Filter("Foam 10 ppi",2.14E-08,2.66E-03),
            Filter("Foam 20 ppi",2.62E-08,1.69E-03),
            Filter("Foam 30 ppi",1.79E-08,1.48E-03),
        ]

        self.dt = 1e-2 #1.0
        self.nsteps = 100
        self.u0 = 0.5

        self.xmin = 0.0
        self.xmax = 0.5
        self.ymin = 0.0
        self.ymax = 0.05
        self.zmin = 0.0
        self.zmax = 0.05

        self.dynamic_tau = 0.0

        self.work_folder = "TwoFluidDarcyValidation"
        self.input_file = "darcy_pressure_drop" #_fine"
        self.reference_file = "pressure_drop.csv"

        with open(self.reference_file,'a') as outfile:
            outfile.write("#Fluid; Filter; dt (s); Dynamic Tau; Expected Pressure drop (Pa); Measured Pressure drop (Pa); Relative error (%)\n")
            for fluid in fluids:
                for filt in filters:
                    self.runTestCase(fluid,filt,outfile)
            outfile.write("\n")

    def runTestCase(self,fluid,filt,outfile):
        self.rho = fluid.density
        self.nu = fluid.kinematic_viscosity

        self.linear_darcy_coefficient = 1.0 / filt.k1
        self.nonlinear_darcy_coefficient = 1.0 / filt.k2

        print("A: {0} B: {1}".format(self.linear_darcy_coefficient,self.nonlinear_darcy_coefficient))

        self.do_check = False # override default verification function
        self.testDarcyChannel()

        # for the mesh in 'TwoFluidDarcyTest', node 13 is in the inlet, node 453 in the outlet
        for node in self.fluid_model_part.Nodes:
            if node.GetSolutionStepValue(FLAG_VARIABLE) == 1.0:
                p_in = node.GetSolutionStepValue(PRESSURE)
            elif node.GetSolutionStepValue(FLAG_VARIABLE) == 2.0:
                p_out = node.GetSolutionStepValue(PRESSURE)


        # dP/dX = (mu/k1) * u0 + (rho/k2) * u0**2
        expected_pressure_drop = (self.xmax - self.xmin) * (self.nu*self.rho*self.linear_darcy_coefficient*self.u0 + self.rho*self.nonlinear_darcy_coefficient*self.u0**2)
        measured_pressure_drop = p_in - p_out
        rel_error = 100. * (measured_pressure_drop-expected_pressure_drop)/expected_pressure_drop
        outfile.write("{0}; {1}; {2}; {3}; {4}; {5}; {6}\n".format(fluid.name,filt.name,self.dt,self.dynamic_tau,expected_pressure_drop,measured_pressure_drop,rel_error))

    def setUpModel(self):
<<<<<<< HEAD
        self.fluid_model_part = ModelPart("Fluid")
=======
        self.model = Model()
        self.fluid_model_part = self.model.CreateModelPart("Fluid")
>>>>>>> a9deaac6

        self.fluid_model_part.Properties[0].SetValue(LIN_DARCY_COEF,self.linear_darcy_coefficient)
        self.fluid_model_part.Properties[0].SetValue(NONLIN_DARCY_COEF,self.nonlinear_darcy_coefficient)

    def setUpSolver(self):
        oss_switch = 0

        import vms_monolithic_solver
        vms_monolithic_solver.AddVariables(self.fluid_model_part)
        self.fluid_model_part.AddNodalSolutionStepVariable(DISTANCE)
        self.fluid_model_part.AddNodalSolutionStepVariable(FLAG_VARIABLE)

        model_part_io = ModelPartIO(self.input_file)
        model_part_io.ReadModelPart(self.fluid_model_part)

        self.fluid_model_part.SetBufferSize(3)
        vms_monolithic_solver.AddDofs(self.fluid_model_part)

        # Building custom fluid solver
        self.fluid_solver = vms_monolithic_solver.MonolithicSolver(self.fluid_model_part,self.domain_size)
        rel_vel_tol = 1e-5
        abs_vel_tol = 1e-7
        rel_pres_tol = 1e-5
        abs_pres_tol = 1e-7
        self.fluid_solver.conv_criteria = VelPrCriteria(rel_vel_tol,abs_vel_tol,rel_pres_tol,abs_pres_tol)
        self.fluid_solver.conv_criteria.SetEchoLevel(0)

        self.fluid_solver.time_scheme = ResidualBasedPredictorCorrectorBDFSchemeTurbulentNoReaction(self.domain_size)

        import linear_solver_factory
        self.fluid_solver.linear_solver = linear_solver_factory.ConstructSolver(Parameters(r'''{
                "solver_type" : "AMGCL"
            }'''))
        builder_and_solver = ResidualBasedBlockBuilderAndSolver(self.fluid_solver.linear_solver)
        self.fluid_solver.max_iter = 50
        self.fluid_solver.compute_reactions = False
        self.fluid_solver.ReformDofSetAtEachStep = False
        self.fluid_solver.MoveMeshFlag = False

        self.fluid_solver.solver = ResidualBasedNewtonRaphsonStrategy(\
                self.fluid_model_part,
                self.fluid_solver.time_scheme,
                self.fluid_solver.linear_solver,
                self.fluid_solver.conv_criteria,
                builder_and_solver,
                self.fluid_solver.max_iter,
                self.fluid_solver.compute_reactions,
                self.fluid_solver.ReformDofSetAtEachStep,
                self.fluid_solver.MoveMeshFlag)

        self.fluid_solver.solver.SetEchoLevel(0)
        self.fluid_solver.solver.Check()

        self.fluid_model_part.ProcessInfo.SetValue(OSS_SWITCH,oss_switch)
        self.fluid_model_part.ProcessInfo.SetValue(DYNAMIC_TAU,self.dynamic_tau)

        self.fluid_solver.divergence_clearance_steps = 0
        self.fluid_solver.use_slip_conditions = 0


    def setUpProblem(self):
        ## Set initial and boundary conditions
        for node in self.fluid_model_part.Nodes:
            node.SetSolutionStepValue(DENSITY,self.rho)
            node.SetSolutionStepValue(VISCOSITY,self.nu)

            if node.X == self.xmin:
                node.Fix(VELOCITY_X)
                node.Fix(VELOCITY_Y)
                node.Fix(VELOCITY_Z)
                node.SetSolutionStepValue(VELOCITY_X,0,self.u0)
            elif node.X == self.xmax:
                node.Fix(VELOCITY_Y)
                node.Fix(VELOCITY_Z)
            else:
                if node.Y == self.ymin or node.Y == self.ymax:
                    node.Fix(VELOCITY_Y)
                if node.Z == self.zmin or node.Z == self.zmax:
                    node.Fix(VELOCITY_Z)

    def runTest(self):
        time = 0.0

        for step in range(self.nsteps):
            time = time+self.dt
            self.fluid_model_part.CloneTimeStep(time)
            if step > 0:
                self.fluid_solver.Solve()

            if self.print_output:
                self.printOutput()

    def checkResults(self):

        node_in = None
        node_out = None
        for node in self.fluid_model_part.Nodes:
            if node.X == self.xmin:
                node_in = node
            elif node.X == self.xmax:
                node_out = node

        if node_in is not None and node_out is not None:
            p_in = node_in.GetSolutionStepValue(PRESSURE)
            p_out = node_out.GetSolutionStepValue(PRESSURE)

            # dP/dX = (mu/k1) * u0 + (rho/k2) * u0**2
            expected_pressure_drop = (self.xmax-self.xmin) * (self.nu*self.rho*self.linear_darcy_coefficient*self.u0 + self.rho*self.nonlinear_darcy_coefficient*self.u0**2)
            measured_pressure_drop = p_in - p_out
            self.assertAlmostEqual(expected_pressure_drop,measured_pressure_drop,6)
        else:
            self.fail("Could not find inlet and/or outlet nodes: something is wrong with the input mesh.")

    def InitializeOutput(self):
        gid_mode = GiDPostMode.GiD_PostBinary
        multifile = MultiFileFlag.SingleFile
        deformed_mesh_flag = WriteDeformedMeshFlag.WriteUndeformed
        write_conditions = WriteConditionsFlag.WriteElementsOnly
        self.gid_io = GidIO(self.input_file,gid_mode,multifile,deformed_mesh_flag, write_conditions)

        mesh_name = 0.0
        self.gid_io.InitializeMesh( mesh_name)
        self.gid_io.WriteMesh( self.fluid_model_part.GetMesh() )
        self.gid_io.FinalizeMesh()

    def printOutput(self):
        label = self.fluid_model_part.ProcessInfo[TIME]
        self.gid_io.WriteNodalResults(VELOCITY,self.fluid_model_part.Nodes,label,0)
        self.gid_io.WriteNodalResults(PRESSURE,self.fluid_model_part.Nodes,label,0)

    def FinalizeOutput(self):
        self.gid_io.FinalizeResults()

if __name__ == '__main__':
    test = DarcyChannelTest()
    test.setUp()
    test.print_output = True
    #test.testDarcyLinear()
    #test.testDarcyNonLinear()
    test.testDarcyDensity()
    #test.testReferenceValues()
    test.tearDown()<|MERGE_RESOLUTION|>--- conflicted
+++ resolved
@@ -198,12 +198,8 @@
         outfile.write("{0}; {1}; {2}; {3}; {4}; {5}; {6}\n".format(fluid.name,filt.name,self.dt,self.dynamic_tau,expected_pressure_drop,measured_pressure_drop,rel_error))
 
     def setUpModel(self):
-<<<<<<< HEAD
-        self.fluid_model_part = ModelPart("Fluid")
-=======
         self.model = Model()
         self.fluid_model_part = self.model.CreateModelPart("Fluid")
->>>>>>> a9deaac6
 
         self.fluid_model_part.Properties[0].SetValue(LIN_DARCY_COEF,self.linear_darcy_coefficient)
         self.fluid_model_part.Properties[0].SetValue(NONLIN_DARCY_COEF,self.nonlinear_darcy_coefficient)
