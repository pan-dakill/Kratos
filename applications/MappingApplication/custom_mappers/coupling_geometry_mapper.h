//    |  /           |
//    ' /   __| _` | __|  _ \   __|
//    . \  |   (   | |   (   |\__ `
//   _|\_\_|  \__,_|\__|\___/ ____/
//                   Multi-Physics
//
//  License:		 BSD License
//					 Kratos default license: kratos/license.txt
//
//  Main authors:    Philipp Bucher
//                   Tobias Teschemachen
//

#if !defined(KRATOS_COUPLING_GEOMETRY_MAPPER_H_INCLUDED)
#define  KRATOS_COUPLING_GEOMETRY_MAPPER_H_INCLUDED

// System includes

// External includes

// Project includes
#include "mapper.h"
#include "custom_utilities/interface_vector_container.h"
#include "custom_utilities/mapper_flags.h"
#include "custom_utilities/mapper_local_system.h"

#include "custom_utilities/mapping_intersection_utilities.h"
#include "custom_modelers/mapping_geometries_modeler.h"
#include "modeler/modeler_factory.h"

#include "linear_solvers/linear_solver.h"

namespace Kratos
{
///@name Kratos Classes
///@{

class CouplingGeometryLocalSystem : public MapperLocalSystem
{
public:

    explicit CouplingGeometryLocalSystem(GeometryPointerType pGeom,
                                         const bool IsProjection,
                                         const bool IsDualMortar
                                         )
        : mpGeom(pGeom),
          mIsProjection(IsProjection),
          mIsDualMortar(IsDualMortar)
        {}

    void CalculateAll(MatrixType& rLocalMappingMatrix,
                      EquationIdVectorType& rOriginIds,
                      EquationIdVectorType& rDestinationIds,
                      MapperLocalSystem::PairingStatus& rPairingStatus) const override;

    CoordinatesArrayType& Coordinates() const override
    {
        KRATOS_DEBUG_ERROR_IF_NOT(mpGeom) << "Members are not intitialized!" << std::endl;
        // return mpGeom->Center(); // check why not compiling...
        KRATOS_ERROR << "not implemented, needs checking" << std::endl;
    }

    MapperLocalSystemUniquePointer Create(GeometryPointerType pGeometry) const override
    {
        return Kratos::make_unique<CouplingGeometryLocalSystem>(pGeometry, mIsProjection, mIsDualMortar);
    }

    /// Turn back information as a string.
    std::string PairingInfo(const int EchoLevel) const override;

private:
    GeometryPointerType mpGeom;
    bool mIsProjection; // Set to true is we are projecting the master onto the slave.
                        // Set to false if we are projecting the slave onto the slave.
    bool mIsDualMortar = false;

};

template<class TSparseSpace, class TDenseSpace>
class CouplingGeometryMapper : public Mapper<TSparseSpace, TDenseSpace>
{
public:

    ///@name Type Definitions
    ///@{

    ///@}
    ///@name Pointer Definitions
    /// Pointer definition of CouplingGeometryMapper
    KRATOS_CLASS_POINTER_DEFINITION(CouplingGeometryMapper);

    typedef Mapper<TSparseSpace, TDenseSpace> BaseType;

    typedef Kratos::unique_ptr<MapperLocalSystem> MapperLocalSystemPointer;
    typedef std::vector<MapperLocalSystemPointer> MapperLocalSystemPointerVector;

    typedef InterfaceVectorContainer<TSparseSpace, TDenseSpace> InterfaceVectorContainerType;
    typedef Kratos::unique_ptr<InterfaceVectorContainerType> InterfaceVectorContainerPointerType;

    typedef std::size_t IndexType;

    typedef typename BaseType::MapperUniquePointerType MapperUniquePointerType;
    typedef typename BaseType::TMappingMatrixType MappingMatrixType;
    typedef Kratos::unique_ptr<MappingMatrixType> MappingMatrixUniquePointerType;

<<<<<<< HEAD
    typedef Matrix DenseMappingMatrixType;
    //typedef Kratos::unique_ptr<DenseMappingMatrixType> DenseMappingMatrixUniquePointerType;
    typedef Kratos::shared_ptr<DenseMappingMatrixType> DenseMappingMatrixUniquePointerType;
=======
    typedef LinearSolver<TSparseSpace, TDenseSpace> LinearSolverType;
    typedef Kratos::shared_ptr<LinearSolverType> LinearSolverSharedPointerType;

    typedef typename TSparseSpace::VectorType TSystemVectorType;
    typedef Kratos::unique_ptr<TSystemVectorType> TSystemVectorUniquePointerType;
>>>>>>> 220ba246

    ///@}
    ///@name Life Cycle
    ///@{

    // Default constructor, needed for registration
    CouplingGeometryMapper(ModelPart& rModelPartOrigin,
                         ModelPart& rModelPartDestination)
                        : mrModelPartOrigin(rModelPartOrigin),
                          mrModelPartDestination(rModelPartDestination){}


    CouplingGeometryMapper(ModelPart& rModelPartOrigin,
                         ModelPart& rModelPartDestination,
                         Parameters JsonParameters)
                        : mrModelPartOrigin(rModelPartOrigin),
                          mrModelPartDestination(rModelPartDestination),
                          mMapperSettings(JsonParameters)
    {
        mpModeler = (ModelerFactory::Create(
            mMapperSettings["modeler_name"].GetString(),
            rModelPartOrigin.GetModel(),
            mMapperSettings["modeler_parameters"]));

        // adds destination model part
        mpModeler->GenerateNodes(rModelPartDestination);

        mpModeler->SetupGeometryModel();
        mpModeler->PrepareGeometryModel();

        // here use whatever ModelPart(s) was created by the Modeler
        mpCouplingMP = &(rModelPartOrigin.GetModel().GetModelPart("coupling"));
        mpCouplingInterfaceOrigin = mpCouplingMP->pGetSubModelPart("interface_origin");
        mpCouplingInterfaceDestination = mpCouplingMP->pGetSubModelPart("interface_destination");

        mpInterfaceVectorContainerOrigin = Kratos::make_unique<InterfaceVectorContainerType>(*mpCouplingInterfaceOrigin);
        mpInterfaceVectorContainerDestination = Kratos::make_unique<InterfaceVectorContainerType>(*mpCouplingInterfaceDestination);

        this->CreateLinearSolver();
        this->InitializeInterface();
    }

    /// Destructor.
    ~CouplingGeometryMapper() override = default;

    ///@}
    ///@name Operations
    ///@{

    void UpdateInterface(
        Kratos::Flags MappingOptions,
        double SearchRadius) override
    {
        mpModeler->PrepareGeometryModel();

        AssignInterfaceEquationIds();

        KRATOS_ERROR << "Not implemented!" << std::endl;
    }

    void Map(
        const Variable<double>& rOriginVariable,
        const Variable<double>& rDestinationVariable,
        Kratos::Flags MappingOptions) override
    {
        if (MappingOptions.Is(MapperFlags::USE_TRANSPOSE)) {
            MappingOptions.Reset(MapperFlags::USE_TRANSPOSE);
            MappingOptions.Set(MapperFlags::INTERNAL_USE_TRANSPOSE, true);
            GetInverseMapper()->Map(rDestinationVariable, rOriginVariable, MappingOptions);
        }
        else if (MappingOptions.Is(MapperFlags::INTERNAL_USE_TRANSPOSE)) {
            MapInternalTranspose(rOriginVariable, rDestinationVariable, MappingOptions);
        }
        else {
            MapInternal(rOriginVariable, rDestinationVariable, MappingOptions);
        }
    }

    void Map(
        const Variable< array_1d<double, 3> >& rOriginVariable,
        const Variable< array_1d<double, 3> >& rDestinationVariable,
        Kratos::Flags MappingOptions) override
    {
        if (MappingOptions.Is(MapperFlags::USE_TRANSPOSE)) {
            MappingOptions.Reset(MapperFlags::USE_TRANSPOSE);
            MappingOptions.Set(MapperFlags::INTERNAL_USE_TRANSPOSE, true);
            GetInverseMapper()->Map(rDestinationVariable, rOriginVariable, MappingOptions);
        }
        else if (MappingOptions.Is(MapperFlags::INTERNAL_USE_TRANSPOSE)) {
            MapInternalTranspose(rOriginVariable, rDestinationVariable, MappingOptions);
        }
        else {
            MapInternal(rOriginVariable, rDestinationVariable, MappingOptions);
        }
    }

    void InverseMap(
        const Variable<double>& rOriginVariable,
        const Variable<double>& rDestinationVariable,
        Kratos::Flags MappingOptions) override
    {
        if (MappingOptions.Is(MapperFlags::USE_TRANSPOSE)) {
            MapInternalTranspose(rOriginVariable, rDestinationVariable, MappingOptions);
        }
        else {
            GetInverseMapper()->Map(rDestinationVariable, rOriginVariable, MappingOptions);
        }
    }

    void InverseMap(
        const Variable< array_1d<double, 3> >& rOriginVariable,
        const Variable< array_1d<double, 3> >& rDestinationVariable,
        Kratos::Flags MappingOptions) override
    {
        if (MappingOptions.Is(MapperFlags::USE_TRANSPOSE)) {
            MapInternalTranspose(rOriginVariable, rDestinationVariable, MappingOptions);
        }
        else {
            GetInverseMapper()->Map(rDestinationVariable, rOriginVariable, MappingOptions);
        }
    }

    ///@}
    ///@name Access
    ///@{

    MappingMatrixType& GetMappingMatrix() override
    {
        if (mMapperSettings["precompute_mapping_matrix"].GetBool() || mMapperSettings["dual_mortar"].GetBool()) return *(mpMappingMatrix.get());
        else KRATOS_ERROR << "'precompute_mapping_matrix' or 'dual_mortar' must be 'true' in your parameters to retrieve the computed mapping matrix!" << std::endl;
    }

    DenseMappingMatrixUniquePointerType pGetDenseMappingMatrix() override
    {
        //KRATOS_ERROR << "Not implemented!" << std::endl;
        return mpMappingMatrix;
    }

    MapperUniquePointerType Clone(ModelPart& rModelPartOrigin,
                                  ModelPart& rModelPartDestination,
                                  Parameters JsonParameters) const override
    {
        return Kratos::make_unique<CouplingGeometryMapper<TSparseSpace, TDenseSpace>>(
            rModelPartOrigin,
            rModelPartDestination,
            JsonParameters);
    }

    ///@}
    ///@name Inquiry
    ///@{

    ///@}
    ///@name Input and output
    ///@{

    /// Turn back information as a string.
    std::string Info() const override
    {
        return "CouplingGeometryMapper";
    }

    /// Print information about this object.
    void PrintInfo(std::ostream& rOStream) const override
    {
        rOStream << "CouplingGeometryMapper";
    }

    /// Print object's data.
    void PrintData(std::ostream& rOStream) const override
    {
        BaseType::PrintData(rOStream);
    }

    // Get values
    ModelPart& GetInterfaceModelPart(IndexType ModelPartIndex) override
    {
        return (ModelPartIndex == 0) ? *mpCouplingInterfaceOrigin : *mpCouplingInterfaceDestination;
    }

private:

    ///@name Private Operations
    ///@{
    typename Modeler::Pointer mpModeler = nullptr;

    ModelPart& mrModelPartOrigin;
    ModelPart& mrModelPartDestination;
    ModelPart* mpCouplingMP = nullptr;
    ModelPart* mpCouplingInterfaceOrigin = nullptr;
    ModelPart* mpCouplingInterfaceDestination = nullptr;

    Parameters mMapperSettings;

    MapperUniquePointerType mpInverseMapper = nullptr;

    MappingMatrixUniquePointerType mpMappingMatrix;
    MappingMatrixUniquePointerType mpMappingMatrixProjector;
    MappingMatrixUniquePointerType mpMappingMatrixSlave;

    TSystemVectorUniquePointerType mpTempVector;

    MapperLocalSystemPointerVector mMapperLocalSystemsProjector;
    MapperLocalSystemPointerVector mMapperLocalSystemsSlave;

    InterfaceVectorContainerPointerType mpInterfaceVectorContainerOrigin;
    InterfaceVectorContainerPointerType mpInterfaceVectorContainerDestination;

    LinearSolverSharedPointerType mpLinearSolver = nullptr;


    void InitializeInterface(Kratos::Flags MappingOptions = Kratos::Flags());

    void AssignInterfaceEquationIds()
    {
        MapperUtilities::AssignInterfaceEquationIds(mpCouplingInterfaceDestination->GetCommunicator());
        MapperUtilities::AssignInterfaceEquationIds(mpCouplingInterfaceOrigin->GetCommunicator());
    }

    void MapInternal(const Variable<double>& rOriginVariable,
                     const Variable<double>& rDestinationVariable,
                     Kratos::Flags MappingOptions);

    void MapInternalTranspose(const Variable<double>& rOriginVariable,
                              const Variable<double>& rDestinationVariable,
                              Kratos::Flags MappingOptions);

    void MapInternal(const Variable<array_1d<double, 3>>& rOriginVariable,
                     const Variable<array_1d<double, 3>>& rDestinationVariable,
                     Kratos::Flags MappingOptions);

    void MapInternalTranspose(const Variable<array_1d<double, 3>>& rOriginVariable,
                              const Variable<array_1d<double, 3>>& rDestinationVariable,
                              Kratos::Flags MappingOptions);

    void EnforceConsistencyWithScaling(
        const MappingMatrixType& rInterfaceMatrixSlave,
        MappingMatrixType& rInterfaceMatrixProjected,
        const double scalingLimit = 1.1);

    void CreateLinearSolver();

    void CalculateMappingMatrixWithSolver(MappingMatrixType& rConsistentInterfaceMatrix, MappingMatrixType& rProjectedInterfaceMatrix);

    Parameters GetMapperDefaultSettings() const
    {
        // @tobiasteschemachen
        return Parameters( R"({
            "echo_level" : 0
        })");
    }

    ///@}
    ///@name Private  Access
    ///@{

    MapperUniquePointerType& GetInverseMapper()
    {
        if (!mpInverseMapper) {
            InitializeInverseMapper();
        }
        return mpInverseMapper;
    }

    void InitializeInverseMapper()
    {
        KRATOS_ERROR << "Inverse Mapping is not supported yet!" << std::endl;
        mpInverseMapper = this->Clone(mrModelPartDestination,
                                      mrModelPartOrigin,
                                      mMapperSettings);
    }

    ///@}

}; // Class CouplingGeometryMapper

///@} addtogroup block
}  // namespace Kratos.

#endif // KRATOS_COUPLING_GEOMETRY_MAPPER_H_INCLUDED defined<|MERGE_RESOLUTION|>--- conflicted
+++ resolved
@@ -103,17 +103,11 @@
     typedef typename BaseType::TMappingMatrixType MappingMatrixType;
     typedef Kratos::unique_ptr<MappingMatrixType> MappingMatrixUniquePointerType;
 
-<<<<<<< HEAD
-    typedef Matrix DenseMappingMatrixType;
-    //typedef Kratos::unique_ptr<DenseMappingMatrixType> DenseMappingMatrixUniquePointerType;
-    typedef Kratos::shared_ptr<DenseMappingMatrixType> DenseMappingMatrixUniquePointerType;
-=======
     typedef LinearSolver<TSparseSpace, TDenseSpace> LinearSolverType;
     typedef Kratos::shared_ptr<LinearSolverType> LinearSolverSharedPointerType;
 
     typedef typename TSparseSpace::VectorType TSystemVectorType;
     typedef Kratos::unique_ptr<TSystemVectorType> TSystemVectorUniquePointerType;
->>>>>>> 220ba246
 
     ///@}
     ///@name Life Cycle
