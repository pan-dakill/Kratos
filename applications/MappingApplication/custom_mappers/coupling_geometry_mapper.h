--- conflicted
+++ resolved
@@ -287,13 +287,10 @@
     InterfaceVectorContainerPointerType mpInterfaceVectorContainerOrigin;
     InterfaceVectorContainerPointerType mpInterfaceVectorContainerDestination;
 
-<<<<<<< HEAD
+
     bool mIsInverseFlag = false;
 
     Modeler mModeler;
-
-=======
->>>>>>> 9c73030e
     void InitializeInterface(Kratos::Flags MappingOptions = Kratos::Flags());
 
     void AssignInterfaceEquationIds()
