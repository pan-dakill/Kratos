//    |  /           |
//    ' /   __| _` | __|  _ \   __|
//    . \  |   (   | |   (   |\__ `
//   _|\_\_|  \__,_|\__|\___/ ____/
//                   Multi-Physics
//
//  License:		 BSD License
//					 Kratos default license: kratos/license.txt
//
//  Main authors:    Philipp Bucher, Jordi Cotela
//
// See Master-Thesis P.Bucher
// "Development and Implementation of a Parallel
//  Framework for Non-Matching Grid Mapping"

#if !defined(KRATOS_NEAREST_ELEMENT_MAPPER_H_INCLUDED )
#define  KRATOS_NEAREST_ELEMENT_MAPPER_H_INCLUDED

// System includes

// External includes

// Project includes
#include "interpolative_mapper_base.h"
#include "custom_utilities/projection_utilities.h"


namespace Kratos
{
///@name Kratos Classes
///@{

class KRATOS_API(MAPPING_APPLICATION) NearestElementInterfaceInfo : public MapperInterfaceInfo
{
public:

    /// Default constructor.
    explicit NearestElementInterfaceInfo(const double LocalCoordTol=0.0) : mLocalCoordTol(LocalCoordTol) {}

    explicit NearestElementInterfaceInfo(const CoordinatesArrayType& rCoordinates,
                                const IndexType SourceLocalSystemIndex,
                                const IndexType SourceRank,
                                         const double LocalCoordTol=0.0)
        : MapperInterfaceInfo(rCoordinates, SourceLocalSystemIndex, SourceRank), mLocalCoordTol(LocalCoordTol) {}

    MapperInterfaceInfo::Pointer Create() const override
    {
        return Kratos::make_shared<NearestElementInterfaceInfo>(mLocalCoordTol);
    }

    MapperInterfaceInfo::Pointer Create(const CoordinatesArrayType& rCoordinates,
                                        const IndexType SourceLocalSystemIndex,
                                        const IndexType SourceRank) const override
    {
        return Kratos::make_shared<NearestElementInterfaceInfo>(
            rCoordinates,
            SourceLocalSystemIndex,
            SourceRank,
            mLocalCoordTol);
    }

    InterfaceObject::ConstructionType GetInterfaceObjectType() const override
    {
        return InterfaceObject::ConstructionType::Geometry_Center;
    }

    void ProcessSearchResult(const InterfaceObject& rInterfaceObject,
                             const double NeighborDistance) override;

    void ProcessSearchResultForApproximation(const InterfaceObject& rInterfaceObject,
                                             const double NeighborDistance) override;

    void GetValue(std::vector<int>& rValue,
                  const InfoType ValueType) const override
    {
        rValue = mNodeIds;
    }

    void GetValue(std::vector<double>& rValue,
                  const InfoType ValueType) const override
    {
        rValue = mShapeFunctionValues;
    }

    void GetValue(double& rValue,
                  const InfoType ValueType) const override
    {
        rValue = mClosestProjectionDistance;
    }

    void GetValue(int& rValue,
                  const InfoType ValueType) const override
    {
        rValue = (int)mPairingIndex;
    }

private:

    std::vector<int> mNodeIds;
    std::vector<double> mShapeFunctionValues;
    double mClosestProjectionDistance = std::numeric_limits<double>::max();
    ProjectionUtilities::PairingIndex mPairingIndex = ProjectionUtilities::PairingIndex::Unspecified;
    double mLocalCoordTol; // this is not needed after searching, hence no need to serialize it

    void SaveSearchResult(const InterfaceObject& rInterfaceObject,
                          const bool ComputeApproximation);

    friend class Serializer;

    void save(Serializer& rSerializer) const override
    {
        KRATOS_SERIALIZE_SAVE_BASE_CLASS( rSerializer, MapperInterfaceInfo );
        rSerializer.save("NodeIds", mNodeIds);
        rSerializer.save("SFValues", mShapeFunctionValues);
        rSerializer.save("ClosestProjectionDistance", mClosestProjectionDistance);
        rSerializer.save("PairingIndex", (int)mPairingIndex);
    }

    void load(Serializer& rSerializer) override
    {
        KRATOS_SERIALIZE_LOAD_BASE_CLASS( rSerializer, MapperInterfaceInfo );
        rSerializer.load("NodeIds", mNodeIds);
        rSerializer.load("SFValues", mShapeFunctionValues);
        rSerializer.load("ClosestProjectionDistance", mClosestProjectionDistance);
        int temp;
        rSerializer.load("PairingIndex", temp);
        mPairingIndex = (ProjectionUtilities::PairingIndex)temp;
    }

};

class KRATOS_API(MAPPING_APPLICATION) NearestElementLocalSystem : public MapperLocalSystem
{
public:

    explicit NearestElementLocalSystem(NodePointerType pNode) : mpNode(pNode) {}

    void CalculateAll(MatrixType& rLocalMappingMatrix,
                      EquationIdVectorType& rOriginIds,
                      EquationIdVectorType& rDestinationIds,
                      MapperLocalSystem::PairingStatus& rPairingStatus) const override;

    CoordinatesArrayType& Coordinates() const override
    {
        return mpNode->Coordinates();
    }

    /// Turn back information as a string.
    std::string PairingInfo(const int EchoLevel) const override;

private:
    NodePointerType mpNode;
    mutable ProjectionUtilities::PairingIndex mPairingIndex = ProjectionUtilities::PairingIndex::Unspecified;

};

/// Interpolative Mapper
/** This class implements the Nearest Element Mapping technique.
* Each node on the destination side gets assigned is's closest condition or element (distance to center)
* on the other side of the interface.
* In the mapping phase every node gets assigned the interpolated value of the condition/element.
* The interpolation is done with the shape funcitons
* For information abt the available echo_levels and the JSON default-parameters
* look into the class description of the MapperCommunicator
*/
template<class TSparseSpace, class TDenseSpace>
class KRATOS_API(MAPPING_APPLICATION) NearestElementMapper : public InterpolativeMapperBase<TSparseSpace, TDenseSpace>
{
public:
    ///@name Type Definitions
    ///@{

    /// Pointer definition of NearestElementMapper
    KRATOS_CLASS_POINTER_DEFINITION(NearestElementMapper);

    typedef InterpolativeMapperBase<TSparseSpace, TDenseSpace> BaseType;
    typedef typename BaseType::MapperUniquePointerType MapperUniquePointerType;
    typedef typename BaseType::MapperInterfaceInfoUniquePointerType MapperInterfaceInfoUniquePointerType;

    ///@}
    ///@name Life Cycle
    ///@{

    // Default constructor, needed for registration
    NearestElementMapper(ModelPart& rModelPartOrigin,
                         ModelPart& rModelPartDestination)
                         : BaseType(rModelPartOrigin,rModelPartDestination) {}

    NearestElementMapper(ModelPart& rModelPartOrigin,
                         ModelPart& rModelPartDestination,
                         Parameters JsonParameters)
                         : BaseType(rModelPartOrigin,
                                    rModelPartDestination,
                                    JsonParameters)
    {
        this->ValidateInput();

        mLocalCoordTol = JsonParameters["local_coord_tolerance"].GetDouble();
        KRATOS_ERROR_IF(mLocalCoordTol < 0.0) << "The local-coord-tolerance cannot be negative" << std::endl;

        this->Initialize();
    }

    /// Destructor.
    ~NearestElementMapper() override = default;

    ///@}
    ///@name Operations
    ///@{

    MapperUniquePointerType Clone(ModelPart& rModelPartOrigin,
                                  ModelPart& rModelPartDestination,
                                  Parameters JsonParameters) const override
    {
        return Kratos::make_unique<NearestElementMapper<TSparseSpace, TDenseSpace>>(
            rModelPartOrigin,
            rModelPartDestination,
            JsonParameters);
    }

    ///@}
    ///@name Inquiry
    ///@{

    ///@}
    ///@name Input and output
    ///@{

    /// Turn back information as a string.
    std::string Info() const override
    {
        return "NearestElementMapper";
    }

    /// Print information about this object.
    void PrintInfo(std::ostream& rOStream) const override
    {
        rOStream << "NearestElementMapper";
    }

    /// Print object's data.
    void PrintData(std::ostream& rOStream) const override
    {
        BaseType::PrintData(rOStream);
    }

private:
    ///@name Member Variables
    ///@{

    double mLocalCoordTol;

    ///@}

    ///@name Private Operations
    ///@{

    void CreateMapperLocalSystems(
        const Communicator& rModelPartCommunicator,
        std::vector<Kratos::unique_ptr<MapperLocalSystem>>& rLocalSystems) override
    {
        MapperUtilities::CreateMapperLocalSystemsFromNodes<NearestElementLocalSystem>(
            rModelPartCommunicator,
            rLocalSystems);
    }

    MapperInterfaceInfoUniquePointerType GetMapperInterfaceInfo() const override
    {
        return Kratos::make_unique<NearestElementInterfaceInfo>(mLocalCoordTol);
    }

    Parameters GetMapperDefaultSettings() const override
    {
        return Parameters( R"({
<<<<<<< HEAD
            "search_radius"             : -1.0,
            "search_iterations"         : 3,
            "local_coord_tolerance"     : 0.25,
            "use_initial_configuration" : false,
            "echo_level"                : 0
=======
            "search_radius"                : -1.0,
            "search_iterations"            : 3,
            "local_coord_tolerance"        : 0.25,
            "echo_level"                   : 0,
            "print_pairing_status_to_file" : true,
            "pairing_status_file_path"     : ""
>>>>>>> dbe0cf16
        })");
    }

    ///@}

}; // Class NearestElementMapper

}  // namespace Kratos.

#endif // KRATOS_NEAREST_ELEMENT_MAPPER_H_INCLUDED  defined<|MERGE_RESOLUTION|>--- conflicted
+++ resolved
@@ -272,20 +272,13 @@
     Parameters GetMapperDefaultSettings() const override
     {
         return Parameters( R"({
-<<<<<<< HEAD
-            "search_radius"             : -1.0,
-            "search_iterations"         : 3,
-            "local_coord_tolerance"     : 0.25,
-            "use_initial_configuration" : false,
-            "echo_level"                : 0
-=======
             "search_radius"                : -1.0,
             "search_iterations"            : 3,
             "local_coord_tolerance"        : 0.25,
+            "use_initial_configuration" : false,
             "echo_level"                   : 0,
             "print_pairing_status_to_file" : true,
             "pairing_status_file_path"     : ""
->>>>>>> dbe0cf16
         })");
     }
 
