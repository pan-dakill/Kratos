//    |  /           |
//    ' /   __| _` | __|  _ \   __|
//    . \  |   (   | |   (   |\__ `
//   _|\_\_|  \__,_|\__|\___/ ____/
//                   Multi-Physics
//
//  License:		 BSD License
//					 Kratos default license: kratos/license.txt
//
//  Main authors:    Philipp Bucher, Jordi Cotela
//
// See Master-Thesis P.Bucher
// "Development and Implementation of a Parallel
//  Framework for Non-Matching Grid Mapping"

// System includes

// External includes

// Project includes
#include "includes/define_python.h"
#include "custom_python/add_custom_mappers_to_python.h"
#include "custom_mappers/mapper.h"
#include "custom_utilities/mapper_factory.h"
#include "custom_utilities/mapper_flags.h"
#include "custom_utilities/mapper_typedefs.h"

// Mappers
#include "custom_mappers/nearest_neighbor_mapper.h"
#include "custom_mappers/nearest_element_mapper.h"


namespace Kratos {
namespace Python {

// Wrapper functions for taking a default argument for the flags
template<class TSparseSpace, class TDenseSpace>
inline void UpdateInterfaceWithoutArgs(Mapper<TSparseSpace, TDenseSpace>& dummy)
{
    Kratos::Flags dummy_flags = Kratos::Flags();
    double dummy_search_radius = -1.0f;
    dummy.UpdateInterface(dummy_flags, dummy_search_radius);
}

template<class TSparseSpace, class TDenseSpace>
inline void UpdateInterfaceWithOptions(Mapper<TSparseSpace, TDenseSpace>& dummy, Kratos::Flags options)
{
    double dummy_search_radius = -1.0f;
    dummy.UpdateInterface(options, dummy_search_radius);
}

template<class TSparseSpace, class TDenseSpace>
inline void UpdateInterfaceWithSearchRadius(Mapper<TSparseSpace, TDenseSpace>& dummy, double search_radius)
{
    Kratos::Flags dummy_flags = Kratos::Flags();
    dummy.UpdateInterface(dummy_flags, search_radius);
}


template<class TSparseSpace, class TDenseSpace>
inline void MapWithoutOptionsScalar(Mapper<TSparseSpace, TDenseSpace>& dummy,
         const Variable<double>& origin_variable,
         const Variable<double>& destination_variable)
{
    Kratos::Flags dummy_flags = Kratos::Flags();
    dummy.Map(origin_variable, destination_variable, dummy_flags);
}

template<class TSparseSpace, class TDenseSpace>
inline void MapWithoutOptionsVector(Mapper<TSparseSpace, TDenseSpace>& dummy,
         const Variable< array_1d<double, 3> >& origin_variable,
         const Variable< array_1d<double, 3> >& destination_variable)
{
    Kratos::Flags dummy_flags = Kratos::Flags();
    dummy.Map(origin_variable, destination_variable, dummy_flags);
}

template<class TSparseSpace, class TDenseSpace>
inline void InverseMapWithoutOptionsScalar(Mapper<TSparseSpace, TDenseSpace>& dummy,
                const Variable<double>& origin_variable,
                const Variable<double>& destination_variable)
{
    Kratos::Flags dummy_flags = Kratos::Flags();
    dummy.InverseMap(origin_variable, destination_variable, dummy_flags);
}

template<class TSparseSpace, class TDenseSpace>
inline void InverseMapWithoutOptionsVector(Mapper<TSparseSpace, TDenseSpace>& dummy,
                const Variable< array_1d<double, 3> >& origin_variable,
                const Variable< array_1d<double, 3> >& destination_variable)
{
    Kratos::Flags dummy_flags = Kratos::Flags();
    dummy.InverseMap(origin_variable, destination_variable, dummy_flags);
}


template<class TSparseSpace, class TDenseSpace>
inline void MapWithOptionsScalar(Mapper<TSparseSpace, TDenseSpace>& dummy,
         const Variable<double>& origin_variable,
         const Variable<double>& destination_variable,
         Kratos::Flags MappingOptions)
{
    dummy.Map(origin_variable, destination_variable, MappingOptions);
}

template<class TSparseSpace, class TDenseSpace>
inline void MapWithOptionsVector(Mapper<TSparseSpace, TDenseSpace>& dummy,
         const Variable< array_1d<double, 3> >& origin_variable,
         const Variable< array_1d<double, 3> >& destination_variable,
         Kratos::Flags MappingOptions)
{
    dummy.Map(origin_variable, destination_variable, MappingOptions);
}

template<class TSparseSpace, class TDenseSpace>
inline void InverseMapWithOptionsScalar(Mapper<TSparseSpace, TDenseSpace>& dummy,
                const Variable<double>& origin_variable,
                const Variable<double>& destination_variable,
                Kratos::Flags MappingOptions)
{
    dummy.InverseMap(origin_variable, destination_variable, MappingOptions);
}

template<class TSparseSpace, class TDenseSpace>
inline void InverseMapWithOptionsVector(Mapper<TSparseSpace, TDenseSpace>& dummy,
                const Variable< array_1d<double, 3> >& origin_variable,
                const Variable< array_1d<double, 3> >& destination_variable,
                Kratos::Flags MappingOptions)
{
    dummy.InverseMap(origin_variable, destination_variable, MappingOptions);
}


template<class TSparseSpace, class TDenseSpace>
void ExposeMapperToPython(pybind11::module& m, const std::string& rName)
{
    typedef Mapper<TSparseSpace, TDenseSpace> MapperType;
    namespace py = pybind11;
    // Exposing the base class of the Mappers to Python, but without constructor
    const auto mapper
        = py::class_< MapperType, typename MapperType::Pointer >(m, rName.c_str())
            .def("UpdateInterface",     UpdateInterfaceWithoutArgs<TSparseSpace, TDenseSpace>)
            .def("UpdateInterface",     UpdateInterfaceWithOptions<TSparseSpace, TDenseSpace>)
            .def("UpdateInterface",     UpdateInterfaceWithSearchRadius<TSparseSpace, TDenseSpace>)
            .def("UpdateInterface",     &MapperType::UpdateInterface) // with options & search-radius

            .def("Map",                 MapWithoutOptionsScalar<TSparseSpace, TDenseSpace>)
            .def("Map",                 MapWithoutOptionsVector<TSparseSpace, TDenseSpace>)
            .def("Map",                 MapWithOptionsScalar<TSparseSpace, TDenseSpace>)
            .def("Map",                 MapWithOptionsVector<TSparseSpace, TDenseSpace>)

            .def("InverseMap",          InverseMapWithoutOptionsScalar<TSparseSpace, TDenseSpace>)
            .def("InverseMap",          InverseMapWithoutOptionsVector<TSparseSpace, TDenseSpace>)
            .def("InverseMap",          InverseMapWithOptionsScalar<TSparseSpace, TDenseSpace>)
            .def("InverseMap",          InverseMapWithOptionsVector<TSparseSpace, TDenseSpace>)

<<<<<<< HEAD
=======
            .def("GetMappingMatrix",    &MapperType::GetMappingMatrix, py::return_value_policy::reference_internal)

>>>>>>> 57f8e233
            .def("AreMeshesConforming", &MapperType::AreMeshesConforming)

            .def("__str__",             PrintObject<MapperType>)
            ;

    // Adding the flags that can be used for mapping
    mapper.attr("SWAP_SIGN")           = MapperFlags::SWAP_SIGN;
    mapper.attr("ADD_VALUES")          = MapperFlags::ADD_VALUES;
    mapper.attr("REMESHED")            = MapperFlags::REMESHED;
    mapper.attr("USE_TRANSPOSE")       = MapperFlags::USE_TRANSPOSE;
    mapper.attr("TO_NON_HISTORICAL")   = MapperFlags::TO_NON_HISTORICAL;
    mapper.attr("FROM_NON_HISTORICAL") = MapperFlags::FROM_NON_HISTORICAL;
}

void  AddCustomMappersToPython(pybind11::module& m)
{
    namespace py = pybind11;

    typedef MapperDefinitions::DenseSpaceType DenseSpaceType;
    typedef MapperDefinitions::SparseSpaceType SparseSpaceType;
    ExposeMapperToPython<SparseSpaceType, DenseSpaceType>(m, "Mapper");
#ifdef KRATOS_USING_MPI // mpi-parallel compilation
    typedef MapperDefinitions::MPISparseSpaceType MPISparseSpaceType;
    ExposeMapperToPython<MPISparseSpaceType, DenseSpaceType>(m, "MPIMapper");
#endif

    // Exposing the MapperFactory
    py::class_< MapperFactory, MapperFactory::Pointer>(m, "MapperFactory")
        .def_static("CreateMapper", &MapperFactory::CreateMapper<SparseSpaceType, DenseSpaceType>)
        .def_static("HasMapper", &MapperFactory::HasMapper<SparseSpaceType, DenseSpaceType>)
        .def_static("GetRegisteredMapperNames", &MapperFactory::GetRegisteredMapperNames<SparseSpaceType, DenseSpaceType>)
#ifdef KRATOS_USING_MPI // mpi-parallel compilation
        .def_static("CreateMPIMapper", &MapperFactory::CreateMapper<MPISparseSpaceType, DenseSpaceType>)
        .def_static("HasMPIMapper", &MapperFactory::HasMapper<MPISparseSpaceType, DenseSpaceType>)
        .def_static("GetRegisteredMPIMapperNames", &MapperFactory::GetRegisteredMapperNames<MPISparseSpaceType, DenseSpaceType>)
#endif
    ;
}

}  // namespace Python.
} // Namespace Kratos<|MERGE_RESOLUTION|>--- conflicted
+++ resolved
@@ -154,11 +154,8 @@
             .def("InverseMap",          InverseMapWithOptionsScalar<TSparseSpace, TDenseSpace>)
             .def("InverseMap",          InverseMapWithOptionsVector<TSparseSpace, TDenseSpace>)
 
-<<<<<<< HEAD
-=======
             .def("GetMappingMatrix",    &MapperType::GetMappingMatrix, py::return_value_policy::reference_internal)
 
->>>>>>> 57f8e233
             .def("AreMeshesConforming", &MapperType::AreMeshesConforming)
 
             .def("__str__",             PrintObject<MapperType>)
