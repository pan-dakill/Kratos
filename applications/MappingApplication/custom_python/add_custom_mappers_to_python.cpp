//    |  /           |
//    ' /   __| _` | __|  _ \   __|
//    . \  |   (   | |   (   |\__ `
//   _|\_\_|  \__,_|\__|\___/ ____/
//                   Multi-Physics
//
//  License:		 BSD License
//					 Kratos default license: kratos/license.txt
//
//  Main authors:    Philipp Bucher, Jordi Cotela
//
// See Master-Thesis P.Bucher
// "Development and Implementation of a Parallel
//  Framework for Non-Matching Grid Mapping"

// System includes

// External includes

// Project includes
#include "includes/define_python.h"
#include "custom_python/add_custom_mappers_to_python.h"
#include "custom_mappers/mapper.h"
#include "custom_utilities/mapper_factory.h"
#include "custom_utilities/mapper_flags.h"
#include "custom_utilities/mapper_typedefs.h"

// Mappers
#include "custom_mappers/nearest_neighbor_mapper.h"
#include "custom_mappers/nearest_element_mapper.h"


namespace Kratos {
namespace Python {

// Wrapper functions for taking a default argument for the flags
template<class TSparseSpace, class TDenseSpace>
inline void UpdateInterfaceWithoutArgs(Mapper<TSparseSpace, TDenseSpace>& dummy)
{
    Kratos::Flags dummy_flags = Kratos::Flags();
    double dummy_search_radius = -1.0f;
    dummy.UpdateInterface(dummy_flags, dummy_search_radius);
}

template<class TSparseSpace, class TDenseSpace>
inline void UpdateInterfaceWithOptions(Mapper<TSparseSpace, TDenseSpace>& dummy, Kratos::Flags options)
{
    double dummy_search_radius = -1.0f;
    dummy.UpdateInterface(options, dummy_search_radius);
}

template<class TSparseSpace, class TDenseSpace>
inline void UpdateInterfaceWithSearchRadius(Mapper<TSparseSpace, TDenseSpace>& dummy, double search_radius)
{
    Kratos::Flags dummy_flags = Kratos::Flags();
    dummy.UpdateInterface(dummy_flags, search_radius);
}


template<class TSparseSpace, class TDenseSpace>
inline void MapWithoutOptionsScalar(Mapper<TSparseSpace, TDenseSpace>& dummy,
         const Variable<double>& origin_variable,
         const Variable<double>& destination_variable)
{
    Kratos::Flags dummy_flags = Kratos::Flags();
    dummy.Map(origin_variable, destination_variable, dummy_flags);
}

template<class TSparseSpace, class TDenseSpace>
inline void MapWithoutOptionsVector(Mapper<TSparseSpace, TDenseSpace>& dummy,
         const Variable< array_1d<double, 3> >& origin_variable,
         const Variable< array_1d<double, 3> >& destination_variable)
{
    Kratos::Flags dummy_flags = Kratos::Flags();
    dummy.Map(origin_variable, destination_variable, dummy_flags);
}

template<class TSparseSpace, class TDenseSpace>
inline void InverseMapWithoutOptionsScalar(Mapper<TSparseSpace, TDenseSpace>& dummy,
                const Variable<double>& origin_variable,
                const Variable<double>& destination_variable)
{
    Kratos::Flags dummy_flags = Kratos::Flags();
    dummy.InverseMap(origin_variable, destination_variable, dummy_flags);
}

template<class TSparseSpace, class TDenseSpace>
inline void InverseMapWithoutOptionsVector(Mapper<TSparseSpace, TDenseSpace>& dummy,
                const Variable< array_1d<double, 3> >& origin_variable,
                const Variable< array_1d<double, 3> >& destination_variable)
{
    Kratos::Flags dummy_flags = Kratos::Flags();
    dummy.InverseMap(origin_variable, destination_variable, dummy_flags);
}


template<class TSparseSpace, class TDenseSpace>
inline void MapWithOptionsScalar(Mapper<TSparseSpace, TDenseSpace>& dummy,
         const Variable<double>& origin_variable,
         const Variable<double>& destination_variable,
         Kratos::Flags MappingOptions)
{
    dummy.Map(origin_variable, destination_variable, MappingOptions);
}

template<class TSparseSpace, class TDenseSpace>
inline void MapWithOptionsVector(Mapper<TSparseSpace, TDenseSpace>& dummy,
         const Variable< array_1d<double, 3> >& origin_variable,
         const Variable< array_1d<double, 3> >& destination_variable,
         Kratos::Flags MappingOptions)
{
    dummy.Map(origin_variable, destination_variable, MappingOptions);
}

template<class TSparseSpace, class TDenseSpace>
inline void InverseMapWithOptionsScalar(Mapper<TSparseSpace, TDenseSpace>& dummy,
                const Variable<double>& origin_variable,
                const Variable<double>& destination_variable,
                Kratos::Flags MappingOptions)
{
    dummy.InverseMap(origin_variable, destination_variable, MappingOptions);
}

template<class TSparseSpace, class TDenseSpace>
inline void InverseMapWithOptionsVector(Mapper<TSparseSpace, TDenseSpace>& dummy,
                const Variable< array_1d<double, 3> >& origin_variable,
                const Variable< array_1d<double, 3> >& destination_variable,
                Kratos::Flags MappingOptions)
{
    dummy.InverseMap(origin_variable, destination_variable, MappingOptions);
}


template<class TSparseSpace, class TDenseSpace>
void ExposeMapperToPython(pybind11::module& m, const std::string& rName)
{
    typedef Mapper<TSparseSpace, TDenseSpace> MapperType;
    namespace py = pybind11;
    // Exposing the base class of the Mappers to Python, but without constructor
    const auto mapper
        = py::class_< MapperType, typename MapperType::Pointer >(m, rName.c_str())
<<<<<<< HEAD
            .def("UpdateInterface",  UpdateInterfaceWithoutArgs<TSparseSpace, TDenseSpace>)
            .def("UpdateInterface",  UpdateInterfaceWithOptions<TSparseSpace, TDenseSpace>)
            .def("UpdateInterface",  UpdateInterfaceWithSearchRadius<TSparseSpace, TDenseSpace>)
            .def("UpdateInterface",  &MapperType::UpdateInterface) // with options & search-radius

            .def("Map",              MapWithoutOptionsScalar<TSparseSpace, TDenseSpace>)
            .def("Map",              MapWithoutOptionsVector<TSparseSpace, TDenseSpace>)
            .def("Map",              MapWithOptionsScalar<TSparseSpace, TDenseSpace>)
            .def("Map",              MapWithOptionsVector<TSparseSpace, TDenseSpace>)

            .def("InverseMap",       InverseMapWithoutOptionsScalar<TSparseSpace, TDenseSpace>)
            .def("InverseMap",       InverseMapWithoutOptionsVector<TSparseSpace, TDenseSpace>)
            .def("InverseMap",       InverseMapWithOptionsScalar<TSparseSpace, TDenseSpace>)
            .def("InverseMap",       InverseMapWithOptionsVector<TSparseSpace, TDenseSpace>)

            .def("GetMappingMatrix", &MapperType::GetMappingMatrix)

            .def("__str__",          PrintObject<MapperType>)
=======
            .def("UpdateInterface",     UpdateInterfaceWithoutArgs<TSparseSpace, TDenseSpace>)
            .def("UpdateInterface",     UpdateInterfaceWithOptions<TSparseSpace, TDenseSpace>)
            .def("UpdateInterface",     UpdateInterfaceWithSearchRadius<TSparseSpace, TDenseSpace>)
            .def("UpdateInterface",     &MapperType::UpdateInterface) // with options & search-radius

            .def("Map",                 MapWithoutOptionsScalar<TSparseSpace, TDenseSpace>)
            .def("Map",                 MapWithoutOptionsVector<TSparseSpace, TDenseSpace>)
            .def("Map",                 MapWithOptionsScalar<TSparseSpace, TDenseSpace>)
            .def("Map",                 MapWithOptionsVector<TSparseSpace, TDenseSpace>)

            .def("InverseMap",          InverseMapWithoutOptionsScalar<TSparseSpace, TDenseSpace>)
            .def("InverseMap",          InverseMapWithoutOptionsVector<TSparseSpace, TDenseSpace>)
            .def("InverseMap",          InverseMapWithOptionsScalar<TSparseSpace, TDenseSpace>)
            .def("InverseMap",          InverseMapWithOptionsVector<TSparseSpace, TDenseSpace>)

            .def("GetMappingMatrix",    &MapperType::GetMappingMatrix, py::return_value_policy::reference_internal)

            .def("AreMeshesConforming", &MapperType::AreMeshesConforming)

            .def("__str__",             PrintObject<MapperType>)
>>>>>>> a683ea6f
            ;

    // Adding the flags that can be used for mapping
    mapper.attr("SWAP_SIGN")           = MapperFlags::SWAP_SIGN;
    mapper.attr("ADD_VALUES")          = MapperFlags::ADD_VALUES;
    mapper.attr("REMESHED")            = MapperFlags::REMESHED;
    mapper.attr("USE_TRANSPOSE")       = MapperFlags::USE_TRANSPOSE;
    mapper.attr("TO_NON_HISTORICAL")   = MapperFlags::TO_NON_HISTORICAL;
    mapper.attr("FROM_NON_HISTORICAL") = MapperFlags::FROM_NON_HISTORICAL;
}

void  AddCustomMappersToPython(pybind11::module& m)
{
    namespace py = pybind11;

    typedef MapperDefinitions::DenseSpaceType DenseSpaceType;
    typedef MapperDefinitions::SparseSpaceType SparseSpaceType;
    ExposeMapperToPython<SparseSpaceType, DenseSpaceType>(m, "Mapper");
#ifdef KRATOS_USING_MPI // mpi-parallel compilation
    typedef MapperDefinitions::MPISparseSpaceType MPISparseSpaceType;
    ExposeMapperToPython<MPISparseSpaceType, DenseSpaceType>(m, "MPIMapper");
#endif

    // Exposing the MapperFactory
    py::class_< MapperFactory, MapperFactory::Pointer>(m, "MapperFactory")
        .def_static("CreateMapper", &MapperFactory::CreateMapper<SparseSpaceType, DenseSpaceType>)
        .def_static("HasMapper", &MapperFactory::HasMapper<SparseSpaceType, DenseSpaceType>)
        .def_static("GetRegisteredMapperNames", &MapperFactory::GetRegisteredMapperNames<SparseSpaceType, DenseSpaceType>)
#ifdef KRATOS_USING_MPI // mpi-parallel compilation
        .def_static("CreateMPIMapper", &MapperFactory::CreateMapper<MPISparseSpaceType, DenseSpaceType>)
        .def_static("HasMPIMapper", &MapperFactory::HasMapper<MPISparseSpaceType, DenseSpaceType>)
        .def_static("GetRegisteredMPIMapperNames", &MapperFactory::GetRegisteredMapperNames<MPISparseSpaceType, DenseSpaceType>)
#endif
    ;
}

}  // namespace Python.
} // Namespace Kratos<|MERGE_RESOLUTION|>--- conflicted
+++ resolved
@@ -139,26 +139,6 @@
     // Exposing the base class of the Mappers to Python, but without constructor
     const auto mapper
         = py::class_< MapperType, typename MapperType::Pointer >(m, rName.c_str())
-<<<<<<< HEAD
-            .def("UpdateInterface",  UpdateInterfaceWithoutArgs<TSparseSpace, TDenseSpace>)
-            .def("UpdateInterface",  UpdateInterfaceWithOptions<TSparseSpace, TDenseSpace>)
-            .def("UpdateInterface",  UpdateInterfaceWithSearchRadius<TSparseSpace, TDenseSpace>)
-            .def("UpdateInterface",  &MapperType::UpdateInterface) // with options & search-radius
-
-            .def("Map",              MapWithoutOptionsScalar<TSparseSpace, TDenseSpace>)
-            .def("Map",              MapWithoutOptionsVector<TSparseSpace, TDenseSpace>)
-            .def("Map",              MapWithOptionsScalar<TSparseSpace, TDenseSpace>)
-            .def("Map",              MapWithOptionsVector<TSparseSpace, TDenseSpace>)
-
-            .def("InverseMap",       InverseMapWithoutOptionsScalar<TSparseSpace, TDenseSpace>)
-            .def("InverseMap",       InverseMapWithoutOptionsVector<TSparseSpace, TDenseSpace>)
-            .def("InverseMap",       InverseMapWithOptionsScalar<TSparseSpace, TDenseSpace>)
-            .def("InverseMap",       InverseMapWithOptionsVector<TSparseSpace, TDenseSpace>)
-
-            .def("GetMappingMatrix", &MapperType::GetMappingMatrix)
-
-            .def("__str__",          PrintObject<MapperType>)
-=======
             .def("UpdateInterface",     UpdateInterfaceWithoutArgs<TSparseSpace, TDenseSpace>)
             .def("UpdateInterface",     UpdateInterfaceWithOptions<TSparseSpace, TDenseSpace>)
             .def("UpdateInterface",     UpdateInterfaceWithSearchRadius<TSparseSpace, TDenseSpace>)
@@ -179,7 +159,6 @@
             .def("AreMeshesConforming", &MapperType::AreMeshesConforming)
 
             .def("__str__",             PrintObject<MapperType>)
->>>>>>> a683ea6f
             ;
 
     // Adding the flags that can be used for mapping
