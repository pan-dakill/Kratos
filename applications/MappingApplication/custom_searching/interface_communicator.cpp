--- conflicted
+++ resolved
@@ -57,11 +57,7 @@
     // only if some points did not find a neighbor or dont have a valid
     // projection, more search iterations are necessary
     mMeshesAreConforming = 1;
-<<<<<<< HEAD
-    ConductSearchIteration(rOptions, rpInterfaceInfo);
-=======
     ConductSearchIteration(rOptions, rpInterfaceInfo, rComm);
->>>>>>> 57f8e233
 
     while (++num_iteration <= max_search_iterations && !AllNeighborsFound(rComm)) {
         mSearchRadius *= increase_factor;
@@ -70,11 +66,7 @@
         // for the initial given search radius.
         mMeshesAreConforming = 0;
 
-<<<<<<< HEAD
-        KRATOS_WARNING_IF("Mapper", mEchoLevel >= 1 && rComm.MyPID() == 0)
-=======
         KRATOS_WARNING_IF("Mapper", mEchoLevel >= 1)
->>>>>>> 57f8e233
             << "search radius was increased, another search iteration is conducted\n"
             << "search iteration " << num_iteration << " / "<< max_search_iterations << " | "
             << "search radius " << mSearchRadius << std::endl;
