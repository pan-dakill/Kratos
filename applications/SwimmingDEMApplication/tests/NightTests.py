# Definition of the classes for the NIGHTLY TESTS

# Import TestFactory
import InterpolationTestFactory as InterpolationTF
import TestFactory as TF
import FluidDEMTestFactory as FDEMTF
import SPFEMTestFactory as SPFEMTF

# Import KratosUnittest
import KratosMultiphysics.KratosUnittest as KratosUnittest

class candelier_no_history_test(TF.TestFactory):
     file_name = "candelier_tests/candelier"
     file_parameters = "candelier_tests/ProjectParametersNoHistory.json"

class candelier_no_history_with_lift_test(TF.TestFactory):
     file_name = "candelier_tests/candelier"
     file_parameters = "candelier_tests/ProjectParametersNoHistoryWithLift.json"

class candelier_no_history_non_inertial_test(TF.TestFactory):
     file_name = "candelier_tests/candelier"
     file_parameters = "candelier_tests/ProjectParametersNoHistoryNonInertial.json"

class candelier_with_history_test(TF.TestFactory):
     file_name = "candelier_tests/candelier"
     file_parameters = "candelier_tests/ProjectParametersWithHistory.json"

class candelier_with_history_hinsberg_test(TF.TestFactory):
     file_name = "candelier_tests/candelier"
     file_parameters = "candelier_tests/ProjectParametersWithHistoryHinsberg.json"

# This test is ready to run but the implementation is not complete
# (it is non-trivial), so the result is not correct
class candelier_with_history_non_inertial_test(TF.TestFactory):
     file_name = "candelier_tests/candelier"
     file_parameters = "candelier_tests/ProjectParametersWithHistoryNonInertial.json"

class interpolation_test_linear(InterpolationTF.TestFactory):
     file_name = "interpolation_tests/cube"
     file_parameters = "interpolation_tests/ProjectParametersCubeLinear.json"

class interpolation_test_nonlinear_time_no_substepping(InterpolationTF.TestFactory):
     file_name = "interpolation_tests/cube"
     file_parameters = "interpolation_tests/ProjectParametersCubeNonlinearTimeNoSubstepping.json"

<<<<<<< HEAD
=======
class fluid_dem_coupling_one_way_test(FDEMTF.TestFactory):
     file_name = "fluid_dem_tests/settling_cube"
     file_parameters = "fluid_dem_tests/ProjectParameters.json"

>>>>>>> 77331940
class sdem_pfem_coupling_one_way_test(SPFEMTF.TestFactory):
     file_name = "PFEM-DEM_tests/sdem_pfem_coupling_one_way_test"
     file_parameters = "PFEM-DEM_tests/ProjectParameters.json"

def SetTestSuite(suites):
    night_suite = suites['nightly']

    night_suite.addTests(
        KratosUnittest.TestLoader().loadTestsFromTestCases([
          candelier_no_history_test,
          candelier_no_history_with_lift_test,
          candelier_no_history_non_inertial_test,
          candelier_with_history_test,
          candelier_with_history_hinsberg_test,
          interpolation_test_linear,
          interpolation_test_nonlinear_time_no_substepping,
<<<<<<< HEAD
=======
          fluid_dem_coupling_one_way_test,
>>>>>>> 77331940
          sdem_pfem_coupling_one_way_test
          ])
    )

    return night_suite<|MERGE_RESOLUTION|>--- conflicted
+++ resolved
@@ -43,13 +43,10 @@
      file_name = "interpolation_tests/cube"
      file_parameters = "interpolation_tests/ProjectParametersCubeNonlinearTimeNoSubstepping.json"
 
-<<<<<<< HEAD
-=======
 class fluid_dem_coupling_one_way_test(FDEMTF.TestFactory):
      file_name = "fluid_dem_tests/settling_cube"
      file_parameters = "fluid_dem_tests/ProjectParameters.json"
 
->>>>>>> 77331940
 class sdem_pfem_coupling_one_way_test(SPFEMTF.TestFactory):
      file_name = "PFEM-DEM_tests/sdem_pfem_coupling_one_way_test"
      file_parameters = "PFEM-DEM_tests/ProjectParameters.json"
@@ -66,10 +63,7 @@
           candelier_with_history_hinsberg_test,
           interpolation_test_linear,
           interpolation_test_nonlinear_time_no_substepping,
-<<<<<<< HEAD
-=======
           fluid_dem_coupling_one_way_test,
->>>>>>> 77331940
           sdem_pfem_coupling_one_way_test
           ])
     )
