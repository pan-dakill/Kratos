from __future__ import print_function, absolute_import, division #makes KratosMultiphysics backward compatible with python 2.6 and 2.7
import KratosMultiphysics.DEMApplication as DEM
import KratosMultiphysics.SwimmingDEMApplication as SDEM
import DEM_analysis_stage

BaseAnalysis = DEM_analysis_stage.DEMAnalysisStage

class FluidCoupledDEMAnalysisStage(BaseAnalysis):

    def __init__(self, model, project_parameters):
        self.sdem_parameters = project_parameters
        super(FluidCoupledDEMAnalysisStage, self).__init__(model, project_parameters['dem_parameters'])

    def SetSolverStrategy(self):
        import swimming_sphere_strategy as SolverStrategy
        return SolverStrategy

    def _CreateSolver(self):

        def SetSolverStrategy():
            strategy = self.sdem_parameters['dem_parameters']['solver_settings']['strategy'].GetString()
            filename = __import__(strategy)
            return filename

        return SetSolverStrategy().SwimmingStrategy(self.all_model_parts,
<<<<<<< HEAD
                                                     self.creator_destructor,
                                                     self.dem_fem_search,
                                                     self.sdem_parameters,
                                                     self.procedures)
=======
                                                    self.creator_destructor,
                                                    self.dem_fem_search,
                                                    self.sdem_parameters,
                                                    self.procedures)
>>>>>>> 77331940

    def SelectTranslationalScheme(self):
        translational_scheme = BaseAnalysis.SelectTranslationalScheme(self)
        translational_scheme_name = self.project_parameters["TranslationalIntegrationScheme"].GetString()

        if translational_scheme is None:
            if translational_scheme_name == 'Hybrid_Bashforth':
                return SDEM.HybridBashforthScheme()
            elif translational_scheme_name == "TerminalVelocityScheme":
                return SDEM.TerminalVelocityScheme()
            else:
                return None
        else:
            return translational_scheme

    def SelectRotationalScheme(self):
        rotational_scheme = BaseAnalysis.SelectRotationalScheme(self)
        translational_scheme_name = self.project_parameters["TranslationalIntegrationScheme"].GetString()
        rotational_scheme_name = self.project_parameters["RotationalIntegrationScheme"].GetString()

        if rotational_scheme is None:
            if rotational_scheme_name == 'Direct_Integration':
                if translational_scheme_name == 'Hybrid_Bashforth':
                    return SDEM.HybridBashforthScheme()
                elif translational_scheme_name == 'TerminalVelocityScheme':
                    return SDEM.TerminalVelocityScheme()
            elif rotational_scheme_name == 'Runge_Kutta':
                return SDEM.RungeKuttaScheme()
            elif rotational_scheme_name == 'Quaternion_Integration':
                return SDEM.QuaternionIntegrationScheme()
            else:
                return None
        else:
            return rotational_scheme

    def BaseReadModelParts(self, max_node_Id = 0, max_elem_Id = 0, max_cond_Id = 0):
        super(FluidCoupledDEMAnalysisStage, self).ReadModelParts(max_node_Id, max_elem_Id, max_cond_Id)

    def ReadModelParts(self, max_node_Id = 0, max_elem_Id = 0, max_cond_Id = 0):
        self.coupling_analysis.ReadDispersePhaseModelParts()

    def GetParticleHistoryWatcher(self):
        watcher_type = self.sdem_parameters["full_particle_history_watcher"].GetString()

        if watcher_type == 'Empty':
            return None
        elif watcher_type == 'ParticlesHistoryWatcher':
            return DEM.ParticlesHistoryWatcher()

    def IsTimeToPrintPostProcess(self):
        return self.analytic_data_counter.Tick()

    def SetGraphicalOutput(self):
        pass

    def GraphicalOutputInitialize(self):
        pass

    def PrintResultsForGid(self, time):
        pass

    def GraphicalOutputFinalize(self):
        pass<|MERGE_RESOLUTION|>--- conflicted
+++ resolved
@@ -23,17 +23,10 @@
             return filename
 
         return SetSolverStrategy().SwimmingStrategy(self.all_model_parts,
-<<<<<<< HEAD
-                                                     self.creator_destructor,
-                                                     self.dem_fem_search,
-                                                     self.sdem_parameters,
-                                                     self.procedures)
-=======
                                                     self.creator_destructor,
                                                     self.dem_fem_search,
                                                     self.sdem_parameters,
                                                     self.procedures)
->>>>>>> 77331940
 
     def SelectTranslationalScheme(self):
         translational_scheme = BaseAnalysis.SelectTranslationalScheme(self)
