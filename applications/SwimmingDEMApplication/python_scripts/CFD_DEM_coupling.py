from __future__ import print_function, absolute_import, division #makes KratosMultiphysics backward compatible with python 2.6 and 2.7
import math
from KratosMultiphysics import *
#from KratosMultiphysics.IncompressibleFluidApplication import *
#from KratosMultiphysics.FluidDynamicsApplication import *
from KratosMultiphysics.DEMApplication import *
from KratosMultiphysics.SwimmingDEMApplication import *
import sys

class ProjectionModule:

    def __init__(self,
                fluid_model_part,
                balls_model_part,
                FEM_DEM_model_part,
                project_parameters,
                coupling_dem_vars,
                coupling_fluid_vars,
                time_filtered_vars,
                flow_field=None,
                domain_size=3):

        self.fluid_model_part            = fluid_model_part
        self.particles_model_part        = balls_model_part
        self.FEM_DEM_model_part          = FEM_DEM_model_part
        self.project_parameters          = project_parameters
        self.dimension                   = domain_size
        self.coupling_type               = project_parameters["coupling_weighing_type"].GetInt()
        self.meso_scale_length           = project_parameters["meso_scale_length"].GetDouble()
        self.shape_factor                = project_parameters["shape_factor"].GetDouble()
        self.do_impose_flow_from_field   = project_parameters["do_impose_flow_from_field_option"].GetBool()
        self.flow_field                  = flow_field

        # Create projector_parameters
        self.projector_parameters = Parameters("{}")
        self.projector_parameters.AddValue("min_fluid_fraction",project_parameters["min_fluid_fraction"])
        self.projector_parameters.AddValue("coupling_type",project_parameters["coupling_weighing_type"])
        self.projector_parameters.AddValue("time_averaging_type",project_parameters["time_averaging_type"])
        self.projector_parameters.AddValue("viscosity_modification_type",project_parameters["viscosity_modification_type"])
        self.projector_parameters.AddValue("n_particles_per_depth_distance",project_parameters["n_particles_in_depth"])
        self.projector_parameters.AddValue("body_force_per_unit_mass_variable_name",project_parameters["body_force_per_unit_mass_variable_name"])

        if self.dimension == 3:

            if project_parameters["ElementType"].GetString() == "SwimmingNanoParticle":
                self.projector = BinBasedNanoDEMFluidCoupledMapping3D(self.projector_parameters)

            else:
                self.projector = BinBasedDEMFluidCoupledMapping3D(self.projector_parameters)
            self.bin_of_objects_fluid = BinBasedFastPointLocator3D(fluid_model_part)

        else:
            if project_parameters["ElementType"].GetString() == "SwimmingNanoParticle":
                self.projector = BinBasedNanoDEMFluidCoupledMapping2D(self.projector_parameters)

            else:
                self.projector = BinBasedDEMFluidCoupledMapping2D(self.projector_parameters)
            self.bin_of_objects_fluid = BinBasedFastPointLocator2D(fluid_model_part)

        # telling the projector which variables we are interested in modifying

        for var in coupling_dem_vars:
            self.projector.AddDEMCouplingVariable(var)

        for var in coupling_fluid_vars:
            self.projector.AddFluidCouplingVariable(var)

        for var in coupling_dem_vars:
            if var in {FLUID_VEL_PROJECTED, FLUID_ACCEL_PROJECTED, FLUID_VEL_LAPL_PROJECTED, FLUID_ACCEL_FOLLOWING_PARTICLE_PROJECTED}:
                self.projector.AddDEMVariablesToImpose(var)
                coupling_dem_vars.remove(var)
            self.projector.AddDEMVariablesToImpose(SLIP_VELOCITY)

<<<<<<< HEAD
        for var in pp.time_filtered_vars:
            self.projector.AddFluidVariableToBeTimeFiltered(var, 0.004) #alpha for time filtering
=======
        for var in time_filtered_vars:
            self.projector.AddFluidVariableToBeTimeFiltered(var, 0.004)
>>>>>>> 9771a614

    def UpdateDatabase(self, HMin):

        if self.dimension == 3:
            self.bin_of_objects_fluid.UpdateSearchDatabase()

        else:
            self.bin_of_objects_fluid.UpdateSearchDatabaseAssignedSize(HMin)

    def ApplyForwardCoupling(self, alpha = None):
        if self.do_impose_flow_from_field:
            self.ImposeFluidFlowOnParticles()
        else:
            if alpha == None:
                self.ProjectFromNewestFluid()
            else:
                self.ProjectFromFluid(alpha)

    def ApplyForwardCouplingOfVelocityToSlipVelocityOnly(self):
        if self.do_impose_flow_from_field:
            self.ImposeVelocityOnDEMFromFieldToSlipVelocity()
        else:
            self.InterpolateVelocityOnSlipVelocity()

    def ProjectFromFluid(self, alpha):

        self.projector.InterpolateFromFluidMesh(self.fluid_model_part,
                                                self.particles_model_part,
                                                self.project_parameters,
                                                self.bin_of_objects_fluid,
                                                alpha)

    def ProjectFromNewestFluid(self):
        self.projector.InterpolateFromNewestFluidMesh(self.fluid_model_part, self.particles_model_part, self.bin_of_objects_fluid)

    def InterpolateVelocityOnSlipVelocity(self):
        self.projector.InterpolateVelocityOnSlipVelocity(self.fluid_model_part, self.particles_model_part, self.bin_of_objects_fluid)

    def ImposeFluidFlowOnParticles(self):
        self.projector.ImposeFlowOnDEMFromField(self.flow_field, self.particles_model_part)

    def ImposeVelocityOnDEMFromFieldToSlipVelocity(self):
        self.projector.ImposeVelocityOnDEMFromFieldToSlipVelocity(self.flow_field, self.particles_model_part)

    def ProjectFromParticles(self, recalculate_neigh = True):
        #print("\nProjecting from particles to the fluid...")
        #sys.stdout.flush()

        if self.coupling_type != 3:
            self.projector.InterpolateFromDEMMesh(self.particles_model_part, self.fluid_model_part, self.bin_of_objects_fluid)

        else:
            self.projector.HomogenizeFromDEMMesh(self.particles_model_part, self.fluid_model_part, self.meso_scale_length, self.shape_factor, recalculate_neigh)

        #print("\nFinished projecting from particles to the fluid...")
        #sys.stdout.flush()

    def ComputePostProcessResults(self, particles_process_info):
        self.projector.ComputePostProcessResults(self.particles_model_part, self.fluid_model_part, self.FEM_DEM_model_part, self.bin_of_objects_fluid, particles_process_info)<|MERGE_RESOLUTION|>--- conflicted
+++ resolved
@@ -71,13 +71,8 @@
                 coupling_dem_vars.remove(var)
             self.projector.AddDEMVariablesToImpose(SLIP_VELOCITY)
 
-<<<<<<< HEAD
-        for var in pp.time_filtered_vars:
-            self.projector.AddFluidVariableToBeTimeFiltered(var, 0.004) #alpha for time filtering
-=======
         for var in time_filtered_vars:
             self.projector.AddFluidVariableToBeTimeFiltered(var, 0.004)
->>>>>>> 9771a614
 
     def UpdateDatabase(self, HMin):
 
