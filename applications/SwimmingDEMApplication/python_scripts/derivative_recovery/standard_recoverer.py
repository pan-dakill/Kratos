from __future__ import print_function, absolute_import, division  # makes KratosMultiphysics backward compatible with python 2.6 and 2.7
# importing the Kratos Library
import KratosMultiphysics as Kratos
<<<<<<< HEAD
import KratosMultiphysics.SwimmingDEMApplication as SDEM
=======
import KratosMultiphysics.FluidDynamicsApplication as Fluid

>>>>>>> 999f852c
from . import recoverer

class StandardGradientRecoverer(recoverer.GradientRecoverer):
    def __init__(self, project_parameters, model_part):
        recoverer.GradientRecoverer.__init__(self, project_parameters, model_part)
    def RecoverGradientOfScalar(self, scalar_variable, gradient_variable):
        self.cplusplus_recovery_tool.CalculateGradient(self.model_part, scalar_variable, gradient_variable)
    def RecoverGradientOfVector(self, vector_variable, gradient_variable_x, gradient_variable_y, gradient_variable_z):
        self.cplusplus_recovery_tool.CalculateGradient(self.model_part, vector_variable, gradient_variable_x, gradient_variable_y, gradient_variable_z)
    def RecoverGradientOfVelocity(self):
        self.RecoverGradientOfVector(Kratos.VELOCITY, Kratos.VELOCITY_X_GRADIENT, Kratos.VELOCITY_Y_GRADIENT, Kratos.VELOCITY_Z_GRADIENT)
    def RecoverPressureGradient(self):
<<<<<<< HEAD
        self.RecoverGradientOfScalar(Kratos.PRESSURE, SDEM.RECOVERED_PRESSURE_GRADIENT)
=======
        self.RecoverGradientOfScalar(Kratos.PRESSURE, Fluid.RECOVERED_PRESSURE_GRADIENT)
>>>>>>> 999f852c

class StandardMaterialAccelerationRecoverer(recoverer.MaterialAccelerationRecoverer):
    def __init__(self, project_parameters, model_part):
        recoverer.MaterialAccelerationRecoverer.__init__(self, project_parameters, model_part)
    def RecoverMaterialAcceleration(self):
        self.cplusplus_recovery_tool.CalculateVectorMaterialDerivative(self.model_part, Kratos.VELOCITY, Kratos.ACCELERATION, Kratos.MATERIAL_ACCELERATION)

class StandardLaplacianRecoverer(recoverer.LaplacianRecoverer):
    def __init__(self, project_parameters, model_part):
        recoverer.LaplacianRecoverer.__init__(self, project_parameters, model_part)
    def RecoverVectorLaplacian(self, vector_variable, laplacian_variable):
        self.cplusplus_recovery_tool.CalculateVectorLaplacian(self.model_part, vector_variable, laplacian_variable)<|MERGE_RESOLUTION|>--- conflicted
+++ resolved
@@ -1,12 +1,8 @@
 from __future__ import print_function, absolute_import, division  # makes KratosMultiphysics backward compatible with python 2.6 and 2.7
 # importing the Kratos Library
 import KratosMultiphysics as Kratos
-<<<<<<< HEAD
-import KratosMultiphysics.SwimmingDEMApplication as SDEM
-=======
 import KratosMultiphysics.FluidDynamicsApplication as Fluid
 
->>>>>>> 999f852c
 from . import recoverer
 
 class StandardGradientRecoverer(recoverer.GradientRecoverer):
@@ -19,11 +15,7 @@
     def RecoverGradientOfVelocity(self):
         self.RecoverGradientOfVector(Kratos.VELOCITY, Kratos.VELOCITY_X_GRADIENT, Kratos.VELOCITY_Y_GRADIENT, Kratos.VELOCITY_Z_GRADIENT)
     def RecoverPressureGradient(self):
-<<<<<<< HEAD
-        self.RecoverGradientOfScalar(Kratos.PRESSURE, SDEM.RECOVERED_PRESSURE_GRADIENT)
-=======
         self.RecoverGradientOfScalar(Kratos.PRESSURE, Fluid.RECOVERED_PRESSURE_GRADIENT)
->>>>>>> 999f852c
 
 class StandardMaterialAccelerationRecoverer(recoverer.MaterialAccelerationRecoverer):
     def __init__(self, project_parameters, model_part):
