from __future__ import print_function, absolute_import, division  # makes KratosMultiphysics backward compatible with python 2.6 and 2.7

from KratosMultiphysics import Logger, Parameters
from python_solver import PythonSolver
<<<<<<< HEAD

# Import applications
import KratosMultiphysics.SwimmingDEMApplication as SDEM
=======
import KratosMultiphysics.SwimmingDEMApplication as SDEM
import math
>>>>>>> 77331940
import swimming_DEM_procedures as SDP
import parameters_tools as PT
import CFD_DEM_coupling
import derivative_recovery.derivative_recovery_strategy as derivative_recoverer

def Say(*args):
    Logger.PrintInfo("SwimmingDEM", *args)
    Logger.Flush()

class SwimmingDEMSolver(PythonSolver):
    def _ValidateSettings(self, project_parameters):

        default_processes_settings = Parameters("""{
                "python_module" : "calculate_nodal_area_process",
                "kratos_module" : "KratosMultiphysics",
                "process_name"  : "CalculateNodalAreaProcess",
                "Parameters"    : {
                    "model_part_name" : "FluidModelPart",
                    "domain_size" : 3,
                    "fixed_mesh": false
                }
            }

        """)

        if not project_parameters["processes"].Has('non_optional_solver_processes'):
            project_parameters["processes"].AddEmptyArray("non_optional_solver_processes")

        else: # reconstruct non_optional_solver_processes list making sure calculate_nodal_area_process is not added twice
            non_optional_processes_list = list(project_parameters["processes"]["non_optional_solver_processes"])
            project_parameters["processes"].Remove("non_optional_solver_processes")
            project_parameters["processes"].AddEmptyArray("non_optional_solver_processes")

            for process in non_optional_processes_list:
                if process["python_module"].GetString() != 'calculate_nodal_area_process':
                    project_parameters["processes"]["non_optional_solver_processes"].Append(process)

        non_optional_solver_processes = project_parameters["processes"]["non_optional_solver_processes"]
        non_optional_solver_processes.Append(default_processes_settings)
        nodal_area_process_parameters = non_optional_solver_processes[non_optional_solver_processes.size() -1]["Parameters"]
        nodal_area_process_parameters["model_part_name"].SetString(self.fluid_solver.main_model_part.Name)
        nodal_area_process_parameters["domain_size"].SetInt(self.fluid_domain_dimension)
        if self.fluid_solver.settings.Has('move_mesh_flag'):
            the_mesh_moves = self.fluid_solver.settings["move_mesh_flag"].GetBool()
            nodal_area_process_parameters["fixed_mesh"].SetBool(not the_mesh_moves)
        elif self.fluid_solver.settings.Has('time_integration_settings'):
            the_mesh_moves = self.fluid_solver.settings["time_integration_settings"]["move_mesh_flag"].GetBool()
            nodal_area_process_parameters["fixed_mesh"].SetBool(not the_mesh_moves)
        elif self.fluid_solver.settings["solvers"][0]["Parameters"]["time_integration_settings"].Has('move_mesh_flag'):
            the_mesh_moves = self.fluid_solver.settings["solvers"][0]["Parameters"]["time_integration_settings"]["move_mesh_flag"].GetBool()
            nodal_area_process_parameters["fixed_mesh"].SetBool(not the_mesh_moves)
        self.move_mesh_flag = self.GetTimeIntegrationMoveMeshFlag()
        return project_parameters

    def __init__(self, model, project_parameters, field_utility, fluid_solver, dem_solver, variables_manager):
        # Validate settings
        self.field_utility = field_utility
        self.vars_man = variables_manager
        self.fluid_domain_dimension = project_parameters["fluid_parameters"]["solver_settings"]["domain_size"].GetInt()
        self.fluid_solver = fluid_solver
        self.dem_solver = dem_solver
        self.project_parameters = self._ValidateSettings(project_parameters)
        self.next_time_to_solve_fluid = project_parameters['problem_data']['start_time'].GetDouble()
<<<<<<< HEAD
        self.coupling_level_type = project_parameters["coupling_level_type"].GetInt()
        self.interaction_start_time = project_parameters["interaction_start_time"].GetDouble()
        self.integration_scheme = project_parameters["TranslationalIntegrationScheme"].GetString()
=======
        self.coupling_level_type = project_parameters["coupling"]["coupling_level_type"].GetInt()
        self.interaction_start_time = project_parameters["coupling"]["interaction_start_time"].GetDouble()
        self.integration_scheme = project_parameters["custom_dem"]["translational_integration_scheme"].GetString()
>>>>>>> 77331940
        self.fluid_dt = fluid_solver.settings["time_stepping"]["time_step"].GetDouble()
        self.do_solve_dem = project_parameters["custom_dem"]["do_solve_dem"].GetBool()
        self.solve_system = not self.project_parameters["custom_fluid"]["fluid_already_calculated"].GetBool()

        self.fluid_step = 0
        self.calculating_fluid_in_current_step = True
        self.first_DEM_iteration = True
        self.SetHistoryForceOptions()
        self.ConstructStationarityTool()
        self.ConstructDerivativeRecoverer()
        self.ConstructHistoryForceUtility()
        # Call the base Python solver constructor
        super(SwimmingDEMSolver, self).__init__(model, project_parameters)

    def ConstructStationarityTool(self):
        self.stationarity = False
        self.stationarity_counter = self.GetStationarityCounter()
        self.stationarity_tool = SDEM.FlowStationarityCheck(self.fluid_solver.main_model_part,
            self.project_parameters["stationarity"]["tolerance"].GetDouble()
            )

    def _ConstructProjectionModule(self):
        # creating a projection module for the fluid-DEM coupling
        self.h_min = 0.01 #TODO: this must be set from interface and the method must be checked for 2D
        n_balls = 1
        fluid_volume = 10
        # the variable n_particles_in_depth is only relevant in 2D problems
        self.project_parameters.AddEmptyValue("n_particles_in_depth").SetInt(int(math.sqrt(n_balls / fluid_volume)))

        projection_module = CFD_DEM_coupling.ProjectionModule(
        self.fluid_solver.main_model_part,
        self.dem_solver.spheres_model_part,
        self.dem_solver.all_model_parts.Get("RigidFacePart"),
        self.project_parameters,
        self.vars_man.coupling_dem_vars,
        self.vars_man.coupling_fluid_vars,
        self.vars_man.time_filtered_vars,
        flow_field=self.field_utility,
        domain_size=self.fluid_domain_dimension
        )

        projection_module.UpdateDatabase(self.h_min)

        return projection_module

    def SetHistoryForceOptions(self):
        self.history_force_on = False
        self.MAE_parameters = Parameters("{}")
        for prop in self.project_parameters["properties"].values(): #TODO: now it only works for one property!
            self.history_force_on = (PT.RecursiveFindParametersWithCondition(
                                     self.project_parameters["properties"], 'history_force_parameters',
                                     condition=lambda value: value['name'].GetString() != 'default'))
            if self.history_force_on:
                self.MAE_parameters = prop["hydrodynamic_law_parameters"]["history_force_parameters"]["mae_parameters"]
            break
        self.do_use_mae = PT.RecursiveFindTrueBoolInParameters(self.MAE_parameters, 'do_use_mae')


    def ConstructDerivativeRecoverer(self):
        self.derivative_recovery_counter = self.GetRecoveryCounter()

        self.recovery = derivative_recoverer.DerivativeRecoveryStrategy(
            self.project_parameters,
            self.fluid_solver.main_model_part,
            SDP.FunctionsCalculator(self.fluid_domain_dimension))

    def ConstructHistoryForceUtility(self):
        self.quadrature_counter = self.GetHistoryForceQuadratureCounter()
<<<<<<< HEAD
        self.basset_force_tool = SDEM.BassetForceTools()
=======
        if self.history_force_on:
            self.basset_force_tool = SDEM.BassetForceTools(self.MAE_parameters)
>>>>>>> 77331940

    def GetStationarityCounter(self):
        return SDP.Counter(
            steps_in_cycle=self.project_parameters["stationarity"]["time_steps_per_stationarity_step"].GetInt(),
            beginning_step=self.project_parameters["stationarity"]["time_steps_before_first_assessment"].GetInt(),
            is_active=self.project_parameters["stationarity"]["stationary_problem_option"].GetBool())

    def GetRecoveryCounter(self):
        there_is_something_to_recover = (
            self.project_parameters["coupling"]["coupling_level_type"].GetInt() or
            self.project_parameters["print_PRESSURE_GRADIENT_option"].GetBool())
        return SDP.Counter(1, 1, there_is_something_to_recover)

    def GetHistoryForceQuadratureCounter(self):
        for prop in self.project_parameters["properties"].values():
            if prop["hydrodynamic_law_parameters"].Has("history_force_parameters"):
                history_force_parameters =  prop["hydrodynamic_law_parameters"]["history_force_parameters"]
                if history_force_parameters.Has("time_steps_per_quadrature_step"):
                    time_steps_per_quadrature_step = history_force_parameters["time_steps_per_quadrature_step"].GetInt()

                    return SDP.Counter(steps_in_cycle=time_steps_per_quadrature_step, beginning_step=1)

        return SDP.Counter(is_dead=True)

    def AdvanceInTime(self, time):
        self.time = self.dem_solver.AdvanceInTime(time)
        self.calculating_fluid_in_current_step = bool(time >= self.next_time_to_solve_fluid - 0.5 * self.dem_solver.dt)
<<<<<<< HEAD
=======

>>>>>>> 77331940
        if self.calculating_fluid_in_current_step:
            self.next_time_to_solve_fluid = self.fluid_solver.AdvanceInTime(time)
            self.fluid_step += 1

        return self.time

    def UpdateALEMeshMovement(self, time): # TODO: move to derived solver
        if self.project_parameters["custom_fluid"]["ALE_option"].GetBool():
            self.rotator.RotateMesh(self.fluid_solver.main_model_part, time)
            self._GetProjectionModule().UpdateDatabase(self.CalculateMinElementSize())

    def CalculateMinElementSize(self):
        return self.h_min

    def AssessStationarity(self):
        Say("Assessing Stationarity...\n")
        self.stationarity = self.stationarity_tool.AssessStationarity()
        if not self.stationarity:
            tolerance = self.stationarity_tool.GetTolerance()
            p_dot = self.stationarity_tool.GetCurrentPressureDerivative()
            p_dot_historical = self.stationarity_tool.GetCharacteristicPressureDerivative()
            non_stationarity_measure = self.stationarity_tool.GetTransienceMeasure()

            message = '\nFluid not stationary:\n'
            message += '  * Current average pressure time derivative: ' + str(p_dot) + '\n'
            message += '  * Historic average: ' + str(p_dot_historical) + '\n'
            message += '  * Current transience measure: ' + str(non_stationarity_measure) + ' > ' + str(tolerance) + '\n'
            Say(message)
        self.stationarity_counter.Deactivate(self.stationarity)
        return self.stationarity

    # Compute nodal quantities to be printed that are not generated as part of the
    # solution algorithm. For instance, the pressure gradient, which is not used for
    # the coupling but can be of interest.
    def ComputePostProcessResults(self):
        if self.project_parameters["coupling"]["coupling_level_type"].GetInt():
            self._GetProjectionModule().ComputePostProcessResults(self.dem_solver.spheres_model_part.ProcessInfo)

    def CannotIgnoreFluidNow(self):
        return self.solve_system and self.calculating_fluid_in_current_step

    def Predict(self):
        if self.CannotIgnoreFluidNow():
            self.fluid_solver.Predict()

    def ApplyForwardCoupling(self, alpha='None'):
        self._GetProjectionModule().ApplyForwardCoupling(alpha)

    def ApplyForwardCouplingOfVelocityToAuxVelocityOnly(self, alpha=None):
        self._GetProjectionModule().ApplyForwardCouplingOfVelocityToAuxVelocityOnly(alpha)

    def _GetProjectionModule(self):
        if not hasattr(self, 'projection_module'):
            self.projection_module = self._ConstructProjectionModule()
        return self.projection_module

    def SolveSolutionStep(self):
        # update possible movements of the fluid mesh
        self.UpdateALEMeshMovement(self.time)

        # Solving the fluid part
        Say('Solving Fluid... (', self.fluid_solver.main_model_part.NumberOfElements(0), 'elements )\n')
        self.solve_system = not self.project_parameters["custom_fluid"]["fluid_already_calculated"].GetBool() and not self.stationarity

        if self.CannotIgnoreFluidNow():
            self.SolveFluidSolutionStep()
        else:
            Say("Skipping solving system for the fluid phase...\n")

        self.derivative_recovery_counter.Activate(self.time > self.interaction_start_time and self.calculating_fluid_in_current_step)

        if self.derivative_recovery_counter.Tick():
            self.recovery.Recover()

        # Solving the disperse-phase component
        Say('Solving DEM... (', self.dem_solver.spheres_model_part.NumberOfElements(0), 'elements )')
        self.SolveDEM()

    def SolveFluidSolutionStep(self):
        self.fluid_solver.SolveSolutionStep()
        if self.move_mesh_flag:
            self._GetProjectionModule().UpdateDatabase(self.CalculateMinElementSize())
        else: # stationarity can only checked for fixed meshes for the moment
            # Check for stationarity: this is useful for steady-state problems, so that
            # the calculation stops after reaching the solution.
            if self.stationarity_counter.Tick():
                self.AssessStationarity()

    def SolveDEMSolutionStep(self):
        self.dem_solver.SolveSolutionStep()

    def SolveDEM(self):
        #self.PerformEmbeddedOperations() TO-DO: it's crashing

        it_is_time_to_forward_couple = (self.time >= self.interaction_start_time
                                        and self.coupling_level_type)

        alpha = 1.0 - (self.next_time_to_solve_fluid - self.time) / self.fluid_dt

<<<<<<< HEAD
        if it_is_time_to_forward_couple or self.first_DEM_iteration:
            self.ApplyForwardCoupling(alpha)
=======
        if (not self.move_mesh_flag
            and (it_is_time_to_forward_couple or self.first_DEM_iteration)):
                self.ApplyForwardCoupling(alpha)
>>>>>>> 77331940

        if self.quadrature_counter.Tick():
            self.AppendValuesForTheHistoryForce()

        if self.integration_scheme in {'Hybrid_Bashforth', 'TerminalVelocityScheme'}:
            # Advance in space only
            if self.do_solve_dem:
                self.SolveDEMSolutionStep()
            if it_is_time_to_forward_couple or self.first_DEM_iteration:
                self.ApplyForwardCouplingOfVelocityToAuxVelocityOnly(alpha)

        # Performing the time integration of the DEM part
        if (self.move_mesh_flag
            and (it_is_time_to_forward_couple or self.first_DEM_iteration)):
            self.ApplyForwardCoupling(alpha)

        if self.do_solve_dem:
            self.SolveDEMSolutionStep()

        self.first_DEM_iteration = False

    def AppendValuesForTheHistoryForce(self):
        if PT.RecursiveFindTrueBoolInParameters(self.MAE_parameters, 'do_use_mae'):
            self.basset_force_tool.AppendIntegrandsWindow(self.dem_solver.spheres_model_part)
        else:
            self.basset_force_tool.AppendIntegrands(self.dem_solver.spheres_model_part)

    def ImportModelPart(self): # TODO: implement this
        pass

    def GetComputingModelPart(self):
        return self.dem_solver.spheres_model_part

    def GetTimeIntegrationMoveMeshFlag(self):
        move_mesh_flag = False
        if self.fluid_solver.settings.Has('time_integration_settings'):
            move_mesh_flag = self.fluid_solver.settings["time_integration_settings"]["move_mesh_flag"].GetBool()
        return move_mesh_flag<|MERGE_RESOLUTION|>--- conflicted
+++ resolved
@@ -2,14 +2,8 @@
 
 from KratosMultiphysics import Logger, Parameters
 from python_solver import PythonSolver
-<<<<<<< HEAD
-
-# Import applications
-import KratosMultiphysics.SwimmingDEMApplication as SDEM
-=======
 import KratosMultiphysics.SwimmingDEMApplication as SDEM
 import math
->>>>>>> 77331940
 import swimming_DEM_procedures as SDP
 import parameters_tools as PT
 import CFD_DEM_coupling
@@ -73,15 +67,9 @@
         self.dem_solver = dem_solver
         self.project_parameters = self._ValidateSettings(project_parameters)
         self.next_time_to_solve_fluid = project_parameters['problem_data']['start_time'].GetDouble()
-<<<<<<< HEAD
-        self.coupling_level_type = project_parameters["coupling_level_type"].GetInt()
-        self.interaction_start_time = project_parameters["interaction_start_time"].GetDouble()
-        self.integration_scheme = project_parameters["TranslationalIntegrationScheme"].GetString()
-=======
         self.coupling_level_type = project_parameters["coupling"]["coupling_level_type"].GetInt()
         self.interaction_start_time = project_parameters["coupling"]["interaction_start_time"].GetDouble()
         self.integration_scheme = project_parameters["custom_dem"]["translational_integration_scheme"].GetString()
->>>>>>> 77331940
         self.fluid_dt = fluid_solver.settings["time_stepping"]["time_step"].GetDouble()
         self.do_solve_dem = project_parameters["custom_dem"]["do_solve_dem"].GetBool()
         self.solve_system = not self.project_parameters["custom_fluid"]["fluid_already_calculated"].GetBool()
@@ -150,12 +138,8 @@
 
     def ConstructHistoryForceUtility(self):
         self.quadrature_counter = self.GetHistoryForceQuadratureCounter()
-<<<<<<< HEAD
-        self.basset_force_tool = SDEM.BassetForceTools()
-=======
         if self.history_force_on:
             self.basset_force_tool = SDEM.BassetForceTools(self.MAE_parameters)
->>>>>>> 77331940
 
     def GetStationarityCounter(self):
         return SDP.Counter(
@@ -183,10 +167,7 @@
     def AdvanceInTime(self, time):
         self.time = self.dem_solver.AdvanceInTime(time)
         self.calculating_fluid_in_current_step = bool(time >= self.next_time_to_solve_fluid - 0.5 * self.dem_solver.dt)
-<<<<<<< HEAD
-=======
-
->>>>>>> 77331940
+
         if self.calculating_fluid_in_current_step:
             self.next_time_to_solve_fluid = self.fluid_solver.AdvanceInTime(time)
             self.fluid_step += 1
@@ -286,14 +267,9 @@
 
         alpha = 1.0 - (self.next_time_to_solve_fluid - self.time) / self.fluid_dt
 
-<<<<<<< HEAD
-        if it_is_time_to_forward_couple or self.first_DEM_iteration:
-            self.ApplyForwardCoupling(alpha)
-=======
         if (not self.move_mesh_flag
             and (it_is_time_to_forward_couple or self.first_DEM_iteration)):
                 self.ApplyForwardCoupling(alpha)
->>>>>>> 77331940
 
         if self.quadrature_counter.Tick():
             self.AppendValuesForTheHistoryForce()
