from __future__ import print_function, absolute_import, division  # makes KratosMultiphysics backward compatible with python 2.6 and 2.7

# Importing the Kratos Library
import KratosMultiphysics
from python_solver import PythonSolver

# Import applications
import KratosMultiphysics.SwimmingDEMApplication as SDEM
import swimming_DEM_procedures as SDP
import CFD_DEM_coupling
import derivative_recovery.derivative_recovery_strategy as derivative_recoverer
import math

def Say(*args):
    KratosMultiphysics.Logger.PrintInfo("SwimmingDEM", *args)
    KratosMultiphysics.Logger.Flush()

class SwimmingDEMSolver(PythonSolver):
    def _ValidateSettings(self, project_parameters):

        default_processes_settings = KratosMultiphysics.Parameters("""{
                "python_module" : "calculate_nodal_area_process",
                "kratos_module" : "KratosMultiphysics",
                "process_name"  : "CalculateNodalAreaProcess",
                "Parameters"    : {
                    "model_part_name" : "FluidModelPart",
                    "domain_size" : 3,
                    "fixed_mesh": false
                }
            }

        """)

        if not project_parameters["processes"].Has('non_optional_solver_processes'):
            project_parameters["processes"].AddEmptyArray("non_optional_solver_processes")

        else: # reconstruct non_optional_solver_processes list making sure calculate_nodal_area_process is not added twice
            non_optional_processes_list = list(project_parameters["processes"]["non_optional_solver_processes"])
            project_parameters["processes"].Remove("non_optional_solver_processes")
            project_parameters["processes"].AddEmptyArray("non_optional_solver_processes")

            for process in non_optional_processes_list:
                if process["python_module"].GetString() != 'calculate_nodal_area_process':
                    project_parameters["processes"]["non_optional_solver_processes"].Append(process)

        non_optional_solver_processes = project_parameters["processes"]["non_optional_solver_processes"]
        non_optional_solver_processes.Append(default_processes_settings)
        nodal_area_process_parameters = non_optional_solver_processes[non_optional_solver_processes.size() -1]["Parameters"]
        nodal_area_process_parameters["model_part_name"].SetString(self.fluid_solver.main_model_part.Name)
        nodal_area_process_parameters["domain_size"].SetInt(self.fluid_domain_dimension)

        if self.fluid_solver.settings.Has('move_mesh_flag'):
            the_mesh_moves = self.fluid_solver.settings["move_mesh_flag"].GetBool()
            nodal_area_process_parameters["fixed_mesh"].SetBool(not the_mesh_moves)

        return project_parameters

    def __init__(self, model, project_parameters, field_utility, fluid_solver, dem_solver, variables_manager):
        # Validate settings
        self.field_utility = field_utility
        self.vars_man = variables_manager
        self.fluid_domain_dimension = project_parameters["fluid_parameters"]["solver_settings"]["domain_size"].GetInt()
        self.fluid_solver = fluid_solver
        self.dem_solver = dem_solver
        self.project_parameters = self._ValidateSettings(project_parameters)
        self.next_time_to_solve_fluid = project_parameters['problem_data']['start_time'].GetDouble()
        self.coupling_level_type = project_parameters["coupling_level_type"].GetInt()
        self.interaction_start_time = project_parameters["interaction_start_time"].GetDouble()
        self.integration_scheme = project_parameters["TranslationalIntegrationScheme"].GetString()
        self.fluid_dt = fluid_solver.settings["time_stepping"]["time_step"].GetDouble()
        self.do_solve_dem = project_parameters["do_solve_dem"].GetBool()
        self.solve_system = not self.project_parameters["fluid_already_calculated"].GetBool()

        self.fluid_step = 0
        self.calculating_fluid_in_current_step = True
        self.first_DEM_iteration = True
        self.ConstructStationarityTool()
        self.ConstructDerivativeRecoverer()
        self.ConstructHistoryForceUtility()
        # Call the base Python solver constructor
        super(SwimmingDEMSolver, self).__init__(model, project_parameters)

    def ConstructStationarityTool(self):
        self.stationarity = False
        self.stationarity_counter = self.GetStationarityCounter()
        self.stationarity_tool = SDP.StationarityAssessmentTool(
            self.project_parameters["max_pressure_variation_rate_tol"].GetDouble(),
            SDP.FunctionsCalculator()
            )

    def _ConstructProjectionModule(self):
        # creating a projection module for the fluid-DEM coupling
        self.h_min = 0.01 #TODO: this must be set from interface and the method must be checked for 2D
        n_balls = 1
        fluid_volume = 10
        # the variable n_particles_in_depth is only relevant in 2D problems
        self.project_parameters.AddEmptyValue("n_particles_in_depth").SetInt(int(math.sqrt(n_balls / fluid_volume)))

        projection_module = CFD_DEM_coupling.ProjectionModule(
        self.fluid_solver.main_model_part,
        self.dem_solver.spheres_model_part,
        self.dem_solver.all_model_parts.Get("RigidFacePart"),
        self.project_parameters,
        self.vars_man.coupling_dem_vars,
        self.vars_man.coupling_fluid_vars,
        self.vars_man.time_filtered_vars,
        flow_field=self.field_utility,
        domain_size=self.fluid_domain_dimension
        )

        projection_module.UpdateDatabase(self.h_min)

        return projection_module

    def ConstructDerivativeRecoverer(self):
        self.derivative_recovery_counter = self.GetRecoveryCounter()
        self.using_hinsberg_method = bool(self.project_parameters["basset_force_type"].GetInt() >= 3 or
                                          self.project_parameters["basset_force_type"].GetInt() == 1)
        self.recovery = derivative_recoverer.DerivativeRecoveryStrategy(
            self.project_parameters,
            self.fluid_solver.main_model_part,
            SDP.FunctionsCalculator(self.fluid_domain_dimension))

    def ConstructHistoryForceUtility(self):
        self.quadrature_counter = self.GetHistoryForceQuadratureCounter()
        self.basset_force_tool = SDEM.BassetForceTools()

    def GetStationarityCounter(self):
        return SDP.Counter(
            steps_in_cycle=self.project_parameters["time_steps_per_stationarity_step"].GetInt(),
            beginning_step=1,
            is_active=self.project_parameters["stationary_problem_option"].GetBool())

    def GetRecoveryCounter(self):
        there_is_something_to_recover = (
            self.project_parameters["coupling_level_type"].GetInt() or
            self.project_parameters["print_PRESSURE_GRADIENT_option"].GetBool())
        return SDP.Counter(1, 1, there_is_something_to_recover)

    def GetHistoryForceQuadratureCounter(self):
        for prop in self.project_parameters["properties"].values():
            if prop["hydrodynamic_law_parameters"].Has("history_force_parameters"):
                history_force_parameters =  prop["hydrodynamic_law_parameters"]["history_force_parameters"]
                if history_force_parameters.Has("time_steps_per_quadrature_step"):
                    time_steps_per_quadrature_step = history_force_parameters["time_steps_per_quadrature_step"].GetInt()

                    return SDP.Counter(steps_in_cycle=time_steps_per_quadrature_step, beginning_step=1)

        return SDP.Counter(is_dead=True)

<<<<<<< HEAD
    def AdvanceInTime(self, time):
        self.time = self.dem_solver.AdvanceInTime(time)
        self.calculating_fluid_in_current_step = bool(time >= self.next_time_to_solve_fluid)
=======
    def AdvanceInTime(self, step, time):
        self.step, self.time = self.dem_solver.AdvanceInTime(step, time)
        self.calculating_fluid_in_current_step = bool(time >= self.next_time_to_solve_fluid - 0.5 * self.dem_solver.dt)
>>>>>>> 0eb264ba
        if self.calculating_fluid_in_current_step:
            self.next_time_to_solve_fluid = self.fluid_solver.AdvanceInTime(time)
            self.fluid_step += 1

        return self.time

    def UpdateALEMeshMovement(self, time): # TODO: move to derived solver
        if self.project_parameters["ALE_option"].GetBool():
            self.rotator.RotateMesh(self.fluid_solver.main_model_part, time)
            self._GetProjectionModule().UpdateDatabase(self.CalculateMinElementSize())

    def CalculateMinElementSize(self):
        return self.h_min

    def AssessStationarity(self):
        Say("Assessing Stationarity...\n")
        self.stationarity = self.stationarity_tool.Assess(self.fluid_solver.main_model_part)
        self.stationarity_counter.Deactivate(self.stationarity)

    # Compute nodal quantities to be printed that are not generated as part of the
    # solution algorithm. For instance, the pressure gradient, which is not used for
    # the coupling but can be of interest.
    def ComputePostProcessResults(self):
        if self.project_parameters["coupling_level_type"].GetInt():
            self._GetProjectionModule().ComputePostProcessResults(self.dem_solver.spheres_model_part.ProcessInfo)

    def CannotIgnoreFluidNow(self):
        return self.solve_system and self.calculating_fluid_in_current_step

    def Predict(self):
        if self.CannotIgnoreFluidNow():
            self.fluid_solver.Predict()

    def ApplyForwardCoupling(self, alpha='None'):
        self._GetProjectionModule().ApplyForwardCoupling(alpha)

    def ApplyForwardCouplingOfVelocityToAuxVelocityOnly(self, alpha=None):
        self._GetProjectionModule().ApplyForwardCouplingOfVelocityToAuxVelocityOnly(alpha)

    def _GetProjectionModule(self):
        if not hasattr(self, 'projection_module'):
            self.projection_module = self._ConstructProjectionModule()
        return self.projection_module

    def SolveSolutionStep(self):
        # update possible movements of the fluid mesh
        self.UpdateALEMeshMovement(self.time)

        # Solving the fluid part
        Say('Solving Fluid... (', self.fluid_solver.main_model_part.NumberOfElements(0), 'elements )\n')
        self.solve_system = not self.project_parameters["fluid_already_calculated"].GetBool() and not self.stationarity

        if self.CannotIgnoreFluidNow():
            self.SolveFluidSolutionStep()
        else:
            Say("Skipping solving system for the fluid phase...\n")

        # Check for stationarity: this is useful for steady-state problems, so that
        # the calculation stops after reaching the solution.
        if self.stationarity_counter.Tick():
            self.AssessStationarity()

        self.derivative_recovery_counter.Activate(self.time > self.interaction_start_time and self.calculating_fluid_in_current_step)

        if self.derivative_recovery_counter.Tick():
            self.recovery.Recover()

        # Solving the disperse-phase component
        Say('Solving DEM... (', self.dem_solver.spheres_model_part.NumberOfElements(0), 'elements )')
        self.SolveDEM()

    def SolveFluidSolutionStep(self):
        self.fluid_solver.SolveSolutionStep()

    def SolveDEMSolutionStep(self):
        self.dem_solver.SolveSolutionStep()

    def SolveDEM(self):
        #self.PerformEmbeddedOperations() TO-DO: it's crashing

        it_is_time_to_forward_couple = (self.time >= self.interaction_start_time
                                        and self.coupling_level_type)

        alpha = 1.0 - (self.next_time_to_solve_fluid - self.time) / self.fluid_dt

        if it_is_time_to_forward_couple or self.first_DEM_iteration:
            self.ApplyForwardCoupling(alpha)

        if self.quadrature_counter.Tick():
            self.AppendValuesForTheHistoryForce()

        if self.integration_scheme in {'Hybrid_Bashforth', 'TerminalVelocityScheme'}:
            # Advance in space only
            if self.do_solve_dem:
                self.SolveDEMSolutionStep()
            if it_is_time_to_forward_couple or self.first_DEM_iteration:
                self.ApplyForwardCouplingOfVelocityToAuxVelocityOnly(alpha)

        # Performing the time integration of the DEM part

        if self.do_solve_dem:
            self.SolveDEMSolutionStep()

        self.first_DEM_iteration = False

    def AppendValuesForTheHistoryForce(self):
        if self.using_hinsberg_method:
            self.basset_force_tool.AppendIntegrandsWindow(self.dem_solver.spheres_model_part)
        elif self.project_parameters["basset_force_type"].GetInt() == 2:
            self.basset_force_tool.AppendIntegrands(self.dem_solver.spheres_model_part)

    def ImportModelPart(self): # TODO: implement this
        pass

    def GetComputingModelPart(self):
        return self.dem_solver.spheres_model_part<|MERGE_RESOLUTION|>--- conflicted
+++ resolved
@@ -148,15 +148,9 @@
 
         return SDP.Counter(is_dead=True)
 
-<<<<<<< HEAD
     def AdvanceInTime(self, time):
         self.time = self.dem_solver.AdvanceInTime(time)
-        self.calculating_fluid_in_current_step = bool(time >= self.next_time_to_solve_fluid)
-=======
-    def AdvanceInTime(self, step, time):
-        self.step, self.time = self.dem_solver.AdvanceInTime(step, time)
         self.calculating_fluid_in_current_step = bool(time >= self.next_time_to_solve_fluid - 0.5 * self.dem_solver.dt)
->>>>>>> 0eb264ba
         if self.calculating_fluid_in_current_step:
             self.next_time_to_solve_fluid = self.fluid_solver.AdvanceInTime(time)
             self.fluid_step += 1
