from __future__ import print_function, absolute_import, division #makes KratosMultiphysics backward compatible with python 2.6 and 2.7

#TODO: test DEM bounding box

import os
import sys
import math
import time as timer
import weakref

from KratosMultiphysics import *
from KratosMultiphysics.DEMApplication import *
from KratosMultiphysics.SwimmingDEMApplication import *

from analysis_stage import AnalysisStage

import CFD_DEM_coupling
import swimming_DEM_procedures as SDP
import swimming_DEM_gid_output
import embedded
import variables_management

def Say(*args):
    Logger.PrintInfo("SwimmingDEM", *args)
    Logger.Flush()

# Import MPI modules if needed. This way to do this is only valid when using OpenMPI.
# For other implementations of MPI it will not work.
if "OMPI_COMM_WORLD_SIZE" in os.environ:
    # Kratos MPI
    from KratosMultiphysics.MetisApplication import *
    from KratosMultiphysics.MPISearchApplication import *
    from KratosMultiphysics.mpi import *

    # DEM Application MPI
    import DEM_procedures_mpi as DEM_procedures
    # import DEM_material_test_script_mpi as DEM_material_test_script
    Say('Running under MPI...........\n')
else:
    # DEM Application
    import DEM_procedures
    # import DEM_material_test_script
    Say('Running under OpenMP........\n')

class SDEMLogger(object):
    def __init__(self, do_print_file=False):
        self.terminal = sys.stdout
        self.console_output_file_name = 'console_output.txt'
        self.path_to_console_out_file = os.getcwd()
        self.path_to_console_out_file += '/' + self.console_output_file_name
        self.do_print_file = do_print_file
        if self.do_print_file:
            self.log = open(self.path_to_console_out_file, "a")

    def write(self, message):
        self.terminal.write(message)
        if self.do_print_file:
            self.log.write(message)

    def flush(self):
        #this flush method is needed for python 3 compatibility.
        #this handles the flush command by doing nothing.
        #you might want to specify some extra behavior here.
        pass

    def getvalue(self):
        return self.terminal.getvalue()

class python_parameters:
    def __init__(self):
        pass

class SwimmingDEMAnalysis(AnalysisStage):
    def __enter__ (self):
        return self

    def __exit__(self, exception_type, exception_value, traceback):
        pass

    def __init__(self, model, parameters = Parameters("{}")):
        sys.stdout = SDEMLogger()
        self.StartTimer()
        self.model = model
        self.main_path = os.getcwd()
        self.project_parameters = parameters
        self.vars_man = variables_management.VariablesManager(self.project_parameters)

        # storing some frequently used variables
        self.time_step = self.project_parameters["MaxTimeStep"].GetDouble()
        self.end_time   = self.project_parameters["FinalTime"].GetDouble()
        self.do_print_results = self.project_parameters["do_print_results_option"].GetBool()

        self.SetCouplingParameters(parameters)

        self.SetFluidParameters()

        self.ModifyInputParametersForCoherence()

        # self.project_parameters = self.pp.CFD_DEM  # seems not to be necessary

        self.SetDispersePhaseAlgorithm()

        self.disperse_phase_solution.coupling_analysis = weakref.proxy(self)

        self.SetFluidAlgorithm()
        self.fluid_solution.coupling_analysis = weakref.proxy(self)

        self.procedures = weakref.proxy(self.disperse_phase_solution.procedures)
        self.report = DEM_procedures.Report()

        self.disperse_phase_solution.SetAnalyticFaceWatcher()

        # defining member variables for the model_parts (for convenience)
        self.fluid_model_part = self.fluid_solution.fluid_model_part
        self.spheres_model_part = self.disperse_phase_solution.spheres_model_part
        self.cluster_model_part = self.disperse_phase_solution.cluster_model_part
        self.rigid_face_model_part = self.disperse_phase_solution.rigid_face_model_part
<<<<<<< HEAD
        self.dem_inlet_model_part = self.disperse_phase_solution.dem_inlet_model_part
        vars_man.ConstructListsOfVariables(self.pp)
        super(SwimmingDEMAnalysis, self).__init__(model, self.pp.CFD_DEM) # TODO: The DEM jason is now interpreted as the coupling json. This must be changed
=======
        self.DEM_inlet_model_part = self.disperse_phase_solution.DEM_inlet_model_part
        self.vars_man.ConstructListsOfVariables(self.project_parameters)
        super(SwimmingDEMAnalysis, self).__init__(model, self.project_parameters) # TODO: The DEM jason is now interpreted as the coupling json. This must be changed
>>>>>>> 4c2646df

    def SetFluidParameters(self):
        self.fluid_parameters = self.project_parameters['fluid_parameters']

        self.vars_man.nodal_results, self.vars_man.gauss_points_results = [], []
        if self.fluid_parameters.Has('sdem_output_processes'):
            gid_output_options = self.fluid_parameters["sdem_output_processes"]["gid_output"][0]["Parameters"]
            result_file_configuration = gid_output_options["postprocess_parameters"]["result_file_configuration"]
            gauss_point_results = result_file_configuration["gauss_point_results"]
            nodal_variables = self.fluid_parameters["sdem_output_processes"]["gid_output"][0]["Parameters"]["postprocess_parameters"]["result_file_configuration"]["nodal_results"]
            self.vars_man.nodal_results = [nodal_variables[i].GetString() for i in range(nodal_variables.size())]
            self.vars_man.gauss_points_results = [gauss_point_results[i].GetString() for i in range(gauss_point_results.size())]

    def SetFluidAlgorithm(self):
        import DEM_coupled_fluid_dynamics_analysis
        self.fluid_solution = DEM_coupled_fluid_dynamics_analysis.DEMCoupledFluidDynamicsAnalysis(self.model, self.project_parameters, self.vars_man)
        self.fluid_solution.main_path = self.main_path

    def SetDispersePhaseAlgorithm(self):
        import fluid_coupled_DEM_analysis as DEM_analysis
        self.disperse_phase_solution = DEM_analysis.FluidCoupledDEMAnalysisStage(self.model, self.project_parameters)

    def ReadDispersePhaseAndCouplingParameters(self):
        self.project_parameters = self.project_parameters # TO-DO: remove this

        import swimming_dem_default_input_parameters
        only_swimming_defaults = swimming_dem_default_input_parameters.GetDefaultInputParameters()

        self.project_parameters.ValidateAndAssignDefaults(only_swimming_defaults)

    def SetCouplingParameters(self, parameters):

        # First, read the parameters generated from the interface
        self.ReadDispersePhaseAndCouplingParameters()

        # Second, set the default 'beta' parameters (candidates to be moved to the interface)
        self.SetBetaParameters()

        # Third, set the parameters fed to the particular case that you are running
        self.SetCustomBetaParameters(parameters)

    def SetAllModelParts(self):
        self.all_model_parts = weakref.proxy(self.disperse_phase_solution.all_model_parts)

        # defining a fluid model
        self.all_model_parts.Add(self.fluid_model_part)

        # defining a model part for the mixed part
        self.all_model_parts.Add(self.model.CreateModelPart("MixedPart"))

        self.mixed_model_part = self.all_model_parts.Get('MixedPart')

    def StartTimer(self):
        self.timer = timer
        self.simulation_start_time = timer.time()

    # Set input parameters that have not yet been transferred to the interface
    # import the configuration data as read from the GiD
    def SetBetaParameters(self):
        Add = self.project_parameters.AddEmptyValue
        Add("angular_velocity_of_frame_X").SetDouble(0.0)
        Add("angular_velocity_of_frame_Y").SetDouble(0.0)
        Add("angular_velocity_of_frame_Z").SetDouble(0.0)
        Add("angular_velocity_of_frame_old_X").SetDouble(0.0)
        Add("angular_velocity_of_frame_old_Y").SetDouble(0.0)
        Add("angular_velocity_of_frame_old_Z").SetDouble(0.0)
        Add("acceleration_of_frame_origin_X").SetDouble(0.0)
        Add("acceleration_of_frame_origin_Y").SetDouble(0.0)
        Add("acceleration_of_frame_origin_Z").SetDouble(0.0)
        Add("angular_acceleration_of_frame_X").SetDouble(0.0)
        Add("angular_acceleration_of_frame_Y").SetDouble(0.0)
        Add("angular_acceleration_of_frame_Z").SetDouble(0.0)
        Add("frame_rotation_axis_initial_point").SetVector(Vector([0., 0., 0.]))
        Add("frame_rotation_axis_final_point").SetVector(Vector([0., 0., 1.]))
        Add("angular_velocity_magnitude").SetDouble(1.0)
        if self.project_parameters["type_of_dem_inlet"].GetString() == 'ForceImposed':
            Add("inlet_force_vector").SetVector(Vector([0., 0., 1.])) # TODO: generalize

        # Setting body_force_per_unit_mass_variable_name
        Add("body_force_per_unit_mass_variable_name").SetString('BODY_FORCE')

    # This step is added to allow modifications to the possibly incompatibilities
    # between the individual parameters coming from each sub-application
    # (i.e., fluid and dem apps)
    def ModifyInputParametersForCoherence(self):
        # Making all time steps exactly commensurable
        output_time = self.project_parameters["OutputTimeStep"].GetDouble()
        self.output_time = int(output_time / self.time_step) * self.time_step
        self.project_parameters["OutputTimeStep"].SetDouble(self.output_time)
        self.fluid_time_step = self.fluid_parameters["solver_settings"]["time_stepping"]["time_step"].GetDouble()
        self.fluid_time_step = int(self.fluid_time_step / self.time_step) * self.time_step
        self.fluid_parameters["solver_settings"]["time_stepping"]["time_step"].SetDouble(self.fluid_time_step)
        self.project_parameters["dem_parameters"]["MaxTimeStep"].SetDouble(self.time_step)

        if self.project_parameters["coupling_level_type"].GetInt() == 0:
            self.project_parameters["project_at_every_substep_option"].SetBool(False)

        # the fluid fraction is not projected from DEM (there may not
        # be a DEM part) but is externally imposed:
        if self.project_parameters["flow_in_porous_medium_option"].GetBool():
            self.project_parameters["coupling_weighing_type"].SetInt(- 1)

        time_steps_per_stationarity_step = self.project_parameters["time_steps_per_stationarity_step"].GetInt()
        self.project_parameters["time_steps_per_stationarity_step"].SetInt(max(1, int(time_steps_per_stationarity_step)))

        if self.project_parameters["coupling_level_type"].GetInt() > 1:
            self.project_parameters["stationary_problem_option"].SetBool(False)

        self.SetDoSolveDEMVariable()

        self.TransferBodyForceFromDisperseToFluid()

    def TransferBodyForceFromDisperseToFluid(self):
        # setting fluid's body force to the same as DEM's
        if self.project_parameters["body_force_on_fluid_option"].GetBool():
            body_force = [self.project_parameters["GravityX"].GetDouble(),
                          self.project_parameters["GravityY"].GetDouble(),
                          self.project_parameters["GravityZ"].GetDouble()]
            modulus_of_body_force = math.sqrt(sum(b**2 for b in body_force))

            gravity_parameters = self.fluid_parameters['processes']['gravity'][0]['Parameters']
            gravity_parameters['modulus'].SetDouble(modulus_of_body_force)
            for i, b in enumerate(body_force):
                gravity_parameters['direction'][i].SetDouble(b)

    def SetDoSolveDEMVariable(self):
        self.do_solve_dem = self.project_parameters["do_solve_dem"].GetBool()

        if self.project_parameters["flow_in_porous_DEM_medium_option"].GetBool():
            self.do_solve_dem = False

    def SetCustomBetaParameters(self, custom_parameters):
        custom_parameters.ValidateAndAssignDefaults(self.project_parameters)
        self.project_parameters = custom_parameters
        # TO DO: remove next lines as info is taken from Parameters object everywhere
        # var_names = [k for k in dictionary.keys()]
        # var_values = [k for k in dictionary.values()]
        # for name, value in zip(var_names, var_values):
        #     self.project_parameters.__setitem__(name, value)

    def Run(self):
        super(SwimmingDEMAnalysis, self).Run()

        return self.GetReturnValue()

    def SetUpResultsDatabase(self):
        pass

    def ReadDispersePhaseModelParts(self,
                                    starting_node_Id=0,
                                    starting_elem_Id=0,
                                    starting_cond_Id=0):
        creator_destructor = self.disperse_phase_solution.creator_destructor
        max_node_Id = creator_destructor.FindMaxNodeIdInModelPart(self.fluid_model_part)
        max_elem_Id = creator_destructor.FindMaxElementIdInModelPart(self.fluid_model_part)
        max_cond_Id = creator_destructor.FindMaxConditionIdInModelPart(self.fluid_model_part)
        self.disperse_phase_solution.BaseReadModelParts(max_node_Id, max_elem_Id, max_cond_Id)

    def Initialize(self):
        Say('Initializing simulation...\n')
        self.run_code = self.GetRunCode()

        # Moving to the recently created folder
        os.chdir(self.main_path)
        if self.do_print_results:
            [self.post_path, data_and_results, self.graphs_path, MPI_results] = \
            self.procedures.CreateDirectories(str(self.main_path),
                                            str(self.project_parameters["problem_name"].GetString()),
                                            self.run_code)
            SDP.CopyInputFilesIntoFolder(self.main_path, self.post_path)
            self.MPI_results = MPI_results

        self.FluidInitialize()

        self.DispersePhaseInitialize()

        self.SetAllModelParts()

        if self.project_parameters.Has('sdem_output_processes') and self.do_print_results:
            gid_output_options = self.project_parameters["sdem_output_processes"]["gid_output"][0]["Parameters"]
            result_file_configuration = gid_output_options["postprocess_parameters"]["result_file_configuration"]
            write_conditions_option = result_file_configuration["gidpost_flags"]["WriteConditionsFlag"].GetString() == "WriteConditions"
            deformed_mesh_option = result_file_configuration["gidpost_flags"]["WriteDeformedMeshFlag"].GetString() == "WriteDeformed"
            old_gid_output_post_options_dict = {'GiD_PostAscii':'Ascii','GiD_PostBinary':'Binary','GiD_PostAsciiZipped':'AsciiZipped'}
            old_gid_output_multiple_file_option_dict = {'SingleFile':'Single','MultipleFiles':'Multiples'}
            post_mode_key = result_file_configuration["gidpost_flags"]["GiDPostMode"].GetString()
            multiple_files_option_key = result_file_configuration["gidpost_flags"]["MultiFileFlag"].GetString()

            self.swimming_DEM_gid_io = \
            swimming_DEM_gid_output.SwimmingDEMGiDOutput(
                file_name = self.project_parameters["problem_name"].GetString(),
                vol_output = result_file_configuration["body_output"].GetBool(),
                post_mode = old_gid_output_post_options_dict[post_mode_key],
                multifile = old_gid_output_multiple_file_option_dict[multiple_files_option_key],
                deformed_mesh = deformed_mesh_option,
                write_conditions = write_conditions_option)

            self.swimming_DEM_gid_io.initialize_swimming_DEM_results(
                self.spheres_model_part,
                self.cluster_model_part,
                self.rigid_face_model_part,
                self.mixed_model_part)

        self.SetPointGraphPrinter()

        self.AssignKinematicViscosityFromDynamicViscosity()

        super(SwimmingDEMAnalysis, self).Initialize()

        # coarse-graining: applying changes to the physical properties of the model to adjust for
        # the similarity transformation if required (fluid effects only).
        SDP.ApplySimilarityTransformations(
            self.fluid_model_part,
            self.project_parameters["similarity_transformation_type"].GetInt(),
            self.project_parameters["model_over_real_diameter_factor"].GetDouble()
            )

        if self.do_print_results:
            self.SetPostUtils()

        # creating an IOTools object to perform other printing tasks
        self.io_tools = SDP.IOTools(self.project_parameters)

        dem_physics_calculator = SphericElementGlobalPhysicsCalculator(
            self.spheres_model_part)

        if self.project_parameters["coupling_level_type"].GetInt():
            default_meso_scale_length_needed = (
                self.project_parameters["meso_scale_length"].GetDouble() <= 0.0 and
                self.spheres_model_part.NumberOfElements(0) > 0)

            if default_meso_scale_length_needed:
                biggest_size = (2 * dem_physics_calculator.CalculateMaxNodalVariable(self.spheres_model_part, RADIUS))
                self.project_parameters["meso_scale_length"].SetDouble(20 * biggest_size)

            elif self.spheres_model_part.NumberOfElements(0) == 0:
                self.project_parameters["meso_scale_length"].SetDouble(1.0)

        # creating a custom functions calculator for the implementation of
        # additional custom functions
        fluid_domain_dimension = self.project_parameters["fluid_parameters"]["solver_settings"]["domain_size"].GetInt()
        self.custom_functions_tool = SDP.FunctionsCalculator(fluid_domain_dimension)

        # creating a stationarity assessment tool
        self.stationarity_tool = SDP.StationarityAssessmentTool(
            self.project_parameters["max_pressure_variation_rate_tol"].GetDouble(),
            self.custom_functions_tool
            )

        # creating a debug tool
        self.dem_volume_tool = self.GetVolumeDebugTool()

        #self.SetEmbeddedTools()

        Say('Initialization Complete\n')

        if self.project_parameters["flow_in_porous_DEM_medium_option"].GetBool():
            SDP.FixModelPart(self.spheres_model_part)

        ##################################################

        #    I N I T I A L I Z I N G    T I M E    L O O P

        ##################################################
        self.step = 0
        self.time = self.fluid_parameters["problem_data"]["start_time"].GetDouble()
        self.fluid_time_step = self.fluid_solution._GetSolver()._ComputeDeltaTime()
        self.time_step = self.spheres_model_part.ProcessInfo.GetValue(DELTA_TIME)
        self.rigid_face_model_part.ProcessInfo[DELTA_TIME] = self.time_step
        self.cluster_model_part.ProcessInfo[DELTA_TIME] = self.time_step
        self.stationarity = False

        # setting up loop counters:
        self.fluid_solve_counter          = self.GetFluidSolveCounter()
        self.DEM_to_fluid_counter         = self.GetBackwardCouplingCounter()
        self.derivative_recovery_counter  = self.GetRecoveryCounter()
        self.stationarity_counter         = self.GetStationarityCounter()
        self.print_counter_updated_DEM    = self.GetPrintCounterUpdatedDEM()
        self.print_counter_updated_fluid  = self.GetPrintCounterUpdatedFluid()
        self.debug_info_counter           = self.GetDebugInfo()
        self.particles_results_counter    = self.GetParticlesResultsCounter()
        self.quadrature_counter           = self.GetHistoryForceQuadratureCounter()
        # Phantom
        self.disperse_phase_solution.analytic_data_counter = self.ProcessAnalyticDataCounter()
        self.mat_deriv_averager           = SDP.Averager(1, 3)
        self.laplacian_averager           = SDP.Averager(1, 3)

        self.report.total_steps_expected = int(self.end_time / self.time_step)

        Say(self.report.BeginReport(self.timer))

        # creating a Post Utils object that executes several post-related tasks
        self.post_utils_DEM = DEM_procedures.PostUtils(self.project_parameters['dem_parameters'], self.spheres_model_part)

        # otherwise variables are set to 0 by default:
        SDP.InitializeVariablesWithNonZeroValues(self.project_parameters,
                                                 self.fluid_model_part,
                                                 self.spheres_model_part)

        if self.do_print_results:
            self.SetUpResultsDatabase()

        # ANALYTICS BEGIN
        self.project_parameters.AddEmptyValue("perform_analytics_option").SetBool(False)

        if self.project_parameters["perform_analytics_option"].GetBool():
            import analytics
            variables_to_measure = [PRESSURE]
            steps_between_measurements = 100
            gauge = analytics.Gauge(
                self.fluid_model_part,
                self.fluid_time_step,
                self.end_time,
                variables_to_measure,
                steps_between_measurements
                )
            point_coors = [0.0, 0.0, 0.01]
            target_node = SDP.FindClosestNode(self.fluid_model_part, point_coors)
            target_id = target_node.Id
            Say(target_node.X, target_node.Y, target_node.Z)
            Say(target_id)
            def condition(node):
                return node.Id == target_id

            gauge.ConstructArrayOfNodes(condition)
            Say(gauge.variables)
        # ANALYTICS END

        import derivative_recovery.derivative_recovery_strategy as derivative_recoverer

        self.recovery = derivative_recoverer.DerivativeRecoveryStrategy(
            self.project_parameters,
            self.fluid_model_part,
            self.custom_functions_tool)

        self.FillHistoryForcePrecalculatedVectors()

        self.PerformZeroStepInitializations()

        if self.do_print_results:
            self._Print()

    def AddExtraProcessInfoVariablesToFluid(self):
        self.vars_man.AddExtraProcessInfoVariablesToFluidModelPart(self.project_parameters, self.fluid_model_part)

    def FluidInitialize(self):
        self.fluid_model_part = self.fluid_solution.fluid_model_part
        self.fluid_solution.vars_man = self.vars_man
        self.fluid_solution.Initialize()

        self.AddExtraProcessInfoVariablesToFluid()

<<<<<<< HEAD
        SDP.AddExtraDofs(
            self.pp,
            self.fluid_model_part,
            self.spheres_model_part,
            self.cluster_model_part,
            self.dem_inlet_model_part)

    def DispersePhaseInitialize(self):
        vars_man.AddNodalVariables(self.spheres_model_part, self.pp.dem_vars)
        vars_man.AddNodalVariables(self.rigid_face_model_part, self.pp.rigid_faces_vars)
        vars_man.AddNodalVariables(self.dem_inlet_model_part, self.pp.inlet_vars)
        vars_man.AddExtraProcessInfoVariablesToDispersePhaseModelPart(
            self.pp,
            self.disperse_phase_solution.spheres_model_part)
=======
        SDP.AddExtraDofs(self.fluid_model_part,
                         self.spheres_model_part,
                         self.cluster_model_part,
                         self.DEM_inlet_model_part,
                         self.vars_man)

    def DispersePhaseInitialize(self):
        self.vars_man.__class__.AddNodalVariables(self.spheres_model_part, self.vars_man.dem_vars)
        self.vars_man.__class__.AddNodalVariables(self.rigid_face_model_part, self.vars_man.rigid_faces_vars)
        self.vars_man.__class__.AddNodalVariables(self.DEM_inlet_model_part, self.vars_man.inlet_vars)
        self.vars_man.AddExtraProcessInfoVariablesToDispersePhaseModelPart(self.project_parameters,
                                                                           self.disperse_phase_solution.spheres_model_part)
>>>>>>> 4c2646df

        self.disperse_phase_solution.Initialize()

    def SetPostUtils(self):
          # creating a Post Utils object that executes several post-related tasks
        self.post_utils = SDP.PostUtils(self.swimming_DEM_gid_io,
                                        self.project_parameters,
                                        self.vars_man,
                                        self.fluid_model_part,
                                        self.spheres_model_part,
                                        self.cluster_model_part,
                                        self.rigid_face_model_part,
                                        self.mixed_model_part)

    def SetEmbeddedTools(self):
    # creating a distance calculation process for the embedded technology
        # (used to calculate elemental distances defining the structure embedded in the fluid mesh)
        if self.project_parameters["embedded_option"].GetBool():
            self.calculate_distance_process = CalculateSignedDistanceTo3DSkinProcess(
                self.rigid_face_model_part,
                self.fluid_model_part
                )
            self.calculate_distance_process.Execute()

    def GetAnalyticFacesModelParts(self):
        analytic_face_submodelpart_number = 1
        analytic_face_submodelpart_name = self.rigid_face_model_part.GetSubModelPart(str(analytic_face_submodelpart_number))
        return analytic_face_submodelpart_name

    def MakeAnalyticsMeasurements(self):
        self.analytic_face_watcher.MakeMeasurements()
        self.analytic_particle_watcher.MakeMeasurements()

<<<<<<< HEAD
    def RunMainTemporalLoop(self): # deprecated
        self.RunSolutionLoop()
=======
    def RunSolutionLoop(self):
        while self.TheSimulationMustGoOn():
            self.step, self.time = self._GetSolver().AdvanceInTime(self.step, self.time)
            self.InitializeSolutionStep()
            self._GetSolver().Predict()
            self._GetSolver().SolveSolutionStep()
            self.FinalizeSolutionStep()
            self.OutputSolutionStep()
>>>>>>> 4c2646df

    def InitializeSolutionStep(self):
        self.TellTime()
        self.PerformInitialDEMStepOperations(self.time)
        self.disperse_phase_solution.InitializeSolutionStep()
        if self._GetSolver().CannotIgnoreFluidNow():
            self.fluid_solution.InitializeSolutionStep()
        super(SwimmingDEMAnalysis, self).InitializeSolutionStep()

    def FinalizeSolutionStep(self):
        # printing if required
        if self._GetSolver().CannotIgnoreFluidNow():
            self.fluid_solution.FinalizeSolutionStep()

        self.disperse_phase_solution.FinalizeSolutionStep()

        # applying DEM-to-fluid coupling

        if self.DEM_to_fluid_counter.Tick() and self.time >= self.project_parameters["interaction_start_time"].GetDouble():
            self._GetSolver().projection_module.ProjectFromParticles()

        # coupling checks (debugging)
        if self.debug_info_counter.Tick():
            self.dem_volume_tool.UpdateDataAndPrint(
                self.project_parameters["fluid_domain_volume"].GetDouble())

        super(SwimmingDEMAnalysis, self).FinalizeSolutionStep()

    def OutputSolutionStep(self):
        # printing if required

        if self.print_counter_updated_fluid.Tick():
            self.ComputePostProcessResults()
            self._Print()

        super(SwimmingDEMAnalysis, self).OutputSolutionStep()

    def _Print(self):
        os.chdir(self.post_path)
        import define_output
        self.drag_list = define_output.DefineDragList()
        self.drag_file_output_list = []

        if self.particles_results_counter.Tick():
            self.io_tools.PrintParticlesResults(
                self.vars_man.variables_to_print_in_file,
                self.time,
                self.spheres_model_part)

        self.post_utils.Writeresults(self.time)
        os.chdir(self.main_path)

    def ComputePostProcessResults(self):
        if self.project_parameters["coupling_level_type"].GetInt():
            self._GetSolver().projection_module.ComputePostProcessResults(self.spheres_model_part.ProcessInfo)

    def GetFirstStepForFluidComputation(self):
        return 3

    def CloneTimeStep(self):
        self.fluid_model_part.CloneTimeStep(self.time)

    def DEMSolve(self, time='None'): # time is passed in case it is needed
        self.disperse_phase_solution.solver.Solve()

    def UpdateALEMeshMovement(self, time):
        pass

    def RecoverDerivatives(self):
        self.recovery.Recover()

    def FluidSolve(self, time='None', solve_system=True):
        Say('Solving Fluid... (', self.fluid_model_part.NumberOfElements(0), 'elements )\n')

        if solve_system:
            self.fluid_solution.RunSingleTimeStep()
        else:
            Say("Skipping solving system...\n")

    def PerformZeroStepInitializations(self):
        pass

    def PerformInitialDEMStepOperations(self, time=None):
        pass

    def PerformEmbeddedOperations(self):
        # calculating elemental distances defining the structure embedded in the fluid mesh
        if self.project_parameters["embedded_option"].GetBool():
            self.calculate_distance_process.Execute()

        if self.embedded_counter.Tick():
            embedded.ApplyEmbeddedBCsToFluid(self.fluid_model_part)
            embedded.ApplyEmbeddedBCsToBalls(self.spheres_model_part, self.project_parameters)

    def AssessStationarity(self):
        Say("Assessing Stationarity...\n")
        self.stationarity = self.stationarity_tool.Assess(self.fluid_model_part)
        self.stationarity_counter.Deactivate(self.stationarity)

    def SetInlet(self):
        if self.project_parameters["dem_inlet_option"].GetBool():
            # Constructing the inlet and initializing it
            # (must be done AFTER the self.spheres_model_part Initialize)
            # Note that right now only inlets of a single type are possible.
            # This should be generalized.
<<<<<<< HEAD
            if self.pp.type_of_inlet == 'VelocityImposed':
                self.DEM_inlet = DEM_Inlet(self.dem_inlet_model_part)
            elif self.pp.type_of_inlet == 'ForceImposed':
                self.DEM_inlet = DEM_Force_Based_Inlet(self.dem_inlet_model_part, self.pp.force)
=======
            if self.project_parameters["type_of_inlet"].GetString() == 'VelocityImposed':
                self.DEM_inlet = DEM_Inlet(self.DEM_inlet_model_part)
            elif self.project_parameters["type_of_inlet"].GetString() == 'ForceImposed':
                self.DEM_inlet = DEM_Force_Based_Inlet(self.DEM_inlet_model_part, self.project_parameters["inlet_force_vector"].GetVector())
>>>>>>> 4c2646df

            self.disperse_phase_solution.DEM_inlet = self.DEM_inlet
            self.DEM_inlet.InitializeDEM_Inlet(self.spheres_model_part, self.disperse_phase_solution.creator_destructor)

    def SetAnalyticParticleWatcher(self):
        from analytic_tools import analytic_data_procedures
        self.particle_watcher = AnalyticParticleWatcher()
        self.particle_watcher_analyser = analytic_data_procedures.ParticleWatcherAnalyzer(
            analytic_particle_watcher=self.particle_watcher,
            path=self.main_path)

    def ProcessAnalyticData(self):
        self.disperse_phase_solution.WriteAnalyticDataToFileAndClear()

    def SetInletWatcher(self):
        self.watcher_analyser.SetInlet(self.DEM_inlet)

    def TellTime(self):
        Say('DEM time: ', str(self.time) + ', step: ', self.step)
        Say('fluid time: ', str(self._GetSolver().next_time_to_solve_fluid) + ', step: ', self._GetSolver().fluid_step)
        Say('ELAPSED TIME = ', self.timer.time() - self.simulation_start_time, '\n')

    def TellFinalSummary(self, time, dem_step, fluid_step, message_n_char_width=60):
        simulation_elapsed_time = self.timer.time() - self.simulation_start_time

        if simulation_elapsed_time and dem_step and fluid_step:
            elapsed_time_per_unit_dem_step = simulation_elapsed_time / dem_step
            elapsed_time_per_unit_fluid_step = simulation_elapsed_time / fluid_step

        else:
            elapsed_time_per_unit_dem_step = 0.0
            elapsed_time_per_unit_fluid_step = 0.0

        final_message = ('\n\n'
                         + '*' * message_n_char_width + '\n'
                         + 'CALCULATIONS FINISHED. THE SIMULATION ENDED SUCCESSFULLY.' + '\n'
                         + 'Total number of DEM steps run: ' + str(dem_step) + '\n'
                         + 'Total number of fluid steps run: ' + str(fluid_step) + '\n'
                         + 'Elapsed time: ' + '%.5f'%(simulation_elapsed_time) + ' s ' + '\n'
                         + ',, per fluid time step: ' + '%.5f'%(elapsed_time_per_unit_fluid_step) + ' s ' + '\n'
                         + ',, per DEM time step: ' + '%.5f'%(elapsed_time_per_unit_dem_step) + ' s ' + '\n'
                         + '*' * message_n_char_width + '\n')

        Say(final_message)

    def GetFluidSolveCounter(self):
        return SDP.Counter(is_dead=(self.project_parameters["drag_force_type"].GetInt() == 9))

    def GetBackwardCouplingCounter(self):
        return SDP.Counter(1, 1, self.project_parameters["coupling_level_type"].GetInt() > 1)

    def GetRecoveryCounter(self):
        there_is_something_to_recover = (
            self.project_parameters["coupling_level_type"].GetInt() or
            self.project_parameters["print_PRESSURE_GRADIENT_option"].GetBool())
        return SDP.Counter(1, 1, there_is_something_to_recover)

    def GetStationarityCounter(self):
        return SDP.Counter(
            steps_in_cycle=self.project_parameters["time_steps_per_stationarity_step"].GetInt(),
            beginning_step=1,
            is_active=self.project_parameters["stationary_problem_option"].GetBool())

    def GetPrintCounterUpdatedDEM(self):
        counter = SDP.Counter(
            steps_in_cycle=int(self.output_time / self.time_step + 0.5),
            beginning_step=int(self.fluid_time_step / self.time_step))

        if 'UpdatedDEM' != self.project_parameters["coupling_scheme_type"].GetString():
            counter.Kill()
        return counter

    def GetPrintCounterUpdatedFluid(self):
        counter = SDP.Counter(
            steps_in_cycle=int(self.output_time / self.time_step + 0.5),
            beginning_step=int(self.output_time / self.time_step),
            is_dead = not self.do_print_results)

        if 'UpdatedFluid' != self.project_parameters["coupling_scheme_type"].GetString():
            counter.Kill()
        return counter

    def GetDebugInfo(self):
        return SDP.Counter(
            self.project_parameters["debug_tool_cycle"].GetInt(),
            1,
            self.project_parameters["print_debug_info_option"].GetBool())

    def GetParticlesResultsCounter(self):
        return SDP.Counter(
            self.project_parameters["print_particles_results_cycle"].GetInt(),
            1,
            self.project_parameters["print_particles_results_option"].GetBool())

    def GetHistoryForceQuadratureCounter(self):
        for prop in self.project_parameters["properties"].values():
            if prop["hydrodynamic_law_parameters"].Has("history_force_parameters"):
                history_force_parameters =  prop["hydrodynamic_law_parameters"]["history_force_parameters"]
                if history_force_parameters.Has("time_steps_per_quadrature_step"):
                    time_steps_per_quadrature_step = history_force_parameters["time_steps_per_quadrature_step"].GetInt()

                    return SDP.Counter(steps_in_cycle=time_steps_per_quadrature_step, beginning_step=1)

        return SDP.Counter(is_dead=True)

    def ProcessAnalyticDataCounter(self):
        return SDP.Counter(
            steps_in_cycle=self.project_parameters["time_steps_per_analytic_processing_step"].GetInt(),
            beginning_step=1,
            is_active=self.project_parameters["do_process_analytic_data"].GetBool())

    def GetVolumeDebugTool(self):
        return SDP.ProjectionDebugUtils(
            self.project_parameters["fluid_domain_volume"].GetDouble(),
            self.fluid_model_part,
            self.spheres_model_part,
            self.custom_functions_tool)

    def GetRunCode(self):
        return ""
        #return SDP.CreateRunCode(self.project_parameters)

    def FillHistoryForcePrecalculatedVectors(self): # TODO: more robust implementation
        # Warning: this estimation is based on a constant time step for DEM.
        # This is usually the case, but could not be so.
        for prop in self.project_parameters["properties"].values():
            if prop["hydrodynamic_law_parameters"].Has("history_force_parameters"):

                if prop["hydrodynamic_law_parameters"]["history_force_parameters"]["name"].GetString() != 'default':
                    total_number_of_steps = int(self.end_time / self.project_parameters["MaxTimeStep"].GetDouble()) + 20
                    history_force_parameters = prop["hydrodynamic_law_parameters"]["history_force_parameters"]
                    time_steps_per_quadrature_step = history_force_parameters["time_steps_per_quadrature_step"].GetInt()
                    self._GetSolver().basset_force_tool.FillDaitcheVectors(
                        total_number_of_steps,
                        history_force_parameters["quadrature_order"].GetInt(),
                        time_steps_per_quadrature_step)

                    if history_force_parameters.Has("mae_parameters"):
                        mae_parameters = history_force_parameters["mae_parameters"]
                        time_window = mae_parameters["window_time_interval"].GetDouble()
                        quadrature_dt = time_steps_per_quadrature_step * self.time_step
                        number_of_quadrature_steps_in_window = int(time_window / quadrature_dt)
                        if mae_parameters["do_use_mae"].GetBool():
                            self._GetSolver().basset_force_tool.FillHinsbergVectors(
                            self.spheres_model_part,
                            mae_parameters["m"].GetInt(),
                            number_of_quadrature_steps_in_window)
                            break

    def GetFieldUtility(self):
        return None

    def ApplyForwardCoupling(self, alpha='None'):
        self._GetSolver().projection_module.ApplyForwardCoupling(alpha)

    def ApplyForwardCouplingOfVelocityToSlipVelocityOnly(self, time=None):
        self._GetSolver().projection_module.ApplyForwardCouplingOfVelocityToSlipVelocityOnly()

    def PerformFinalOperations(self, time=None):
        os.chdir(self.main_path)

        if self.do_print_results:
            del self.post_utils
            self.ModifyResultsFolderName(time)

    def ModifyResultsFolderName(self, time):
        pass

    def Finalize(self):
        Say('Finalizing simulation...\n')
        if self.do_print_results:
            self.swimming_DEM_gid_io.finalize_results()

        self.PerformFinalOperations(self.time)

        self.fluid_solution.Finalize()

        self.TellFinalSummary(self.time, self.step, self._GetSolver().fluid_step)

    def SetPointGraphPrinter(self):
        pass

    def AssignKinematicViscosityFromDynamicViscosity(self):
        # Eulerian fluid already works with kinematic viscosity
        pass

    def GetReturnValue(self):
        return 0.0

    # To-do: for the moment, provided for compatibility
    def _CreateSolver(self):
        import swimming_DEM_solver
        return swimming_DEM_solver.SwimmingDEMSolver(self.model,
                                                     self.project_parameters,
                                                     self.GetFieldUtility(),
                                                     self.fluid_solution._GetSolver(),
                                                     self.disperse_phase_solution._GetSolver(),
                                                     self.vars_man)<|MERGE_RESOLUTION|>--- conflicted
+++ resolved
@@ -115,15 +115,9 @@
         self.spheres_model_part = self.disperse_phase_solution.spheres_model_part
         self.cluster_model_part = self.disperse_phase_solution.cluster_model_part
         self.rigid_face_model_part = self.disperse_phase_solution.rigid_face_model_part
-<<<<<<< HEAD
         self.dem_inlet_model_part = self.disperse_phase_solution.dem_inlet_model_part
-        vars_man.ConstructListsOfVariables(self.pp)
-        super(SwimmingDEMAnalysis, self).__init__(model, self.pp.CFD_DEM) # TODO: The DEM jason is now interpreted as the coupling json. This must be changed
-=======
-        self.DEM_inlet_model_part = self.disperse_phase_solution.DEM_inlet_model_part
         self.vars_man.ConstructListsOfVariables(self.project_parameters)
         super(SwimmingDEMAnalysis, self).__init__(model, self.project_parameters) # TODO: The DEM jason is now interpreted as the coupling json. This must be changed
->>>>>>> 4c2646df
 
     def SetFluidParameters(self):
         self.fluid_parameters = self.project_parameters['fluid_parameters']
@@ -476,22 +470,6 @@
 
         self.AddExtraProcessInfoVariablesToFluid()
 
-<<<<<<< HEAD
-        SDP.AddExtraDofs(
-            self.pp,
-            self.fluid_model_part,
-            self.spheres_model_part,
-            self.cluster_model_part,
-            self.dem_inlet_model_part)
-
-    def DispersePhaseInitialize(self):
-        vars_man.AddNodalVariables(self.spheres_model_part, self.pp.dem_vars)
-        vars_man.AddNodalVariables(self.rigid_face_model_part, self.pp.rigid_faces_vars)
-        vars_man.AddNodalVariables(self.dem_inlet_model_part, self.pp.inlet_vars)
-        vars_man.AddExtraProcessInfoVariablesToDispersePhaseModelPart(
-            self.pp,
-            self.disperse_phase_solution.spheres_model_part)
-=======
         SDP.AddExtraDofs(self.fluid_model_part,
                          self.spheres_model_part,
                          self.cluster_model_part,
@@ -504,7 +482,6 @@
         self.vars_man.__class__.AddNodalVariables(self.DEM_inlet_model_part, self.vars_man.inlet_vars)
         self.vars_man.AddExtraProcessInfoVariablesToDispersePhaseModelPart(self.project_parameters,
                                                                            self.disperse_phase_solution.spheres_model_part)
->>>>>>> 4c2646df
 
         self.disperse_phase_solution.Initialize()
 
@@ -538,10 +515,6 @@
         self.analytic_face_watcher.MakeMeasurements()
         self.analytic_particle_watcher.MakeMeasurements()
 
-<<<<<<< HEAD
-    def RunMainTemporalLoop(self): # deprecated
-        self.RunSolutionLoop()
-=======
     def RunSolutionLoop(self):
         while self.TheSimulationMustGoOn():
             self.step, self.time = self._GetSolver().AdvanceInTime(self.step, self.time)
@@ -550,7 +523,6 @@
             self._GetSolver().SolveSolutionStep()
             self.FinalizeSolutionStep()
             self.OutputSolutionStep()
->>>>>>> 4c2646df
 
     def InitializeSolutionStep(self):
         self.TellTime()
@@ -656,17 +628,10 @@
             # (must be done AFTER the self.spheres_model_part Initialize)
             # Note that right now only inlets of a single type are possible.
             # This should be generalized.
-<<<<<<< HEAD
-            if self.pp.type_of_inlet == 'VelocityImposed':
+            if self.project_parameters["type_of_inlet"].GetString() == 'VelocityImposed':
                 self.DEM_inlet = DEM_Inlet(self.dem_inlet_model_part)
-            elif self.pp.type_of_inlet == 'ForceImposed':
-                self.DEM_inlet = DEM_Force_Based_Inlet(self.dem_inlet_model_part, self.pp.force)
-=======
-            if self.project_parameters["type_of_inlet"].GetString() == 'VelocityImposed':
-                self.DEM_inlet = DEM_Inlet(self.DEM_inlet_model_part)
             elif self.project_parameters["type_of_inlet"].GetString() == 'ForceImposed':
                 self.DEM_inlet = DEM_Force_Based_Inlet(self.DEM_inlet_model_part, self.project_parameters["inlet_force_vector"].GetVector())
->>>>>>> 4c2646df
 
             self.disperse_phase_solution.DEM_inlet = self.DEM_inlet
             self.DEM_inlet.InitializeDEM_Inlet(self.spheres_model_part, self.disperse_phase_solution.creator_destructor)
