# import Kratos

from KratosMultiphysics import *
from KratosMultiphysics.GeoMechanicsApplication import *

# Import Kratos "wrapper" for unittests
import KratosMultiphysics.KratosUnittest as KratosUnittest

import run_cpp_unit_tests

# Import the tests o test_classes to create the suits
from generalTests import KratosGeoMechanicsGeneralTests
from test_excavation import KratosGeoMechanicsExcavationTests
from test_interface import KratosGeoMechanicsInterfaceTests
from test_reset_displacement import KratosGeoMechanicsResetDisplacementTests
from test_benchmark_set_1 import KratosGeoMechanicsBenchmarkSet1
from test_benchmark_set_2 import KratosGeoMechanicsBenchmarkSet2
from test_soil_structure_interactions import KratosGeoMechanicsSoilStructureInteractionTests
from test_water_pressure import KratosGeoMechanicsWaterPressureTests
from test_dynamics import KratosGeoMechanicsDynamicsTests
from test_elements import KratosGeoMechanicsElementTypeTests
from test_steady_state_groundwater_flow import KratosGeoMechanicsSteadyStateGroundWaterFlowTests
from test_transient_groundwater_flow import KratosGeoMechanicsTransientGroundWaterFlowTests
from test_soil_weight import KratosGeoMechanicsSoilWeightTests
from test_settlement import KratosGeoMechanicsSettlementTests
from test_curved_beam_elements import KratosGeoMechanicsCurvedBeamElementTests
from test_absorbing_boundary import KratosGeoMechanicsAbsorbingBoundaryColumnTests
from test_absorbing_boundary_validation import KratosGeoMechanicsAbsorbingBoundaryColumnValidationTests
from test_elementary_groundwater_flow import TestElementaryGroundWaterFlow
from test_sellmeijers_rule import TestSellmeijersRule
from test_sellmeijers_rule_validation import TestSellmeijersRuleValidation
from test_consecutive_pipe_lines import TestConsecutivePipeLines
<<<<<<< HEAD
from test_line_loads import KratosGeoMechanicsLineLoadTests

=======
from test_element_lab import KratosGeoMechanicsLabElementTests
>>>>>>> c1b702eb

def AssembleTestSuites():
    ''' Populates the test suites to run.

    Populates the test suites to run. At least, it should populate the suites:
    "small", "nightly" and "all"

    Return
    ------

    suites: A dictionary of suites
        The set of suites with its test_cases added.
    '''

    # Create an array with the selected tests (Small tests):
    # smallSuite will contain the following tests:
    # - testSmallExample

    small_test_cases = [
<<<<<<< HEAD
                        KratosGeoMechanicsGeneralTests,
                        KratosGeoMechanicsExcavationTests,
                        KratosGeoMechanicsInterfaceTests,
                        KratosGeoMechanicsResetDisplacementTests,
                        KratosGeoMechanicsSoilStructureInteractionTests,
                        KratosGeoMechanicsWaterPressureTests,
                        KratosGeoMechanicsElementTypeTests,
                        KratosGeoMechanicsSteadyStateGroundWaterFlowTests,
                        KratosGeoMechanicsSoilWeightTests,
                        KratosGeoMechanicsSettlementTests,
                        KratosGeoMechanicsLineLoadTests,
                        KratosGeoMechanicsCurvedBeamElementTests
                        ]
=======
        KratosGeoMechanicsGeneralTests,
        KratosGeoMechanicsExcavationTests,
        KratosGeoMechanicsInterfaceTests,
        KratosGeoMechanicsResetDisplacementTests,
        KratosGeoMechanicsSoilStructureInteractionTests,
        KratosGeoMechanicsWaterPressureTests,
        KratosGeoMechanicsElementTypeTests,
        KratosGeoMechanicsSteadyStateGroundWaterFlowTests,
        KratosGeoMechanicsSoilWeightTests,
        KratosGeoMechanicsSettlementTests,
        KratosGeoMechanicsCurvedBeamElementTests,
        KratosGeoMechanicsLabElementTests]
>>>>>>> c1b702eb

    # Create an array with the selected tests
    # nightSuite will contain the following tests:
    # - testSmallExample
    # - testNightlyFirstExample
    # - testNightlySecondExample

    night_test_cases = [ 
                        KratosGeoMechanicsDynamicsTests,
                        KratosGeoMechanicsAbsorbingBoundaryColumnTests,
                        TestSellmeijersRule,
                        TestElementaryGroundWaterFlow
                        ]
    night_test_cases.extend(small_test_cases)

    # Create an array with all long tests only for validations
    valid_test_cases = [
                        TestConsecutivePipeLines,
                        KratosGeoMechanicsAbsorbingBoundaryColumnValidationTests,
                        KratosGeoMechanicsBenchmarkSet1,
                        KratosGeoMechanicsBenchmarkSet2,
                        KratosGeoMechanicsTransientGroundWaterFlowTests,
                        TestSellmeijersRuleValidation
                        ]

    # Create an array that contains all the tests from every testCase
    # in the list:

    all_test_cases = []
    all_test_cases.extend(night_test_cases)
    all_test_cases.extend(small_test_cases)
    all_test_cases.extend(valid_test_cases)
    suites = KratosUnittest.KratosSuites

    # add the tests to the corresponding suite,
    smallSuite = suites['small']
    nightSuite = suites['nightly']
    validSuite = suites['validation']
    allSuite = suites['all']

    smallSuite.addTests(KratosUnittest.TestLoader().loadTestsFromTestCases(small_test_cases))
    nightSuite.addTests(KratosUnittest.TestLoader().loadTestsFromTestCases(night_test_cases))
    validSuite.addTests(KratosUnittest.TestLoader().loadTestsFromTestCases(valid_test_cases))
    allSuite.addTests(KratosUnittest.TestLoader().loadTestsFromTestCases(all_test_cases))

    return suites


if __name__ == '__main__':
    KratosMultiphysics.Logger.PrintInfo("Unittests", "\nRunning python tests ...")
    KratosUnittest.runTests(AssembleTestSuites())
    KratosMultiphysics.Logger.PrintInfo("Unittests", "Finished python tests!")

    KratosMultiphysics.Logger.PrintInfo("Unittests", "\nRunning cpp unit tests ...")
    run_cpp_unit_tests.run()
    KratosMultiphysics.Logger.PrintInfo("Unittests", "Finished running cpp unit tests!")<|MERGE_RESOLUTION|>--- conflicted
+++ resolved
@@ -30,12 +30,8 @@
 from test_sellmeijers_rule import TestSellmeijersRule
 from test_sellmeijers_rule_validation import TestSellmeijersRuleValidation
 from test_consecutive_pipe_lines import TestConsecutivePipeLines
-<<<<<<< HEAD
 from test_line_loads import KratosGeoMechanicsLineLoadTests
-
-=======
 from test_element_lab import KratosGeoMechanicsLabElementTests
->>>>>>> c1b702eb
 
 def AssembleTestSuites():
     ''' Populates the test suites to run.
@@ -55,7 +51,6 @@
     # - testSmallExample
 
     small_test_cases = [
-<<<<<<< HEAD
                         KratosGeoMechanicsGeneralTests,
                         KratosGeoMechanicsExcavationTests,
                         KratosGeoMechanicsInterfaceTests,
@@ -67,22 +62,9 @@
                         KratosGeoMechanicsSoilWeightTests,
                         KratosGeoMechanicsSettlementTests,
                         KratosGeoMechanicsLineLoadTests,
-                        KratosGeoMechanicsCurvedBeamElementTests
+                        KratosGeoMechanicsCurvedBeamElementTests,
+                        KratosGeoMechanicsLabElementTests
                         ]
-=======
-        KratosGeoMechanicsGeneralTests,
-        KratosGeoMechanicsExcavationTests,
-        KratosGeoMechanicsInterfaceTests,
-        KratosGeoMechanicsResetDisplacementTests,
-        KratosGeoMechanicsSoilStructureInteractionTests,
-        KratosGeoMechanicsWaterPressureTests,
-        KratosGeoMechanicsElementTypeTests,
-        KratosGeoMechanicsSteadyStateGroundWaterFlowTests,
-        KratosGeoMechanicsSoilWeightTests,
-        KratosGeoMechanicsSettlementTests,
-        KratosGeoMechanicsCurvedBeamElementTests,
-        KratosGeoMechanicsLabElementTests]
->>>>>>> c1b702eb
 
     # Create an array with the selected tests
     # nightSuite will contain the following tests:
