--- conflicted
+++ resolved
@@ -26,13 +26,10 @@
 from test_soil_weight import KratosGeoMechanicsSoilWeightTests
 from test_settlement import KratosGeoMechanicsSettlementTests
 from test_curved_beam_elements import KratosGeoMechanicsCurvedBeamElementTests
-<<<<<<< HEAD
+from test_absorbing_boundary import KratosGeoMechanicsAbsorbingBoundaryColumnTests
 from test_elementary_groundwater_flow import TestElementaryGroundWaterFlow
 from test_sellmeijers_rule import TestSellmeijersRule
 from test_consecutive_pipe_lines import TestConsecutivePipeLines
-=======
-from test_absorbing_boundary import KratosGeoMechanicsAbsorbingBoundaryColumnTests
->>>>>>> f8ac8c6f
 
 # cpp tests
 from test_piping_element_unit import TestUnitPipingElements
@@ -81,16 +78,14 @@
     # - testNightlySecondExample
 
     night_test_cases = [KratosGeoMechanicsDynamicsTests,
-<<<<<<< HEAD
+                        KratosGeoMechanicsAbsorbingBoundaryColumnTests,
                         TestSellmeijersRule,
                         TestElementaryGroundWaterFlow]
+    night_test_cases.extend(small_test_cases)
+                        
 
     # Create an array with all long tests only for validations
     valid_test_cases = [TestConsecutivePipeLines]
-=======
-                        KratosGeoMechanicsAbsorbingBoundaryColumnTests]
-    night_test_cases.extend(small_test_cases)
->>>>>>> f8ac8c6f
 
     # Create an array that contains all the tests from every testCase
     # in the list:
