// KRATOS___
//     //   ) )
//    //         ___      ___
//   //  ____  //___) ) //   ) )
//  //    / / //       //   / /
// ((____/ / ((____   ((___/ /  MECHANICS
//
//  License:         geo_mechanics_application/license.txt
//
//  Main authors:    Ignasi de Pouplana,
//                   Vahid Galavi
//

// Application includes
#include "custom_elements/U_Pw_base_element.hpp"

namespace Kratos
{

template< unsigned int TDim, unsigned int TNumNodes >
Element::Pointer UPwBaseElement<TDim,TNumNodes>::Create(IndexType NewId,
                                                    NodesArrayType const& ThisNodes,
                                                    PropertiesType::Pointer pProperties) const
{
    KRATOS_ERROR << "calling the default Create method for a particular element ... illegal operation!!" << this->Id() << std::endl;

    return Element::Pointer( new UPwBaseElement( NewId, this->GetGeometry().Create( ThisNodes ), pProperties ) );
}

//----------------------------------------------------------------------------------------
template< unsigned int TDim, unsigned int TNumNodes >
Element::Pointer UPwBaseElement<TDim,TNumNodes>::Create(IndexType NewId,
                                                    GeometryType::Pointer pGeom,
                                                    PropertiesType::Pointer pProperties) const
{
    KRATOS_ERROR << "calling the default Create method for a particular element ... illegal operation!!" << this->Id() << std::endl;

    return Element::Pointer( new UPwBaseElement( NewId, pGeom, pProperties ) );
}

//----------------------------------------------------------------------------------------
template< unsigned int TDim, unsigned int TNumNodes >
int UPwBaseElement<TDim,TNumNodes>::
    Check( const ProcessInfo& rCurrentProcessInfo ) const
{
    KRATOS_TRY

    // Base class checks for positive area and Id > 0
    int ierr = Element::Check(rCurrentProcessInfo);
    if (ierr != 0) return ierr;

    const PropertiesType& rProp = this->GetProperties();
    const GeometryType& rGeom = this->GetGeometry();

    // verify nodal variables and dofs
    for ( unsigned int i = 0; i < TNumNodes; ++i ) {
        if ( rGeom[i].SolutionStepsDataHas( DISPLACEMENT ) == false )
            KRATOS_ERROR << "missing variable DISPLACEMENT on node " << rGeom[i].Id() << std::endl;

        if ( rGeom[i].SolutionStepsDataHas( VELOCITY ) == false )
            KRATOS_ERROR << "missing variable VELOCITY on node " << rGeom[i].Id() << std::endl;

        if ( rGeom[i].SolutionStepsDataHas( ACCELERATION ) == false )
            KRATOS_ERROR << "missing variable ACCELERATION on node " << rGeom[i].Id() << std::endl;

        if ( rGeom[i].SolutionStepsDataHas( WATER_PRESSURE ) == false )
            KRATOS_ERROR << "missing variable WATER_PRESSURE on node " << rGeom[i].Id() << std::endl;

        if ( rGeom[i].SolutionStepsDataHas( DT_WATER_PRESSURE ) == false )
            KRATOS_ERROR << "missing variable DT_WATER_PRESSURE on node " << rGeom[i].Id() << std::endl;

        if ( rGeom[i].SolutionStepsDataHas(VOLUME_ACCELERATION) == false )
            KRATOS_ERROR << "missing variable VOLUME_ACCELERATION on node " << rGeom[i].Id() << std::endl;

        if ( rGeom[i].HasDofFor( DISPLACEMENT_X ) == false ||
             rGeom[i].HasDofFor( DISPLACEMENT_Y ) == false ||
             rGeom[i].HasDofFor( DISPLACEMENT_Z ) == false )
            KRATOS_ERROR << "missing one of the dofs for the variable DISPLACEMENT on node " << rGeom[i].Id() << std::endl;

        if ( rGeom[i].HasDofFor( WATER_PRESSURE ) == false )
            KRATOS_ERROR << "missing the dof for the variable WATER_PRESSURE on node " << rGeom[i].Id() << std::endl;
    }

    // Verify ProcessInfo variables

    // Verify properties
    if ( rProp.Has( DENSITY_SOLID ) == false || rProp[DENSITY_SOLID] < 0.0 )
        KRATOS_ERROR << "DENSITY_SOLID has Key zero, is not defined or has an invalid value at element" << this->Id() << std::endl;

    if ( rProp.Has( DENSITY_WATER ) == false || rProp[DENSITY_WATER] < 0.0 )
        KRATOS_ERROR << "DENSITY_WATER has Key zero, is not defined or has an invalid value at element" << this->Id() << std::endl;

    if ( rProp.Has( YOUNG_MODULUS ) == false ) {
        if ( rProp.Has( UDSM_NAME ) == false )
            KRATOS_ERROR << "YOUNG_MODULUS has Key zero or is not defined at element" << this->Id() << std::endl;
<<<<<<< HEAD
    } else {
        if ( rProp[YOUNG_MODULUS] <= 0.0 )
=======
        }
    }
    else
    {
        if ( Prop[YOUNG_MODULUS] <= 0.0 )
>>>>>>> b432dd5b
            KRATOS_ERROR << "YOUNG_MODULUS has an invalid value at element" << this->Id() << std::endl;
    }

    if ( rProp.Has( POISSON_RATIO ) == false ) {
        if ( rProp.Has( UDSM_NAME ) == false )
            KRATOS_ERROR << "POISSON_RATIO has Key zero or is not defined at element" << this->Id() << std::endl;
<<<<<<< HEAD
    } else {
        const double& PoissonRatio = rProp[POISSON_RATIO];
=======
        }
    }
    else
    {
        const double& PoissonRatio = Prop[POISSON_RATIO];
>>>>>>> b432dd5b
        if ( PoissonRatio < 0.0 || PoissonRatio >= 0.5 )
            KRATOS_ERROR << "POISSON_RATIO has an invalid value at element" << this->Id() << std::endl;
    }

    if ( rProp.Has( BULK_MODULUS_SOLID ) == false || rProp[BULK_MODULUS_SOLID] < 0.0 )
        KRATOS_ERROR << "BULK_MODULUS_SOLID has Key zero, is not defined or has an invalid value at element" << this->Id() << std::endl;

    if ( rProp.Has( POROSITY ) == false || rProp[POROSITY] < 0.0 || rProp[POROSITY] > 1.0 )
        KRATOS_ERROR << "POROSITY has Key zero, is not defined or has an invalid value at element" << this->Id() << std::endl;

    if ( TDim == 2 ) {
        // If this is a 2D problem, nodes must be in XY plane
        for (unsigned int i=0; i<TNumNodes; ++i) {
            if (rGeom[i].Z() != 0.0)
                KRATOS_ERROR << " Node with non-zero Z coordinate found. Id: " << rGeom[i].Id() << std::endl;
        }
    }

    return 0;

    KRATOS_CATCH( "" );
}

//----------------------------------------------------------------------------------------
template< unsigned int TDim, unsigned int TNumNodes >
void UPwBaseElement<TDim,TNumNodes>::
    Initialize(const ProcessInfo& rCurrentProcessInfo)
{
    KRATOS_TRY
    // KRATOS_INFO("0-UPwBaseElement::Initialize()") << this->Id() << std::endl;

    const PropertiesType &rProp = this->GetProperties();
    const GeometryType &rGeom = this->GetGeometry();
    const unsigned int NumGPoints = rGeom.IntegrationPointsNumber( mThisIntegrationMethod );

    // pointer to constitutive laws
    if ( mConstitutiveLawVector.size() != NumGPoints )
        mConstitutiveLawVector.resize( NumGPoints );

    for ( unsigned int i = 0; i < mConstitutiveLawVector.size(); ++i ) {
        mConstitutiveLawVector[i] = rProp[CONSTITUTIVE_LAW]->Clone();
        mConstitutiveLawVector[i]->
            InitializeMaterial( rProp,
                                rGeom,
                                row( rGeom.ShapeFunctionsValues( mThisIntegrationMethod ), i ) );
    }

    // resize mStressVector:
    if ( mStressVector.size() != NumGPoints ) {
       unsigned int VoigtSize = VOIGT_SIZE_3D;
       if (TDim == 2) VoigtSize = VOIGT_SIZE_2D_PLANE_STRAIN;
       mStressVector.resize(NumGPoints);
       for (unsigned int i=0; i < mStressVector.size(); ++i) {
           mStressVector[i].resize(VoigtSize);
           std::fill(mStressVector[i].begin(), mStressVector[i].end(), 0.0);
       }
    }

    // resizing and setting state variables
    if (mStateVariablesFinalized.size() != NumGPoints)
       mStateVariablesFinalized.resize(NumGPoints);
    for (unsigned int i = 0; i < mConstitutiveLawVector.size(); ++i) {
        int nStateVariables = 0;
        nStateVariables = mConstitutiveLawVector[i]->GetValue( NUMBER_OF_UMAT_STATE_VARIABLES,
                                                               nStateVariables);
        if (nStateVariables > 0) {
            //ProcessInfo rCurrentProcessInfo;
            mConstitutiveLawVector[i]->SetValue( STATE_VARIABLES,
                                                 mStateVariablesFinalized[i],
                                                 rCurrentProcessInfo );
        }
    }

    if ( mRetentionLawVector.size() != NumGPoints )
        mRetentionLawVector.resize( NumGPoints );
    for ( unsigned int i = 0; i < mRetentionLawVector.size(); ++i ) {
        //RetentionLawFactory::Pointer pRetentionFactory;
        mRetentionLawVector[i] = RetentionLawFactory::Clone(rProp);
        mRetentionLawVector[i]->
            InitializeMaterial( rProp,
                                rGeom,
                                row( rGeom.ShapeFunctionsValues( mThisIntegrationMethod ), i ) );
    }

    mIsInitialised = true;

    KRATOS_CATCH( "" )

    // KRATOS_INFO("1-UPwBaseElement::Initialize()") << std::endl;
}

//----------------------------------------------------------------------------------------
template< unsigned int TDim, unsigned int TNumNodes >
void UPwBaseElement<TDim,TNumNodes>::
    ResetConstitutiveLaw()
{
    KRATOS_TRY
    // KRATOS_INFO("0-UPwBaseElement::ResetConstitutiveLaw()") << this->Id() << std::endl;

    // erasing stress vectors
    for (unsigned int i=0; i < mStressVector.size(); ++i) {
        mStressVector[i].clear();
    }
    mStressVector.clear();

    for (unsigned int i=0; i < mStateVariablesFinalized.size(); ++i) {
        mStateVariablesFinalized[i].clear();
    }
    mStateVariablesFinalized.clear();


    KRATOS_CATCH( "" )

    // KRATOS_INFO("1-UPwBaseElement::ResetConstitutiveLaw()") << this->Id() << std::endl;
}

//----------------------------------------------------------------------------------------
template< unsigned int TDim, unsigned int TNumNodes >
void UPwBaseElement<TDim,TNumNodes>::
    GetDofList( DofsVectorType& rElementalDofList,
                const ProcessInfo& rCurrentProcessInfo ) const
{
    KRATOS_TRY

    const GeometryType& rGeom = this->GetGeometry();
    const unsigned int N_DOF = this->GetNumberOfDOF();

    if (rElementalDofList.size() != N_DOF)
      rElementalDofList.resize( N_DOF );

    if (TDim == 3) {
        unsigned int index = 0;
        for (unsigned int i = 0; i < TNumNodes; ++i) {
            rElementalDofList[index++] = rGeom[i].pGetDof(DISPLACEMENT_X);
            rElementalDofList[index++] = rGeom[i].pGetDof(DISPLACEMENT_Y);
            rElementalDofList[index++] = rGeom[i].pGetDof(DISPLACEMENT_Z);
            rElementalDofList[index++] = rGeom[i].pGetDof(WATER_PRESSURE);
        }
    } else if (TDim == 2) {
        unsigned int index = 0;
        for (unsigned int i = 0; i < TNumNodes; ++i) {
            rElementalDofList[index++] = rGeom[i].pGetDof(DISPLACEMENT_X);
            rElementalDofList[index++] = rGeom[i].pGetDof(DISPLACEMENT_Y);
            rElementalDofList[index++] = rGeom[i].pGetDof(WATER_PRESSURE);
        }
    } else {
        KRATOS_ERROR << "undefined dimension in GetDofList... illegal operation!!" << this->Id() << std::endl;
    }

    KRATOS_CATCH( "" )
}

//----------------------------------------------------------------------------------------
template< unsigned int TDim, unsigned int TNumNodes >
GeometryData::IntegrationMethod UPwBaseElement<TDim,TNumNodes>::GetIntegrationMethod() const
{
<<<<<<< HEAD
    return GeometryData::GI_GAUSS_2;
=======
    return GeometryData::IntegrationMethod::GI_GAUSS_2;
    //return GetGeometry().GetDefaultIntegrationMethod();
>>>>>>> b432dd5b
}

//----------------------------------------------------------------------------------------
template< unsigned int TDim, unsigned int TNumNodes >
void UPwBaseElement<TDim,TNumNodes>::
    CalculateLocalSystem( MatrixType& rLeftHandSideMatrix,
                          VectorType& rRightHandSideVector,
                          const ProcessInfo& rCurrentProcessInfo )
{
    KRATOS_TRY

    const unsigned int N_DOF = this->GetNumberOfDOF();

    //Resetting the LHS
    if ( rLeftHandSideMatrix.size1() != N_DOF )
        rLeftHandSideMatrix.resize( N_DOF, N_DOF, false );
    noalias( rLeftHandSideMatrix ) = ZeroMatrix( N_DOF, N_DOF );

    //Resetting the RHS
    if ( rRightHandSideVector.size() != N_DOF )
        rRightHandSideVector.resize( N_DOF, false );
    noalias( rRightHandSideVector ) = ZeroVector( N_DOF );

    //calculation flags
    const bool CalculateStiffnessMatrixFlag = true;
    const bool CalculateResidualVectorFlag = true;

    CalculateAll(rLeftHandSideMatrix,
                 rRightHandSideVector,
                 rCurrentProcessInfo,
                 CalculateStiffnessMatrixFlag,
                 CalculateResidualVectorFlag);

    KRATOS_CATCH( "" )
}

//----------------------------------------------------------------------------------------
template< unsigned int TDim, unsigned int TNumNodes >
void UPwBaseElement<TDim,TNumNodes>::
    CalculateLeftHandSide( MatrixType& rLeftHandSideMatrix,
                           const ProcessInfo& rCurrentProcessInfo )
{
    KRATOS_TRY;

    // Calculation flags
    const bool CalculateStiffnessMatrixFlag = true;
    const bool CalculateResidualVectorFlag = false;
    VectorType TempVector;

    CalculateAll(rLeftHandSideMatrix,
                 TempVector,
                 rCurrentProcessInfo,
                 CalculateStiffnessMatrixFlag,
                 CalculateResidualVectorFlag);

    KRATOS_CATCH("");
}

//----------------------------------------------------------------------------------------
template< unsigned int TDim, unsigned int TNumNodes >
void UPwBaseElement<TDim,TNumNodes>::
    CalculateRightHandSide( VectorType& rRightHandSideVector,
                            const ProcessInfo& rCurrentProcessInfo )
{
    KRATOS_TRY

    const unsigned int N_DOF = this->GetNumberOfDOF();

    //Resetting the RHS
    if ( rRightHandSideVector.size() != N_DOF )
        rRightHandSideVector.resize( N_DOF, false );
    noalias( rRightHandSideVector ) = ZeroVector( N_DOF );

    const bool CalculateStiffnessMatrixFlag = false;
    const bool CalculateResidualVectorFlag = true;
    MatrixType TempMatrix = Matrix();

    CalculateAll(TempMatrix,
                 rRightHandSideVector,
                 rCurrentProcessInfo,
                 CalculateStiffnessMatrixFlag,
                 CalculateResidualVectorFlag);

    KRATOS_CATCH( "" )
}

//----------------------------------------------------------------------------------------
template< unsigned int TDim, unsigned int TNumNodes >
void UPwBaseElement<TDim,TNumNodes>::
    EquationIdVector(EquationIdVectorType& rResult,
                     const ProcessInfo& rCurrentProcessInfo) const
{
    KRATOS_TRY

    const GeometryType& rGeom = this->GetGeometry();
    const unsigned int N_DOF = this->GetNumberOfDOF();

    if (rResult.size() != N_DOF)
      rResult.resize( N_DOF, false );

    if (TDim == 2) {
        unsigned int index = 0;
        for (unsigned int i = 0; i < TNumNodes; ++i) {
            rResult[index++] = rGeom[i].GetDof(DISPLACEMENT_X).EquationId();
            rResult[index++] = rGeom[i].GetDof(DISPLACEMENT_Y).EquationId();
            rResult[index++] = rGeom[i].GetDof(WATER_PRESSURE).EquationId();
        }
    } else if (TDim == 3) {
        unsigned int index = 0;
        for (unsigned int i = 0; i < TNumNodes; ++i) {
            rResult[index++] = rGeom[i].GetDof(DISPLACEMENT_X).EquationId();
            rResult[index++] = rGeom[i].GetDof(DISPLACEMENT_Y).EquationId();
            rResult[index++] = rGeom[i].GetDof(DISPLACEMENT_Z).EquationId();
            rResult[index++] = rGeom[i].GetDof(WATER_PRESSURE).EquationId();
        }
    } else {
        KRATOS_ERROR << "undefined dimension in EquationIdVector... illegal operation!!" << this->Id() << std::endl;
    }

    KRATOS_CATCH( "" )
}

//----------------------------------------------------------------------------------------
template< unsigned int TDim, unsigned int TNumNodes >
void UPwBaseElement<TDim,TNumNodes>::
    CalculateMassMatrix( MatrixType& rMassMatrix,
                         const ProcessInfo& rCurrentProcessInfo )
{
    KRATOS_TRY

    KRATOS_ERROR << "calling the default CalculateMassMatrix method for a particular element ... illegal operation!!" << this->Id() << std::endl;

    KRATOS_CATCH( "" )
}

//----------------------------------------------------------------------------------------
template< unsigned int TDim, unsigned int TNumNodes >
void UPwBaseElement<TDim,TNumNodes>::
    CalculateDampingMatrix(MatrixType& rDampingMatrix,
                           const ProcessInfo& rCurrentProcessInfo)
{
    KRATOS_TRY

    // Rayleigh Method (Damping Matrix = alpha*M + beta*K)

    const unsigned int N_DOF = this->GetNumberOfDOF();

    // Compute Mass Matrix
    MatrixType MassMatrix(N_DOF, N_DOF);

    this->CalculateMassMatrix(MassMatrix,rCurrentProcessInfo);

    // Compute Stiffness matrix
    MatrixType StiffnessMatrix(N_DOF, N_DOF);

    this->CalculateMaterialStiffnessMatrix(StiffnessMatrix, rCurrentProcessInfo);

    // Compute Damping Matrix
    if ( rDampingMatrix.size1() != N_DOF )
        rDampingMatrix.resize( N_DOF, N_DOF, false );
    noalias( rDampingMatrix ) = ZeroMatrix( N_DOF, N_DOF );

    const PropertiesType& rProp = this->GetProperties();

    if (rProp.Has( RAYLEIGH_ALPHA ))
        noalias(rDampingMatrix) += rProp[RAYLEIGH_ALPHA] * MassMatrix;
    else
        noalias(rDampingMatrix) += rCurrentProcessInfo[RAYLEIGH_ALPHA] * MassMatrix;

    if (rProp.Has( RAYLEIGH_BETA ))
        noalias(rDampingMatrix) += rProp[RAYLEIGH_BETA] * StiffnessMatrix;
    else
        noalias(rDampingMatrix) += rCurrentProcessInfo[RAYLEIGH_BETA] * StiffnessMatrix;

    KRATOS_CATCH( "" )
}

//----------------------------------------------------------------------------------------
template< unsigned int TDim, unsigned int TNumNodes >
void UPwBaseElement<TDim,TNumNodes>::
    GetValuesVector( Vector& rValues, int Step ) const
{
    KRATOS_TRY

    const GeometryType& rGeom = this->GetGeometry();
    const unsigned int N_DOF = this->GetNumberOfDOF();

    if ( rValues.size() != N_DOF )
        rValues.resize( N_DOF, false );

    if ( TDim == 2 ) {
        unsigned int index = 0;
        for ( unsigned int i = 0; i < TNumNodes; ++i ) {
            rValues[index++] = rGeom[i].FastGetSolutionStepValue( DISPLACEMENT_X, Step );
            rValues[index++] = rGeom[i].FastGetSolutionStepValue( DISPLACEMENT_Y, Step );
            rValues[index++] = 0.0;
        }
    } else if ( TDim == 3 ){
        unsigned int index = 0;
        for ( unsigned int i = 0; i < TNumNodes; ++i ) {
            rValues[index++] = rGeom[i].FastGetSolutionStepValue( DISPLACEMENT_X, Step );
            rValues[index++] = rGeom[i].FastGetSolutionStepValue( DISPLACEMENT_Y, Step );
            rValues[index++] = rGeom[i].FastGetSolutionStepValue( DISPLACEMENT_Z, Step );
            rValues[index++] = 0.0;
        }
    } else {
        KRATOS_ERROR << "undefined dimension in GetValuesVector... illegal operation!!" << this->Id() << std::endl;
    }

    KRATOS_CATCH( "" )
}

//----------------------------------------------------------------------------------------
template< unsigned int TDim, unsigned int TNumNodes >
void UPwBaseElement<TDim,TNumNodes>::
    GetFirstDerivativesVector( Vector& rValues, int Step ) const
{
    KRATOS_TRY

    const GeometryType& rGeom = this->GetGeometry();
    const unsigned int N_DOF = this->GetNumberOfDOF();

    if ( rValues.size() != N_DOF )
        rValues.resize( N_DOF, false );

    if ( TDim == 2 ) {
        unsigned int index = 0;
        for ( unsigned int i = 0; i < TNumNodes; ++i ) {
            rValues[index++] = rGeom[i].FastGetSolutionStepValue( VELOCITY_X, Step );
            rValues[index++] = rGeom[i].FastGetSolutionStepValue( VELOCITY_Y, Step );
            rValues[index++] = 0.0;
        }
    } else if (TDim == 3) {
        unsigned int index = 0;
        for ( unsigned int i = 0; i < TNumNodes; ++i ) {
            rValues[index++] = rGeom[i].FastGetSolutionStepValue( VELOCITY_X, Step );
            rValues[index++] = rGeom[i].FastGetSolutionStepValue( VELOCITY_Y, Step );
            rValues[index++] = rGeom[i].FastGetSolutionStepValue( VELOCITY_Z, Step );
            rValues[index++] = 0.0;
        }
    } else {
        KRATOS_ERROR << "undefined dimension in GetFirstDerivativesVector... illegal operation!!" << this->Id() << std::endl;
    }

    KRATOS_CATCH( "" )
}

//----------------------------------------------------------------------------------------
template< unsigned int TDim, unsigned int TNumNodes >
void UPwBaseElement<TDim,TNumNodes>::
    GetSecondDerivativesVector( Vector& rValues, int Step ) const
{
    KRATOS_TRY

    const GeometryType& rGeom = this->GetGeometry();
    const unsigned int N_DOF = this->GetNumberOfDOF();

    if ( rValues.size() != N_DOF )
        rValues.resize( N_DOF, false );

    if ( TDim == 2 ) {
        unsigned int index = 0;
        for ( unsigned int i = 0; i < TNumNodes; ++i ) {
            rValues[index++] = rGeom[i].FastGetSolutionStepValue( ACCELERATION_X, Step );
            rValues[index++] = rGeom[i].FastGetSolutionStepValue( ACCELERATION_Y, Step );
            rValues[index++] = 0.0;
        }
    } else if (TDim == 3) {
        unsigned int index = 0;
        for ( unsigned int i = 0; i < TNumNodes; ++i ) {
            rValues[index++] = rGeom[i].FastGetSolutionStepValue( ACCELERATION_X, Step );
            rValues[index++] = rGeom[i].FastGetSolutionStepValue( ACCELERATION_Y, Step );
            rValues[index++] = rGeom[i].FastGetSolutionStepValue( ACCELERATION_Z, Step );
            rValues[index++] = 0.0;
        }
    } else {
        KRATOS_ERROR << "undefined dimension in GetSecondDerivativesVector... illegal operation!!" << this->Id() << std::endl;
    }

    KRATOS_CATCH( "" )
}

//-------------------------------------------------------------------------------------------------------------------------------------------
template< unsigned int TDim, unsigned int TNumNodes >
void UPwBaseElement<TDim,TNumNodes>::
    SetValuesOnIntegrationPoints(const Variable<Vector>& rVariable,
                                 const std::vector<Vector>& rValues,
                                 const ProcessInfo& rCurrentProcessInfo)
{
    KRATOS_TRY

    for ( unsigned int i = 0; i < mConstitutiveLawVector.size(); ++i )
        mConstitutiveLawVector[i]->SetValue( rVariable, rValues[i], rCurrentProcessInfo );

    KRATOS_CATCH( "" )
}

//-------------------------------------------------------------------------------------------------------------------------------------------
template< unsigned int TDim, unsigned int TNumNodes >
void UPwBaseElement<TDim,TNumNodes>::
    SetValuesOnIntegrationPoints(const Variable<Matrix>& rVariable,
                                 const std::vector<Matrix>& rValues,
                                 const ProcessInfo& rCurrentProcessInfo)
{
    KRATOS_TRY

    for ( unsigned int i = 0; i < mConstitutiveLawVector.size(); ++i )
        mConstitutiveLawVector[i]->SetValue( rVariable, rValues[i], rCurrentProcessInfo );

    KRATOS_CATCH( "" )
}

//-------------------------------------------------------------------------------------------------------------------------------------------
template< unsigned int TDim, unsigned int TNumNodes >
void UPwBaseElement<TDim,TNumNodes>::
    SetValuesOnIntegrationPoints(const Variable<double>& rVariable,
                                 const std::vector<double>& rValues,
                                 const ProcessInfo& rCurrentProcessInfo )
{
    KRATOS_TRY

    for ( unsigned int i = 0; i < mConstitutiveLawVector.size(); ++i )
        mConstitutiveLawVector[i]->SetValue( rVariable, rValues[i], rCurrentProcessInfo );

    KRATOS_CATCH( "" )
}

//----------------------------------------------------------------------------------------
template< unsigned int TDim, unsigned int TNumNodes >
void UPwBaseElement<TDim,TNumNodes>::
    CalculateOnIntegrationPoints(const Variable<ConstitutiveLaw::Pointer>& rVariable,
                                 std::vector<ConstitutiveLaw::Pointer>& rValues,
                                 const ProcessInfo& rCurrentProcessInfo)
{
    KRATOS_TRY

    if (rVariable == CONSTITUTIVE_LAW) {
        if ( rValues.size() != mConstitutiveLawVector.size() )
            rValues.resize(mConstitutiveLawVector.size());

        for (unsigned int i=0; i < mConstitutiveLawVector.size(); ++i)
            rValues[i] = mConstitutiveLawVector[i];
    }

    KRATOS_CATCH( "" )
}

//-------------------------------------------------------------------------------------------------------------------------------------------
template< unsigned int TDim, unsigned int TNumNodes >
void UPwBaseElement<TDim,TNumNodes>::
    CalculateMaterialStiffnessMatrix( MatrixType& rStiffnessMatrix,
                                      const ProcessInfo& CurrentProcessInfo )
{
    KRATOS_TRY

    KRATOS_ERROR << "calling the default CalculateMaterialStiffnessMatrix method for a particular element ... illegal operation!!" << this->Id() << std::endl;

    KRATOS_CATCH( "" )
}

//----------------------------------------------------------------------------------------

template< unsigned int TDim, unsigned int TNumNodes >
void UPwBaseElement<TDim,TNumNodes>::
    CalculateAll( MatrixType& rLeftHandSideMatrix,
                  VectorType& rRightHandSideVector,
                  const ProcessInfo& CurrentProcessInfo,
                  const bool CalculateStiffnessMatrixFlag,
                  const bool CalculateResidualVectorFlag)
{
    KRATOS_TRY

    KRATOS_ERROR << "calling the default CalculateAll method for a particular element ... illegal operation!!" << this->Id() << std::endl;

    KRATOS_CATCH( "" )
}

//----------------------------------------------------------------------------------------
template< unsigned int TDim, unsigned int TNumNodes >
double UPwBaseElement<TDim,TNumNodes>::
    CalculateIntegrationCoefficient(const GeometryType::IntegrationPointsArrayType& IntegrationPoints,
                                    const IndexType& PointNumber,
                                    const double& detJ)

{
    return IntegrationPoints[PointNumber].Weight() * detJ;
}

//----------------------------------------------------------------------------------------
template< unsigned int TDim, unsigned int TNumNodes >
void UPwBaseElement<TDim,TNumNodes>::
    CalculateDerivativesOnInitialConfiguration(double& detJ,
                                               Matrix& J0,
                                               Matrix& InvJ0,
                                               Matrix& DNu_DX0,
                                               const IndexType& GPoint) const
{
    KRATOS_TRY
    // KRATOS_INFO("0-UPwBaseElement::CalculateDerivativesOnInitialConfiguration()") << std::endl;

    const GeometryType& rGeom = this->GetGeometry();
    const GeometryType::IntegrationPointsArrayType& IntegrationPoints = rGeom.IntegrationPoints( mThisIntegrationMethod );

    GeometryUtils::JacobianOnInitialConfiguration(rGeom, IntegrationPoints[GPoint], J0);
    const Matrix& DN_De = rGeom.ShapeFunctionsLocalGradients(mThisIntegrationMethod)[GPoint];
    MathUtils<double>::InvertMatrix( J0, InvJ0, detJ );
    GeometryUtils::ShapeFunctionsGradients(DN_De, InvJ0, DNu_DX0);

    // KRATOS_INFO("1-UPwBaseElement::CalculateDerivativesOnInitialConfiguration()") << std::endl;
    KRATOS_CATCH( "" )
}

//----------------------------------------------------------------------------------------
template< unsigned int TDim, unsigned int TNumNodes >
void UPwBaseElement<TDim,TNumNodes>::
    CalculateJacobianOnCurrentConfiguration(double& detJ,
                                            Matrix& rJ,
                                            Matrix& rInvJ,
                                            const IndexType& GPoint) const
{
    KRATOS_TRY
    // KRATOS_INFO("0-UPwBaseElement::CalculateJacobianOnCurrentConfiguration()") << std::endl;

    const GeometryType& rGeom = this->GetGeometry();

    rJ = rGeom.Jacobian( rJ, GPoint, mThisIntegrationMethod );
    MathUtils<double>::InvertMatrix( rJ, rInvJ, detJ );

    // KRATOS_INFO("1-UPwBaseElement::CalculateJacobianOnCurrentConfiguration()") << std::endl;
    KRATOS_CATCH( "" )
}

//----------------------------------------------------------------------------------------
template< unsigned int TDim, unsigned int TNumNodes >
void UPwBaseElement<TDim,TNumNodes>::
    CalculateJacobianOnCurrentConfiguration(double& detJ,
                                            Matrix& J,
                                            Matrix& InvJ,
                                            Matrix& GradNpT,
                                            const IndexType &GPoint) const
{
    KRATOS_TRY

    const GeometryType& rGeom = this->GetGeometry();
    Matrix DisplacementMatrix;
    GeoElementUtilities::
        GetNodalVariableMatrix<TDim, TNumNodes>(DisplacementMatrix, rGeom, DISPLACEMENT);

    J.clear();
    J = this->GetGeometry().Jacobian(J, GPoint, mThisIntegrationMethod, DisplacementMatrix);

    MathUtils<double>::InvertMatrix( J, InvJ, detJ );

    const Matrix& DN_De = this->GetGeometry().ShapeFunctionsLocalGradients(mThisIntegrationMethod)[GPoint];
    noalias( GradNpT ) = prod( DN_De, InvJ);

    KRATOS_CATCH( "" )
}

//----------------------------------------------------------------------------------------
template< unsigned int TDim, unsigned int TNumNodes >
    double UPwBaseElement<TDim,TNumNodes>::
        CalculateDerivativesOnCurrentConfiguration( Matrix& rJ,
                                                    Matrix& rInvJ,
                                                    Matrix& rDN_DX,
                                                    const IndexType &PointNumber,
                                                    IntegrationMethod ThisIntegrationMethod ) const
{
    double detJ;
    rJ = this->GetGeometry().Jacobian( rJ, PointNumber, ThisIntegrationMethod );
    const Matrix& DN_De = this->GetGeometry().ShapeFunctionsLocalGradients(ThisIntegrationMethod)[PointNumber];
    MathUtils<double>::InvertMatrix( rJ, rInvJ, detJ );
    GeometryUtils::ShapeFunctionsGradients(DN_De, rInvJ, rDN_DX);
    return detJ;
}

//----------------------------------------------------------------------------------------
template< unsigned int TDim, unsigned int TNumNodes >
unsigned int UPwBaseElement<TDim,TNumNodes>::GetNumberOfDOF() const
{
    return TNumNodes * (TDim + 1);
}

//-------------------------------------------------------------------------------------------------------------------------------------------

template class UPwBaseElement<2,3>;
template class UPwBaseElement<2,4>;
template class UPwBaseElement<3,4>;
template class UPwBaseElement<3,6>;
template class UPwBaseElement<3,8>;

template class UPwBaseElement<2,6>;
template class UPwBaseElement<2,8>;
template class UPwBaseElement<2,9>;
template class UPwBaseElement<3,10>;
template class UPwBaseElement<3,20>;
template class UPwBaseElement<3,27>;

} // Namespace Kratos<|MERGE_RESOLUTION|>--- conflicted
+++ resolved
@@ -93,32 +93,16 @@
     if ( rProp.Has( YOUNG_MODULUS ) == false ) {
         if ( rProp.Has( UDSM_NAME ) == false )
             KRATOS_ERROR << "YOUNG_MODULUS has Key zero or is not defined at element" << this->Id() << std::endl;
-<<<<<<< HEAD
     } else {
         if ( rProp[YOUNG_MODULUS] <= 0.0 )
-=======
-        }
-    }
-    else
-    {
-        if ( Prop[YOUNG_MODULUS] <= 0.0 )
->>>>>>> b432dd5b
             KRATOS_ERROR << "YOUNG_MODULUS has an invalid value at element" << this->Id() << std::endl;
     }
 
     if ( rProp.Has( POISSON_RATIO ) == false ) {
         if ( rProp.Has( UDSM_NAME ) == false )
             KRATOS_ERROR << "POISSON_RATIO has Key zero or is not defined at element" << this->Id() << std::endl;
-<<<<<<< HEAD
     } else {
         const double& PoissonRatio = rProp[POISSON_RATIO];
-=======
-        }
-    }
-    else
-    {
-        const double& PoissonRatio = Prop[POISSON_RATIO];
->>>>>>> b432dd5b
         if ( PoissonRatio < 0.0 || PoissonRatio >= 0.5 )
             KRATOS_ERROR << "POISSON_RATIO has an invalid value at element" << this->Id() << std::endl;
     }
@@ -275,12 +259,7 @@
 template< unsigned int TDim, unsigned int TNumNodes >
 GeometryData::IntegrationMethod UPwBaseElement<TDim,TNumNodes>::GetIntegrationMethod() const
 {
-<<<<<<< HEAD
-    return GeometryData::GI_GAUSS_2;
-=======
     return GeometryData::IntegrationMethod::GI_GAUSS_2;
-    //return GetGeometry().GetDefaultIntegrationMethod();
->>>>>>> b432dd5b
 }
 
 //----------------------------------------------------------------------------------------
