//
//   Project Name:        KratosContactMechanicsApplication $
//   Created by:          $Author:              JMCarbonell $
//   Last modified by:    $Co-Author:                       $
//   Date:                $Date:                  July 2016 $
//   Revision:            $Revision:                    0.0 $
//
// 

#if !defined(KRATOS_PARAMETRIC_WALL_CONTACT_SEARCH_PROCESS_H_INCLUDED )
#define  KRATOS_PARAMETRIC_WALL_CONTACT_SEARCH_PROCESS_H_INCLUDED


// External includes

// System includes
#ifdef _OPENMP
#include <omp.h>
#endif

// Project includes
#include "includes/model_part.h"
#include "utilities/openmp_utils.h"
#include "geometries/point_2d.h"
#include "geometries/point_3d.h"

// Contact Point Conditions
#include "custom_conditions/point_rigid_contact_penalty_2D_condition.hpp"
#include "custom_conditions/axisym_point_rigid_contact_penalty_2D_condition.hpp"

#include "custom_conditions/EP_point_rigid_contact_penalty_3D_condition.hpp"
#include "custom_conditions/EP_point_rigid_contact_penalty_2D_condition.hpp"
#include "custom_conditions/EP_point_rigid_contact_penalty_wP_3D_condition.hpp"
#include "custom_conditions/EP_axisym_point_rigid_contact_penalty_2D_condition.hpp"


// #include "custom_conditions/axisym_point_rigid_contact_penalty_water_2D_condition.hpp"
// #include "custom_conditions/beam_point_rigid_contact_penalty_3D_condition.hpp"
// #include "custom_conditions/beam_point_rigid_contact_LM_3D_condition.hpp"
// #include "custom_conditions/rigid_body_point_rigid_contact_condition.hpp"

//#include "custom_friction/friction_law.hpp"

#include "contact_mechanics_application_variables.h"


namespace Kratos
{
  ///@name Kratos Globals
  ///@{

  ///@}
  ///@name Type Definitions
  ///@{

  ///@}
  ///@name  Enum's
  ///@{

  ///@}
  ///@name  Functions
  ///@{


  ///@name Kratos Classes
  ///@{

  /// The base class for all processes in Kratos.
  /** The process is the base class for all processes and defines a simple interface for them.
      Execute method is used to execute the Process algorithms. While the parameters of this method
      can be very different from one Process to other there is no way to create enough overridden
      versions of it. For this reason this method takes no argument and all Process parameters must
      be passed at construction time. The reason is that each constructor can take different set of
      argument without any dependency to other processes or the base Process class.
  */
  class ParametricWallContactSearchProcess
    : public Process
  {
  public:
    ///@name Type Definitions
    ///@{

    /// Pointer definition of Process
    KRATOS_CLASS_POINTER_DEFINITION( ParametricWallContactSearchProcess );

    typedef ModelPart::NodeType                   NodeType;
    typedef ModelPart::ConditionType         ConditionType;
    typedef ModelPart::PropertiesType       PropertiesType;
    typedef ConditionType::GeometryType       GeometryType;
    typedef Point2D<ModelPart::NodeType>       Point2DType;
    typedef Point3D<ModelPart::NodeType>       Point3DType;
    //typedef FrictionLaw::pointer           FrictionLawType;

    ///@}
    ///@name Life Cycle
    ///@{

    /// Default constructor.
    ParametricWallContactSearchProcess(ModelPart& rMainModelPart): mrMainModelPart(rMainModelPart) {}


    ParametricWallContactSearchProcess( ModelPart& rMainModelPart,
					std::string rSubModelPartName,
					SpatialBoundingBox::Pointer pParametricWall, 
					Parameters CustomParameters) 
      : mrMainModelPart(rMainModelPart)
    {
      KRATOS_TRY

      mEchoLevel = 1;

      mpParametricWall = pParametricWall;
	   
      Parameters DefaultParameters( R"(
            {
                   "contact_condition_type": "PointContactCondition2D1N",
                   "kratos_module": "KratosMultiphysics.ContactMechanicsApplication",
                   "friction_law_type": "FrictionLaw",
                   "variables_of_properties":{
                     "FRICTION_ACTIVE": false,
                     "MU_STATIC": 0.3,
                     "MU_DYNAMIC": 0.2,
                     "PENALTY_PARAMETER": 1000,
                     "TANGENTIAL_PENALTY_RATIO": 0.1,
                     "TAU_STAB": 1
                   }

            }  )" );
	   
	   
      //validate against defaults -- this also ensures no type mismatch
      CustomParameters.ValidateAndAssignDefaults(DefaultParameters);

      //create condition prototype:
      mpConditionType = CreateConditionPrototype( CustomParameters );

      //std::cout<<" ConditionPointer "<<*mpConditionType<<std::endl;

      if(mpConditionType == NULL)
	std::cout<<" ERROR:: PROTOTYPE CONTACT WALL CONDITION NOT DEFINED PROPERLY "<<std::endl;

      //contact model part
      mContactModelPartName = rSubModelPartName;

      KRATOS_CATCH(" ")

    } 

    /// Destructor.
    virtual ~ParametricWallContactSearchProcess() {}   


    ///@}
    ///@name Operators
    ///@{

    /// This operator is provided to call the process as a function and simply calls the Execute method.
    void operator()()
    {
      Execute();
    }


    ///@}
    ///@name Operations
    ///@{


    /// Execute method is used to execute the Process algorithms.
    virtual void Execute()
    {
      KRATOS_TRY

      if( mEchoLevel > 1 )
	std::cout<<"  [PARAMETRIC_CONTACT_SEARCH]:: -START- "<<std::endl;
      
      //update parametric wall position
      const ProcessInfo& rCurrentProcessInfo= mrMainModelPart.GetProcessInfo(); 
      const double Time = rCurrentProcessInfo[TIME];
       
      mpParametricWall->UpdateBoxPosition( Time );
	    
      //reset CONTACT flag to all modelpart nodes
      ClearContactFlags();
	          
      //search contact conditions
      SearchContactConditions();

      //create contact conditions
      CreateContactConditions();

      if( mEchoLevel > 1 )
	std::cout<<"  [PARAMETRIC_CONTACT_SEARCH]:: -END- "<<std::endl;

      KRATOS_CATCH( "" )
    }

    /// this function is designed for being called at the beginning of the computations
    /// right after reading the model and the groups
    virtual void ExecuteInitialize()
    {
      KRATOS_TRY

      // set BOUNDARY flag to nodes from structural elements
      for(ModelPart::ElementsContainerType::iterator ie = mrMainModelPart.ElementsBegin(); ie!=mrMainModelPart.ElementsEnd(); ie++)
	{
	       
	  if( ie->GetGeometry().size() == 2 ){
	    for( unsigned int i=0; i<ie->GetGeometry().size(); i++ )
	      {
		ie->GetGeometry()[i].Set(BOUNDARY,true);
	      }
	  }
	       
	}

      // set BOUNDARY flag to nodes from RIGID sub model parts
      // for(ModelPart::SubModelPartIterator i_mp= mrMainModelPart.SubModelPartsBegin() ; i_mp!=mrMainModelPart.SubModelPartsEnd(); i_mp++)
      // 	{
      // 	  if( i_mp->Is(RIGID) ){
		 		 
      // 	    for(ModelPart::ElementsContainerType::iterator ie = i_mp->ElementsBegin(); ie!=i_mp->ElementsEnd(); ie++)
      // 	      {
		   
      // 		for( unsigned int i=0; i<ie->GetGeometry().size(); i++ )
      // 		  {
      // 		    ie->GetGeometry()[i].Set(BOUNDARY,true);
      // 		  }
      // 	      }
      // 	    for(ModelPart::ConditionsContainerType::iterator ic = i_mp->ConditionsBegin(); ic!=i_mp->ConditionsEnd(); ic++)
      // 	      {
		   
      // 		for( unsigned int i=0; i<ic->GetGeometry().size(); i++ )
      // 		  {
      // 		    ic->GetGeometry()[i].Set(BOUNDARY,true);
      // 		  }
      // 	      }
      // 	  }
	       
      // 	}

      KRATOS_CATCH( "" )
    }

    /// this function is designed for being execute once before the solution loop but after all of the
    /// solvers where built
    virtual void ExecuteBeforeSolutionLoop()
    {
    }


    /// this function will be executed at every time step BEFORE performing the solve phase
    virtual void ExecuteInitializeSolutionStep()
    {
    }

	   
    /// this function will be executed at every time step AFTER performing the solve phase
    virtual void ExecuteFinalizeSolutionStep()
    {
    }
     

    /// this function will be executed at every time step BEFORE  writing the output
    virtual void ExecuteBeforeOutputStep()
    {
    }

     
    /// this function will be executed at every time step AFTER writing the output
    virtual void ExecuteAfterOutputStep()
    {
    }
     

    /// this function is designed for being called at the end of the computations
    /// right after reading the model and the groups
    virtual void ExecuteFinalize()
    {
    }


    ///@}
    ///@name Access
    ///@{


    ///@}
    ///@name Inquiry
    ///@{


    ///@}
    ///@name Input and output
    ///@{

    /// Turn back information as a string.
    virtual std::string Info() const
    {
      return "ParametricWallContactSearchProcess";
    }

    /// Print information about this object.
    virtual void PrintInfo(std::ostream& rOStream) const
    {
      rOStream << "ParametricWallContactSearchProcess";
    }

    /// Print object's data.
    virtual void PrintData(std::ostream& rOStream) const
    {
    }


    ///@}
    ///@name Friends
    ///@{


    ///@}

  protected:
    ///@name Protected static Member Variables
    ///@{


    ///@}
    ///@name Protected member Variables
    ///@{


    ///@}
    ///@name Protected Operators
    ///@{


    ///@}
    ///@name Protected Operations
    ///@{


    ///@}
    ///@name Protected  Access
    ///@{


    ///@}
    ///@name Protected Inquiry
    ///@{


    ///@}
    ///@name Protected LifeCycle
    ///@{


    ///@}

  private:
    ///@name Static Member Variables
    ///@{

    ///@}
    ///@name Member Variables
    ///@{
    ModelPart&  mrMainModelPart;

    SpatialBoundingBox::Pointer  mpParametricWall;

    ConditionType::Pointer  mpConditionType;

    PropertiesType::Pointer mpProperties;
     
    std::string  mContactModelPartName;

    int  mEchoLevel;

    ///@}
    ///@name Private Operators
    ///@{

    //**************************************************************************
    //**************************************************************************
    ConditionType::Pointer CreateConditionPrototype( Parameters& CustomParameters )
    {
      KRATOS_TRY

      ProcessInfo& rCurrentProcessInfo= mrMainModelPart.GetProcessInfo();
      double Dimension = rCurrentProcessInfo[SPACE_DIMENSION];

      //create properties prototype for the contact conditions
      unsigned int NumberOfProperties = mrMainModelPart.NumberOfProperties();
      
      mpProperties = PropertiesType::Pointer(new PropertiesType(NumberOfProperties));

      // std::string FrictionLawName = CustomParameters["friction_law_type"].GetString();
      // FrictionLawType const& rCloneFrictionLaw = KratosComponents<FrictionLawType>::Get(FrictionLawName);
      // mpProperties->SetValue(FRICTION_LAW, rCloneFrictionLaw.Clone() );
      
      Parameters CustomProperties = CustomParameters["variables_of_properties"];

      mpProperties->SetValue(FRICTION_ACTIVE, CustomProperties["FRICTION_ACTIVE"].GetBool());
      mpProperties->SetValue(MU_STATIC, CustomProperties["MU_STATIC"].GetDouble());
      mpProperties->SetValue(MU_DYNAMIC, CustomProperties["MU_DYNAMIC"].GetDouble());
      mpProperties->SetValue(PENALTY_PARAMETER, CustomProperties["PENALTY_PARAMETER"].GetDouble());
      mpProperties->SetValue(TANGENTIAL_PENALTY_RATIO, CustomProperties["TANGENTIAL_PENALTY_RATIO"].GetDouble());
      mpProperties->SetValue(TAU_STAB, CustomProperties["TAU_STAB"].GetDouble());
      mpProperties->SetValue(THICKNESS, 1.0);
<<<<<<< HEAD
=======
      mpProperties->SetValue(CONTACT_FRICTION_ANGLE, 0.0);
>>>>>>> e7b7b2d6

      mrMainModelPart.AddProperties(mpProperties, NumberOfProperties);

      // create geometry prototype for the contact conditions
      GeometryType::Pointer pGeometry;
      if( Dimension == 2 )
	pGeometry = GeometryType::Pointer(new Point2DType( *((mrMainModelPart.Nodes().begin()).base()) ));
      else if( Dimension == 3 )
	pGeometry = GeometryType::Pointer(new Point3DType( *((mrMainModelPart.Nodes().begin()).base()) ));


      // create condition prototype
      std::string ConditionName = CustomParameters["contact_condition_type"].GetString();  

      unsigned int LastConditionId = 1;
      if( mrMainModelPart.NumberOfConditions() != 0 )
	LastConditionId = mrMainModelPart.Conditions().back().Id() + 1;

      
      if(  ConditionName == "PointContactPenaltyCondition2D1N" ){
      	return ConditionType::Pointer(new PointRigidContactPenalty2DCondition(LastConditionId, pGeometry, mpProperties, mpParametricWall));
      }
      else if(  ConditionName == "PointContactPenaltyCondition3D1N" ){
      	return ConditionType::Pointer(new PointRigidContactPenalty3DCondition(LastConditionId, pGeometry, mpProperties, mpParametricWall));
      }
      else if(  ConditionName == "AxisymPointContactPenaltyCondition2D1N" ){
      	return ConditionType::Pointer(new AxisymPointRigidContactPenalty2DCondition(LastConditionId, pGeometry, mpProperties, mpParametricWall));
      }
       else if(  ConditionName == "EPPointContactPenaltyCondition3D1N" ) {
        return ConditionType::Pointer(new EPPointRigidContactPenalty3DCondition(LastConditionId, pGeometry, mpProperties, mpParametricWall));
     }
     else if(  ConditionName == "EPPointContactPenaltyCondition2D1N" ) {
        return ConditionType::Pointer(new EPPointRigidContactPenalty2DCondition(LastConditionId, pGeometry, mpProperties, mpParametricWall));
     }
     else if(  ConditionName == "EPPointContactPenaltywPCondition3D1N" ) {
        return ConditionType::Pointer(new EPPointRigidContactPenaltywP3DCondition(LastConditionId, pGeometry, mpProperties, mpParametricWall));
     }
     else if(  ConditionName == "EPAxisymPointContactPenaltyCondition2D1N" ) {
        return ConditionType::Pointer(new EPAxisymPointRigidContactPenalty2DCondition(LastConditionId, pGeometry, mpProperties, mpParametricWall));
      } else {
        std::cout << ConditionName << std::endl;
        KRATOS_ERROR << "the specified contact condition does not exist " << std::endl;
      }
      // else if(  ConditionName == "AxisymPointWaterContactPenaltyCondition2D1N" ){
      // 	return ConditionType::Pointer(new AxisymPointRigidContactPenaltyWater2DCondition(LastConditionId, pGeometry, mpProperties, mpParametricWall));
      // }
      // else if(  ConditionName == "BeamPointRigidContactPenalty3DCondition" ){
      // 	return ConditionType::Pointer(new BeamPointRigidContactPenalty3DCondition(LastConditionId, pGeometry, mpProperties, mpParametricWall));
      // }


      //------------------//
      
      // When conditions are registered....
      // Condition::NodesArrayType ConditionNodes;
      // ConditionNodes.push_back( *((mrMainModelPart.Nodes().begin()).base()) );
      // ConditionType const& rCloneCondition = KratosComponents<ConditionType>::Get(ConditionName);
      // mpConditionType = rCloneCondition.Create(LastConditionId, ElementNodes, mpProperties);

      return NULL;

      KRATOS_CATCH( "" )
    }
    
    //**************************************************************************
    //**************************************************************************

    void SearchContactConditions()
    {
      KRATOS_TRY

      //Create Rigid Contact Conditions
     
      //update parametric wall position
      ProcessInfo& rCurrentProcessInfo= mrMainModelPart.GetProcessInfo(); 
      double Time = rCurrentProcessInfo[TIME];
     

#ifdef _OPENMP
      int number_of_threads = omp_get_max_threads();
#else
      int number_of_threads = 1;
#endif

      ModelPart::NodesContainerType& rNodes = mrMainModelPart.Nodes();
  
      vector<unsigned int> nodes_partition;
      OpenMPUtils::CreatePartition(number_of_threads, rNodes.size(), nodes_partition);
	     

#pragma omp parallel
{

	int k = OpenMPUtils::ThisThread();
	ModelPart::NodesContainerType::iterator NodesBegin = rNodes.begin() + nodes_partition[k];
	ModelPart::NodesContainerType::iterator NodesEnd = rNodes.begin() + nodes_partition[k + 1];

	for(ModelPart::NodesContainerType::const_iterator nd = NodesBegin; nd != NodesEnd; nd++)
	  {
	    if( nd->Is(BOUNDARY) ){

	      if( nd->IsNot(RIGID) )
		{
		  //to perform contact with a tube radius must be set
		  double Radius = 0;

		  if( nd->IsNot(SLAVE) ){
		    //Radius = nd->GetValue(MEAN_RADIUS);
		  }
		  else{
		    Radius = 0;
		  }

		  Vector Point(3);
		  Point[0] = nd->X();
		  Point[1] = nd->Y();
		  Point[2] = nd->Z();

		  if( mpParametricWall->IsInside(Point,Time,Radius) ){
		    nd->Set(CONTACT);
		  }
		}

	    }

	  }



}

      // **************** Serial version of the same search:  **************** //

      // ModelPart::NodesContainerType& rNodes = mrMainModelPart.Nodes();
      
      // for(ModelPart::NodesContainerType::const_iterator nd = rNodes.begin(); nd != rNodes.end(); nd++)
      // 	{
      // 	  if( nd->Is(BOUNDARY) ){

      // 	    if( nd->IsNot(RIGID) )
      // 	      {
      // 		//to perform contact with a tube radius must be set
      // 		double Radius = 0;

      // 		if( nd->IsNot(SLAVE) ){
      // 		  //Radius = nd->GetValue(MEAN_RADIUS);
      // 		}
      // 		else{
      // 		  Radius = 0;
      // 		}

      // 		Vector Point(3);
      // 		Point[0] = nd->X();
      // 		Point[1] = nd->Y();
      // 		Point[2] = nd->Z();

      // 		if( mpParametricWall->IsInside(Point,Time,Radius) ){
      // 		  nd->Set(CONTACT);
      // 		}
      // 	      }

      // 	  }

      // 	}

      // **************** Serial version of the same search:  **************** //



      KRATOS_CATCH( "" )

    }
    
    
    //**************************************************************************
    //**************************************************************************

    void CreateContactConditions()
    {
      KRATOS_TRY

      ProcessInfo& rCurrentProcessInfo= mrMainModelPart.GetProcessInfo();
      double Dimension = rCurrentProcessInfo[SPACE_DIMENSION];

      ModelPart::ConditionsContainerType ContactConditions;
      
      ModelPart& rContactModelPart = mrMainModelPart.GetSubModelPart(mContactModelPartName);

      if( mEchoLevel > 1 ){
	std::cout<<"    ["<<rContactModelPart.Name()<<" :: CONDITIONS [OLD:"<<rContactModelPart.NumberOfConditions();
      }

      unsigned int id = mrMainModelPart.Conditions().back().Id() + 1;

      ModelPart::NodesContainerType& rNodes = mrMainModelPart.Nodes();

      // create contact condition for rigid and deformable bodies
      for(ModelPart::NodesContainerType::ptr_iterator nd = rNodes.ptr_begin(); nd != rNodes.ptr_end(); ++nd)
	{
	  if( (*nd)->Is(BOUNDARY) && (*nd)->Is(CONTACT) ){

	    ConditionType::Pointer pCondition;
		   
		   
	    if( (*nd)->Is(RIGID) ){  //rigid wall contacting with a rigid body 
		     
	      GeometryType::Pointer pGeometry;
	      if( Dimension == 2 )
		pGeometry = GeometryType::Pointer(new Point2DType( (*nd) ));
	      else if( Dimension == 3 )
		pGeometry = GeometryType::Pointer(new Point3DType( (*nd) ));
	      
	      //pCondition= ModelPart::ConditionType::Pointer(new RigidBodyPointRigidContactCondition(id, pGeometry, mpProperties, mpParametricWall) );

	      ContactConditions.push_back(pCondition);
		     		     
	    }
	    else{ //rigid wall contacting with a deformable body 

	      Condition::NodesArrayType  pConditionNode;
	      pConditionNode.push_back( (*nd) );
	      
	      ConditionType::Pointer  pConditionType = FindPointCondition(rContactModelPart, (*nd) );
	    
	      pCondition = pConditionType->Clone(id, pConditionNode);
              pCondition->SetData( pConditionType->GetData() );

	      pCondition->Set(CONTACT);

	      ContactConditions.push_back(pCondition);
		     
	    }
	    
	    id +=1;	   		
	  }       		     

	}


      rContactModelPart.Conditions().swap(ContactConditions);


      if( mEchoLevel > 1 ){
	std::cout<<" / NEW:"<<rContactModelPart.NumberOfConditions()<<"] "<<std::endl;
      }

      std::string ModelPartName;

      //Add contact conditions to computing domain
      for(ModelPart::SubModelPartIterator i_mp= mrMainModelPart.SubModelPartsBegin(); i_mp!=mrMainModelPart.SubModelPartsEnd(); i_mp++)
	{
	  if(i_mp->Is(SOLID) && i_mp->Is(ACTIVE))
	    ModelPartName = i_mp->Name();
	}
      
      AddContactConditions(rContactModelPart, mrMainModelPart.GetSubModelPart(ModelPartName));

      //Add contact conditions to  main domain( with AddCondition are already added )
      //AddContactConditions(rContactModelPart, mrMainModelPart);
 
      if( mEchoLevel >= 1 )
	std::cout<<"  [CONTACT CANDIDATES : "<<rContactModelPart.NumberOfConditions()<<"] ("<<mContactModelPartName<<") "<<std::endl;

      KRATOS_CATCH( "" )

    }


    //**************************************************************************
    //**************************************************************************

    void AddContactConditions(ModelPart& rOriginModelPart, ModelPart& rDestinationModelPart)
    {

      KRATOS_TRY

      //*******************************************************************
      //adding contact conditions
      //
	
      if( mEchoLevel > 1 ){
	std::cout<<"    ["<<rDestinationModelPart.Name()<<" :: CONDITIONS [OLD:"<<rDestinationModelPart.NumberOfConditions();
      }

      for(ModelPart::ConditionsContainerType::iterator ic = rOriginModelPart.ConditionsBegin(); ic!= rOriginModelPart.ConditionsEnd(); ic++)
	{

	  if(ic->Is(CONTACT))
	    rDestinationModelPart.AddCondition(*(ic.base()));
	  
	}
      
      if( mEchoLevel > 1 ){
	std::cout<<" / NEW:"<<rDestinationModelPart.NumberOfConditions()<<"] "<<std::endl;
      }
            
      KRATOS_CATCH( "" )
	
    }


    //**************************************************************************
    //**************************************************************************

    Condition::Pointer FindPointCondition(ModelPart& rModelPart, Node<3>::Pointer pPoint)
    {

     KRATOS_TRY
      const ProcessInfo& rCurrentProcessInfo= mrMainModelPart.GetProcessInfo(); 
      if ( rCurrentProcessInfo.Has(IS_RESTARTED) && rCurrentProcessInfo.Has(LOAD_RESTART) ) {
         if ( rCurrentProcessInfo[IS_RESTARTED] == true) {
            if ( rCurrentProcessInfo[STEP] == rCurrentProcessInfo[LOAD_RESTART] ) {
std::cout << " doing my.... ";
               return mpConditionType;

            }
         }
      }

     for(ModelPart::ConditionsContainerType::iterator i_cond =rModelPart.ConditionsBegin(); i_cond!= rModelPart.ConditionsEnd(); i_cond++)
       {
	 if( i_cond->Is(CONTACT) && i_cond->GetGeometry().size() == 1 ){
	   if( i_cond->GetGeometry()[0].Id() == pPoint->Id() ){
	     return ( *(i_cond.base()) );
	   }
	 }
       }
     
     return  mpConditionType;

     KRATOS_CATCH( "" )

    }

    //**************************************************************************
    //**************************************************************************

    void ClearContactFlags ( )
    {
     KRATOS_TRY

      for(ModelPart::NodesContainerType::iterator i_node = mrMainModelPart.NodesBegin(); i_node!= mrMainModelPart.NodesEnd(); i_node++)
	{
	  if( i_node->Is(CONTACT) ){
	    i_node->Set(CONTACT,false);
	  }
	}

      KRATOS_CATCH( "" )
    }
    
    //**************************************************************************
    //**************************************************************************

    void RestoreContactFlags ( )
    {
      KRATOS_TRY

      for(ModelPart::ConditionsContainerType::iterator i_cond = mrMainModelPart.ConditionsBegin(); i_cond!= mrMainModelPart.ConditionsEnd(); i_cond++)
	{
	  if( i_cond->Is(CONTACT) ){
	    for(unsigned int i=0; i<i_cond->GetGeometry().size(); i++)
	      {
		i_cond->GetGeometry()[i].Set(CONTACT,true);
	      }
	  }
	}

      KRATOS_CATCH( "" )
    }
    
    ///@}
    ///@name Private Operations
    ///@{


    ///@}
    ///@name Private  Access
    ///@{


    ///@}
    ///@name Private Inquiry
    ///@{


    ///@}
    ///@name Un accessible methods
    ///@{

    /// Assignment operator.
    ParametricWallContactSearchProcess& operator=(ParametricWallContactSearchProcess const& rOther);

    /// Copy constructor.
    //Process(Process const& rOther);


    ///@}

  }; // Class Process

  ///@}

  ///@name Type Definitions
  ///@{


  ///@}
  ///@name Input and output
  ///@{


  /// input stream function
  inline std::istream& operator >> (std::istream& rIStream,
				    ParametricWallContactSearchProcess& rThis);

  /// output stream function
  inline std::ostream& operator << (std::ostream& rOStream,
				    const ParametricWallContactSearchProcess& rThis)
  {
    rThis.PrintInfo(rOStream);
    rOStream << std::endl;
    rThis.PrintData(rOStream);

    return rOStream;
  }
  ///@}


}  // namespace Kratos.

#endif // KRATOS_PARAMETRIC_WALL_CONTACT_SEARCH_PROCESS_H_INCLUDED  defined 

<|MERGE_RESOLUTION|>--- conflicted
+++ resolved
@@ -406,10 +406,7 @@
       mpProperties->SetValue(TANGENTIAL_PENALTY_RATIO, CustomProperties["TANGENTIAL_PENALTY_RATIO"].GetDouble());
       mpProperties->SetValue(TAU_STAB, CustomProperties["TAU_STAB"].GetDouble());
       mpProperties->SetValue(THICKNESS, 1.0);
-<<<<<<< HEAD
-=======
       mpProperties->SetValue(CONTACT_FRICTION_ANGLE, 0.0);
->>>>>>> e7b7b2d6
 
       mrMainModelPart.AddProperties(mpProperties, NumberOfProperties);
 
