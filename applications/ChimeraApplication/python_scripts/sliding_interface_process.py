import KratosMultiphysics
import KratosMultiphysics.ChimeraApplication as KratosChimera

def Factory(settings, Model):
    if ( not isinstance(settings, KratosMultiphysics.Parameters) ):
        raise Exception("expected input shall be a Parameters object, encapsulating a json string")
    return ApplySlidingInterfaceProcess(Model, settings["Parameters"])

class ApplySlidingInterfaceProcess(KratosMultiphysics.Process):
    """This process applies a sliding interface on a given set of modelparts

    Public member variables:
    Model -- the container of the different model parts.
    settings -- Kratos parameters containing solver settings.
    """
    def __init__(self, Model, settings):
        """ The default constructor of the class

        Keyword arguments:
        self -- It signifies an instance of a class.
        Model -- the container of the different model parts.
        settings -- Kratos parameters containing solver settings.
        """
        KratosMultiphysics.Process.__init__(self)
        # settings for inlet with interface between fluids and separate velocities
        default_settings = KratosMultiphysics.Parameters("""
        {
            "help"                        : "This process uses LinearMasterSlaveConstraint in order to impose a sliding interface condition on the given submodelparts. The process takes the first provided submodelpart as master and the second as slave.",
            "first_model_part_name"       : "master_non_moving_mp",
            "second_model_part_name"      : "slave_moving_mp",
            "model_part_name"             : "FluidModelPart",
            "computing_model_part_name"   : "fluid_computational_model_part",
            "interval"                    : [0.0, 1e30],
            "search_settings"             : {},
            "variable_names"              : []
        }
        """)

        # Detect "End" as a tag and replace it by a large number
        if(settings.Has("interval")):
            if(settings["interval"][1].IsString()):
                if(settings["interval"][1].GetString() == "End"):
                    settings["interval"][1].SetDouble(1e30) # = default_settings["interval"][1]
                else:
                    raise Exception("The second value of interval can be \"End\" or a number, interval currently:"+settings["interval"].PrettyPrintJsonString())

        settings.ValidateAndAssignDefaults(default_settings)
        if(settings["variable_names"].size() == 0):
            raise Exception("No variables specified to apply periodic boundary conditions.")


        # The computing model part
        main_model_part_name = settings["model_part_name"].GetString()
        self.main_model_part = Model[main_model_part_name]
        computing_model_part_name = settings["computing_model_part_name"].GetString()
        if(computing_model_part_name != ""):
            self.computing_model_part = Model[main_model_part_name+"."+computing_model_part_name]
        else:
            self.computing_model_part = Model[main_model_part_name]

        # Assign this here since it will change the "interval" prior to validation
        self.interval = KratosMultiphysics.IntervalUtility(settings)
        master_model_part_name = settings["first_model_part_name"].GetString()
        slave_model_part_name = settings["second_model_part_name"].GetString()
        self.master_model_part = Model[master_model_part_name]
        self.slave_model_part = Model[slave_model_part_name]

        # Create the process
        sliding_parameters = KratosMultiphysics.Parameters()
        sliding_parameters.AddValue("variable_names", settings["variable_names"])
        sliding_parameters.AddValue("search_settings", settings["search_settings"])

        ## Here we create the c++ process with all the necessary parameters
        self.sliding_interface_proc = KratosChimera.SlidingInterfaceProcess(self.master_model_part , self.slave_model_part , sliding_parameters)


    def ExecuteInitializeSolutionStep(self):
        """
            Here the linear master slave constraints are made constraints are made/remade depending on the settings.
        """
        current_time = self.main_model_part.ProcessInfo[KratosMultiphysics.TIME]
        self.sliding_interface_proc.ExecuteInitializeSolutionStep()
        if (self.interval.IsInInterval(current_time)):
            list_constraints = [i.Id for i in self.master_model_part.MasterSlaveConstraints]
            self.computing_model_part.AddMasterSlaveConstraints(list_constraints)


    def ExecuteFinalizeSolutionStep(self):
        current_time = self.main_model_part.ProcessInfo[KratosMultiphysics.TIME]
        if (self.interval.IsInInterval(current_time)):
            self.sliding_interface_proc.ExecuteFinalizeSolutionStep()

    def ExecuteInitialize(self):
<<<<<<< HEAD
        self.sliding_interface_proc.ExecuteInitialize()
=======
        self.sliding_interface_proc.ExecuteInitialize()

    def ExecuteFinalize(self):
        self.sliding_interface_proc.ExecuteFinalize()
>>>>>>> ecb4ad77
<|MERGE_RESOLUTION|>--- conflicted
+++ resolved
@@ -91,11 +91,7 @@
             self.sliding_interface_proc.ExecuteFinalizeSolutionStep()
 
     def ExecuteInitialize(self):
-<<<<<<< HEAD
-        self.sliding_interface_proc.ExecuteInitialize()
-=======
         self.sliding_interface_proc.ExecuteInitialize()
 
     def ExecuteFinalize(self):
-        self.sliding_interface_proc.ExecuteFinalize()
->>>>>>> ecb4ad77
+        self.sliding_interface_proc.ExecuteFinalize()