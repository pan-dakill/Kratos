--- conflicted
+++ resolved
@@ -31,11 +31,7 @@
         self.main_model_part.AddNodalSolutionStepVariable(KratosChimera.ROTATION_MESH_DISPLACEMENT)
         self.main_model_part.AddNodalSolutionStepVariable(KratosChimera.ROTATION_MESH_VELOCITY)
 
-<<<<<<< HEAD
-        KratosMultiphysics.Logger.PrintInfo(self.__class__.__name__, "Fluid solver variables added correctly.")
-=======
         KratosMultiphysics.Logger.PrintInfo(self.__class__.__name__, "Fluid chimera solver variables added correctly.")
->>>>>>> 6f8185c5
 
     def ImportModelPart(self):
         if(self.settings["model_import_settings"]["input_type"].GetString() == "chimera"):
@@ -63,12 +59,9 @@
         chimera_setup_utils.SetChimeraInternalPartsFlag(
             self.model,
             self.chimera_internal_parts)
-<<<<<<< HEAD
-=======
 
     def GetComputingModelPart(self):
         return self.main_model_part
->>>>>>> 6f8185c5
 
     def InitializeSolutionStep(self):
         self.chimera_process.ExecuteInitializeSolutionStep()
@@ -79,22 +72,14 @@
         ## Depending on the setting this will clear the created constraints
         self.chimera_process.ExecuteFinalizeSolutionStep()
 
-<<<<<<< HEAD
-    def _create_solution_strategy(self):
-=======
     def _CreateSolutionStrategy(self):
->>>>>>> 6f8185c5
         computing_model_part = self.GetComputingModelPart()
         domain_size = computing_model_part.ProcessInfo[KratosMultiphysics.DOMAIN_SIZE]
 
         # Create the pressure and velocity linear solvers
         # Note that linear_solvers is a tuple. The first item is the pressure
         # linear solver. The second item is the velocity linear solver.
-<<<<<<< HEAD
-        linear_solvers = self.get_linear_solver()
-=======
         linear_solvers = self._GetLinearSolver()
->>>>>>> 6f8185c5
 
         # Create the fractional step settings instance
         # TODO: next part would be much cleaner if we passed directly the parameters to the c++
