//    |  /           |
//    ' /   __| _` | __|  _ \   __|
//    . \  |   (   | |   (   |\__ `
//   _|\_\_|  \__,_|\__|\___/ ____/
//                   Multi-Physics
//
//
//  License:         BSD License
//                   Kratos default license: kratos/license.txt
//
//  Authors:        Aditya Ghantasala, https://github.com/adityaghantasala
// 					        Navaneeth K Narayanan
//

#ifndef ROTATE_REGION_PROCESS_H
#define ROTATE_REGION_PROCESS_H

// System includes
#include <cmath>
#include <iostream>
#include <string>

// External includes

// Project includes
#include "includes/define.h"
#include "containers/model.h"
#include "includes/kratos_parameters.h"
#include "includes/model_part.h"
#include "includes/variables.h"
#include "processes/process.h"

// Application includes
#include "chimera_application_variables.h"

namespace Kratos {

/**
 * @class RotateRegionProcess
 * @ingroup KratosChimeraApplication
 * @brief This is the to apply rotation to a given modelpart
 * @details The class applies a rotation to a given modelpart given a constant
 * angular velocity or it calculates the torque applied on the modelpart and
 * calculates(by BDF2 time integration) the current theta and omega and rotates
 * the modelpart accordingly.
 * @author Aditya Ghantasala
 */
class KRATOS_API(CHIMERA_APPLICATION) RotateRegionProcess : public Process {
public:
  /// Pointer definition of MoveRotorProcess
  KRATOS_CLASS_POINTER_DEFINITION(RotateRegionProcess);

  typedef ModelPart::NodeIterator NodeIteratorType;
  typedef ProcessInfo ProcessInfoType;
  typedef ProcessInfo::Pointer ProcessInfoPointerType;
  typedef Matrix MatrixType;
  typedef Vector VectorType;

  /// Constructor.
  RotateRegionProcess(ModelPart &rModelPart, Parameters rParameters);

  /// Destructor.
  ~RotateRegionProcess() = default;

  void SetAngularVelocity(const double NewAngularVelocity);

  void ExecuteInitializeSolutionStep() override;

  std::string Info() const override;

  /// Print information about this object.
  void PrintInfo(std::ostream &rOStream) const override;

  /// Print object's data.
  void PrintData();

protected:
  ///@name Protected static Member Variables
  ///@{

  ///@}
  ///@name Protected member Variables
  ///@{

  ///@}

private:
  ///@name Private static Member Variables
  ///@{

  ///@}
  ///@name Private member Variables
  ///@{

  /**
   * @class RotationSystem
   * @ingroup KratosChimeraApplication
   * @brief This class does the solve of Euler's equations of rotation around
   * the given axis.
   * @details Uses BDF2 time integration for calculating the current theta and
   * omega
   * @author Aditya Ghantasala
   */
  class RotationSystem {
  public:
    /// Pointer definition of RotationSystem
    KRATOS_CLASS_POINTER_DEFINITION(RotationSystem);
    /*
     * @brief Constructor
     * @param MomentOfInertia The moment of inertia of the system.
     * @param DampingCoefficient The Damping Coefficient of the system.
     */
    RotationSystem(const double MomentOfInertia,
                   const double DampingCoefficient = 0.0);

    /*
     * @brief Advances the rotation system in time
     * @param NewTime Time where the system is to be set
     */
    void CloneTimeStep(const double NewTime, const double Dt);

    /*
     * @brief Applies the given torque on the system
     * @param Torque The torque to be applied
     */
    void inline ApplyTorque(const double Torque);

    /*
     * @brief Calculates the current state of the system
     */
    double CalculateCurrentRotationState();
    /*
     * @brief Gives the current angle of rotation Theta
     * @out Current angle of rotation Theta
     */
    double GetCurrentTheta() const;

    /*
     * @brief Gives the current angular velocity Omega
     * @out Current angular velocity Omega
     */
    double GetCurrentOmega() const;

  private:
    double mDt; /// The time step (same as the timestep of the simulation)
    double mMomentOfInertia; /// Moment of inertia of the modelpart (input)
    double mDampingCoeff;    /// Rotational damping of the system (input)
    double mTorque;          /// Torque acting on the modelpart. Calculated and updated every time step.
    double mTime;            /// Current time of simulation.
    DenseVector<double> mBdf2Coeff;  /// The coefficients for BDF2 time integration. Has 3 coefficients fro BDF2.
    DenseVector<double> mTheta;      /// Current The angle of rotation theta.
    DenseVector<double> mOmega;      /// Current angular velocity Omega.

    /*
     * @brief Calculates the Intertial torque acting on the system
     * @out The inertial torque
     */
    double CalculateInertiaTorque() const;

    /*
     * @brief Calculates the Damping torque acting on the system
     * @out The damping torque
     */
    double CalculateDampingTorque() const;

    /*
     * @brief Computes the LHS of the Euler's equations
     * @out The LHS
     */
    double ComputeLHS() const;
    /*
     * @brief Computes the RHS of the Euler's equations
     * @out The RHS
     */
    double ComputeRHS() const;

    /*
     * @brief Predicts the next time steps theta
     * @out The predicted value
     */
    void Predict();

    /*
     * @brief Updates the state of the system with a given update
     * @param UpdateTheta The update of theta
     */
    void Update(double UpdateTheta);
  };

<<<<<<< HEAD
  ModelPart &mrModelPart;
  Parameters mParameters;
  std::string mSubModelPartName;
  double mAngularVelocityRadians;
  array_1d<double, 3> mAxisOfRotationVector;
  array_1d<double, 3> mCenterOfRotation;
  double mTheta;
  double mDTheta;
  bool mToCalculateTorque;
  bool mPrintTorque;
  double mMomentOfInertia;
  double mRotationalDamping;
  double mTorque;
  RotationSystem::Pointer mpRotationSystem;
  double mTime;
=======
  ModelPart &mrModelPart; /// The modelpart which is to be rotated and on which the torque is to be calculated.
  Parameters mParameters; /// Input Parameters
  double mAngularVelocityRadians; /// When a rotation is applied, the angular velocity in rads/sec
  array_1d<double, 3> mAxisOfRotationVector; /// The axis of rotation around which the rotation has to be taken place.
  array_1d<double, 3> mCenterOfRotation; /// The center of rotation.
  double mTheta; /// Angle of rotation at current time step. This is calculated from beginning beginning.
  double mDTheta; /// Update in the current angle of rotation mTheta for next timestep.
  bool mToCalculateTorque; /// A bool to check if torque is to be automatically calculated on the given modelpart. This also activates the auto rotation of the modelpart. So will not work together with specifying the mAngularVelocityRadians.
  RotationSystem::Pointer mpRotationSystem; /// pointer to the object to the ODE system which does time integration (BDF2) using calculated torque and calculate mTheta and mAngularVelocityRadians.
  double mTime; /// Current Time.
>>>>>>> e38d07ac

  ///@}

  /// Assignment operator.
  RotateRegionProcess &operator=(RotateRegionProcess const &rOther)
  {
    return *this;
  }

  /*
   * @brief Calculates the current rotation of modelpart.
   */
  void CalculateCurrentRotationState();

  /*
   * @brief Calculates the linear velocity v = r x w
   * @param rAxisOfRotationVector the axis of rotation vector
   * @param rRadius the radius vector of the point for which v is to be
   * calculated.
   * @out   rLinearVelocity the calculated linear velocity.
   */
  void CalculateLinearVelocity(const DenseVector<double> &rAxisOfRotationVector,
                               const DenseVector<double> &rRadius,
                               DenseVector<double> &rLinearVelocity);

  /*
   * @brief Rotates the given node by mTheta around the mAxisOfRotationVector
   * and mCenterOfRotation This function uses Quaternion for rotations.
   * @param rCoordinates The nodal coordinates which are to be rotated.
   * @out rTransformedCoordinates the rotated nodal coordinates.
   */
  void TransformNode(const array_1d<double, 3> &rCoordinates,
                     array_1d<double, 3> &rTransformedCoordinates,
                     double Theta) const;
  /*
   * @brief Calculates Torque on the given modelpart
   * @out Torque on the modelpart about the axis of rotation.
   */
  double CalculateTorque() const;
}; // Class MoveRotorProcess

}; // namespace Kratos.

#endif // KRATOS_MOVE_ROTOR_PROCESS_H<|MERGE_RESOLUTION|>--- conflicted
+++ resolved
@@ -187,7 +187,6 @@
     void Update(double UpdateTheta);
   };
 
-<<<<<<< HEAD
   ModelPart &mrModelPart;
   Parameters mParameters;
   std::string mSubModelPartName;
@@ -203,18 +202,6 @@
   double mTorque;
   RotationSystem::Pointer mpRotationSystem;
   double mTime;
-=======
-  ModelPart &mrModelPart; /// The modelpart which is to be rotated and on which the torque is to be calculated.
-  Parameters mParameters; /// Input Parameters
-  double mAngularVelocityRadians; /// When a rotation is applied, the angular velocity in rads/sec
-  array_1d<double, 3> mAxisOfRotationVector; /// The axis of rotation around which the rotation has to be taken place.
-  array_1d<double, 3> mCenterOfRotation; /// The center of rotation.
-  double mTheta; /// Angle of rotation at current time step. This is calculated from beginning beginning.
-  double mDTheta; /// Update in the current angle of rotation mTheta for next timestep.
-  bool mToCalculateTorque; /// A bool to check if torque is to be automatically calculated on the given modelpart. This also activates the auto rotation of the modelpart. So will not work together with specifying the mAngularVelocityRadians.
-  RotationSystem::Pointer mpRotationSystem; /// pointer to the object to the ODE system which does time integration (BDF2) using calculated torque and calculate mTheta and mAngularVelocityRadians.
-  double mTime; /// Current Time.
->>>>>>> e38d07ac
 
   ///@}
 
