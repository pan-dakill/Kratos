//    |  /           |
//    ' /   __| _` | __|  _ \   __|
//    . \  |   (   | |   (   |\__ `
//   _|\_\_|  \__,_|\__|\___/ ____/
//                   Multi-Physics
//
//  License:		 BSD License
//					 Kratos default license: kratos/license.txt
//
//  Main authors:    Aditya Ghantasala
//
//

#ifndef APPLY_SLIDING_INTERFACE_PROCESS_H
#define APPLY_SLIDING_INTERFACE_PROCESS_H

// System includes
// External includes

// Project includes
#include "includes/define.h"
#include "processes/process.h"
#include "utilities/math_utils.h"
#include "includes/kratos_parameters.h"
#include "includes/model_part.h"

namespace Kratos
{

class KRATOS_API(CHIMERA_APPLICATION) SlidingInterfaceProcess : public Process
{

  public:
    /// Pointer definition of SlidingInterfaceProcess
    KRATOS_CLASS_POINTER_DEFINITION(SlidingInterfaceProcess);

    typedef Node<3>                                         NodeType;
    typedef Variable<double>                                VariableType;
    typedef NodeType::IndexType                             IndexType;
    typedef ModelPart::NodeIterator                         NodeIteratorType;
    typedef Matrix                                          MatrixType;
    typedef Vector                                          VectorType;
    typedef Geometry<NodeType>                              GeometryType;

    /**
     * @brief Constructor of the process to apply periodic boundary condition.
     * @param rMasterModelPart The master model part for the constraints. Constraints are added on here.
<<<<<<< HEAD
     *                          This is assumed to be the stationary modelpart on the interface.
     * @param rSlaveModelPart The slave model part for the constraints. This is the moving modelpart of
=======
     *                          This modelpart is assumed to be the stationary one. In MPI this is gathered
     *                          once in the beginning and is used subsequently for searching.
     * @param rSlaveModelPart The slave model part for the constraints. This is the rotatting/moving side of
>>>>>>> ecb4ad77
     *                          the interface.
     * @param Settings parameters for the periodic condition to be applied
     */
    SlidingInterfaceProcess(ModelPart &rMasterModelPart, ModelPart &rSlaveModelPart,
                                  Parameters Settings);

    /**
     * @brief Destructor of the process class
     */
    ~SlidingInterfaceProcess();

    /**
     * @brief Function initializes the process
     */
    void ExecuteInitialize() override;

    /**
     * @brief Function finalizes the process
     */
    void ExecuteFinalize() override;

    /**
     * @brief Function initializes the solution step
     */
    void ExecuteInitializeSolutionStep() override;

    /**
     * @brief Function finalizes the solution step
     */
    void ExecuteFinalizeSolutionStep() override;

    /**
     * @brief This method provides the defaults parameters to avoid conflicts between the different constructors
     */
    const Parameters GetDefaultParameters() const override;

    /**
     * @brief Function to print the information about this current process
     */
    void PrintInfo(std::ostream& rOStream) const override;

    ///@name Type Definitions
    ///@{

    ///@}

  private:
    ModelPart &mrMasterModelPart;    // the master modelpart
    ModelPart &mrSlaveModelPart;     // the slave modelpart
    Parameters mParameters;          // parameters
    double mSearchTolerance;
    IndexType mSearchMaxResults;
<<<<<<< HEAD
    std::string mSearchModelPartName;
=======
    std::string mGatheredMpName;
>>>>>>> ecb4ad77

    /**
     * @brief   The function to figure out how the master and slave model parts relate together and add master-slave constraints
     *          to the root modelpart of the mrMasterModelPart.
     */
    template <int TDim>
    void ApplyConstraintsForSlidingInterface();

    /**
     * @brief   The function adds the linear master-slave constraint to mrMasterModelPart. This function is specifically for applying periodic conditions for vector variable. This distinction is because, for vector variables the variable should also be transformed according to the transfromation specified in the settings.
     * @param rSlaveNode The slave node which is to be connected to the rHostGeometry.
     * @param rHostedGeometry the Host geometry which has the rSlaveNode.
     * @param rWeights The weights with which the rSlaveNode is connected to the rHostedGeometry's nodes.
     * @param rVarName The name of the vector variable on which periodic boundary condition can be applied.
     */
    template <int TDim>
    void ConstraintSlaveNodeWithConditionForVariable(NodeType& rSlaveNode, const GeometryType& rHostedGeometry, const VectorType& rWeights, const std::string& rVarName);

    /**
     * @brief   The function checks if this is a MPI run, in case it is, it returns a reference to gathered_modelpart  else
     *          a reference to the mrMasterModelPart
     */
<<<<<<< HEAD
    void MakeSearchModelpart();

=======
    ModelPart& GetSearchModelpart();

    /**
     * @brief   The function checks if this is a MPI run, in case it is, it gathers the master modelpart on all the ranks
     */
    void CreateSearchModelpart();
>>>>>>> ecb4ad77
}; // Class


///@}

///@name Type Definitions
///@{


///@}
///@name Input and output
///@{

///@}


}  // namespace Kratos.

#endif // APPLY_SLIDING_INTERFACE_PROCESS_H  defined<|MERGE_RESOLUTION|>--- conflicted
+++ resolved
@@ -45,14 +45,8 @@
     /**
      * @brief Constructor of the process to apply periodic boundary condition.
      * @param rMasterModelPart The master model part for the constraints. Constraints are added on here.
-<<<<<<< HEAD
      *                          This is assumed to be the stationary modelpart on the interface.
      * @param rSlaveModelPart The slave model part for the constraints. This is the moving modelpart of
-=======
-     *                          This modelpart is assumed to be the stationary one. In MPI this is gathered
-     *                          once in the beginning and is used subsequently for searching.
-     * @param rSlaveModelPart The slave model part for the constraints. This is the rotatting/moving side of
->>>>>>> ecb4ad77
      *                          the interface.
      * @param Settings parameters for the periodic condition to be applied
      */
@@ -105,11 +99,7 @@
     Parameters mParameters;          // parameters
     double mSearchTolerance;
     IndexType mSearchMaxResults;
-<<<<<<< HEAD
     std::string mSearchModelPartName;
-=======
-    std::string mGatheredMpName;
->>>>>>> ecb4ad77
 
     /**
      * @brief   The function to figure out how the master and slave model parts relate together and add master-slave constraints
@@ -132,17 +122,8 @@
      * @brief   The function checks if this is a MPI run, in case it is, it returns a reference to gathered_modelpart  else
      *          a reference to the mrMasterModelPart
      */
-<<<<<<< HEAD
     void MakeSearchModelpart();
 
-=======
-    ModelPart& GetSearchModelpart();
-
-    /**
-     * @brief   The function checks if this is a MPI run, in case it is, it gathers the master modelpart on all the ranks
-     */
-    void CreateSearchModelpart();
->>>>>>> ecb4ad77
 }; // Class
 
 
