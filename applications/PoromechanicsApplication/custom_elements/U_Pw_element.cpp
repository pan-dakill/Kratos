--- conflicted
+++ resolved
@@ -829,91 +829,6 @@
     KRATOS_CATCH( "" )
 }
 
-<<<<<<< HEAD
-//----------------------------------------------------------------------------------------
-
-template< unsigned int TDim, unsigned int TNumNodes >
-void UPwElement<TDim,TNumNodes>::CalculateDampingDForce( VectorType& rRightHandSideVector, const ProcessInfo& rCurrentProcessInfo )
-{
-    KRATOS_TRY
-
-    const unsigned int element_size = TNumNodes * (TDim + 1);
-
-    //Resetting the RHS
-    if ( rRightHandSideVector.size() != element_size )
-        rRightHandSideVector.resize( element_size, false );
-    noalias( rRightHandSideVector ) = ZeroVector( element_size );
-
-    // Compute Damping Matrix
-    MatrixType DampingMatrix(element_size,element_size);
-    this->CalculateDampingMatrixWithLumpedMass(DampingMatrix,rCurrentProcessInfo);
-
-    VectorType DisplacementVector(element_size);
-    this->GetValuesVector(DisplacementVector,0);
-
-    noalias(rRightHandSideVector) = prod(DampingMatrix,DisplacementVector);
-
-    KRATOS_CATCH( "" )
-}
-
-//----------------------------------------------------------------------------------------
-
-template< unsigned int TDim, unsigned int TNumNodes >
-void UPwElement<TDim,TNumNodes>::CalculateHMatrices( 
-    MatrixType& rH1Matrix,
-    MatrixType& rH2Matrix,
-    const VectorType& rMassVector,
-    const ProcessInfo& rCurrentProcessInfo )
-{
-    KRATOS_TRY
-
-    const SizeType element_size = TNumNodes * (TDim + 1);
-
-    //Resizing matrices
-    if ( rH1Matrix.size1() != element_size )
-        rH1Matrix.resize( element_size, element_size, false );
-    noalias( rH1Matrix ) = ZeroMatrix( element_size, element_size );
-    if ( rH2Matrix.size1() != element_size )
-        rH2Matrix.resize( element_size, element_size, false );
-    noalias( rH2Matrix ) = ZeroMatrix( element_size, element_size );
-
-    // Compute Damping Matrix with Rayleigh Method (Damping Matrix = alpha*M + beta*K)
-    MatrixType DampingMatrix(element_size,element_size);
-    // Compute Mass Matrix
-    MatrixType MassMatrix(element_size,element_size);
-    this->CalculateLumpedMassMatrix(MassMatrix,rCurrentProcessInfo);
-    // Compute Stiffness matrix
-    MatrixType StiffnessMatrix(element_size,element_size);
-    this->CalculateStiffnessMatrix(StiffnessMatrix,rCurrentProcessInfo);
-    // Damping Matrix
-    if ( DampingMatrix.size1() != element_size )
-        DampingMatrix.resize( element_size, element_size, false );
-    noalias( DampingMatrix ) = ZeroMatrix( element_size, element_size );
-    noalias(DampingMatrix) += rCurrentProcessInfo[RAYLEIGH_ALPHA] * MassMatrix;
-    noalias(DampingMatrix) += rCurrentProcessInfo[RAYLEIGH_BETA] * StiffnessMatrix;
-
-    // Inverse of lumped mass matrix taking into account global assembly
-    Matrix MassMatrixInverse(element_size,element_size);
-    noalias(MassMatrixInverse) = ZeroMatrix(element_size,element_size);
-    for (SizeType i=0; i< TNumNodes; ++i) {
-        SizeType index = (TDim + 1) * i;
-        for (SizeType j=0; j<TDim; ++j) {
-            MassMatrixInverse(index+j,index+j) = 1.0/rMassVector[index+j];
-        }
-    }
-
-    const double delta1 = rCurrentProcessInfo[DELTA1];
-    const double delta_time = rCurrentProcessInfo[DELTA_TIME];
-
-    noalias(rH1Matrix) = delta1*delta_time*prod(DampingMatrix,MassMatrixInverse);
-    noalias(rH2Matrix) = delta_time*delta_time*prod(StiffnessMatrix,MassMatrixInverse);
-
-    KRATOS_CATCH( "" )
-}
-
-
-=======
->>>>>>> 67544f5b
 //----------------------------------------------------------------------------------------------------------------------------------------------------------------------------------
 
 template< unsigned int TDim, unsigned int TNumNodes >
@@ -941,12 +856,6 @@
 
             #pragma omp atomic
             rGeom[i].GetValue(NODAL_MASS) += lumped_mass_matrix(index,index);
-<<<<<<< HEAD
-
-            // #pragma omp atomic
-            // rGeom[i].GetValue(NUMBER_OF_NEIGHBOUR_ELEMENTS) += 1.0;
-=======
->>>>>>> 67544f5b
         }
     }
 
@@ -970,12 +879,7 @@
     const unsigned int element_size = TNumNodes * (TDim + 1);
 
     if( rRHSVariable == RESIDUAL_VECTOR && rDestinationVariable == FORCE_RESIDUAL ) {
-<<<<<<< HEAD
-
-        // CD,OCD
-=======
         // CD
->>>>>>> 67544f5b
 
         Vector flux_residual = ZeroVector(element_size);
         // this->CalculateFluxResidual(flux_residual,rCurrentProcessInfo);
@@ -983,57 +887,25 @@
         // this->CalculateMixBodyForce(body_force,rCurrentProcessInfo);
         Vector neg_internal_force = ZeroVector(element_size);
         // this->CalculateNegInternalForce(neg_internal_force,rCurrentProcessInfo);
-<<<<<<< HEAD
-        // TODO: is this more efficient?
         this->CalculateExplicitContributions(flux_residual,body_force,neg_internal_force,rCurrentProcessInfo);
-        // Vector damping_force = ZeroVector(element_size);
-        // this->CalculateDampingForce(damping_force,rCurrentProcessInfo);
-        // Vector inertial_force = ZeroVector(element_size);
-        // this->CalculateInertialForce(inertial_force,rCurrentProcessInfo);
-=======
-        this->CalculateExplicitContributions(flux_residual,body_force,neg_internal_force,rCurrentProcessInfo);
->>>>>>> 67544f5b
 
         for(SizeType i=0; i< TNumNodes; ++i) {
 
             SizeType index = (TDim + 1) * i;
 
-<<<<<<< HEAD
-            array_1d<double, 3 >& r_force_residual = rGeom[i].FastGetSolutionStepValue(FORCE_RESIDUAL);
             array_1d<double, 3 >& r_external_force = rGeom[i].FastGetSolutionStepValue(EXTERNAL_FORCE);
             array_1d<double, 3 >& r_internal_force = rGeom[i].FastGetSolutionStepValue(INTERNAL_FORCE);
-            double& r_flux_residual = rGeom[i].FastGetSolutionStepValue(FLUX_RESIDUAL);
 
             for(SizeType j=0; j<TDim; ++j) {
                 #pragma omp atomic
-                r_force_residual[j] += body_force[index + j] + neg_internal_force[index + j];// - damping_force[index + j] - inertial_force[index + j];
-
-                #pragma omp atomic
-=======
-            array_1d<double, 3 >& r_external_force = rGeom[i].FastGetSolutionStepValue(EXTERNAL_FORCE);
-            array_1d<double, 3 >& r_internal_force = rGeom[i].FastGetSolutionStepValue(INTERNAL_FORCE);
-
-            for(SizeType j=0; j<TDim; ++j) {
-                #pragma omp atomic
->>>>>>> 67544f5b
                 r_external_force[j] += body_force[index + j];
 
                 #pragma omp atomic
                 r_internal_force[j] += -neg_internal_force[index + j];
             }
-<<<<<<< HEAD
-
-            #pragma omp atomic
-            r_flux_residual += flux_residual[index + TDim];
-        }
-    } else if( rRHSVariable == RESIDUAL_VECTOR && rDestinationVariable == DAMPING_FORCE ) {
-
-        // VV,OVV
-=======
         }
     } else if( rRHSVariable == RESIDUAL_VECTOR && rDestinationVariable == DAMPING_FORCE ) {
         // VV
->>>>>>> 67544f5b
 
         Vector flux_residual = ZeroVector(element_size);
         Vector body_force = ZeroVector(element_size);
@@ -1041,36 +913,17 @@
         this->CalculateExplicitContributions(flux_residual,body_force,neg_internal_force,rCurrentProcessInfo);
         Vector damping_force = ZeroVector(element_size);
         this->CalculateDampingForce(damping_force,rCurrentProcessInfo);
-<<<<<<< HEAD
-        // Vector inertial_force = ZeroVector(element_size);
-        // this->CalculateInertialForce(inertial_force,rCurrentProcessInfo);
-=======
->>>>>>> 67544f5b
 
         for(SizeType i=0; i< TNumNodes; ++i) {
 
             SizeType index = (TDim + 1) * i;
 
-<<<<<<< HEAD
-            array_1d<double, 3 >& r_force_residual = rGeom[i].FastGetSolutionStepValue(FORCE_RESIDUAL);
             array_1d<double, 3 >& r_external_force = rGeom[i].FastGetSolutionStepValue(EXTERNAL_FORCE);
             array_1d<double, 3 >& r_internal_force = rGeom[i].FastGetSolutionStepValue(INTERNAL_FORCE);
             array_1d<double, 3 >& r_damping_force = rGeom[i].FastGetSolutionStepValue(DAMPING_FORCE);
-            double& r_flux_residual = rGeom[i].FastGetSolutionStepValue(FLUX_RESIDUAL);
 
             for(SizeType j=0; j<TDim; ++j) {
                 #pragma omp atomic
-                r_force_residual[j] += body_force[index + j] + neg_internal_force[index + j];// - damping_force[index + j] - inertial_force[index + j];
-
-                #pragma omp atomic
-=======
-            array_1d<double, 3 >& r_external_force = rGeom[i].FastGetSolutionStepValue(EXTERNAL_FORCE);
-            array_1d<double, 3 >& r_internal_force = rGeom[i].FastGetSolutionStepValue(INTERNAL_FORCE);
-            array_1d<double, 3 >& r_damping_force = rGeom[i].FastGetSolutionStepValue(DAMPING_FORCE);
-
-            for(SizeType j=0; j<TDim; ++j) {
-                #pragma omp atomic
->>>>>>> 67544f5b
                 r_external_force[j] += body_force[index + j];
 
                 #pragma omp atomic
@@ -1079,130 +932,18 @@
                 #pragma omp atomic
                 r_damping_force[j] += damping_force[index + j];
             }
-<<<<<<< HEAD
-
-            #pragma omp atomic
-            r_flux_residual += flux_residual[index + TDim];
         }
-    } else if(rRHSVariable == RESIDUAL_VECTOR && rDestinationVariable == DAMPING_D_FORCE ) {
-
-        // CD-FIC_1
+    } else if(rRHSVariable == RESIDUAL_VECTOR && rDestinationVariable == REACTION ) {
+        // Residual/Reactions
 
         Vector flux_residual = ZeroVector(element_size);
         Vector body_force = ZeroVector(element_size);
         Vector neg_internal_force = ZeroVector(element_size);
         this->CalculateExplicitContributions(flux_residual,body_force,neg_internal_force,rCurrentProcessInfo);
-        Vector damping_d_force = ZeroVector(element_size);
-        this->CalculateDampingDForce(damping_d_force,rCurrentProcessInfo);
-
-        for(SizeType i=0; i< TNumNodes; ++i) {
-
-            SizeType index = (TDim + 1) * i;
-
-            array_1d<double, 3 >& r_external_force = rGeom[i].FastGetSolutionStepValue(EXTERNAL_FORCE);
-            array_1d<double, 3 >& r_internal_force = rGeom[i].FastGetSolutionStepValue(INTERNAL_FORCE);
-            array_1d<double, 3 >& r_damping_d_force = rGeom[i].FastGetSolutionStepValue(DAMPING_D_FORCE);
-
-            for(SizeType j=0; j<TDim; ++j) {
-                #pragma omp atomic
-                r_external_force[j] += body_force[index + j];
-
-                #pragma omp atomic
-                r_internal_force[j] += -neg_internal_force[index + j];
-
-                #pragma omp atomic
-                r_damping_d_force[j] += damping_d_force[index + j];
-            }
-        }
-    } else if(rRHSVariable == RESIDUAL_VECTOR && rDestinationVariable == DELTA1_DAMPING_D_FORCE ) {
-        // CD-FIC_2
-
-        Vector mass_vector = ZeroVector(element_size);
-        Vector external_force = ZeroVector(element_size);
-        Vector internal_force = ZeroVector(element_size);
-        Vector damping_d_force = ZeroVector(element_size);
-        
-        for (SizeType i=0; i< TNumNodes; ++i) {
-
-            SizeType index = (TDim + 1) * i;
-
-            const double& r_nodal_mass = rGeom[i].GetValue(NODAL_MASS);
-            const array_1d<double, 3>& r_external_force = rGeom[i].FastGetSolutionStepValue(EXTERNAL_FORCE);
-            const array_1d<double, 3>& r_internal_force = rGeom[i].FastGetSolutionStepValue(INTERNAL_FORCE);
-            const array_1d<double, 3>& r_damping_d_force = rGeom[i].FastGetSolutionStepValue(DAMPING_D_FORCE);
-
-            for (SizeType j=0; j<TDim; ++j) {
-                mass_vector[index+j] = r_nodal_mass;
-                external_force[index+j] = r_external_force[j]; // External Forces coming from condition, elements and reactions
-                internal_force[index+j] = r_internal_force[j]; // Assembled internal_force
-                damping_d_force[index+j] = r_damping_d_force[j]; // Assembled damping_force
-            }
-        }
-
-        MatrixType H1( element_size, element_size );
-        MatrixType H2( element_size, element_size );
-        this->CalculateHMatrices(H1, H2, mass_vector, rCurrentProcessInfo);
-
-        Vector delta1_external_force = ZeroVector(element_size);
-        noalias(delta1_external_force) = prod(H1,external_force);
-        Vector delta1_internal_force = ZeroVector(element_size);
-        noalias(delta1_internal_force) = prod(H1,internal_force);
-        Vector delta1_damping_d_force = ZeroVector(element_size);
-        noalias(delta1_damping_d_force) = prod(H1,damping_d_force);
-
-        Vector delta2_external_force = ZeroVector(element_size);
-        noalias(delta2_external_force) = prod(H2,external_force);
-        Vector delta2_internal_force = ZeroVector(element_size);
-        noalias(delta2_internal_force) = prod(H2,internal_force);
-        Vector delta2_damping_d_force = ZeroVector(element_size);
-        noalias(delta2_damping_d_force) = prod(H2,damping_d_force);
-
-        for(SizeType i=0; i< TNumNodes; ++i) {
-
-            SizeType index = (TDim + 1) * i;
-
-            array_1d<double, 3 >& r_delta1_external_force = rGeom[i].FastGetSolutionStepValue(DELTA1_EXTERNAL_FORCE);
-            array_1d<double, 3 >& r_delta1_internal_force = rGeom[i].FastGetSolutionStepValue(DELTA1_INTERNAL_FORCE);
-            array_1d<double, 3 >& r_delta1_damping_d_force = rGeom[i].FastGetSolutionStepValue(DELTA1_DAMPING_D_FORCE);
-            array_1d<double, 3 >& r_delta2_external_force = rGeom[i].FastGetSolutionStepValue(DELTA2_EXTERNAL_FORCE);
-            array_1d<double, 3 >& r_delta2_internal_force = rGeom[i].FastGetSolutionStepValue(DELTA2_INTERNAL_FORCE);
-            array_1d<double, 3 >& r_delta2_damping_d_force = rGeom[i].FastGetSolutionStepValue(DELTA2_DAMPING_D_FORCE);
-
-            for(SizeType j=0; j<TDim; ++j) {
-                #pragma omp atomic
-                r_delta1_external_force[j] += delta1_external_force[index + j];
-                #pragma omp atomic
-                r_delta1_internal_force[j] += delta1_internal_force[index + j];
-                #pragma omp atomic
-                r_delta1_damping_d_force[j] += delta1_damping_d_force[index + j];
-
-                #pragma omp atomic
-                r_delta2_external_force[j] += delta2_external_force[index + j];
-                #pragma omp atomic
-                r_delta2_internal_force[j] += delta2_internal_force[index + j];
-                #pragma omp atomic
-                r_delta2_damping_d_force[j] += delta2_damping_d_force[index + j];
-            }
-        }
-    } else if(rRHSVariable == RESIDUAL_VECTOR && rDestinationVariable == REACTION ) {
-        // CD-FIC_3
-=======
-        }
-    } else if(rRHSVariable == RESIDUAL_VECTOR && rDestinationVariable == REACTION ) {
-        // Residual/Reactions
->>>>>>> 67544f5b
-
-        Vector flux_residual = ZeroVector(element_size);
-        Vector body_force = ZeroVector(element_size);
-        Vector neg_internal_force = ZeroVector(element_size);
-        this->CalculateExplicitContributions(flux_residual,body_force,neg_internal_force,rCurrentProcessInfo);
-<<<<<<< HEAD
-=======
         // Vector damping_force = ZeroVector(element_size);
         // this->CalculateDampingForce(damping_force,rCurrentProcessInfo);
         // Vector inertial_force = ZeroVector(element_size);
         // this->CalculateInertialForce(inertial_force,rCurrentProcessInfo);
->>>>>>> 67544f5b
 
         for(SizeType i=0; i< TNumNodes; ++i) {
 
@@ -1213,11 +954,7 @@
 
             for(SizeType j=0; j<TDim; ++j) {
                 #pragma omp atomic
-<<<<<<< HEAD
-                r_force_residual[j] += body_force[index + j] + neg_internal_force[index + j];
-=======
                 r_force_residual[j] += body_force[index + j] + neg_internal_force[index + j]; // - damping_force[index + j] - inertial_force[index + j];
->>>>>>> 67544f5b
             }
 
             #pragma omp atomic
