//    |  /           |
//    ' /   __| _` | __|  _ \   __|
//    . \  |   (   | |   (   |\__ `
//   _|\_\_|  \__,_|\__|\___/ ____/
//                   Multi-Physics
//
//  License:         BSD License
//                   Kratos default license: kratos/license.txt
//
//  Main authors:    Ignasi de Pouplana
//


// Application includes
#include "custom_elements/U_Pw_small_strain_element.hpp"

namespace Kratos
{

template< unsigned int TDim, unsigned int TNumNodes >
Element::Pointer UPwSmallStrainElement<TDim,TNumNodes>::Create( IndexType NewId, NodesArrayType const& ThisNodes, PropertiesType::Pointer pProperties ) const
{
    return Element::Pointer( new UPwSmallStrainElement( NewId, this->GetGeometry().Create( ThisNodes ), pProperties ) );
}

//----------------------------------------------------------------------------------------

template< unsigned int TDim, unsigned int TNumNodes >
Element::Pointer UPwSmallStrainElement<TDim,TNumNodes>::Create(IndexType NewId, GeometryType::Pointer pGeom, PropertiesType::Pointer pProperties) const
{
    return Element::Pointer( new UPwSmallStrainElement( NewId, pGeom, pProperties ) );
}

//----------------------------------------------------------------------------------------

template< unsigned int TDim, unsigned int TNumNodes >
int UPwSmallStrainElement<TDim,TNumNodes>::Check( const ProcessInfo& rCurrentProcessInfo ) const
{
    KRATOS_TRY

    const PropertiesType& Prop = this->GetProperties();
    const GeometryType& Geom = this->GetGeometry();

    // Base class checks for positive area and Id > 0
    int ierr = Element::Check(rCurrentProcessInfo);
    if(ierr != 0) return ierr;

    if(Geom.DomainSize() < 1.0e-15)
        KRATOS_THROW_ERROR( std::logic_error, "DomainSize < 1.0e-15 for the element ", this->Id() )

    // Verify generic variables
    ierr = UPwElement<TDim,TNumNodes>::Check(rCurrentProcessInfo);
    if(ierr != 0) return ierr;

    // Verify specific properties
    if ( PERMEABILITY_XX.Key() == 0 || Prop.Has( PERMEABILITY_XX ) == false || Prop[PERMEABILITY_XX] < 0.0 )
        KRATOS_THROW_ERROR( std::invalid_argument,"PERMEABILITY_XX has Key zero, is not defined or has an invalid value at element", this->Id() )
    if ( PERMEABILITY_YY.Key() == 0 || Prop.Has( PERMEABILITY_YY ) == false || Prop[PERMEABILITY_YY] < 0.0 )
        KRATOS_THROW_ERROR( std::invalid_argument,"PERMEABILITY_YY has Key zero, is not defined or has an invalid value at element", this->Id() )
    if ( PERMEABILITY_XY.Key() == 0 || Prop.Has( PERMEABILITY_XY ) == false || Prop[PERMEABILITY_XY] < 0.0 )
        KRATOS_THROW_ERROR( std::invalid_argument,"PERMEABILITY_XY has Key zero, is not defined or has an invalid value at element", this->Id() )
    if(TDim > 2)
    {
        if ( PERMEABILITY_ZZ.Key() == 0 || Prop.Has( PERMEABILITY_ZZ ) == false || Prop[PERMEABILITY_ZZ] < 0.0 )
            KRATOS_THROW_ERROR( std::invalid_argument,"PERMEABILITY_ZZ has Key zero, is not defined or has an invalid value at element", this->Id() )
        if ( PERMEABILITY_YZ.Key() == 0 || Prop.Has( PERMEABILITY_YZ ) == false || Prop[PERMEABILITY_YZ] < 0.0 )
            KRATOS_THROW_ERROR( std::invalid_argument,"PERMEABILITY_YZ has Key zero, is not defined or has an invalid value at element", this->Id() )
        if ( PERMEABILITY_ZX.Key() == 0 || Prop.Has( PERMEABILITY_ZX ) == false || Prop[PERMEABILITY_ZX] < 0.0 )
            KRATOS_THROW_ERROR( std::invalid_argument,"PERMEABILITY_ZX has Key zero, is not defined or has an invalid value at element", this->Id() )
    }

    // Verify the constitutive law
    if ( CONSTITUTIVE_LAW.Key() == 0 || Prop.Has( CONSTITUTIVE_LAW ) == false )
        KRATOS_THROW_ERROR( std::invalid_argument, "CONSTITUTIVE_LAW has Key zero or is not defined at element ", this->Id() )
    if ( Prop[CONSTITUTIVE_LAW] != NULL )
    {
        // Verify compatibility of the element with the constitutive law
        ConstitutiveLaw::Features LawFeatures;
        Prop[CONSTITUTIVE_LAW]->GetLawFeatures(LawFeatures);
        bool correct_strain_measure = false;
        for(unsigned int i=0; i<LawFeatures.mStrainMeasures.size(); i++)
        {
            if(LawFeatures.mStrainMeasures[i] == ConstitutiveLaw::StrainMeasure_Infinitesimal)
                correct_strain_measure = true;
        }
        if( correct_strain_measure == false )
            KRATOS_THROW_ERROR( std::logic_error, "constitutive law is not compatible with the element type", " StrainMeasure_Infinitesimal " );

        // Check constitutive law
        ierr = Prop[CONSTITUTIVE_LAW]->Check( Prop, Geom, rCurrentProcessInfo );
    }
    else
        KRATOS_THROW_ERROR( std::logic_error, "A constitutive law needs to be specified for the element ", this->Id() )

    return ierr;

    KRATOS_CATCH( "" );
}

//----------------------------------------------------------------------------------------------------------------------------------------------------------------------------------

template< unsigned int TDim, unsigned int TNumNodes >
void UPwSmallStrainElement<TDim,TNumNodes>::InitializeNonLinearIteration(const ProcessInfo& rCurrentProcessInfo)
{
    //Defining necessary variables
    const GeometryType& Geom = this->GetGeometry();
    const unsigned int NumGPoints = Geom.IntegrationPointsNumber( mThisIntegrationMethod );
    const Matrix& NContainer = Geom.ShapeFunctionsValues( mThisIntegrationMethod );
    GeometryType::ShapeFunctionsGradientsType DN_DXContainer(NumGPoints);
    Geom.ShapeFunctionsIntegrationPointsGradients(DN_DXContainer,mThisIntegrationMethod);

    unsigned int VoigtSize = 6;
    if(TDim == 2) VoigtSize = 3;
    Matrix B(VoigtSize,TNumNodes*TDim);
    noalias(B) = ZeroMatrix(VoigtSize,TNumNodes*TDim);
    array_1d<double,TNumNodes*TDim> DisplacementVector;
    PoroElementUtilities::GetNodalVariableVector(DisplacementVector,Geom,DISPLACEMENT);

    //Create constitutive law parameters:
    Vector StrainVector(VoigtSize);
    Vector StressVector(VoigtSize);
    Matrix ConstitutiveMatrix(VoigtSize,VoigtSize);
    Vector Np(TNumNodes);
    Matrix GradNpT(TNumNodes,TDim);
    Matrix F = identity_matrix<double>(TDim);
    double detF = 1.0;
    ConstitutiveLaw::Parameters ConstitutiveParameters(Geom,this->GetProperties(),rCurrentProcessInfo);
    ConstitutiveParameters.Set(ConstitutiveLaw::COMPUTE_STRESS);
    ConstitutiveParameters.Set(ConstitutiveLaw::USE_ELEMENT_PROVIDED_STRAIN);
    ConstitutiveParameters.Set(ConstitutiveLaw::INITIALIZE_MATERIAL_RESPONSE); //Note: this is for nonlocal damage
    ConstitutiveParameters.SetConstitutiveMatrix(ConstitutiveMatrix);
    ConstitutiveParameters.SetStressVector(StressVector);
    ConstitutiveParameters.SetStrainVector(StrainVector);
    ConstitutiveParameters.SetShapeFunctionsValues(Np);
    ConstitutiveParameters.SetShapeFunctionsDerivatives(GradNpT);
    ConstitutiveParameters.SetDeformationGradientF(F);
    ConstitutiveParameters.SetDeterminantF(detF);

    //Loop over integration points
    for( unsigned int GPoint = 0; GPoint < NumGPoints; GPoint++)
    {
        noalias(Np) = row(NContainer,GPoint);
        noalias(GradNpT) = DN_DXContainer[GPoint];
        this->CalculateBMatrix(B, GradNpT);

        // Compute Stress
        noalias(StrainVector) = prod(B,DisplacementVector);
        mConstitutiveLawVector[GPoint]->CalculateMaterialResponseCauchy(ConstitutiveParameters);
    }
}

//----------------------------------------------------------------------------------------------------------------------------------------------------------------------------------

template< unsigned int TDim, unsigned int TNumNodes >
void UPwSmallStrainElement<TDim,TNumNodes>::FinalizeNonLinearIteration(const ProcessInfo& rCurrentProcessInfo)
{
    this->InitializeNonLinearIteration(rCurrentProcessInfo);
}

//----------------------------------------------------------------------------------------------------------------------------------------------------------------------------------

template< unsigned int TDim, unsigned int TNumNodes >
void UPwSmallStrainElement<TDim,TNumNodes>::FinalizeSolutionStep( const ProcessInfo& rCurrentProcessInfo )
{
    KRATOS_TRY

    //Defining necessary variables
    const GeometryType& Geom = this->GetGeometry();
    const unsigned int NumGPoints = Geom.IntegrationPointsNumber( mThisIntegrationMethod );
    const Matrix& NContainer = Geom.ShapeFunctionsValues( mThisIntegrationMethod );
    GeometryType::ShapeFunctionsGradientsType DN_DXContainer(NumGPoints);
    Geom.ShapeFunctionsIntegrationPointsGradients(DN_DXContainer,mThisIntegrationMethod);

    unsigned int VoigtSize = 6;
    if(TDim == 2) VoigtSize = 3;
    Matrix B(VoigtSize,TNumNodes*TDim);
    noalias(B) = ZeroMatrix(VoigtSize,TNumNodes*TDim);
    array_1d<double,TNumNodes*TDim> DisplacementVector;
    PoroElementUtilities::GetNodalVariableVector(DisplacementVector,Geom,DISPLACEMENT);

    //Create constitutive law parameters:
    Vector StrainVector(VoigtSize);
    Vector StressVector(VoigtSize);
    Matrix ConstitutiveMatrix(VoigtSize,VoigtSize);
    Vector Np(TNumNodes);
    Matrix GradNpT(TNumNodes,TDim);
    Matrix F = identity_matrix<double>(TDim);
    double detF = 1.0;
    ConstitutiveLaw::Parameters ConstitutiveParameters(Geom,this->GetProperties(),rCurrentProcessInfo);
    ConstitutiveParameters.SetConstitutiveMatrix(ConstitutiveMatrix);
    ConstitutiveParameters.SetStressVector(StressVector);
    ConstitutiveParameters.SetStrainVector(StrainVector);
    ConstitutiveParameters.SetShapeFunctionsValues(Np);
    ConstitutiveParameters.SetShapeFunctionsDerivatives(GradNpT);
    ConstitutiveParameters.SetDeterminantF(detF);
    ConstitutiveParameters.SetDeformationGradientF(F);
    ConstitutiveParameters.Set(ConstitutiveLaw::COMPUTE_STRESS);
    ConstitutiveParameters.Set(ConstitutiveLaw::USE_ELEMENT_PROVIDED_STRAIN);

    if(rCurrentProcessInfo[NODAL_SMOOTHING] == true)
    {
        Matrix StressContainer(NumGPoints,VoigtSize);

        Matrix GradPressureContainer(NumGPoints,TDim);
        array_1d<double,TNumNodes> PressureVector;
        for(unsigned int i=0; i<TNumNodes; i++) {
            PressureVector[i] = Geom[i].FastGetSolutionStepValue(WATER_PRESSURE);
        }
        array_1d<double,TDim> GradPressure;

        //Loop over integration points
        for ( unsigned int GPoint = 0; GPoint < NumGPoints; GPoint++ )
        {
            noalias(GradNpT) = DN_DXContainer[GPoint];

            this->CalculateBMatrix(B, GradNpT);

            noalias(StrainVector) = prod(B,DisplacementVector);

            noalias(Np) = row(NContainer,GPoint);

            noalias(GradPressure) = prod(trans(GradNpT),PressureVector);
            this->SaveGPGradPressure(GradPressureContainer,GradPressure,GPoint);

            //compute constitutive tensor and/or stresses
            mConstitutiveLawVector[GPoint]->FinalizeMaterialResponseCauchy(ConstitutiveParameters);
            this->SaveGPStress(StressContainer,StressVector,VoigtSize,GPoint);
        }
        this->ExtrapolateGPValues(GradPressureContainer,StressContainer,VoigtSize);
    }
    else
    {
        //Loop over integration points
        for ( unsigned int GPoint = 0; GPoint < NumGPoints; GPoint++ )
        {
            noalias(GradNpT) = DN_DXContainer[GPoint];

            this->CalculateBMatrix(B, GradNpT);

            noalias(StrainVector) = prod(B,DisplacementVector);

            noalias(Np) = row(NContainer,GPoint);

            //compute constitutive tensor and/or stresses
            mConstitutiveLawVector[GPoint]->FinalizeMaterialResponseCauchy(ConstitutiveParameters);
        }
    }

    KRATOS_CATCH( "" )
}

//----------------------------------------------------------------------------------------

template< unsigned int TDim, unsigned int TNumNodes >
void UPwSmallStrainElement<TDim,TNumNodes>::SaveGPGradPressure(Matrix& rGradPressureContainer, const array_1d<double,TDim>& GradPressure, const unsigned int& GPoint)
{
    for(unsigned int i = 0; i < TDim; i++)
    {
        rGradPressureContainer(GPoint,i) = GradPressure[i];
    }

    /* INFO: (Quadrilateral_2D_4 with GI_GAUSS_2)
     *
     *                   |GradPX-0 GradPY-0|
     * rGradPContainer = |GradPX-1 GradPY-1|
     *                   |GradPX-2 GradPY-2|
     *                   |GradPX-3 GradPY-3|
     *
     * GradPY-2 = GradPY at GP 2
    */
}

//----------------------------------------------------------------------------------------

template< unsigned int TDim, unsigned int TNumNodes >
void UPwSmallStrainElement<TDim,TNumNodes>::SaveGPStress(Matrix& rStressContainer, const Vector& StressVector, const unsigned int& VoigtSize, const unsigned int& GPoint)
{
    for(unsigned int i = 0; i < VoigtSize; i++)
    {
        rStressContainer(GPoint,i) = StressVector[i];
    }

    /* INFO: (Quadrilateral_2D_4 with GI_GAUSS_2)
     *
     *                      |S0-0 S1-0 S2-0|
     * rStressContainer =   |S0-1 S1-1 S2-1|
     *                      |S0-2 S1-2 S2-2|
     *                      |S0-3 S1-3 S2-3|
     *
     * S1-0 = S[1] at GP 0
    */
}

//----------------------------------------------------------------------------------------

template< >
void UPwSmallStrainElement<2,3>::ExtrapolateGPValues(const Matrix& GradPressureContainer, const Matrix& StressContainer, const unsigned int& VoigtSize)
{
    KRATOS_TRY

    // Triangle_2d_3 with GI_GAUSS_2

    array_1d<double,3> DamageContainer; // 3 GPoints

    for ( unsigned int i = 0;  i < 3; i++ ) //NumGPoints
    {
        DamageContainer[i] = 0.0;
        DamageContainer[i] = mConstitutiveLawVector[i]->GetValue( DAMAGE_VARIABLE, DamageContainer[i] );
    }

    GeometryType& rGeom = this->GetGeometry();
    const double& Area = rGeom.Area();
    array_1d<array_1d<double,2>,3> NodalGradPressure; //List with 2D GradP at each node
    array_1d<Vector,3> NodalStressVector; //List with stresses at each node
    array_1d<Matrix,3> NodalStressTensor;

    for(unsigned int Node = 0; Node < 3; Node++)
    {
        NodalStressVector[Node].resize(VoigtSize);
        NodalStressTensor[Node].resize(2,2);
    }

    BoundedMatrix<double,3,3> ExtrapolationMatrix;
    PoroElementUtilities::Calculate2DExtrapolationMatrix(ExtrapolationMatrix);

    BoundedMatrix<double,3,2> AuxNodalGradPressure;
    noalias(AuxNodalGradPressure) = prod(ExtrapolationMatrix,GradPressureContainer);

    /* INFO:
        *
        *                        |GradPX-0 GradPY-0|
        * AuxNodalGradPressure = |GradPX-1 GradPY-1|
        *                        |GradPX-2 GradPY-2|
        *
        * GradPY-2 = GradPY at node 2
    */

    BoundedMatrix<double,3,3> AuxNodalStress;
    noalias(AuxNodalStress) = prod(ExtrapolationMatrix,StressContainer);

    /* INFO:
        *
        *                  |S0-0 S1-0 S2-0|
        * AuxNodalStress = |S0-1 S1-1 S2-1|
        *                  |S0-2 S1-2 S2-2|
        *
        * S1-0 = S[1] at node 0
    */

    array_1d<double,3> NodalDamage;
    noalias(NodalDamage) = prod(ExtrapolationMatrix,DamageContainer);

    for(unsigned int i = 0; i < 3; i++) //TNumNodes
    {
        noalias(NodalGradPressure[i]) = row(AuxNodalGradPressure,i)*Area;
        noalias(NodalStressVector[i]) = row(AuxNodalStress,i)*Area;
        noalias(NodalStressTensor[i]) = MathUtils<double>::StressVectorToTensor(NodalStressVector[i]);

        rGeom[i].SetLock();
        array_1d<double,3>& r_nodal_grad_pressure = rGeom[i].FastGetSolutionStepValue(NODAL_WATER_PRESSURE_GRADIENT);
        for(unsigned int j = 0; j < 2; j++) //TDim
        {
            r_nodal_grad_pressure[j] += NodalGradPressure[i][j];
        }
        noalias(rGeom[i].FastGetSolutionStepValue(NODAL_EFFECTIVE_STRESS_TENSOR)) += NodalStressTensor[i];
        rGeom[i].FastGetSolutionStepValue(NODAL_DAMAGE_VARIABLE) += NodalDamage[i]*Area;
        rGeom[i].FastGetSolutionStepValue(NODAL_AREA) += Area;
        rGeom[i].UnSetLock();
    }

    KRATOS_CATCH( "" )
}

//----------------------------------------------------------------------------------------

template< >
void UPwSmallStrainElement<2,4>::ExtrapolateGPValues(const Matrix& GradPressureContainer, const Matrix& StressContainer, const unsigned int& VoigtSize)
{
    KRATOS_TRY

    // Quadrilateral_2d_4 with GI_GAUSS_2

    array_1d<double,4> DamageContainer; // 4 GPoints

    for ( unsigned int i = 0;  i < 4; i++ ) //NumGPoints
    {
        DamageContainer[i] = 0.0;
        DamageContainer[i] = mConstitutiveLawVector[i]->GetValue( DAMAGE_VARIABLE, DamageContainer[i] );
    }

    GeometryType& rGeom = this->GetGeometry();
    const double& Area = rGeom.Area();
    array_1d<array_1d<double,2>,4> NodalGradPressure; //List with 2D GradP at each node
    array_1d<Vector,4> NodalStressVector; //List with stresses at each node
    array_1d<Matrix,4> NodalStressTensor;

    for(unsigned int Node = 0; Node < 4; Node ++)
    {
        NodalStressVector[Node].resize(VoigtSize);
        NodalStressTensor[Node].resize(2,2);
    }

    BoundedMatrix<double,4,4> ExtrapolationMatrix;
    PoroElementUtilities::Calculate2DExtrapolationMatrix(ExtrapolationMatrix);

    BoundedMatrix<double,4,2> AuxNodalGradPressure;
    noalias(AuxNodalGradPressure) = prod(ExtrapolationMatrix,GradPressureContainer);

    BoundedMatrix<double,4,3> AuxNodalStress;
    noalias(AuxNodalStress) = prod(ExtrapolationMatrix,StressContainer);

    /* INFO:
        *
        *                  |S0-0 S1-0 S2-0|
        * AuxNodalStress = |S0-1 S1-1 S2-1|
        *                  |S0-2 S1-2 S2-2|
        *                  |S0-3 S1-3 S2-3|
        *
        * S1-0 = S[1] at node 0
    */

    array_1d<double,4> NodalDamage; //List with stresses at each node
    noalias(NodalDamage) = prod(ExtrapolationMatrix,DamageContainer);

    for(unsigned int i = 0; i < 4; i++) //TNumNodes
    {
        noalias(NodalGradPressure[i]) = row(AuxNodalGradPressure,i)*Area;
        noalias(NodalStressVector[i]) = row(AuxNodalStress,i)*Area;
        noalias(NodalStressTensor[i]) = MathUtils<double>::StressVectorToTensor(NodalStressVector[i]);

        rGeom[i].SetLock();
        array_1d<double,3>& r_nodal_grad_pressure = rGeom[i].FastGetSolutionStepValue(NODAL_WATER_PRESSURE_GRADIENT);
        for(unsigned int j = 0; j < 2; j++) //TDim
        {
            r_nodal_grad_pressure[j] += NodalGradPressure[i][j];
        }
        noalias(rGeom[i].FastGetSolutionStepValue(NODAL_EFFECTIVE_STRESS_TENSOR)) += NodalStressTensor[i];
        rGeom[i].FastGetSolutionStepValue(NODAL_DAMAGE_VARIABLE) += NodalDamage[i]*Area;
        rGeom[i].FastGetSolutionStepValue(NODAL_AREA) += Area;
        rGeom[i].UnSetLock();
    }

    KRATOS_CATCH( "" )
}

//----------------------------------------------------------------------------------------

template< >
void UPwSmallStrainElement<3,4>::ExtrapolateGPValues(const Matrix& GradPressureContainer, const Matrix& StressContainer, const unsigned int& VoigtSize)
{
    KRATOS_TRY

    // Tetrahedra_3d_4 with GI_GAUSS_2

    array_1d<double,4> DamageContainer; // 4 GPoints

    for ( unsigned int i = 0;  i < 4; i++ ) //NumGPoints
    {
        DamageContainer[i] = 0.0;
        DamageContainer[i] = mConstitutiveLawVector[i]->GetValue( DAMAGE_VARIABLE, DamageContainer[i] );
    }

    GeometryType& rGeom = this->GetGeometry();
    const double& Area = rGeom.Area(); // In 3D this is Volume
    array_1d<array_1d<double,3>,4> NodalGradPressure; //List with 3D GradP at each node
    array_1d<Vector,4> NodalStressVector; //List with stresses at each node
    array_1d<Matrix,4> NodalStressTensor;

    for(unsigned int Node = 0; Node < 4; Node ++)
    {
        NodalStressVector[Node].resize(VoigtSize);
        NodalStressTensor[Node].resize(3,3);
    }

    BoundedMatrix<double,4,4> ExtrapolationMatrix;
    PoroElementUtilities::Calculate3DExtrapolationMatrix(ExtrapolationMatrix);

    BoundedMatrix<double,4,6> AuxNodalStress;
    noalias(AuxNodalStress) = prod(ExtrapolationMatrix,StressContainer);

    BoundedMatrix<double,4,3> AuxNodalGradPressure;
    noalias(AuxNodalGradPressure) = prod(ExtrapolationMatrix,GradPressureContainer);

    array_1d<double,4> NodalDamage;
    noalias(NodalDamage) = prod(ExtrapolationMatrix,DamageContainer);

    for(unsigned int i = 0; i < 4; i++) //TNumNodes
    {
        noalias(NodalGradPressure[i]) = row(AuxNodalGradPressure,i)*Area;
        noalias(NodalStressVector[i]) = row(AuxNodalStress,i)*Area;
        noalias(NodalStressTensor[i]) = MathUtils<double>::StressVectorToTensor(NodalStressVector[i]);

        rGeom[i].SetLock();
        noalias(rGeom[i].FastGetSolutionStepValue(NODAL_WATER_PRESSURE_GRADIENT)) += NodalGradPressure[i];
        noalias(rGeom[i].FastGetSolutionStepValue(NODAL_EFFECTIVE_STRESS_TENSOR)) += NodalStressTensor[i];
        rGeom[i].FastGetSolutionStepValue(NODAL_DAMAGE_VARIABLE) += NodalDamage[i]*Area;
        rGeom[i].FastGetSolutionStepValue(NODAL_AREA) += Area;
        rGeom[i].UnSetLock();
    }

    KRATOS_CATCH( "" )
}

//----------------------------------------------------------------------------------------

template< >
void UPwSmallStrainElement<3,8>::ExtrapolateGPValues(const Matrix& GradPressureContainer, const Matrix& StressContainer, const unsigned int& VoigtSize)
{
    KRATOS_TRY

    // Hexahedra_3d_8 with GI_GAUSS_2

    array_1d<double,8> DamageContainer; // 8 GPoints

    for ( unsigned int i = 0;  i < 8; i++ ) //NumGPoints
    {
        DamageContainer[i] = 0.0;
        DamageContainer[i] = mConstitutiveLawVector[i]->GetValue( DAMAGE_VARIABLE, DamageContainer[i] );
    }

    GeometryType& rGeom = this->GetGeometry();
    const double& Area = rGeom.Area(); // In 3D this is Volume
    array_1d<array_1d<double,3>,8> NodalGradPressure; //List with 3D GradP at each node
    array_1d<Vector,8> NodalStressVector; //List with stresses at each node
    array_1d<Matrix,8> NodalStressTensor;

    for(unsigned int Node = 0; Node < 8; Node ++)
    {
        NodalStressVector[Node].resize(VoigtSize);
        NodalStressTensor[Node].resize(3,3);
    }

    BoundedMatrix<double,8,8> ExtrapolationMatrix;
    PoroElementUtilities::Calculate3DExtrapolationMatrix(ExtrapolationMatrix);

    BoundedMatrix<double,8,6> AuxNodalStress;
    noalias(AuxNodalStress) = prod(ExtrapolationMatrix,StressContainer);

    BoundedMatrix<double,8,3> AuxNodalGradPressure;
    noalias(AuxNodalGradPressure) = prod(ExtrapolationMatrix,GradPressureContainer);

    array_1d<double,8> NodalDamage; //List with stresses at each node
    noalias(NodalDamage) = prod(ExtrapolationMatrix,DamageContainer);

    for(unsigned int i = 0; i < 8; i++) //TNumNodes
    {
        noalias(NodalGradPressure[i]) = row(AuxNodalGradPressure,i)*Area;
        noalias(NodalStressVector[i]) = row(AuxNodalStress,i)*Area;
        noalias(NodalStressTensor[i]) = MathUtils<double>::StressVectorToTensor(NodalStressVector[i]);

        rGeom[i].SetLock();
        noalias(rGeom[i].FastGetSolutionStepValue(NODAL_WATER_PRESSURE_GRADIENT)) += NodalGradPressure[i];
        noalias(rGeom[i].FastGetSolutionStepValue(NODAL_EFFECTIVE_STRESS_TENSOR)) += NodalStressTensor[i];
        rGeom[i].FastGetSolutionStepValue(NODAL_DAMAGE_VARIABLE) += NodalDamage[i]*Area;
        rGeom[i].FastGetSolutionStepValue(NODAL_AREA) += Area;
        rGeom[i].UnSetLock();
    }

    KRATOS_CATCH( "" )
}

//----------------------------------------------------------------------------------------------------------------------------------------------------------------------------------

template< unsigned int TDim, unsigned int TNumNodes >
void UPwSmallStrainElement<TDim,TNumNodes>::CalculateOnIntegrationPoints( const Variable<double>& rVariable,std::vector<double>& rOutput,
                                                                            const ProcessInfo& rCurrentProcessInfo )
{
    KRATOS_TRY

    if(rVariable == VON_MISES_STRESS)
    {
        //Defining necessary variables
        const GeometryType& Geom = this->GetGeometry();
        const unsigned int NumGPoints = Geom.IntegrationPointsNumber( mThisIntegrationMethod );
        const Matrix& NContainer = Geom.ShapeFunctionsValues( mThisIntegrationMethod );
        GeometryType::ShapeFunctionsGradientsType DN_DXContainer(NumGPoints);
        Geom.ShapeFunctionsIntegrationPointsGradients(DN_DXContainer,mThisIntegrationMethod);

        unsigned int VoigtSize = 6;
        if(TDim == 2) VoigtSize = 3;
        Matrix B(VoigtSize,TNumNodes*TDim);
        noalias(B) = ZeroMatrix(VoigtSize,TNumNodes*TDim);
        array_1d<double,TNumNodes*TDim> DisplacementVector;
        PoroElementUtilities::GetNodalVariableVector(DisplacementVector,Geom,DISPLACEMENT);

        //Create constitutive law parameters:
        Vector StrainVector(VoigtSize);
        Vector StressVector(VoigtSize);
        Matrix ConstitutiveMatrix(VoigtSize,VoigtSize);
        Vector Np(TNumNodes);
        Matrix GradNpT(TNumNodes,TDim);
        Matrix F = identity_matrix<double>(TDim);
        double detF = 1.0;
        ConstitutiveLaw::Parameters ConstitutiveParameters(Geom,this->GetProperties(),rCurrentProcessInfo);
        ConstitutiveParameters.Set(ConstitutiveLaw::COMPUTE_STRESS);
        ConstitutiveParameters.Set(ConstitutiveLaw::USE_ELEMENT_PROVIDED_STRAIN);
        ConstitutiveParameters.SetConstitutiveMatrix(ConstitutiveMatrix);
        ConstitutiveParameters.SetStressVector(StressVector);
        ConstitutiveParameters.SetStrainVector(StrainVector);
        ConstitutiveParameters.SetShapeFunctionsValues(Np);
        ConstitutiveParameters.SetShapeFunctionsDerivatives(GradNpT);
        ConstitutiveParameters.SetDeterminantF(detF);
        ConstitutiveParameters.SetDeformationGradientF(F);

        //Loop over integration points
        for ( unsigned int GPoint = 0; GPoint < NumGPoints; GPoint++ )
        {
            noalias(GradNpT) = DN_DXContainer[GPoint];

            this->CalculateBMatrix(B, GradNpT);

            noalias(StrainVector) = prod(B,DisplacementVector);

            noalias(Np) = row(NContainer,GPoint);

            //compute constitutive tensor and/or stresses
            mConstitutiveLawVector[GPoint]->CalculateMaterialResponseCauchy(ConstitutiveParameters);

            rOutput[GPoint] = ElementUtilities::CalculateVonMises(StressVector);
        }
    } else {
        UPwElement<TDim,TNumNodes>::CalculateOnIntegrationPoints(rVariable,rOutput,rCurrentProcessInfo);
    }

    KRATOS_CATCH( "" )
}

//----------------------------------------------------------------------------------------

template< unsigned int TDim, unsigned int TNumNodes >
void UPwSmallStrainElement<TDim,TNumNodes>::CalculateOnIntegrationPoints( const Variable<array_1d<double,3>>& rVariable,std::vector<array_1d<double,3>>& rOutput,
                                                                            const ProcessInfo& rCurrentProcessInfo )
{
    KRATOS_TRY

    if(rVariable == FLUID_FLUX_VECTOR) {
        const PropertiesType& Prop = this->GetProperties();
        const GeometryType& Geom = this->GetGeometry();
        const unsigned int NumGPoints = Geom.IntegrationPointsNumber( mThisIntegrationMethod );

        //Defining the shape functions, the jacobian and the shape functions local gradients Containers
        const Matrix& NContainer = Geom.ShapeFunctionsValues( mThisIntegrationMethod );
        GeometryType::ShapeFunctionsGradientsType DN_DXContainer(NumGPoints);
        Geom.ShapeFunctionsIntegrationPointsGradients(DN_DXContainer,mThisIntegrationMethod);

        //Defining necessary variables
        array_1d<double,TNumNodes> PressureVector;
        for(unsigned int i=0; i<TNumNodes; i++)
            PressureVector[i] = Geom[i].FastGetSolutionStepValue(WATER_PRESSURE);
        array_1d<double,TNumNodes*TDim> VolumeAcceleration;
        PoroElementUtilities::GetNodalVariableVector(VolumeAcceleration,Geom,VOLUME_ACCELERATION);
        array_1d<double,TDim> BodyAcceleration;
        BoundedMatrix<double,TNumNodes, TDim> GradNpT;
        BoundedMatrix<double,TDim, TDim> PermeabilityMatrix;
        PoroElementUtilities::CalculatePermeabilityMatrix(PermeabilityMatrix,Prop);
        const double& DynamicViscosityInverse = 1.0/Prop[DYNAMIC_VISCOSITY];
        const double& FluidDensity = Prop[DENSITY_WATER];
        array_1d<double,TDim> GradPressureTerm;
        array_1d<double,TDim> FluidFlux;

        //Loop over integration points
        for ( unsigned int GPoint = 0; GPoint < NumGPoints; GPoint++ )
        {
            noalias(GradNpT) = DN_DXContainer[GPoint];

            PoroElementUtilities::InterpolateVariableWithComponents(BodyAcceleration,NContainer,VolumeAcceleration,GPoint);

            noalias(GradPressureTerm) = prod(trans(GradNpT),PressureVector);
            noalias(GradPressureTerm) += -FluidDensity*BodyAcceleration;

            noalias(FluidFlux) = -DynamicViscosityInverse*prod(PermeabilityMatrix,GradPressureTerm);

            PoroElementUtilities::FillArray1dOutput(rOutput[GPoint],FluidFlux);
        }
<<<<<<< HEAD
    } else {
        UPwElement<TDim,TNumNodes>::CalculateOnIntegrationPoints(rVariable,rOutput,rCurrentProcessInfo);
=======
    } else if(rVariable == WATER_PRESSURE_GRADIENT) {

        const GeometryType& Geom = this->GetGeometry();
        const unsigned int NumGPoints = Geom.IntegrationPointsNumber( mThisIntegrationMethod );

        GeometryType::ShapeFunctionsGradientsType DN_DXContainer(NumGPoints);
        Geom.ShapeFunctionsIntegrationPointsGradients(DN_DXContainer,mThisIntegrationMethod);

        //Defining necessary variables
        array_1d<double,TNumNodes> PressureVector;
        for(unsigned int i=0; i<TNumNodes; i++)
            PressureVector[i] = Geom[i].FastGetSolutionStepValue(WATER_PRESSURE);
        BoundedMatrix<double,TNumNodes, TDim> GradNpT;
        array_1d<double,TDim> GradPressure;

        //Loop over integration points
        for ( unsigned int GPoint = 0; GPoint < NumGPoints; GPoint++ )
        {
            noalias(GradNpT) = DN_DXContainer[GPoint];

            noalias(GradPressure) = prod(trans(GradNpT),PressureVector);

            PoroElementUtilities::FillArray1dOutput(rOutput[GPoint],GradPressure);
        }
>>>>>>> 99d061b4
    }

    KRATOS_CATCH( "" )
}

//----------------------------------------------------------------------------------------

template< unsigned int TDim, unsigned int TNumNodes >
void UPwSmallStrainElement<TDim,TNumNodes>::CalculateOnIntegrationPoints( const Variable<Matrix>& rVariable, std::vector<Matrix>& rOutput,
                                                                                const ProcessInfo& rCurrentProcessInfo )
{
    KRATOS_TRY

    if(rVariable == EFFECTIVE_STRESS_TENSOR)
    {
        //Defining necessary variables
        const GeometryType& Geom = this->GetGeometry();
        const unsigned int NumGPoints = Geom.IntegrationPointsNumber( mThisIntegrationMethod );
        const Matrix& NContainer = Geom.ShapeFunctionsValues( mThisIntegrationMethod );
        GeometryType::ShapeFunctionsGradientsType DN_DXContainer(NumGPoints);
        Geom.ShapeFunctionsIntegrationPointsGradients(DN_DXContainer,mThisIntegrationMethod);

        unsigned int VoigtSize = 6;
        if(TDim == 2) VoigtSize = 3;
        Matrix B(VoigtSize,TNumNodes*TDim);
        noalias(B) = ZeroMatrix(VoigtSize,TNumNodes*TDim);
        array_1d<double,TNumNodes*TDim> DisplacementVector;
        PoroElementUtilities::GetNodalVariableVector(DisplacementVector,Geom,DISPLACEMENT);

        //Create constitutive law parameters:
        Vector StrainVector(VoigtSize);
        Vector StressVector(VoigtSize);
        Matrix ConstitutiveMatrix(VoigtSize,VoigtSize);
        Vector Np(TNumNodes);
        Matrix GradNpT(TNumNodes,TDim);
        Matrix F = identity_matrix<double>(TDim);
        double detF = 1.0;
        ConstitutiveLaw::Parameters ConstitutiveParameters(Geom,this->GetProperties(),rCurrentProcessInfo);
        ConstitutiveParameters.Set(ConstitutiveLaw::COMPUTE_STRESS);
        ConstitutiveParameters.Set(ConstitutiveLaw::USE_ELEMENT_PROVIDED_STRAIN);
        ConstitutiveParameters.SetConstitutiveMatrix(ConstitutiveMatrix);
        ConstitutiveParameters.SetStressVector(StressVector);
        ConstitutiveParameters.SetStrainVector(StrainVector);
        ConstitutiveParameters.SetShapeFunctionsValues(Np);
        ConstitutiveParameters.SetShapeFunctionsDerivatives(GradNpT);
        ConstitutiveParameters.SetDeterminantF(detF);
        ConstitutiveParameters.SetDeformationGradientF(F);

        //Loop over integration points
        for ( unsigned int GPoint = 0; GPoint < NumGPoints; GPoint++ )
        {
            noalias(GradNpT) = DN_DXContainer[GPoint];

            this->CalculateBMatrix(B, GradNpT);

            noalias(StrainVector) = prod(B,DisplacementVector);

            noalias(Np) = row(NContainer,GPoint);

            //compute constitutive tensor and/or stresses
            mConstitutiveLawVector[GPoint]->CalculateMaterialResponseCauchy(ConstitutiveParameters);

            rOutput[GPoint].resize(TDim,TDim,false );
            rOutput[GPoint] = MathUtils<double>::StressVectorToTensor(StressVector);
        }
    }
    else if(rVariable == TOTAL_STRESS_TENSOR)
    {
        //Defining necessary variables
        const GeometryType& Geom = this->GetGeometry();
        const PropertiesType& Prop = this->GetProperties();
        const unsigned int NumGPoints = Geom.IntegrationPointsNumber( mThisIntegrationMethod );
        const Matrix& NContainer = Geom.ShapeFunctionsValues( mThisIntegrationMethod );
        GeometryType::ShapeFunctionsGradientsType DN_DXContainer(NumGPoints);
        Geom.ShapeFunctionsIntegrationPointsGradients(DN_DXContainer,mThisIntegrationMethod);

        unsigned int VoigtSize;
        Vector VoigtVector;
        if(TDim == 3)
        {
            VoigtSize = 6;
            VoigtVector.resize(VoigtSize);
            VoigtVector[0] = 1.0;
            VoigtVector[1] = 1.0;
            VoigtVector[2] = 1.0;
            VoigtVector[3] = 0.0;
            VoigtVector[4] = 0.0;
            VoigtVector[5] = 0.0;
        }
        else
        {
            VoigtSize = 3;
            VoigtVector.resize(VoigtSize);
            VoigtVector[0] = 1.0;
            VoigtVector[1] = 1.0;
            VoigtVector[2] = 0.0;
        }
        Matrix B(VoigtSize,TNumNodes*TDim);
        noalias(B) = ZeroMatrix(VoigtSize,TNumNodes*TDim);
        array_1d<double,TNumNodes*TDim> DisplacementVector;
        PoroElementUtilities::GetNodalVariableVector(DisplacementVector,Geom,DISPLACEMENT);
        double Pressure;
        array_1d<double,TNumNodes> PressureVector;
        for(unsigned int i=0; i<TNumNodes; i++)
        {
            PressureVector[i] = Geom[i].FastGetSolutionStepValue(WATER_PRESSURE);
        }
        const double BiotCoefficient = Prop[BIOT_COEFFICIENT];

        //Create constitutive law parameters:
        Vector StrainVector(VoigtSize);
        Vector StressVector(VoigtSize);
        Matrix ConstitutiveMatrix(VoigtSize,VoigtSize);
        Vector Np(TNumNodes);
        Matrix GradNpT(TNumNodes,TDim);
        Matrix F = identity_matrix<double>(TDim);
        double detF = 1.0;
        ConstitutiveLaw::Parameters ConstitutiveParameters(Geom,Prop,rCurrentProcessInfo);
        ConstitutiveParameters.Set(ConstitutiveLaw::COMPUTE_STRESS);
        ConstitutiveParameters.Set(ConstitutiveLaw::USE_ELEMENT_PROVIDED_STRAIN);
        ConstitutiveParameters.SetConstitutiveMatrix(ConstitutiveMatrix);
        ConstitutiveParameters.SetStressVector(StressVector);
        ConstitutiveParameters.SetStrainVector(StrainVector);
        ConstitutiveParameters.SetShapeFunctionsValues(Np);
        ConstitutiveParameters.SetShapeFunctionsDerivatives(GradNpT);
        ConstitutiveParameters.SetDeterminantF(detF);
        ConstitutiveParameters.SetDeformationGradientF(F);

        //Loop over integration points
        for ( unsigned int GPoint = 0; GPoint < NumGPoints; GPoint++ )
        {
            noalias(GradNpT) = DN_DXContainer[GPoint];

            this->CalculateBMatrix(B, GradNpT);

            noalias(StrainVector) = prod(B,DisplacementVector);

            noalias(Np) = row(NContainer,GPoint);

            //compute constitutive tensor and/or stresses
            mConstitutiveLawVector[GPoint]->CalculateMaterialResponseCauchy(ConstitutiveParameters);

            Pressure = 0.0;
            for(unsigned int i = 0; i < TNumNodes; i++)
            {
                Pressure += NContainer(GPoint,i)*PressureVector[i];
            }

            noalias(StressVector) += -BiotCoefficient*Pressure*VoigtVector;

            rOutput[GPoint].resize(TDim,TDim,false );
            rOutput[GPoint] = MathUtils<double>::StressVectorToTensor(StressVector);
        }
    }
    else if(rVariable == GREEN_LAGRANGE_STRAIN_TENSOR)
    {
        //Defining necessary variables
        const GeometryType& Geom = this->GetGeometry();
        const unsigned int NumGPoints = Geom.IntegrationPointsNumber( mThisIntegrationMethod );
        GeometryType::ShapeFunctionsGradientsType DN_DXContainer(NumGPoints);
        Geom.ShapeFunctionsIntegrationPointsGradients(DN_DXContainer,mThisIntegrationMethod);

        unsigned int VoigtSize = 6;
        if(TDim == 2) VoigtSize = 3;
        Matrix B(VoigtSize,TNumNodes*TDim);
        noalias(B) = ZeroMatrix(VoigtSize,TNumNodes*TDim);
        array_1d<double,TNumNodes*TDim> DisplacementVector;
        PoroElementUtilities::GetNodalVariableVector(DisplacementVector,Geom,DISPLACEMENT);
        Vector StrainVector(VoigtSize);

        //Loop over integration points
        for ( unsigned int GPoint = 0; GPoint < NumGPoints; GPoint++ )
        {
            this->CalculateBMatrix(B, DN_DXContainer[GPoint]);

            noalias(StrainVector) = prod(B,DisplacementVector);

            rOutput[GPoint].resize(TDim,TDim,false );
            rOutput[GPoint] = MathUtils<double>::StrainVectorToTensor(StrainVector);
        }
    }
    else if(rVariable == PERMEABILITY_MATRIX)
    {
        const unsigned int NumGPoints = this->GetGeometry().IntegrationPointsNumber( mThisIntegrationMethod );

        //If the permeability of the element is a given property
        BoundedMatrix<double,TDim,TDim> PermeabilityMatrix;
        PoroElementUtilities::CalculatePermeabilityMatrix(PermeabilityMatrix,this->GetProperties());

        //Loop over integration points
        for ( unsigned int GPoint = 0; GPoint < NumGPoints; GPoint++ )
        {
            rOutput[GPoint].resize(TDim,TDim,false);
            noalias(rOutput[GPoint]) = PermeabilityMatrix;
        }
    } else {
        UPwElement<TDim,TNumNodes>::CalculateOnIntegrationPoints(rVariable,rOutput,rCurrentProcessInfo);
    }

    KRATOS_CATCH( "" )
}

//----------------------------------------------------------------------------------------------------------------------------------------------------------------------------------

template< unsigned int TDim, unsigned int TNumNodes >
void UPwSmallStrainElement<TDim,TNumNodes>::CalculateStiffnessMatrix( MatrixType& rStiffnessMatrix, const ProcessInfo& CurrentProcessInfo )
{
    KRATOS_TRY

    const unsigned int element_size = TNumNodes * (TDim + 1);

    //Resizing mass matrix
    if ( rStiffnessMatrix.size1() != element_size )
        rStiffnessMatrix.resize( element_size, element_size, false );
    noalias( rStiffnessMatrix ) = ZeroMatrix( element_size, element_size );

    //Previous definitions
    const PropertiesType& Prop = this->GetProperties();
    const GeometryType& Geom = this->GetGeometry();
    const GeometryType::IntegrationPointsArrayType& integration_points = Geom.IntegrationPoints( mThisIntegrationMethod );
    const unsigned int NumGPoints = integration_points.size();

    //Containers of variables at all integration points
    const Matrix& NContainer = Geom.ShapeFunctionsValues( mThisIntegrationMethod );
    GeometryType::ShapeFunctionsGradientsType DN_DXContainer(NumGPoints);
    Vector detJContainer(NumGPoints);
    Geom.ShapeFunctionsIntegrationPointsGradients(DN_DXContainer,detJContainer,mThisIntegrationMethod);

    //Constitutive Law parameters
    ConstitutiveLaw::Parameters ConstitutiveParameters(Geom,Prop,CurrentProcessInfo);
    ConstitutiveParameters.Set(ConstitutiveLaw::COMPUTE_CONSTITUTIVE_TENSOR);

    //Element variables
    ElementVariables Variables;
    this->InitializeElementVariables(Variables,ConstitutiveParameters,Geom,Prop,CurrentProcessInfo);

    //Loop over integration points
    for( unsigned int GPoint = 0; GPoint < NumGPoints; GPoint++)
    {
        //Compute Np, GradNpT, B and StrainVector
        noalias(Variables.Np) = row(NContainer,GPoint);
        noalias(Variables.GradNpT) = DN_DXContainer[GPoint];
        this->CalculateBMatrix(Variables.B, Variables.GradNpT);
        noalias(Variables.StrainVector) = prod(Variables.B,Variables.DisplacementVector);

        //Compute constitutive tensor
        mConstitutiveLawVector[GPoint]->CalculateMaterialResponseCauchy(ConstitutiveParameters);

        //Compute weighting coefficient for integration
        this->CalculateIntegrationCoefficient(Variables.IntegrationCoefficient, detJContainer[GPoint], integration_points[GPoint].Weight() );

        //Compute stiffness matrix
        this->CalculateAndAddStiffnessMatrix(rStiffnessMatrix, Variables);
    }

    KRATOS_CATCH( "" )
}

//----------------------------------------------------------------------------------------

template< unsigned int TDim, unsigned int TNumNodes >
void UPwSmallStrainElement<TDim,TNumNodes>::CalculateAll( MatrixType& rLeftHandSideMatrix, VectorType& rRightHandSideVector, const ProcessInfo& CurrentProcessInfo )
{
    KRATOS_TRY

    //Previous definitions
    const PropertiesType& Prop = this->GetProperties();
    const GeometryType& Geom = this->GetGeometry();
    const GeometryType::IntegrationPointsArrayType& integration_points = Geom.IntegrationPoints( mThisIntegrationMethod );
    const unsigned int NumGPoints = integration_points.size();

    //Containers of variables at all integration points
    const Matrix& NContainer = Geom.ShapeFunctionsValues( mThisIntegrationMethod );
    GeometryType::ShapeFunctionsGradientsType DN_DXContainer(NumGPoints);
    Vector detJContainer(NumGPoints);
    Geom.ShapeFunctionsIntegrationPointsGradients(DN_DXContainer,detJContainer,mThisIntegrationMethod);

    //Constitutive Law parameters
    ConstitutiveLaw::Parameters ConstitutiveParameters(Geom,Prop,CurrentProcessInfo);
    ConstitutiveParameters.Set(ConstitutiveLaw::COMPUTE_CONSTITUTIVE_TENSOR);
    ConstitutiveParameters.Set(ConstitutiveLaw::COMPUTE_STRESS);
    ConstitutiveParameters.Set(ConstitutiveLaw::USE_ELEMENT_PROVIDED_STRAIN);

    //Element variables
    ElementVariables Variables;
    this->InitializeElementVariables(Variables,ConstitutiveParameters,Geom,Prop,CurrentProcessInfo);

    //Loop over integration points
    for( unsigned int GPoint = 0; GPoint < NumGPoints; GPoint++)
    {
        //Compute GradNpT, B and StrainVector
        noalias(Variables.GradNpT) = DN_DXContainer[GPoint];
        this->CalculateBMatrix(Variables.B, Variables.GradNpT);
        noalias(Variables.StrainVector) = prod(Variables.B,Variables.DisplacementVector);

        //Compute Np, Nu and BodyAcceleration
        noalias(Variables.Np) = row(NContainer,GPoint);
        PoroElementUtilities::CalculateNuMatrix(Variables.Nu,NContainer,GPoint);
        PoroElementUtilities::InterpolateVariableWithComponents(Variables.BodyAcceleration,NContainer,Variables.VolumeAcceleration,GPoint);

        //Compute constitutive tensor and stresses
        mConstitutiveLawVector[GPoint]->CalculateMaterialResponseCauchy(ConstitutiveParameters);

        //Compute weighting coefficient for integration
        this->CalculateIntegrationCoefficient(Variables.IntegrationCoefficient, detJContainer[GPoint], integration_points[GPoint].Weight() );

        //Contributions to the left hand side
        this->CalculateAndAddLHS(rLeftHandSideMatrix, Variables);

        //Contributions to the right hand side
        this->CalculateAndAddRHS(rRightHandSideVector, Variables);
    }

    KRATOS_CATCH( "" )
}

//----------------------------------------------------------------------------------------

template< unsigned int TDim, unsigned int TNumNodes >
void UPwSmallStrainElement<TDim,TNumNodes>::CalculateRHS( VectorType& rRightHandSideVector, const ProcessInfo& CurrentProcessInfo )
{
    KRATOS_TRY

    //Previous definitions
    const PropertiesType& Prop = this->GetProperties();
    const GeometryType& Geom = this->GetGeometry();
    const GeometryType::IntegrationPointsArrayType& integration_points = Geom.IntegrationPoints( mThisIntegrationMethod );
    const unsigned int NumGPoints = integration_points.size();

    //Containers of variables at all integration points
    const Matrix& NContainer = Geom.ShapeFunctionsValues( mThisIntegrationMethod );
    GeometryType::ShapeFunctionsGradientsType DN_DXContainer(NumGPoints);
    Vector detJContainer(NumGPoints);
    Geom.ShapeFunctionsIntegrationPointsGradients(DN_DXContainer,detJContainer,mThisIntegrationMethod);

    //Constitutive Law parameters
    ConstitutiveLaw::Parameters ConstitutiveParameters(Geom,Prop,CurrentProcessInfo);
    ConstitutiveParameters.Set(ConstitutiveLaw::COMPUTE_STRESS);
    ConstitutiveParameters.Set(ConstitutiveLaw::USE_ELEMENT_PROVIDED_STRAIN);

    //Element variables
    ElementVariables Variables;
    this->InitializeElementVariables(Variables,ConstitutiveParameters,Geom,Prop,CurrentProcessInfo);

    //Loop over integration points
    for( unsigned int GPoint = 0; GPoint < NumGPoints; GPoint++)
    {
        //Compute GradNpT, B and StrainVector
        noalias(Variables.GradNpT) = DN_DXContainer[GPoint];
        this->CalculateBMatrix(Variables.B, Variables.GradNpT);
        noalias(Variables.StrainVector) = prod(Variables.B,Variables.DisplacementVector);

        //Compute Np, Nu and BodyAcceleration
        noalias(Variables.Np) = row(NContainer,GPoint);
        PoroElementUtilities::CalculateNuMatrix(Variables.Nu,NContainer,GPoint);
        PoroElementUtilities::InterpolateVariableWithComponents(Variables.BodyAcceleration,NContainer,Variables.VolumeAcceleration,GPoint);

        //Compute stresses
        mConstitutiveLawVector[GPoint]->CalculateMaterialResponseCauchy(ConstitutiveParameters);

        //Compute weighting coefficient for integration
        this->CalculateIntegrationCoefficient(Variables.IntegrationCoefficient, detJContainer[GPoint], integration_points[GPoint].Weight() );

        //Contributions to the right hand side
        this->CalculateAndAddRHS(rRightHandSideVector, Variables);
    }

    KRATOS_CATCH( "" )
}

//----------------------------------------------------------------------------------------

template< unsigned int TDim, unsigned int TNumNodes >
void UPwSmallStrainElement<TDim,TNumNodes>::InitializeElementVariables(ElementVariables& rVariables,ConstitutiveLaw::Parameters& rConstitutiveParameters,
                                                                                  const GeometryType& Geom, const PropertiesType& Prop, const ProcessInfo& CurrentProcessInfo)
{
    KRATOS_TRY

    //Properties variables
    const double& BulkModulusSolid = Prop[BULK_MODULUS_SOLID];
    const double& Porosity = Prop[POROSITY];
    rVariables.DynamicViscosityInverse = 1.0/Prop[DYNAMIC_VISCOSITY];
    rVariables.FluidDensity = Prop[DENSITY_WATER];
    rVariables.Density = Porosity*rVariables.FluidDensity + (1.0-Porosity)*Prop[DENSITY_SOLID];
    rVariables.BiotCoefficient = Prop[BIOT_COEFFICIENT];
    rVariables.BiotModulusInverse = (rVariables.BiotCoefficient-Porosity)/BulkModulusSolid + Porosity/Prop[BULK_MODULUS_FLUID];
    PoroElementUtilities::CalculatePermeabilityMatrix(rVariables.PermeabilityMatrix,Prop);

    //ProcessInfo variables
    rVariables.VelocityCoefficient = CurrentProcessInfo[VELOCITY_COEFFICIENT];
    rVariables.DtPressureCoefficient = CurrentProcessInfo[DT_PRESSURE_COEFFICIENT];

    //Nodal Variables
    for(unsigned int i=0; i<TNumNodes; i++)
    {
        rVariables.PressureVector[i] = Geom[i].FastGetSolutionStepValue(WATER_PRESSURE);
        rVariables.DtPressureVector[i] = Geom[i].FastGetSolutionStepValue(DT_WATER_PRESSURE);
    }
    PoroElementUtilities::GetNodalVariableVector(rVariables.DisplacementVector,Geom,DISPLACEMENT);
    PoroElementUtilities::GetNodalVariableVector(rVariables.VelocityVector,Geom,VELOCITY);
    PoroElementUtilities::GetNodalVariableVector(rVariables.VolumeAcceleration,Geom,VOLUME_ACCELERATION);

    //General Variables
    unsigned int VoigtSize;
    if(TDim == 3)
    {
        VoigtSize = 6;
        rVariables.VoigtVector.resize(VoigtSize);
        rVariables.VoigtVector[0] = 1.0;
        rVariables.VoigtVector[1] = 1.0;
        rVariables.VoigtVector[2] = 1.0;
        rVariables.VoigtVector[3] = 0.0;
        rVariables.VoigtVector[4] = 0.0;
        rVariables.VoigtVector[5] = 0.0;
    }
    else
    {
        VoigtSize = 3;
        rVariables.VoigtVector.resize(VoigtSize);
        rVariables.VoigtVector[0] = 1.0;
        rVariables.VoigtVector[1] = 1.0;
        rVariables.VoigtVector[2] = 0.0;
    }

    //Variables computed at each GP
    rVariables.B.resize(VoigtSize,TNumNodes*TDim,false);
    noalias(rVariables.B) = ZeroMatrix(VoigtSize,TNumNodes*TDim);
    noalias(rVariables.Nu) = ZeroMatrix(TDim, TNumNodes*TDim);
    //Constitutive Law parameters
    rVariables.StrainVector.resize(VoigtSize,false);
    rVariables.StressVector.resize(VoigtSize,false);
    rVariables.ConstitutiveMatrix.resize(VoigtSize,VoigtSize,false);
    rVariables.Np.resize(TNumNodes,false);
    rVariables.GradNpT.resize(TNumNodes,TDim,false);
    rVariables.F.resize(TDim,TDim,false);
    rVariables.detF = 1.0;
    rConstitutiveParameters.SetStrainVector(rVariables.StrainVector);
    rConstitutiveParameters.SetStressVector(rVariables.StressVector);
    rConstitutiveParameters.SetConstitutiveMatrix(rVariables.ConstitutiveMatrix);
    rConstitutiveParameters.SetShapeFunctionsValues(rVariables.Np);
    rConstitutiveParameters.SetShapeFunctionsDerivatives(rVariables.GradNpT);
    rConstitutiveParameters.SetDeformationGradientF(rVariables.F);
    rConstitutiveParameters.SetDeterminantF(rVariables.detF);
    //Auxiliary variables
    rVariables.UVoigtMatrix.resize(TNumNodes*TDim,VoigtSize,false);

    KRATOS_CATCH( "" )
}

//----------------------------------------------------------------------------------------

template< >
void UPwSmallStrainElement<2,3>::CalculateBMatrix(Matrix& rB, const Matrix& GradNpT)
{
    KRATOS_TRY

    unsigned int index;

    for ( unsigned int i = 0; i < 3; i++ )
    {
        index = 2 * i;

        rB( 0, index + 0 ) = GradNpT( i, 0 );
        rB( 1, index + 1 ) = GradNpT( i, 1 );
        rB( 2, index + 0 ) = GradNpT( i, 1 );
        rB( 2, index + 1 ) = GradNpT( i, 0 );
    }

    KRATOS_CATCH( "" )
}

//----------------------------------------------------------------------------------------

template< >
void UPwSmallStrainElement<2,4>::CalculateBMatrix(Matrix& rB, const Matrix& GradNpT)
{
    KRATOS_TRY

    unsigned int index;

    for ( unsigned int i = 0; i < 4; i++ )
    {
        index = 2 * i;

        rB( 0, index + 0 ) = GradNpT( i, 0 );
        rB( 1, index + 1 ) = GradNpT( i, 1 );
        rB( 2, index + 0 ) = GradNpT( i, 1 );
        rB( 2, index + 1 ) = GradNpT( i, 0 );
    }

    KRATOS_CATCH( "" )
}

//----------------------------------------------------------------------------------------

template< >
void UPwSmallStrainElement<3,4>::CalculateBMatrix(Matrix& rB, const Matrix& GradNpT)
{
    KRATOS_TRY

    unsigned int index;

    for ( unsigned int i = 0; i < 4; i++ )
    {
        index = 3 * i;

        rB( 0, index + 0 ) = GradNpT( i, 0 );
        rB( 1, index + 1 ) = GradNpT( i, 1 );
        rB( 2, index + 2 ) = GradNpT( i, 2 );
        rB( 3, index + 0 ) = GradNpT( i, 1 );
        rB( 3, index + 1 ) = GradNpT( i, 0 );
        rB( 4, index + 1 ) = GradNpT( i, 2 );
        rB( 4, index + 2 ) = GradNpT( i, 1 );
        rB( 5, index + 0 ) = GradNpT( i, 2 );
        rB( 5, index + 2 ) = GradNpT( i, 0 );
    }

    KRATOS_CATCH( "" )
}

//----------------------------------------------------------------------------------------

template< >
void UPwSmallStrainElement<3,8>::CalculateBMatrix(Matrix& rB, const Matrix& GradNpT)
{
    KRATOS_TRY

    unsigned int index;

    for ( unsigned int i = 0; i < 8; i++ )
    {
        index = 3 * i;

        rB( 0, index + 0 ) = GradNpT( i, 0 );
        rB( 1, index + 1 ) = GradNpT( i, 1 );
        rB( 2, index + 2 ) = GradNpT( i, 2 );
        rB( 3, index + 0 ) = GradNpT( i, 1 );
        rB( 3, index + 1 ) = GradNpT( i, 0 );
        rB( 4, index + 1 ) = GradNpT( i, 2 );
        rB( 4, index + 2 ) = GradNpT( i, 1 );
        rB( 5, index + 0 ) = GradNpT( i, 2 );
        rB( 5, index + 2 ) = GradNpT( i, 0 );
    }

    KRATOS_CATCH( "" )
}

//----------------------------------------------------------------------------------------
//----------------------------------------------------------------------------------------

template< unsigned int TDim, unsigned int TNumNodes >
void UPwSmallStrainElement<TDim,TNumNodes>::CalculateFluxResidual( VectorType& rRightHandSideVector, const ProcessInfo& rCurrentProcessInfo )
{
    KRATOS_TRY

    const unsigned int element_size = TNumNodes * (TDim + 1);

    //Resetting the RHS
    if ( rRightHandSideVector.size() != element_size )
        rRightHandSideVector.resize( element_size, false );
    noalias( rRightHandSideVector ) = ZeroVector( element_size );

    //Previous definitions
    const PropertiesType& Prop = this->GetProperties();
    const GeometryType& Geom = this->GetGeometry();
    const GeometryType::IntegrationPointsArrayType& integration_points = Geom.IntegrationPoints( mThisIntegrationMethod );
    const unsigned int NumGPoints = integration_points.size();

    //Containers of variables at all integration points
    const Matrix& NContainer = Geom.ShapeFunctionsValues( mThisIntegrationMethod );
    GeometryType::ShapeFunctionsGradientsType DN_DXContainer(NumGPoints);
    Vector detJContainer(NumGPoints);
    Geom.ShapeFunctionsIntegrationPointsGradients(DN_DXContainer,detJContainer,mThisIntegrationMethod);

    //Constitutive Law parameters
    ConstitutiveLaw::Parameters ConstitutiveParameters(Geom,Prop,rCurrentProcessInfo);
    ConstitutiveParameters.Set(ConstitutiveLaw::COMPUTE_STRESS);
    ConstitutiveParameters.Set(ConstitutiveLaw::USE_ELEMENT_PROVIDED_STRAIN);

    //Element variables
    ElementVariables Variables;
    this->InitializeElementVariables(Variables,ConstitutiveParameters,Geom,Prop,rCurrentProcessInfo);

    //Loop over integration points
    for( unsigned int GPoint = 0; GPoint < NumGPoints; GPoint++)
    {
        //Compute GradNpT, B and StrainVector
        noalias(Variables.GradNpT) = DN_DXContainer[GPoint];
        this->CalculateBMatrix(Variables.B, Variables.GradNpT);
        noalias(Variables.StrainVector) = prod(Variables.B,Variables.DisplacementVector);

        //Compute Np, Nu and BodyAcceleration
        noalias(Variables.Np) = row(NContainer,GPoint);
        PoroElementUtilities::CalculateNuMatrix(Variables.Nu,NContainer,GPoint);
        PoroElementUtilities::InterpolateVariableWithComponents(Variables.BodyAcceleration,NContainer,Variables.VolumeAcceleration,GPoint);

        //Compute stresses
        mConstitutiveLawVector[GPoint]->CalculateMaterialResponseCauchy(ConstitutiveParameters);

        //Compute weighting coefficient for integration
        this->CalculateIntegrationCoefficient(Variables.IntegrationCoefficient, detJContainer[GPoint], integration_points[GPoint].Weight() );

        //Contributions to the right hand side
        this->CalculateAndAddFluidBodyFlow(rRightHandSideVector, Variables);
        this->CalculateAndAddCompressibilityFlow(rRightHandSideVector, Variables);
        this->CalculateAndAddPermeabilityFlow(rRightHandSideVector, Variables);
    }

    KRATOS_CATCH( "" )
}

//----------------------------------------------------------------------------------------

template< unsigned int TDim, unsigned int TNumNodes >
void UPwSmallStrainElement<TDim,TNumNodes>::CalculateMixBodyForce( VectorType& rRightHandSideVector, const ProcessInfo& rCurrentProcessInfo )
{
    KRATOS_TRY

    const unsigned int element_size = TNumNodes * (TDim + 1);

    //Resetting the RHS
    if ( rRightHandSideVector.size() != element_size )
        rRightHandSideVector.resize( element_size, false );
    noalias( rRightHandSideVector ) = ZeroVector( element_size );

    //Previous definitions
    const PropertiesType& Prop = this->GetProperties();
    const GeometryType& Geom = this->GetGeometry();
    const GeometryType::IntegrationPointsArrayType& integration_points = Geom.IntegrationPoints( mThisIntegrationMethod );
    const unsigned int NumGPoints = integration_points.size();

    //Containers of variables at all integration points
    const Matrix& NContainer = Geom.ShapeFunctionsValues( mThisIntegrationMethod );
    GeometryType::ShapeFunctionsGradientsType DN_DXContainer(NumGPoints);
    Vector detJContainer(NumGPoints);
    Geom.ShapeFunctionsIntegrationPointsGradients(DN_DXContainer,detJContainer,mThisIntegrationMethod);

    //Constitutive Law parameters
    ConstitutiveLaw::Parameters ConstitutiveParameters(Geom,Prop,rCurrentProcessInfo);
    ConstitutiveParameters.Set(ConstitutiveLaw::COMPUTE_STRESS);
    ConstitutiveParameters.Set(ConstitutiveLaw::USE_ELEMENT_PROVIDED_STRAIN);

    //Element variables
    ElementVariables Variables;
    this->InitializeElementVariables(Variables,ConstitutiveParameters,Geom,Prop,rCurrentProcessInfo);

    //Loop over integration points
    for( unsigned int GPoint = 0; GPoint < NumGPoints; GPoint++)
    {
        //Compute GradNpT, B and StrainVector
        noalias(Variables.GradNpT) = DN_DXContainer[GPoint];
        this->CalculateBMatrix(Variables.B, Variables.GradNpT);
        noalias(Variables.StrainVector) = prod(Variables.B,Variables.DisplacementVector);

        //Compute Np, Nu and BodyAcceleration
        noalias(Variables.Np) = row(NContainer,GPoint);
        PoroElementUtilities::CalculateNuMatrix(Variables.Nu,NContainer,GPoint);
        PoroElementUtilities::InterpolateVariableWithComponents(Variables.BodyAcceleration,NContainer,Variables.VolumeAcceleration,GPoint);

        //Compute stresses
        mConstitutiveLawVector[GPoint]->CalculateMaterialResponseCauchy(ConstitutiveParameters);

        //Compute weighting coefficient for integration
        this->CalculateIntegrationCoefficient(Variables.IntegrationCoefficient, detJContainer[GPoint], integration_points[GPoint].Weight() );

        //Contributions to the right hand side
        this->CalculateAndAddMixBodyForce(rRightHandSideVector, Variables);
    }

    KRATOS_CATCH( "" )
}

//----------------------------------------------------------------------------------------

template< unsigned int TDim, unsigned int TNumNodes >
void UPwSmallStrainElement<TDim,TNumNodes>::CalculateNegInternalForce( VectorType& rRightHandSideVector, const ProcessInfo& rCurrentProcessInfo )
{
    KRATOS_TRY

    const unsigned int element_size = TNumNodes * (TDim + 1);

    //Resetting the RHS
    if ( rRightHandSideVector.size() != element_size )
        rRightHandSideVector.resize( element_size, false );
    noalias( rRightHandSideVector ) = ZeroVector( element_size );

    //Previous definitions
    const PropertiesType& Prop = this->GetProperties();
    const GeometryType& Geom = this->GetGeometry();
    const GeometryType::IntegrationPointsArrayType& integration_points = Geom.IntegrationPoints( mThisIntegrationMethod );
    const unsigned int NumGPoints = integration_points.size();

    //Containers of variables at all integration points
    const Matrix& NContainer = Geom.ShapeFunctionsValues( mThisIntegrationMethod );
    GeometryType::ShapeFunctionsGradientsType DN_DXContainer(NumGPoints);
    Vector detJContainer(NumGPoints);
    Geom.ShapeFunctionsIntegrationPointsGradients(DN_DXContainer,detJContainer,mThisIntegrationMethod);

    //Constitutive Law parameters
    ConstitutiveLaw::Parameters ConstitutiveParameters(Geom,Prop,rCurrentProcessInfo);
    ConstitutiveParameters.Set(ConstitutiveLaw::COMPUTE_STRESS);
    ConstitutiveParameters.Set(ConstitutiveLaw::USE_ELEMENT_PROVIDED_STRAIN);

    //Element variables
    ElementVariables Variables;
    this->InitializeElementVariables(Variables,ConstitutiveParameters,Geom,Prop,rCurrentProcessInfo);

    //Loop over integration points
    for( unsigned int GPoint = 0; GPoint < NumGPoints; GPoint++)
    {
        //Compute GradNpT, B and StrainVector
        noalias(Variables.GradNpT) = DN_DXContainer[GPoint];
        this->CalculateBMatrix(Variables.B, Variables.GradNpT);
        noalias(Variables.StrainVector) = prod(Variables.B,Variables.DisplacementVector);

        //Compute Np, Nu and BodyAcceleration
        noalias(Variables.Np) = row(NContainer,GPoint);
        PoroElementUtilities::CalculateNuMatrix(Variables.Nu,NContainer,GPoint);
        PoroElementUtilities::InterpolateVariableWithComponents(Variables.BodyAcceleration,NContainer,Variables.VolumeAcceleration,GPoint);

        //Compute stresses
        mConstitutiveLawVector[GPoint]->CalculateMaterialResponseCauchy(ConstitutiveParameters);

        //Compute weighting coefficient for integration
        this->CalculateIntegrationCoefficient(Variables.IntegrationCoefficient, detJContainer[GPoint], integration_points[GPoint].Weight() );

        //Contributions to the right hand side
        this->CalculateAndAddStiffnessForce(rRightHandSideVector, Variables);
    }

    KRATOS_CATCH( "" )
}

//----------------------------------------------------------------------------------------

template< unsigned int TDim, unsigned int TNumNodes >
void UPwSmallStrainElement<TDim,TNumNodes>::CalculateExplicitContributions (VectorType& rFluxResidual, VectorType& rBodyForce, VectorType& rNegInternalForces, const ProcessInfo& rCurrentProcessInfo )
{
    KRATOS_TRY

    const unsigned int element_size = TNumNodes * (TDim + 1);

    //Resetting the RHS
    if ( rFluxResidual.size() != element_size )
        rFluxResidual.resize( element_size, false );
    noalias( rFluxResidual ) = ZeroVector( element_size );
    if ( rBodyForce.size() != element_size )
        rBodyForce.resize( element_size, false );
    noalias( rBodyForce ) = ZeroVector( element_size );
    if ( rNegInternalForces.size() != element_size )
        rNegInternalForces.resize( element_size, false );
    noalias( rNegInternalForces ) = ZeroVector( element_size );

    //Previous definitions
    const PropertiesType& Prop = this->GetProperties();
    const GeometryType& Geom = this->GetGeometry();
    const GeometryType::IntegrationPointsArrayType& integration_points = Geom.IntegrationPoints( mThisIntegrationMethod );
    const unsigned int NumGPoints = integration_points.size();

    //Containers of variables at all integration points
    const Matrix& NContainer = Geom.ShapeFunctionsValues( mThisIntegrationMethod );
    GeometryType::ShapeFunctionsGradientsType DN_DXContainer(NumGPoints);
    Vector detJContainer(NumGPoints);
    Geom.ShapeFunctionsIntegrationPointsGradients(DN_DXContainer,detJContainer,mThisIntegrationMethod);

    //Constitutive Law parameters
    ConstitutiveLaw::Parameters ConstitutiveParameters(Geom,Prop,rCurrentProcessInfo);
    ConstitutiveParameters.Set(ConstitutiveLaw::COMPUTE_STRESS);
    ConstitutiveParameters.Set(ConstitutiveLaw::USE_ELEMENT_PROVIDED_STRAIN);

    //Element variables
    ElementVariables Variables;
    this->InitializeElementVariables(Variables,ConstitutiveParameters,Geom,Prop,rCurrentProcessInfo);

    //Loop over integration points
    for( unsigned int GPoint = 0; GPoint < NumGPoints; GPoint++)
    {
        //Compute GradNpT, B and StrainVector
        noalias(Variables.GradNpT) = DN_DXContainer[GPoint];
        this->CalculateBMatrix(Variables.B, Variables.GradNpT);
        noalias(Variables.StrainVector) = prod(Variables.B,Variables.DisplacementVector);

        //Compute Np, Nu and BodyAcceleration
        noalias(Variables.Np) = row(NContainer,GPoint);
        PoroElementUtilities::CalculateNuMatrix(Variables.Nu,NContainer,GPoint);
        PoroElementUtilities::InterpolateVariableWithComponents(Variables.BodyAcceleration,NContainer,Variables.VolumeAcceleration,GPoint);

        //Compute stresses
        mConstitutiveLawVector[GPoint]->CalculateMaterialResponseCauchy(ConstitutiveParameters);

        //Compute weighting coefficient for integration
        this->CalculateIntegrationCoefficient(Variables.IntegrationCoefficient, detJContainer[GPoint], integration_points[GPoint].Weight() );

        //Contributions to the right hand side
        this->CalculateAndAddCompressibilityFlow(rFluxResidual, Variables);
        this->CalculateAndAddPermeabilityFlow(rFluxResidual, Variables);
        this->CalculateAndAddFluidBodyFlow(rFluxResidual, Variables);

        this->CalculateAndAddMixBodyForce(rBodyForce, Variables);

        this->CalculateAndAddStiffnessForce(rNegInternalForces, Variables);
    }

    KRATOS_CATCH( "" )
}

//----------------------------------------------------------------------------------------
//----------------------------------------------------------------------------------------

template< unsigned int TDim, unsigned int TNumNodes >
void UPwSmallStrainElement<TDim,TNumNodes>::CalculateAndAddLHS(MatrixType& rLeftHandSideMatrix, ElementVariables& rVariables)
{
    this->CalculateAndAddStiffnessMatrix(rLeftHandSideMatrix,rVariables);

    this->CalculateAndAddCouplingMatrix(rLeftHandSideMatrix,rVariables);

    this->CalculateAndAddCompressibilityMatrix(rLeftHandSideMatrix,rVariables);

    this->CalculateAndAddPermeabilityMatrix(rLeftHandSideMatrix,rVariables);
}

//----------------------------------------------------------------------------------------

template< unsigned int TDim, unsigned int TNumNodes >
void UPwSmallStrainElement<TDim,TNumNodes>::CalculateAndAddStiffnessMatrix(MatrixType& rLeftHandSideMatrix, ElementVariables& rVariables)
{
    noalias(rVariables.UVoigtMatrix) = prod(trans(rVariables.B),rVariables.ConstitutiveMatrix);
    noalias(rVariables.UMatrix) = prod(rVariables.UVoigtMatrix,rVariables.B)*rVariables.IntegrationCoefficient;

    //Distribute stiffness block matrix into the elemental matrix
    PoroElementUtilities::AssembleUBlockMatrix(rLeftHandSideMatrix,rVariables.UMatrix);
}

//----------------------------------------------------------------------------------------

template< unsigned int TDim, unsigned int TNumNodes >
void UPwSmallStrainElement<TDim,TNumNodes>::CalculateAndAddCouplingMatrix(MatrixType& rLeftHandSideMatrix, ElementVariables& rVariables)
{
    noalias(rVariables.UVector) = prod(trans(rVariables.B),rVariables.VoigtVector);

    noalias(rVariables.UPMatrix) = -rVariables.BiotCoefficient*outer_prod(rVariables.UVector,rVariables.Np)*rVariables.IntegrationCoefficient;

    //Distribute coupling block matrix into the elemental matrix
    PoroElementUtilities::AssembleUPBlockMatrix(rLeftHandSideMatrix,rVariables.UPMatrix);

    noalias(rVariables.PUMatrix) = -rVariables.VelocityCoefficient*trans(rVariables.UPMatrix);

    //Distribute transposed coupling block matrix into the elemental matrix
    PoroElementUtilities::AssemblePUBlockMatrix(rLeftHandSideMatrix,rVariables.PUMatrix);
}

//----------------------------------------------------------------------------------------

template< unsigned int TDim, unsigned int TNumNodes >
void UPwSmallStrainElement<TDim,TNumNodes>::CalculateAndAddCompressibilityMatrix(MatrixType& rLeftHandSideMatrix, ElementVariables& rVariables)
{
    noalias(rVariables.PMatrix) = rVariables.DtPressureCoefficient*rVariables.BiotModulusInverse*outer_prod(rVariables.Np,rVariables.Np)*rVariables.IntegrationCoefficient;

    //Distribute compressibility block matrix into the elemental matrix
    PoroElementUtilities::AssemblePBlockMatrix< BoundedMatrix<double,TNumNodes,TNumNodes> >(rLeftHandSideMatrix,rVariables.PMatrix,TDim,TNumNodes);
}

//----------------------------------------------------------------------------------------

template< unsigned int TDim, unsigned int TNumNodes >
void UPwSmallStrainElement<TDim,TNumNodes>::CalculateAndAddPermeabilityMatrix(MatrixType& rLeftHandSideMatrix, ElementVariables& rVariables)
{
    noalias(rVariables.PDimMatrix) = prod(rVariables.GradNpT,rVariables.PermeabilityMatrix);

    noalias(rVariables.PMatrix) = rVariables.DynamicViscosityInverse*prod(rVariables.PDimMatrix,trans(rVariables.GradNpT))*rVariables.IntegrationCoefficient;

    //Distribute permeability block matrix into the elemental matrix
    PoroElementUtilities::AssemblePBlockMatrix< BoundedMatrix<double,TNumNodes,TNumNodes> >(rLeftHandSideMatrix,rVariables.PMatrix,TDim,TNumNodes);
}

//----------------------------------------------------------------------------------------
//----------------------------------------------------------------------------------------

template< unsigned int TDim, unsigned int TNumNodes >
void UPwSmallStrainElement<TDim,TNumNodes>::CalculateAndAddRHS(VectorType& rRightHandSideVector, ElementVariables& rVariables)
{
    this->CalculateAndAddStiffnessForce(rRightHandSideVector, rVariables);

    this->CalculateAndAddMixBodyForce(rRightHandSideVector, rVariables);

    this->CalculateAndAddCouplingTerms(rRightHandSideVector, rVariables);

    this->CalculateAndAddCompressibilityFlow(rRightHandSideVector, rVariables);

    this->CalculateAndAddPermeabilityFlow(rRightHandSideVector, rVariables);

    this->CalculateAndAddFluidBodyFlow(rRightHandSideVector, rVariables);
}

//----------------------------------------------------------------------------------------

template< unsigned int TDim, unsigned int TNumNodes >
void UPwSmallStrainElement<TDim,TNumNodes>::CalculateAndAddStiffnessForce(VectorType& rRightHandSideVector, ElementVariables& rVariables)
{
    noalias(rVariables.UVector) = -1.0*prod(trans(rVariables.B),rVariables.StressVector)*rVariables.IntegrationCoefficient;

    //Distribute stiffness block vector into elemental vector
    PoroElementUtilities::AssembleUBlockVector(rRightHandSideVector,rVariables.UVector);
}

//----------------------------------------------------------------------------------------

template< unsigned int TDim, unsigned int TNumNodes >
void UPwSmallStrainElement<TDim,TNumNodes>::CalculateAndAddMixBodyForce(VectorType& rRightHandSideVector, ElementVariables& rVariables)
{
    noalias(rVariables.UVector) = rVariables.Density*prod(trans(rVariables.Nu),rVariables.BodyAcceleration)*rVariables.IntegrationCoefficient;

    //Distribute body force block vector into elemental vector
    PoroElementUtilities::AssembleUBlockVector(rRightHandSideVector,rVariables.UVector);
}

//----------------------------------------------------------------------------------------

template< unsigned int TDim, unsigned int TNumNodes >
void UPwSmallStrainElement<TDim,TNumNodes>::CalculateAndAddCouplingTerms(VectorType& rRightHandSideVector, ElementVariables& rVariables)
{
    noalias(rVariables.UVector) = prod(trans(rVariables.B),rVariables.VoigtVector);

    noalias(rVariables.UPMatrix) = rVariables.BiotCoefficient*outer_prod(rVariables.UVector,rVariables.Np)*rVariables.IntegrationCoefficient;

    noalias(rVariables.UVector) = prod(rVariables.UPMatrix,rVariables.PressureVector);

    //Distribute coupling block vector 1 into elemental vector
    PoroElementUtilities::AssembleUBlockVector(rRightHandSideVector,rVariables.UVector);

    noalias(rVariables.PVector) = -1.0*prod(trans(rVariables.UPMatrix),rVariables.VelocityVector);

    //Distribute coupling block vector 2 into elemental vector
    PoroElementUtilities::AssemblePBlockVector< array_1d<double,TNumNodes> >(rRightHandSideVector,rVariables.PVector,TDim,TNumNodes);
}

//----------------------------------------------------------------------------------------

template< unsigned int TDim, unsigned int TNumNodes >
void UPwSmallStrainElement<TDim,TNumNodes>::CalculateAndAddCompressibilityFlow(VectorType& rRightHandSideVector, ElementVariables& rVariables)
{
    noalias(rVariables.PMatrix) = rVariables.BiotModulusInverse*outer_prod(rVariables.Np,rVariables.Np)*rVariables.IntegrationCoefficient;

    noalias(rVariables.PVector) = -1.0*prod(rVariables.PMatrix,rVariables.DtPressureVector);

    //Distribute compressibility block vector into elemental vector
    PoroElementUtilities::AssemblePBlockVector< array_1d<double,TNumNodes> >(rRightHandSideVector,rVariables.PVector,TDim,TNumNodes);
}

//----------------------------------------------------------------------------------------

template< unsigned int TDim, unsigned int TNumNodes >
void UPwSmallStrainElement<TDim,TNumNodes>::CalculateAndAddPermeabilityFlow(VectorType& rRightHandSideVector, ElementVariables& rVariables)
{
    noalias(rVariables.PDimMatrix) = prod(rVariables.GradNpT,rVariables.PermeabilityMatrix);

    noalias(rVariables.PMatrix) = rVariables.DynamicViscosityInverse*prod(rVariables.PDimMatrix,trans(rVariables.GradNpT))*rVariables.IntegrationCoefficient;

    noalias(rVariables.PVector) = -1.0*prod(rVariables.PMatrix,rVariables.PressureVector);

    //Distribute permeability block vector into elemental vector
    PoroElementUtilities::AssemblePBlockVector< array_1d<double,TNumNodes> >(rRightHandSideVector,rVariables.PVector,TDim,TNumNodes);
}

//----------------------------------------------------------------------------------------

template< unsigned int TDim, unsigned int TNumNodes >
void UPwSmallStrainElement<TDim,TNumNodes>::CalculateAndAddFluidBodyFlow(VectorType& rRightHandSideVector, ElementVariables& rVariables)
{
    noalias(rVariables.PDimMatrix) = prod(rVariables.GradNpT,rVariables.PermeabilityMatrix)*rVariables.IntegrationCoefficient;

    noalias(rVariables.PVector) = rVariables.DynamicViscosityInverse*rVariables.FluidDensity*
                                    prod(rVariables.PDimMatrix,rVariables.BodyAcceleration);

    //Distribute fluid body flow block vector into elemental vector
    PoroElementUtilities::AssemblePBlockVector< array_1d<double,TNumNodes> >(rRightHandSideVector,rVariables.PVector,TDim,TNumNodes);
}

//----------------------------------------------------------------------------------------------------------------------------------------------------------------------------------

template class UPwSmallStrainElement<2,3>;
template class UPwSmallStrainElement<2,4>;
template class UPwSmallStrainElement<3,4>;
template class UPwSmallStrainElement<3,8>;

} // Namespace Kratos<|MERGE_RESOLUTION|>--- conflicted
+++ resolved
@@ -672,10 +672,6 @@
 
             PoroElementUtilities::FillArray1dOutput(rOutput[GPoint],FluidFlux);
         }
-<<<<<<< HEAD
-    } else {
-        UPwElement<TDim,TNumNodes>::CalculateOnIntegrationPoints(rVariable,rOutput,rCurrentProcessInfo);
-=======
     } else if(rVariable == WATER_PRESSURE_GRADIENT) {
 
         const GeometryType& Geom = this->GetGeometry();
@@ -700,7 +696,6 @@
 
             PoroElementUtilities::FillArray1dOutput(rOutput[GPoint],GradPressure);
         }
->>>>>>> 99d061b4
     }
 
     KRATOS_CATCH( "" )
