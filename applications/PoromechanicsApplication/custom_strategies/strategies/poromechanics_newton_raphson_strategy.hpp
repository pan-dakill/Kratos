
//    |  /           |
//    ' /   __| _` | __|  _ \   __|
//    . \  |   (   | |   (   |\__ `
//   _|\_\_|  \__,_|\__|\___/ ____/
//                   Multi-Physics
//
//  License:         BSD License
//                   Kratos default license: kratos/license.txt
//
//  Main authors:    Ignasi de Pouplana
//


#if !defined(KRATOS_POROMECHANICS_NEWTON_RAPHSON_STRATEGY)
#define KRATOS_POROMECHANICS_NEWTON_RAPHSON_STRATEGY

// Project includes
#include "includes/define.h"
#include "includes/model_part.h"
#include "includes/checks.h"
#include "includes/kratos_parameters.h"
#include "solving_strategies/strategies/residualbased_newton_raphson_strategy.h"

// Application includes
#include "poromechanics_application_variables.h"

namespace Kratos
{

template<class TSparseSpace,class TDenseSpace,class TLinearSolver>

class PoromechanicsNewtonRaphsonStrategy : public ResidualBasedNewtonRaphsonStrategy<TSparseSpace, TDenseSpace, TLinearSolver>
{

public:

    KRATOS_CLASS_POINTER_DEFINITION(PoromechanicsNewtonRaphsonStrategy);

    typedef SolvingStrategy<TSparseSpace, TDenseSpace, TLinearSolver> BaseType;
    typedef ResidualBasedNewtonRaphsonStrategy<TSparseSpace, TDenseSpace, TLinearSolver> MotherType;
    typedef ConvergenceCriteria<TSparseSpace, TDenseSpace> TConvergenceCriteriaType;
    typedef typename BaseType::TBuilderAndSolverType TBuilderAndSolverType;
    typedef typename BaseType::TSchemeType TSchemeType;
    typedef typename BaseType::DofsArrayType DofsArrayType;
    typedef typename BaseType::TSystemMatrixType TSystemMatrixType;
    typedef typename BaseType::TSystemVectorType TSystemVectorType;
    using MotherType::mpScheme;
    using MotherType::mpBuilderAndSolver;
    using MotherType::mpA; //Tangent matrix
    using MotherType::mpb; //Residual vector of iteration i
    using MotherType::mpDx; //Delta x of iteration i
    using MotherType::mMaxIterationNumber;
    using MotherType::mInitializeWasPerformed;

//----------------------------------------------------------------------------------------------------------------------------------------------------------------------------------

    ///Constructor
    PoromechanicsNewtonRaphsonStrategy(
        ModelPart& model_part,
        typename TSchemeType::Pointer pScheme,
        typename TLinearSolver::Pointer pNewLinearSolver,
        typename TConvergenceCriteriaType::Pointer pNewConvergenceCriteria,
        typename TBuilderAndSolverType::Pointer pNewBuilderAndSolver,
        Parameters& rParameters,
        int MaxIterations = 30,
        bool CalculateReactions = false,
        bool ReformDofSetAtEachStep = false,
        bool MoveMeshFlag = false
        ) : ResidualBasedNewtonRaphsonStrategy<TSparseSpace, TDenseSpace, TLinearSolver>(model_part, pScheme, pNewLinearSolver,
                pNewConvergenceCriteria, pNewBuilderAndSolver, MaxIterations, CalculateReactions, ReformDofSetAtEachStep, MoveMeshFlag)
        {
            //only include validation with c++11 since raw_literals do not exist in c++03
            Parameters default_parameters( R"(
                {
                    "desired_iterations": 4,
                    "max_radius_factor": 20.0,
                    "min_radius_factor": 0.5,
                    "characteristic_length": 0.05,
                    "search_neighbours_step": false,
                    "body_domain_sub_model_part_list": [],
                    "loads_sub_model_part_list": [],
                    "loads_variable_list" : []
                }  )" );

            // Validate agains defaults -- this also ensures no type mismatch
            rParameters.ValidateAndAssignDefaults(default_parameters);

            mpParameters = &rParameters;

            // Set Load SubModelParts and Variable names
            if(rParameters["loads_sub_model_part_list"].size() > 0)
            {
                mSubModelPartList.resize(rParameters["loads_sub_model_part_list"].size());
                mVariableNames.resize(rParameters["loads_variable_list"].size());

                if( mSubModelPartList.size() != mVariableNames.size() )
                    KRATOS_THROW_ERROR( std::logic_error, "For each SubModelPart there must be a corresponding nodal Variable", "" )

                for(unsigned int i = 0; i < mVariableNames.size(); i++)
                {
                    mSubModelPartList[i] = &( model_part.GetSubModelPart(rParameters["loads_sub_model_part_list"][i].GetString()) );
                    mVariableNames[i] = rParameters["loads_variable_list"][i].GetString();
                }
            }
        }

    //------------------------------------------------------------------------------------

    ///Destructor
    ~PoromechanicsNewtonRaphsonStrategy() override {}

//----------------------------------------------------------------------------------------------------------------------------------------------------------------------------------

    void Initialize() override
    {
        KRATOS_TRY

        if (mInitializeWasPerformed == false)
		{
            MotherType::Initialize();

            //Initialize ProcessInfo variables
            BaseType::GetModelPart().GetProcessInfo()[IS_CONVERGED] = true;
        }

        KRATOS_CATCH( "" )
    }

//----------------------------------------------------------------------------------------------------------------------------------------------------------------------------------

    bool IsConverged() override
    {
        KRATOS_TRY

        bool IsConverged = true;

        // Set the loads to 0.0
        this->SetLoadsToZero();

        // Note: Initialize() needs to be called beforehand

		this->InitializeSolutionStep();

		this->Predict();

        // Solve the problem with load = 0.0
        IsConverged = this->CheckConvergence();

		this->FinalizeSolutionStep();

        // Set the loads to its original value
        this->RestoreLoadsValue();

        return IsConverged;

        KRATOS_CATCH("")
    }

//----------------------------------------------------------------------------------------------------------------------------------------------------------------------------------

protected:

    /// Member Variables
    Parameters* mpParameters;
    std::vector<ModelPart*> mSubModelPartList; /// List of every SubModelPart associated to an external load
    std::vector<std::string> mVariableNames; /// Name of the nodal variable associated to every SubModelPart

//----------------------------------------------------------------------------------------------------------------------------------------------------------------------------------

    int Check() override
    {
        KRATOS_TRY

        int ierr = MotherType::Check();
        if(ierr != 0) return ierr;

        KRATOS_CHECK_VARIABLE_KEY(IS_CONVERGED);

        return ierr;

        KRATOS_CATCH( "" )
    }

//----------------------------------------------------------------------------------------------------------------------------------------------------------------------------------

    virtual bool CheckConvergence()
    {
        // ********** Prediction phase **********

        // Initialize variables
		DofsArrayType& rDofSet = mpBuilderAndSolver->GetDofSet();
        TSystemMatrixType& mA = *mpA;
        TSystemVectorType& mDx = *mpDx;
        TSystemVectorType& mb = *mpb;

        mpScheme->InitializeNonLinIteration(BaseType::GetModelPart(), mA, mDx, mb);

        TSparseSpace::SetToZero(mA);
        TSparseSpace::SetToZero(mb);
        TSparseSpace::SetToZero(mDx);

        mpBuilderAndSolver->BuildAndSolve(mpScheme, BaseType::GetModelPart(), mA, mDx, mb);

        mpScheme->Update(BaseType::GetModelPart(), rDofSet, mA, mDx, mb);

        //move the mesh if needed
        if(BaseType::MoveMeshFlag() == true) BaseType::MoveMesh();

        mpScheme->FinalizeNonLinIteration(BaseType::GetModelPart(), mA, mDx, mb);

        unsigned int iteration_number = 0;
        bool is_converged = false;
        double dofs_ratio = 1000.0;
        double ReferenceDofsNorm;
        double NormDx;

        // ********** Correction phase (iteration cicle) **********

        while (is_converged == false && iteration_number < mMaxIterationNumber)
        {
            //setting the number of iteration
            iteration_number += 1;
            BaseType::GetModelPart().GetProcessInfo()[NL_ITERATION_NUMBER] = iteration_number;

            mpScheme->InitializeNonLinIteration(BaseType::GetModelPart(), mA, mDx, mb);

            TSparseSpace::SetToZero(mA);
            TSparseSpace::SetToZero(mb);
            TSparseSpace::SetToZero(mDx);

            mpBuilderAndSolver->BuildAndSolve(mpScheme, BaseType::GetModelPart(), mA, mDx, mb);

            mpScheme->Update(BaseType::GetModelPart(), rDofSet, mA, mDx, mb);

            //move the mesh if needed
            if(BaseType::MoveMeshFlag() == true) BaseType::MoveMesh();

            mpScheme->FinalizeNonLinIteration(BaseType::GetModelPart(), mA, mDx, mb);

            NormDx = TSparseSpace::TwoNorm(mDx);
            ReferenceDofsNorm = this->CalculateReferenceDofsNorm(rDofSet);
            dofs_ratio = NormDx/ReferenceDofsNorm;
            KRATOS_INFO("Newton Raphson Strategy") << "TEST ITERATION: " << iteration_number << std::endl;
            KRATOS_INFO("Newton Raphson Strategy") << "    Dofs Ratio = " << dofs_ratio << std::endl;

            if(dofs_ratio <= 1.0e-3)
                is_converged = true;
        }

        return is_converged;
    }

//----------------------------------------------------------------------------------------------------------------------------------------------------------------------------------

    double CalculateReferenceDofsNorm(DofsArrayType& rDofSet)
    {
        double ReferenceDofsNorm = 0.0;

        int NumThreads = OpenMPUtils::GetNumThreads();
        OpenMPUtils::PartitionVector DofSetPartition;
        OpenMPUtils::DivideInPartitions(rDofSet.size(), NumThreads, DofSetPartition);

        #pragma omp parallel reduction(+:ReferenceDofsNorm)
        {
            int k = OpenMPUtils::ThisThread();

            typename DofsArrayType::iterator DofsBegin = rDofSet.begin() + DofSetPartition[k];
            typename DofsArrayType::iterator DofsEnd = rDofSet.begin() + DofSetPartition[k+1];

            for (typename DofsArrayType::iterator itDof = DofsBegin; itDof != DofsEnd; ++itDof)
            {
                if (itDof->IsFree())
                {
                    const double& temp = itDof->GetSolutionStepValue();
                    ReferenceDofsNorm += temp*temp;
                }
            }
        }

        return sqrt(ReferenceDofsNorm);
    }

private:

//----------------------------------------------------------------------------------------------------------------------------------------------------------------------------------

    void SetLoadsToZero()
    {
        for(unsigned int i = 0; i < mVariableNames.size(); i++)
        {
            ModelPart& rSubModelPart = *(mSubModelPartList[i]);
            const std::string& VariableName = mVariableNames[i];

            if( KratosComponents< Variable<double> >::Has( VariableName ) )
            {
                const Variable<double>& var = KratosComponents< Variable<double> >::Get( VariableName );

                #pragma omp parallel
                {
                    ModelPart::NodeIterator NodesBegin;
                    ModelPart::NodeIterator NodesEnd;
                    OpenMPUtils::PartitionedIterators(rSubModelPart.Nodes(),NodesBegin,NodesEnd);

                    for (ModelPart::NodeIterator itNode = NodesBegin; itNode != NodesEnd; ++itNode)
                    {
                        double& rvalue = itNode->FastGetSolutionStepValue(var);
                        itNode->FastGetSolutionStepValue(var,1) = rvalue;
                        rvalue = 0.0;
                    }
                }
            }
            else if( KratosComponents< Variable<array_1d<double,3> > >::Has(VariableName) )
            {
                typedef Variable<double> component_type;
<<<<<<< HEAD
                component_type varx = KratosComponents< component_type >::Get(VariableName+std::string("_X"));
                component_type vary = KratosComponents< component_type >::Get(VariableName+std::string("_Y"));
                component_type varz = KratosComponents< component_type >::Get(VariableName+std::string("_Z"));
=======
                const component_type& varx = KratosComponents< component_type >::Get(VariableName+std::string("_X"));
                const component_type& vary = KratosComponents< component_type >::Get(VariableName+std::string("_Y"));
                const component_type& varz = KratosComponents< component_type >::Get(VariableName+std::string("_Z"));
>>>>>>> 999f852c

                #pragma omp parallel
                {
                    ModelPart::NodeIterator NodesBegin;
                    ModelPart::NodeIterator NodesEnd;
                    OpenMPUtils::PartitionedIterators(rSubModelPart.Nodes(),NodesBegin,NodesEnd);

                    for (ModelPart::NodeIterator itNode = NodesBegin; itNode != NodesEnd; ++itNode)
                    {
                        double& rvaluex = itNode->FastGetSolutionStepValue(varx);
                        itNode->FastGetSolutionStepValue(varx,1) = rvaluex;
                        rvaluex = 0.0;

                        double& rvaluey = itNode->FastGetSolutionStepValue(vary);
                        itNode->FastGetSolutionStepValue(vary,1) = rvaluey;
                        rvaluey = 0.0;

                        double& rvaluez = itNode->FastGetSolutionStepValue(varz);
                        itNode->FastGetSolutionStepValue(varz,1) = rvaluez;
                        rvaluez = 0.0;
                    }
                }
            }
            else
            {
                KRATOS_THROW_ERROR( std::logic_error, "One variable of the applied loads has a non supported type. Variable: ", VariableName )
            }
        }
    }

//----------------------------------------------------------------------------------------------------------------------------------------------------------------------------------

    void RestoreLoadsValue()
    {
        for(unsigned int i = 0; i < mVariableNames.size(); i++)
        {
            ModelPart& rSubModelPart = *(mSubModelPartList[i]);
            const std::string& VariableName = mVariableNames[i];

            if( KratosComponents< Variable<double> >::Has( VariableName ) )
            {
                const Variable<double>& var = KratosComponents< Variable<double> >::Get( VariableName );

                #pragma omp parallel
                {
                    ModelPart::NodeIterator NodesBegin;
                    ModelPart::NodeIterator NodesEnd;
                    OpenMPUtils::PartitionedIterators(rSubModelPart.Nodes(),NodesBegin,NodesEnd);

                    for (ModelPart::NodeIterator itNode = NodesBegin; itNode != NodesEnd; ++itNode)
                    {
                        itNode->FastGetSolutionStepValue(var) = itNode->FastGetSolutionStepValue(var,1);
                    }
                }
            }
            else if( KratosComponents< Variable<array_1d<double,3> > >::Has(VariableName) )
            {
                typedef Variable<double> component_type;
<<<<<<< HEAD
                component_type varx = KratosComponents< component_type >::Get(VariableName+std::string("_X"));
                component_type vary = KratosComponents< component_type >::Get(VariableName+std::string("_Y"));
                component_type varz = KratosComponents< component_type >::Get(VariableName+std::string("_Z"));
=======
                const component_type& varx = KratosComponents< component_type >::Get(VariableName+std::string("_X"));
                const component_type& vary = KratosComponents< component_type >::Get(VariableName+std::string("_Y"));
                const component_type& varz = KratosComponents< component_type >::Get(VariableName+std::string("_Z"));
>>>>>>> 999f852c

                #pragma omp parallel
                {
                    ModelPart::NodeIterator NodesBegin;
                    ModelPart::NodeIterator NodesEnd;
                    OpenMPUtils::PartitionedIterators(rSubModelPart.Nodes(),NodesBegin,NodesEnd);

                    for (ModelPart::NodeIterator itNode = NodesBegin; itNode != NodesEnd; ++itNode)
                    {
                        itNode->FastGetSolutionStepValue(varx) = itNode->FastGetSolutionStepValue(varx,1);

                        itNode->FastGetSolutionStepValue(vary) = itNode->FastGetSolutionStepValue(vary,1);

                        itNode->FastGetSolutionStepValue(varz) = itNode->FastGetSolutionStepValue(varz,1);
                    }
                }
            }
            else
            {
                KRATOS_THROW_ERROR( std::logic_error, "One variable of the applied loads has a non supported type. Variable: ", VariableName )
            }
        }
    }

}; // Class PoromechanicsNewtonRaphsonStrategy

} // namespace Kratos

#endif // KRATOS_POROMECHANICS_NEWTON_RAPHSON_STRATEGY  defined<|MERGE_RESOLUTION|>--- conflicted
+++ resolved
@@ -313,15 +313,9 @@
             else if( KratosComponents< Variable<array_1d<double,3> > >::Has(VariableName) )
             {
                 typedef Variable<double> component_type;
-<<<<<<< HEAD
-                component_type varx = KratosComponents< component_type >::Get(VariableName+std::string("_X"));
-                component_type vary = KratosComponents< component_type >::Get(VariableName+std::string("_Y"));
-                component_type varz = KratosComponents< component_type >::Get(VariableName+std::string("_Z"));
-=======
                 const component_type& varx = KratosComponents< component_type >::Get(VariableName+std::string("_X"));
                 const component_type& vary = KratosComponents< component_type >::Get(VariableName+std::string("_Y"));
                 const component_type& varz = KratosComponents< component_type >::Get(VariableName+std::string("_Z"));
->>>>>>> 999f852c
 
                 #pragma omp parallel
                 {
@@ -380,15 +374,9 @@
             else if( KratosComponents< Variable<array_1d<double,3> > >::Has(VariableName) )
             {
                 typedef Variable<double> component_type;
-<<<<<<< HEAD
-                component_type varx = KratosComponents< component_type >::Get(VariableName+std::string("_X"));
-                component_type vary = KratosComponents< component_type >::Get(VariableName+std::string("_Y"));
-                component_type varz = KratosComponents< component_type >::Get(VariableName+std::string("_Z"));
-=======
                 const component_type& varx = KratosComponents< component_type >::Get(VariableName+std::string("_X"));
                 const component_type& vary = KratosComponents< component_type >::Get(VariableName+std::string("_Y"));
                 const component_type& varz = KratosComponents< component_type >::Get(VariableName+std::string("_Z"));
->>>>>>> 999f852c
 
                 #pragma omp parallel
                 {
