# Importing the Kratos Library
import KratosMultiphysics
from KratosMultiphysics.python_solver import PythonSolver

# Import applications
import KratosMultiphysics.FluidDynamicsApplication as KratosCFD
import KratosMultiphysics.PoromechanicsApplication as KratosPoro
import KratosMultiphysics.StructuralMechanicsApplication as KratosStructural

def CreateSolver(model, custom_settings):
    return UPwSolver(model, custom_settings)

class UPwSolver(PythonSolver):
    '''Solver for the solution of displacement-pore pressure coupled problems.'''

    def __init__(self, model, custom_settings):

        self._validate_settings_in_baseclass=True # To be removed eventually

        super(UPwSolver,self).__init__(model, custom_settings)

        self.min_buffer_size = 2

        # Either retrieve the model part from the model or create a new one
        model_part_name = self.settings["model_part_name"].GetString()

        if model_part_name == "":
            raise Exception('Please specify a model_part name!')

        if self.model.HasModelPart(model_part_name):
            self.main_model_part = self.model.GetModelPart(model_part_name)
        else:
            self.main_model_part = self.model.CreateModelPart(model_part_name,self.min_buffer_size)

        self.main_model_part.ProcessInfo.SetValue(KratosMultiphysics.DOMAIN_SIZE,
                                                  self.settings["domain_size"].GetInt())

        KratosMultiphysics.Logger.PrintInfo("UPwSolver", "Construction of UPwSolver finished.")

    @classmethod
    def GetDefaultParameters(cls):
        this_defaults = KratosMultiphysics.Parameters("""{
            "solver_type": "poromechanics_U_Pw_solver",
            "model_part_name": "PorousModelPart",
            "domain_size": 2,
            "start_time": 0.0,
            "time_step": 0.1,
            "model_import_settings":{
                "input_type": "mdpa",
                "input_filename": "unknown_name"
            },
            "material_import_settings" :{
                "materials_filename": ""
            },
            "buffer_size": 2,
            "echo_level": 0,
            "reform_dofs_at_each_step": false,
            "clear_storage": false,
            "compute_reactions": false,
            "move_mesh_flag": false,
            "nodal_smoothing": false,
            "gp_to_nodal_variable_list": [],
            "gp_to_nodal_variable_extrapolate_non_historical": false,
            "periodic_interface_conditions": false,
            "solution_type": "implicit_quasi_static",
            "scheme_type": "Newmark",
            "newmark_beta": 0.25,
            "newmark_gamma": 0.5,
            "newmark_theta": 0.5,
            "calculate_alpha_beta"       : false,
            "omega_1"                    : 1.0,
            "omega_n"                    : 10.0,
<<<<<<< HEAD
            "calculate_xi"               : false,
            "xi_1_factor"                : 1.0,
=======
>>>>>>> 67544f5b
            "xi_1"                       : 1.0,
            "xi_n"                       : 0.05,
            "rayleigh_alpha": 0.0,
            "rayleigh_beta": 0.0,
            "strategy_type": "newton_raphson",
            "convergence_criterion": "Displacement_criterion",
            "displacement_relative_tolerance": 1.0e-4,
            "displacement_absolute_tolerance": 1.0e-9,
            "residual_relative_tolerance": 1.0e-4,
            "residual_absolute_tolerance": 1.0e-9,
            "max_iteration": 15,
            "desired_iterations": 4,
            "max_radius_factor": 20.0,
            "min_radius_factor": 0.5,
            "block_builder": true,
            "nonlocal_damage": false,
            "characteristic_length": 0.05,
            "search_neighbours_step": false,
            "linear_solver_settings":{
                "solver_type": "amgcl",
                "tolerance": 1.0e-6,
                "max_iteration": 100,
                "scaling": false,
                "verbosity": 0,
                "preconditioner_type": "ilu0",
                "smoother_type": "ilu0",
                "krylov_type": "gmres",
                "coarsening_type": "aggregation"
            },
            "problem_domain_sub_model_part_list": [""],
            "processes_sub_model_part_list": [""],
            "body_domain_sub_model_part_list": [""],
            "loads_sub_model_part_list": [],
            "loads_variable_list": []
        }""")

        this_defaults.AddMissingParameters(super(UPwSolver, cls).GetDefaultParameters())
        return this_defaults

    def AddVariables(self):

        ## Solid Variables
        # Add displacements
        self.main_model_part.AddNodalSolutionStepVariable(KratosMultiphysics.DISPLACEMENT)
        # Add reactions for the displacements
        self.main_model_part.AddNodalSolutionStepVariable(KratosMultiphysics.REACTION)
        # Add dynamic variables
        self.main_model_part.AddNodalSolutionStepVariable(KratosMultiphysics.VELOCITY)
        self.main_model_part.AddNodalSolutionStepVariable(KratosMultiphysics.ACCELERATION)
        # Add variables for the solid conditions
        self.main_model_part.AddNodalSolutionStepVariable(KratosMultiphysics.FORCE)
        self.main_model_part.AddNodalSolutionStepVariable(KratosMultiphysics.FACE_LOAD)
        self.main_model_part.AddNodalSolutionStepVariable(KratosMultiphysics.NORMAL_CONTACT_STRESS)
        self.main_model_part.AddNodalSolutionStepVariable(KratosMultiphysics.TANGENTIAL_CONTACT_STRESS)
        ## Fluid Variables
        # Add water pressure
        self.main_model_part.AddNodalSolutionStepVariable(KratosMultiphysics.WATER_PRESSURE)
        # Add reactions for the water pressure
        self.main_model_part.AddNodalSolutionStepVariable(KratosMultiphysics.REACTION_WATER_PRESSURE)
        # Add dynamic variables
        self.main_model_part.AddNodalSolutionStepVariable(KratosPoro.DT_WATER_PRESSURE)
        # Add variables for the water conditions
        self.main_model_part.AddNodalSolutionStepVariable(KratosPoro.NORMAL_FLUID_FLUX)
        ## Other variables
        self.main_model_part.AddNodalSolutionStepVariable(KratosMultiphysics.VOLUME_ACCELERATION)
        self.main_model_part.AddNodalSolutionStepVariable(KratosMultiphysics.PERIODIC_PAIR_INDEX)

        self.main_model_part.AddNodalSolutionStepVariable(KratosPoro.NODAL_DAMAGE_VARIABLE)
        self.main_model_part.AddNodalSolutionStepVariable(KratosPoro.NODAL_JOINT_AREA)
        self.main_model_part.AddNodalSolutionStepVariable(KratosPoro.NODAL_JOINT_WIDTH)
        self.main_model_part.AddNodalSolutionStepVariable(KratosPoro.NODAL_JOINT_DAMAGE)
        self.main_model_part.AddNodalSolutionStepVariable(KratosMultiphysics.NODAL_AREA)
        self.main_model_part.AddNodalSolutionStepVariable(KratosPoro.NODAL_EFFECTIVE_STRESS_TENSOR)
        self.main_model_part.AddNodalSolutionStepVariable(KratosPoro.NODAL_WATER_PRESSURE_GRADIENT)
        self.main_model_part.AddNodalSolutionStepVariable(KratosPoro.INITIAL_STRESS_TENSOR)

        # Add variables from gp to nodal variable list
        if self.settings["gp_to_nodal_variable_extrapolate_non_historical"].GetBool()==False:
            for i in range(self.settings["gp_to_nodal_variable_list"].size()):
                variable_name = self.settings["gp_to_nodal_variable_list"][i].GetString()
                variable = KratosMultiphysics.KratosGlobals.GetVariable(variable_name)
                self.main_model_part.AddNodalSolutionStepVariable(variable)

        KratosMultiphysics.Logger.PrintInfo("UPwSolver", "Variables added correctly.")

    def ImportModelPart(self):
        # we can use the default implementation in the base class
        self._ImportModelPart(self.main_model_part,self.settings["model_import_settings"])

    def PrepareModelPart(self):

        # Set ProcessInfo variables
        self.main_model_part.ProcessInfo.SetValue(KratosMultiphysics.TIME,
                                                  self.settings["start_time"].GetDouble())
        self.main_model_part.ProcessInfo.SetValue(KratosMultiphysics.DELTA_TIME,
                                                  self.settings["time_step"].GetDouble())
        self.main_model_part.ProcessInfo.SetValue(KratosMultiphysics.STEP, 0)
        self.main_model_part.ProcessInfo.SetValue(KratosPoro.TIME_UNIT_CONVERTER, 1.0)
        if(self.settings["nodal_smoothing"].GetBool() == True):
            self.main_model_part.ProcessInfo.SetValue(KratosPoro.NODAL_SMOOTHING, True)
        else:
            self.main_model_part.ProcessInfo.SetValue(KratosPoro.NODAL_SMOOTHING, False)

        if not self.main_model_part.ProcessInfo[KratosMultiphysics.IS_RESTARTED]:
            ## Executes the check and prepare model process (Create computing_model_part and set constitutive law)
            self._ExecuteCheckAndPrepare()
            ## Set buffer size
            self._SetBufferSize()

        KratosMultiphysics.Logger.PrintInfo("UPwSolver", "Model reading finished.")

    def AddDofs(self):
        ## Solid dofs
        KratosMultiphysics.VariableUtils().AddDof(KratosMultiphysics.DISPLACEMENT_X, KratosMultiphysics.REACTION_X,self.main_model_part)
        KratosMultiphysics.VariableUtils().AddDof(KratosMultiphysics.DISPLACEMENT_Y, KratosMultiphysics.REACTION_Y,self.main_model_part)
        KratosMultiphysics.VariableUtils().AddDof(KratosMultiphysics.DISPLACEMENT_Z, KratosMultiphysics.REACTION_Z,self.main_model_part)
        ## Fluid dofs
        KratosMultiphysics.VariableUtils().AddDof(KratosMultiphysics.WATER_PRESSURE, KratosMultiphysics.REACTION_WATER_PRESSURE,self.main_model_part)

        if(self.settings["solution_type"].GetString() == "implicit_dynamic"):
            for node in self.main_model_part.Nodes:
                # adding VELOCITY as dofs
                node.AddDof(KratosMultiphysics.VELOCITY_X)
                node.AddDof(KratosMultiphysics.VELOCITY_Y)
                node.AddDof(KratosMultiphysics.VELOCITY_Z)
                # adding ACCELERATION as dofs
                node.AddDof(KratosMultiphysics.ACCELERATION_X)
                node.AddDof(KratosMultiphysics.ACCELERATION_Y)
                node.AddDof(KratosMultiphysics.ACCELERATION_Z)

        KratosMultiphysics.Logger.PrintInfo("UPwSolver", "DOFs added correctly.")

    def GetMinimumBufferSize(self):
        return self.min_buffer_size

    def Initialize(self):
        self.computing_model_part = self.GetComputingModelPart()

        # Fill the previous steps of the buffer with the initial conditions
        self._FillBuffer()

        # Construct the linear solver
        self.linear_solver = self._ConstructLinearSolver()

        # Builder and solver creation
        builder_and_solver = self._ConstructBuilderAndSolver(self.settings["block_builder"].GetBool())

        # Solution scheme creation
        self.scheme = self._ConstructScheme(self.settings["scheme_type"].GetString(),
                                         self.settings["solution_type"].GetString())

        # Get the convergence criterion
        self.convergence_criterion = self._ConstructConvergenceCriterion(self.settings["convergence_criterion"].GetString())

        # Solver creation
        self.solver = self._ConstructSolver(builder_and_solver,
                                            self.settings["strategy_type"].GetString())

        # Set echo_level
        self.SetEchoLevel(self.settings["echo_level"].GetInt())

        # Initialize Strategy
        if self.settings["clear_storage"].GetBool():
            self.Clear()

        self.solver.Initialize()

        # Check if everything is assigned correctly
        self.Check()

        # Check and construct gp_to_nodal_variable process
        self._CheckAndConstructGPtoNodalVariableExtrapolationProcess()

        KratosMultiphysics.Logger.PrintInfo("UPwSolver", "Solver initialization finished.")

    def GetComputingModelPart(self):
        return self.main_model_part.GetSubModelPart(self.computing_model_part_name)

    def ComputeDeltaTime(self):
        return self.main_model_part.ProcessInfo[KratosMultiphysics.DELTA_TIME]

    def Clear(self):
        self.solver.Clear()

    def Check(self):
        self.solver.Check()

    def SetEchoLevel(self, level):
        self.solver.SetEchoLevel(level)

    def AdvanceInTime(self, current_time):
        dt = self.ComputeDeltaTime()
        new_time = current_time + dt

        self.main_model_part.CloneTimeStep(new_time)
        self.main_model_part.ProcessInfo[KratosMultiphysics.STEP] += 1

        return new_time

    def InitializeSolutionStep(self):
        self.solver.InitializeSolutionStep()

    def Predict(self):
        self.solver.Predict()

    def SolveSolutionStep(self):
        is_converged = self.solver.SolveSolutionStep()
        return is_converged

    def FinalizeSolutionStep(self):
        self.solver.FinalizeSolutionStep()

        if self.gp_to_nodal_variable:
            self.integration_values_extrapolation_to_nodes_process.ExecuteBeforeSolutionLoop()
            self.integration_values_extrapolation_to_nodes_process.ExecuteFinalizeSolutionStep()

    def Finalize(self):
        if self.gp_to_nodal_variable:
            self.integration_values_extrapolation_to_nodes_process.ExecuteFinalize()

    def Solve(self):
        message = "".join([
            "Calling UPwSolver.Solve() method, which is deprecated\n",
            "Please call the individual methods instead:\n",
            "solver.InitializeSolutionStep()\n",
            "solver.Predict()\n",
            "solver.SolveSolutionStep()\n",
            "solver.FinalizeSolutionStep()\n"]
        )
        KratosMultiphysics.Logger.PrintWarning("UPwSolver",message)

        if self.settings["clear_storage"].GetBool():
            self.Clear()

        self.InitializeSolutionStep()
        self.Predict()
        self.SolveSolutionStep()
        self.FinalizeSolutionStep()

    #### Specific internal functions ####

    def _ExecuteCheckAndPrepare(self):

        self.computing_model_part_name = "porous_computational_model_part"

        # Create list of sub sub model parts (it is a copy of the standard lists with a different name)
        import json

        self.body_domain_sub_sub_model_part_list = []
        for i in range(self.settings["body_domain_sub_model_part_list"].size()):
            self.body_domain_sub_sub_model_part_list.append("sub_"+self.settings["body_domain_sub_model_part_list"][i].GetString())
        self.body_domain_sub_sub_model_part_list = KratosMultiphysics.Parameters(json.dumps(self.body_domain_sub_sub_model_part_list))

        self.loads_sub_sub_model_part_list = []
        for i in range(self.settings["loads_sub_model_part_list"].size()):
            self.loads_sub_sub_model_part_list.append("sub_"+self.settings["loads_sub_model_part_list"][i].GetString())
        self.loads_sub_sub_model_part_list = KratosMultiphysics.Parameters(json.dumps(self.loads_sub_sub_model_part_list))

        # Auxiliary parameters object for the CheckAndPepareModelProcess
        params = KratosMultiphysics.Parameters("{}")
        params.AddEmptyValue("computing_model_part_name").SetString(self.computing_model_part_name)
        params.AddValue("problem_domain_sub_model_part_list",self.settings["problem_domain_sub_model_part_list"])
        params.AddValue("processes_sub_model_part_list",self.settings["processes_sub_model_part_list"])
        params.AddValue("body_domain_sub_model_part_list",self.settings["body_domain_sub_model_part_list"])
        params.AddValue("body_domain_sub_sub_model_part_list",self.body_domain_sub_sub_model_part_list)
        params.AddValue("loads_sub_model_part_list",self.settings["loads_sub_model_part_list"])
        params.AddValue("loads_sub_sub_model_part_list",self.loads_sub_sub_model_part_list)
        # CheckAndPrepareModelProcess creates the porous_computational_model_part
        from KratosMultiphysics.PoromechanicsApplication import check_and_prepare_model_process_poro
        check_and_prepare_model_process_poro.CheckAndPrepareModelProcess(self.main_model_part, params).Execute()

        # Constitutive law import
        materials_imported = self.import_constitutive_laws()
        if materials_imported:
            KratosMultiphysics.Logger.PrintInfo("UPwSolver", "Constitutive law was successfully imported via json.")
        else:
            KratosMultiphysics.Logger.PrintInfo("UPwSolver", "Constitutive law was not successfully imported.")

    def import_constitutive_laws(self):
        materials_filename = self.settings["material_import_settings"]["materials_filename"].GetString()
        if (materials_filename != ""):
            # Add constitutive laws and material properties from json file to model parts.
            material_settings = KratosMultiphysics.Parameters("""{"Parameters": {"materials_filename": ""}} """)
            material_settings["Parameters"]["materials_filename"].SetString(materials_filename)
            KratosMultiphysics.ReadMaterialsUtility(material_settings, self.model)
            materials_imported = True
        else:
            materials_imported = False
        return materials_imported

    def _SetBufferSize(self):
        required_buffer_size = self.settings["buffer_size"].GetInt()
        if required_buffer_size < self.GetMinimumBufferSize():
            required_buffer_size = self.GetMinimumBufferSize()
        current_buffer_size = self.main_model_part.GetBufferSize()
        buffer_size = max(current_buffer_size, required_buffer_size)
        self.main_model_part.SetBufferSize(buffer_size)

    def _FillBuffer(self):
        buffer_size = self.main_model_part.GetBufferSize()
        time = self.main_model_part.ProcessInfo[KratosMultiphysics.TIME]
        delta_time = self.main_model_part.ProcessInfo[KratosMultiphysics.DELTA_TIME]
        step = self.main_model_part.ProcessInfo[KratosMultiphysics.STEP]

        step = step - (buffer_size-1)*1
        self.main_model_part.ProcessInfo.SetValue(KratosMultiphysics.STEP, step)
        time = time - (buffer_size-1)*delta_time
        self.main_model_part.ProcessInfo.SetValue(KratosMultiphysics.TIME, time)
        for i in range(buffer_size-1):
            step = step + 1
            self.main_model_part.ProcessInfo.SetValue(KratosMultiphysics.STEP, step)
            time = time + delta_time
            self.main_model_part.CloneTimeStep(time)

    def _ConstructLinearSolver(self):
        import KratosMultiphysics.python_linear_solver_factory as linear_solver_factory
        return linear_solver_factory.ConstructSolver(self.settings["linear_solver_settings"])

    def _ConstructBuilderAndSolver(self, block_builder):

        # Creating the builder and solver
        if(self.settings["periodic_interface_conditions"].GetBool() == True):
            builder_and_solver = KratosCFD.ResidualBasedBlockBuilderAndSolverPeriodic(self.linear_solver,KratosMultiphysics.PERIODIC_PAIR_INDEX)
        else:
            if(block_builder):
                builder_and_solver = KratosMultiphysics.ResidualBasedBlockBuilderAndSolver(self.linear_solver)
            else:
                builder_and_solver = KratosMultiphysics.ResidualBasedEliminationBuilderAndSolver(self.linear_solver)

        return builder_and_solver

    def _ConstructScheme(self, scheme_type, solution_type):

        self.main_model_part.ProcessInfo.SetValue(KratosPoro.VELOCITY_COEFFICIENT, 1.0)
        self.main_model_part.ProcessInfo.SetValue(KratosPoro.DT_PRESSURE_COEFFICIENT, 1.0)

        if(scheme_type == "Newmark"):
            beta = self.settings["newmark_beta"].GetDouble()
            gamma = self.settings["newmark_gamma"].GetDouble()
            theta = self.settings["newmark_theta"].GetDouble()
<<<<<<< HEAD
            if self.settings["calculate_alpha_beta"].GetBool():
                omega_1 = self.settings["omega_1"].GetDouble()
                omega_n = self.settings["omega_n"].GetDouble()
                if self.settings["calculate_xi"].GetBool():
                    Dt = self.settings["time_step"].GetDouble()
                    xi_1_factor = self.settings["xi_1_factor"].GetDouble()
                    xi_1 = (1.0-1.0*omega_1*Dt*0.5)*xi_1_factor
                    xi_n = (1.0-1.0*omega_n*Dt*0.5)
                else:
                    xi_1 = self.settings["xi_1"].GetDouble()
                    xi_n = self.settings["xi_n"].GetDouble()
=======
            rayleigh_alpha = self.settings["rayleigh_alpha"].GetDouble()
            rayleigh_beta = self.settings["rayleigh_beta"].GetDouble()
            if self.settings["calculate_alpha_beta"].GetBool():
                omega_1 = self.settings["omega_1"].GetDouble()
                omega_n = self.settings["omega_n"].GetDouble()
                xi_1 = self.settings["xi_1"].GetDouble()
                xi_n = self.settings["xi_n"].GetDouble()
>>>>>>> 67544f5b
                rayleigh_beta = 2.0*(xi_n*omega_n-xi_1*omega_1)/(omega_n*omega_n-omega_1*omega_1)
                rayleigh_alpha = 2.0*xi_1*omega_1-rayleigh_beta*omega_1*omega_1
                print('Info:')
                print('omega_1: ',omega_1)
                print('omega_n: ',omega_n)
                print('xi_1: ',xi_1)
                print('xi_n: ',xi_n)
                print('Alpha and Beta output:')
                print('rayleigh_alpha: ',rayleigh_alpha)
                print('rayleigh_beta: ',rayleigh_beta)
<<<<<<< HEAD
            else:
                rayleigh_alpha = self.settings["rayleigh_alpha"].GetDouble()
                rayleigh_beta = self.settings["rayleigh_beta"].GetDouble()
=======
            
>>>>>>> 67544f5b
            self.main_model_part.ProcessInfo.SetValue(KratosStructural.RAYLEIGH_ALPHA,rayleigh_alpha)
            self.main_model_part.ProcessInfo.SetValue(KratosStructural.RAYLEIGH_BETA,rayleigh_beta)
            if(solution_type == "implicit_quasi_static"):
                if(rayleigh_alpha<1.0e-20 and rayleigh_beta<1.0e-20):
                    scheme = KratosPoro.NewmarkQuasistaticUPwScheme(beta,gamma,theta)
                else:
                    scheme = KratosPoro.NewmarkQuasistaticDampedUPwScheme(beta,gamma,theta)
            else:
                scheme = KratosPoro.NewmarkDynamicUPwScheme(beta,gamma,theta)
        else:
            raise Exception("Apart from Newmark, other scheme_type are not available.")

        return scheme

    def _ConstructConvergenceCriterion(self, convergence_criterion):

        D_RT = self.settings["displacement_relative_tolerance"].GetDouble()
        D_AT = self.settings["displacement_absolute_tolerance"].GetDouble()
        R_RT = self.settings["residual_relative_tolerance"].GetDouble()
        R_AT = self.settings["residual_absolute_tolerance"].GetDouble()
        echo_level = self.settings["echo_level"].GetInt()

        if(convergence_criterion == "Displacement_criterion"):
            convergence_criterion = KratosMultiphysics.DisplacementCriteria(D_RT, D_AT)
            convergence_criterion.SetEchoLevel(echo_level)
        elif(convergence_criterion == "Residual_criterion"):
            convergence_criterion = KratosMultiphysics.ResidualCriteria(R_RT, R_AT)
            convergence_criterion.SetEchoLevel(echo_level)
        elif(convergence_criterion == "And_criterion"):
            Displacement = KratosMultiphysics.DisplacementCriteria(D_RT, D_AT)
            Displacement.SetEchoLevel(echo_level)
            Residual = KratosMultiphysics.ResidualCriteria(R_RT, R_AT)
            Residual.SetEchoLevel(echo_level)
            convergence_criterion = KratosMultiphysics.AndCriteria(Residual, Displacement)
        elif(convergence_criterion == "Or_criterion"):
            Displacement = KratosMultiphysics.DisplacementCriteria(D_RT, D_AT)
            Displacement.SetEchoLevel(echo_level)
            Residual = KratosMultiphysics.ResidualCriteria(R_RT, R_AT)
            Residual.SetEchoLevel(echo_level)
            convergence_criterion = KratosMultiphysics.OrCriteria(Residual, Displacement)

        return convergence_criterion

    def _ConstructSolver(self, builder_and_solver, strategy_type):

        self.main_model_part.ProcessInfo.SetValue(KratosPoro.IS_CONVERGED, True)
        self.main_model_part.ProcessInfo.SetValue(KratosMultiphysics.NL_ITERATION_NUMBER, 1)

        nonlocal_damage = self.settings["nonlocal_damage"].GetBool()
        max_iters = self.settings["max_iteration"].GetInt()
        compute_reactions = self.settings["compute_reactions"].GetBool()
        reform_step_dofs = self.settings["reform_dofs_at_each_step"].GetBool()
        move_mesh_flag = self.settings["move_mesh_flag"].GetBool()

        self.strategy_params = KratosMultiphysics.Parameters("{}")
        self.strategy_params.AddValue("loads_sub_model_part_list",self.loads_sub_sub_model_part_list)
        self.strategy_params.AddValue("loads_variable_list",self.settings["loads_variable_list"])

        if strategy_type == "newton_raphson":
            if nonlocal_damage:
                self.strategy_params.AddValue("body_domain_sub_model_part_list",self.body_domain_sub_sub_model_part_list)
                self.strategy_params.AddValue("characteristic_length",self.settings["characteristic_length"])
                self.strategy_params.AddValue("search_neighbours_step",self.settings["search_neighbours_step"])
                solving_strategy = KratosPoro.PoromechanicsNewtonRaphsonNonlocalStrategy(self.computing_model_part,
                                                                               self.scheme,
                                                                               self.convergence_criterion,
                                                                               builder_and_solver,
                                                                               self.strategy_params,
                                                                               max_iters,
                                                                               compute_reactions,
                                                                               reform_step_dofs,
                                                                               move_mesh_flag)
            else:
                solving_strategy = KratosPoro.PoromechanicsNewtonRaphsonStrategy(self.computing_model_part,
                                                                       self.scheme,
                                                                       self.convergence_criterion,
                                                                       builder_and_solver,
                                                                       self.strategy_params,
                                                                       max_iters,
                                                                       compute_reactions,
                                                                       reform_step_dofs,
                                                                       move_mesh_flag)
        else:
            # Arc-Length strategy
            self.main_model_part.ProcessInfo.SetValue(KratosPoro.ARC_LENGTH_LAMBDA,1.0)
            self.main_model_part.ProcessInfo.SetValue(KratosPoro.ARC_LENGTH_RADIUS_FACTOR,1.0)

            self.strategy_params.AddValue("desired_iterations",self.settings["desired_iterations"])
            self.strategy_params.AddValue("max_radius_factor",self.settings["max_radius_factor"])
            self.strategy_params.AddValue("min_radius_factor",self.settings["min_radius_factor"])
            if nonlocal_damage:
                self.strategy_params.AddValue("body_domain_sub_model_part_list",self.body_domain_sub_sub_model_part_list)
                self.strategy_params.AddValue("characteristic_length",self.settings["characteristic_length"])
                self.strategy_params.AddValue("search_neighbours_step",self.settings["search_neighbours_step"])
                solving_strategy = KratosPoro.PoromechanicsRammArcLengthNonlocalStrategy(self.computing_model_part,
                                                                               self.scheme,
                                                                               self.convergence_criterion,
                                                                               builder_and_solver,
                                                                               self.strategy_params,
                                                                               max_iters,
                                                                               compute_reactions,
                                                                               reform_step_dofs,
                                                                               move_mesh_flag)
            else:
                solving_strategy = KratosPoro.PoromechanicsRammArcLengthStrategy(self.computing_model_part,
                                                                       self.scheme,
                                                                       self.convergence_criterion,
                                                                       builder_and_solver,
                                                                       self.strategy_params,
                                                                       max_iters,
                                                                       compute_reactions,
                                                                       reform_step_dofs,
                                                                       move_mesh_flag)

        return solving_strategy

    def _CheckConvergence(self):

        IsConverged = self.solver.IsConverged()

        return IsConverged

    def _UpdateLoads(self):

        self.solver.UpdateLoads()

    def _CheckAndConstructGPtoNodalVariableExtrapolationProcess(self):
        if self.settings["gp_to_nodal_variable_list"].size() > 0:
            self.gp_to_nodal_variable = True
            # Create extrapolation process
            extrapolation_parameters = KratosMultiphysics.Parameters("""
            {
                "model_part_name"            : "",
                "echo_level"                 : 0,
                "average_variable"           : "NODAL_AREA",
                "area_average"               : true,
                "list_of_variables"          : [],
                "extrapolate_non_historical" : false
            }
            """)
            for i in range(self.settings["gp_to_nodal_variable_list"].size()):
                var_name = self.settings["gp_to_nodal_variable_list"][i].GetString()
                extrapolation_parameters["list_of_variables"].Append(var_name)
            extrapolation_parameters["model_part_name"].SetString(self.settings["model_part_name"].GetString())
            extrapolation_parameters["extrapolate_non_historical"].SetBool(self.settings["gp_to_nodal_variable_extrapolate_non_historical"].GetBool())
            self.integration_values_extrapolation_to_nodes_process = KratosMultiphysics.IntegrationValuesExtrapolationToNodesProcess(self.main_model_part, extrapolation_parameters)
        else:
            self.gp_to_nodal_variable = False
            self.integration_values_extrapolation_to_nodes_process = KratosMultiphysics.Process()<|MERGE_RESOLUTION|>--- conflicted
+++ resolved
@@ -70,11 +70,6 @@
             "calculate_alpha_beta"       : false,
             "omega_1"                    : 1.0,
             "omega_n"                    : 10.0,
-<<<<<<< HEAD
-            "calculate_xi"               : false,
-            "xi_1_factor"                : 1.0,
-=======
->>>>>>> 67544f5b
             "xi_1"                       : 1.0,
             "xi_n"                       : 0.05,
             "rayleigh_alpha": 0.0,
@@ -415,19 +410,6 @@
             beta = self.settings["newmark_beta"].GetDouble()
             gamma = self.settings["newmark_gamma"].GetDouble()
             theta = self.settings["newmark_theta"].GetDouble()
-<<<<<<< HEAD
-            if self.settings["calculate_alpha_beta"].GetBool():
-                omega_1 = self.settings["omega_1"].GetDouble()
-                omega_n = self.settings["omega_n"].GetDouble()
-                if self.settings["calculate_xi"].GetBool():
-                    Dt = self.settings["time_step"].GetDouble()
-                    xi_1_factor = self.settings["xi_1_factor"].GetDouble()
-                    xi_1 = (1.0-1.0*omega_1*Dt*0.5)*xi_1_factor
-                    xi_n = (1.0-1.0*omega_n*Dt*0.5)
-                else:
-                    xi_1 = self.settings["xi_1"].GetDouble()
-                    xi_n = self.settings["xi_n"].GetDouble()
-=======
             rayleigh_alpha = self.settings["rayleigh_alpha"].GetDouble()
             rayleigh_beta = self.settings["rayleigh_beta"].GetDouble()
             if self.settings["calculate_alpha_beta"].GetBool():
@@ -435,7 +417,6 @@
                 omega_n = self.settings["omega_n"].GetDouble()
                 xi_1 = self.settings["xi_1"].GetDouble()
                 xi_n = self.settings["xi_n"].GetDouble()
->>>>>>> 67544f5b
                 rayleigh_beta = 2.0*(xi_n*omega_n-xi_1*omega_1)/(omega_n*omega_n-omega_1*omega_1)
                 rayleigh_alpha = 2.0*xi_1*omega_1-rayleigh_beta*omega_1*omega_1
                 print('Info:')
@@ -446,13 +427,7 @@
                 print('Alpha and Beta output:')
                 print('rayleigh_alpha: ',rayleigh_alpha)
                 print('rayleigh_beta: ',rayleigh_beta)
-<<<<<<< HEAD
-            else:
-                rayleigh_alpha = self.settings["rayleigh_alpha"].GetDouble()
-                rayleigh_beta = self.settings["rayleigh_beta"].GetDouble()
-=======
             
->>>>>>> 67544f5b
             self.main_model_part.ProcessInfo.SetValue(KratosStructural.RAYLEIGH_ALPHA,rayleigh_alpha)
             self.main_model_part.ProcessInfo.SetValue(KratosStructural.RAYLEIGH_BETA,rayleigh_beta)
             if(solution_type == "implicit_quasi_static"):
