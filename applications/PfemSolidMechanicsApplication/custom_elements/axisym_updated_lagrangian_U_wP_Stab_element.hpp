//
//   Project Name:        KratosPfemSolidMechanicsApplication $
//   Created by:          $Author:                  LMonforte $
//   Last modified by:    $Co-Author:                         $
//   Date:                $Date:                    July 2015 $
//   Revision:            $Revision:                      0.0 $
//
//

#if !defined(KRATOS_AXISYM_UPDATED_LAGRANGIAN_U_wP_STAB_ELEMENT_H_INCLUDED )
#define  KRATOS_AXISYM_UPDATED_LAGRANGIAN_U_wP_STAB_ELEMENT_H_INCLUDED

// System includes

// External includes

// Project includes
#include "custom_elements/axisym_updated_lagrangian_U_wP_element.hpp"

namespace Kratos
{
   ///@name Kratos Globals
   ///@{
   ///@}
   ///@name Type Definitions
   ///@{
   ///@}
   ///@name  Enum's
   ///@{
   ///@}
   ///@name  Functions
   ///@{
   ///@}
   ///@name Kratos Classes
   ///@{

   /// Stabilization of the Axisim Updated Lagrangian Large Displacement Lagrangian U-wP Element for 3D and 2D geometries. 

   /**
    * Implements a Large Displacement Lagrangian definition for structural analysis.
    * This works for arbitrary geometries in 3D and 2D (base class)
    */

   class AxisymUpdatedLagrangianUwPStabElement
      : public AxisymUpdatedLagrangianUwPElement
   {
      public:

         ///@name Type Definitions
         ///@{
         ///Reference type definition for constitutive laws
         typedef ConstitutiveLaw ConstitutiveLawType;
         ///Pointer type for constitutive laws
         typedef ConstitutiveLawType::Pointer ConstitutiveLawPointerType;
         ///StressMeasure from constitutive laws
         typedef ConstitutiveLawType::StressMeasure StressMeasureType;
         ///Type definition for integration methods
         typedef GeometryData::IntegrationMethod IntegrationMethod;

         /// Counted pointer of LargeDisplacementUPElement
         KRATOS_CLASS_POINTER_DEFINITION( AxisymUpdatedLagrangianUwPStabElement );
         ///@}

         ///@name Life Cycle
         ///@{

         /// Empty constructor needed for serialization
         AxisymUpdatedLagrangianUwPStabElement();

         /// Default constructors
         AxisymUpdatedLagrangianUwPStabElement(IndexType NewId, GeometryType::Pointer pGeometry);

         AxisymUpdatedLagrangianUwPStabElement(IndexType NewId, GeometryType::Pointer pGeometry, PropertiesType::Pointer pProperties);

         ///Copy constructor
         AxisymUpdatedLagrangianUwPStabElement(AxisymUpdatedLagrangianUwPStabElement const& rOther);


         /// Destructor.
         virtual ~AxisymUpdatedLagrangianUwPStabElement();

         ///@}
         ///@name Operators
         ///@{

         /// Assignment operator.
         AxisymUpdatedLagrangianUwPStabElement& operator=(AxisymUpdatedLagrangianUwPStabElement const& rOther);


         ///@}
         ///@name Operations
         ///@{
         /**
          * Returns the currently selected integration method
          * @return current integration method selected
          */
         /**
          * creates a new total lagrangian updated element pointer
          * @param NewId: the ID of the new element
          * @param ThisNodes: the nodes of the new element
          * @param pProperties: the properties assigned to the new element
          * @return a Pointer to the new element
          */
         Element::Pointer Create(IndexType NewId, NodesArrayType const& ThisNodes, PropertiesType::Pointer pProperties) const;

         /**
          * clones the selected element variables, creating a new one
          * @param NewId: the ID of the new element
          * @param ThisNodes: the nodes of the new element
          * @param pProperties: the properties assigned to the new element
          * @return a Pointer to the new element
          */
         Element::Pointer Clone(IndexType NewId, NodesArrayType const& ThisNodes) const;

         ///@}
         ///@name Access
         ///@{

         ///@}
         ///@name Inquiry
         ///@{
         ///@}
         ///@name Input and output
         ///@{
         ///@}
         ///@name Friends
         ///@{
         ///@}
      protected:
         ///@name Protected static Member Variables
         ///@{
         ///@}
         ///@name Protected member Variables
         ///@{



         ///@}
         ///@name Protected Operators
         ///@{

         ///@}
         ///@name Protected Operations
         ///@{

         /**
          * Calculation and addition of the matrices of the LHS
          */

    virtual void CalculateAndAddLHS(LocalSystemComponents& rLocalSystem,
<<<<<<< HEAD
                                    GeneralVariables& rVariables,
=======
                                    ElementVariables& rVariables,
>>>>>>> d687f72b
                                    double& rIntegrationWeight);

         /**
     * Calculation and addition of the vectors of the RHS
          */

    virtual void CalculateAndAddRHS(LocalSystemComponents& rLocalSystem,
<<<<<<< HEAD
               GeneralVariables & rVariables,
=======
               ElementVariables & rVariables,
>>>>>>> d687f72b
                                    Vector& rVolumeForce,
                                    double& rIntegrationWeight);




         /**
	  * Initialize Element General Variables
	  */
        virtual void InitializeElementVariables(ElementVariables & rVariables, const ProcessInfo& rCurrentProcessInfo);


         ///@}
         ///@name Protected  Access
         ///@{
         ///@}
         ///@name Protected Inquiry
         ///@{
         ///@}
         ///@name Protected LifeCycle
         ///@{
         ///@}

      private:

         ///@name Static Member Variables
         ///@{
         ///@}
         ///@name Member Variables
         ///@{


         ///@}
         ///@name Private Operators
         ///@{


         ///@}
         ///@name Private Operations
         ///@{


         ///@}
         ///@name Private  Access
         ///@{
         ///@}

         ///@}
         ///@name Serialization
         ///@{
         friend class Serializer;

         // A private default constructor necessary for serialization

         virtual void save(Serializer& rSerializer) const;

         virtual void load(Serializer& rSerializer);


         ///@name Private Inquiry
         ///@{
         ///@}
         ///@name Un accessible methods
         ///@{
         ///@}


}; // Class AxisymUpdatedLagrangianUwPStabElement



} // namespace Kratos
#endif // KRATOS_UPDATED_LAGRANGIAN_U_wP_STAB_ELEMENT_H_INCLUDED
<|MERGE_RESOLUTION|>--- conflicted
+++ resolved
@@ -148,11 +148,7 @@
           */
 
     virtual void CalculateAndAddLHS(LocalSystemComponents& rLocalSystem,
-<<<<<<< HEAD
-                                    GeneralVariables& rVariables,
-=======
                                     ElementVariables& rVariables,
->>>>>>> d687f72b
                                     double& rIntegrationWeight);
 
          /**
@@ -160,11 +156,7 @@
           */
 
     virtual void CalculateAndAddRHS(LocalSystemComponents& rLocalSystem,
-<<<<<<< HEAD
-               GeneralVariables & rVariables,
-=======
                ElementVariables & rVariables,
->>>>>>> d687f72b
                                     Vector& rVolumeForce,
                                     double& rIntegrationWeight);
 
