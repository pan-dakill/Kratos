--- conflicted
+++ resolved
@@ -144,7 +144,6 @@
 
          //************* COMPUTING  METHODS
 
-<<<<<<< HEAD
          /**
           * this is called during the assembling process in order
           * to calculate the elemental mass matrix
@@ -159,22 +158,6 @@
           * @param rDampingMatrix: the elemental damping matrix
           * @param rCurrentProcessInfo: the current process info instance
           */
-=======
-         /**
-          * this is called during the assembling process in order
-          * to calculate the elemental mass matrix
-          * @param rMassMatrix: the elemental mass matrix
-          * @param rCurrentProcessInfo: the current process info instance
-          */
-         void CalculateMassMatrix(MatrixType& rMassMatrix, ProcessInfo& rCurrentProcessInfo);
-
-         /**
-          * this is called during the assembling process in order
-          * to calculate the elemental damping matrix
-          * @param rDampingMatrix: the elemental damping matrix
-          * @param rCurrentProcessInfo: the current process info instance
-          */
->>>>>>> d687f72b
          void CalculateDampingMatrix(MatrixType& rDampingMatrix, ProcessInfo& rCurrentProcessInfo);
 
 
@@ -240,11 +223,7 @@
          /**
           * Initialize Element General Variables
           */
-<<<<<<< HEAD
-         virtual void InitializeGeneralVariables(GeneralVariables & rVariables, const ProcessInfo& rCurrentProcessInfo);
-=======
          virtual void InitializeElementVariables(ElementVariables & rVariables, const ProcessInfo& rCurrentProcessInfo);
->>>>>>> d687f72b
 
 
       
