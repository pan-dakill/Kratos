--- conflicted
+++ resolved
@@ -27,11 +27,7 @@
    //************************************************************************************
    // Aquest a l'altre no hi és....
    AxisymUpdatedLagrangianUwPElement::AxisymUpdatedLagrangianUwPElement()
-<<<<<<< HEAD
-      : AxisymUpdatedLagrangianElement()
-=======
       : AxisymmetricUpdatedLagrangianElement()
->>>>>>> d687f72b
    {
       //DO NOT CALL IT: only needed for Register and Serialization!!!
    }
@@ -41,11 +37,7 @@
    //************************************************************************************
 
    AxisymUpdatedLagrangianUwPElement::AxisymUpdatedLagrangianUwPElement( IndexType NewId, GeometryType::Pointer pGeometry )
-<<<<<<< HEAD
-      : AxisymUpdatedLagrangianElement( NewId, pGeometry )
-=======
       : AxisymmetricUpdatedLagrangianElement( NewId, pGeometry )
->>>>>>> d687f72b
    {
       //DO NOT ADD DOFS HERE!!!
    }
@@ -55,11 +47,7 @@
    //************************************************************************************
 
    AxisymUpdatedLagrangianUwPElement::AxisymUpdatedLagrangianUwPElement( IndexType NewId, GeometryType::Pointer pGeometry, PropertiesType::Pointer pProperties )
-<<<<<<< HEAD
-      : AxisymUpdatedLagrangianElement( NewId, pGeometry, pProperties )
-=======
       : AxisymmetricUpdatedLagrangianElement( NewId, pGeometry, pProperties )
->>>>>>> d687f72b
    {
    }
 
@@ -68,11 +56,7 @@
    //************************************************************************************
 
    AxisymUpdatedLagrangianUwPElement::AxisymUpdatedLagrangianUwPElement( AxisymUpdatedLagrangianUwPElement const& rOther)
-<<<<<<< HEAD
-      :AxisymUpdatedLagrangianElement(rOther)
-=======
       :AxisymmetricUpdatedLagrangianElement(rOther)
->>>>>>> d687f72b
        ,mTimeStep( rOther.mTimeStep)
    {
    }
@@ -83,11 +67,7 @@
 
    AxisymUpdatedLagrangianUwPElement&  AxisymUpdatedLagrangianUwPElement::operator=(AxisymUpdatedLagrangianUwPElement const& rOther)
    {
-<<<<<<< HEAD
-      AxisymUpdatedLagrangianElement::operator=(rOther);
-=======
       AxisymmetricUpdatedLagrangianElement::operator=(rOther);
->>>>>>> d687f72b
 
       mTimeStep = rOther.mTimeStep; 
 
@@ -292,11 +272,7 @@
       }
       else{
 
-<<<<<<< HEAD
-         AxisymUpdatedLagrangianElement::GetValueOnIntegrationPoints( rVariable, rValues, rCurrentProcessInfo );
-=======
          AxisymmetricUpdatedLagrangianElement::GetValueOnIntegrationPoints( rVariable, rValues, rCurrentProcessInfo );
->>>>>>> d687f72b
 
       }
 
@@ -313,15 +289,9 @@
 
       }
       else{
-<<<<<<< HEAD
 
          LargeDisplacementElement::GetValueOnIntegrationPoints( rVariable, rValues, rCurrentProcessInfo );
 
-=======
-
-         LargeDisplacementElement::GetValueOnIntegrationPoints( rVariable, rValues, rCurrentProcessInfo );
-
->>>>>>> d687f72b
       }
 
 
@@ -349,7 +319,6 @@
    // ****************************************************************************************
    void AxisymUpdatedLagrangianUwPElement::CalculateOnIntegrationPoints(const Variable<double>& rVariable, std::vector<double>& rOutput, const ProcessInfo& rCurrentProcessInfo)
    {
-<<<<<<< HEAD
 
 
       if ( rVariable == POROSITY ) {
@@ -366,24 +335,6 @@
          if (rOutput.size() != integration_points_number)
             rOutput.resize( integration_points_number) ;
 
-=======
-
-
-      if ( rVariable == POROSITY ) {
-
-         const unsigned int& integration_points_number = mConstitutiveLawVector.size();
-         const double InitialPorosity  = GetProperties()[INITIAL_POROSITY];
-
-         if ( rOutput.size() != mConstitutiveLawVector.size() )
-            rOutput.resize( mConstitutiveLawVector.size() );
-
-         std::vector<double>  DetF0; 
-         GetValueOnIntegrationPoints( DETERMINANT_F, DetF0, rCurrentProcessInfo);
-
-         if (rOutput.size() != integration_points_number)
-            rOutput.resize( integration_points_number) ;
-
->>>>>>> d687f72b
          for ( unsigned int PointNumber = 0; PointNumber < integration_points_number; PointNumber++ )
          {
             rOutput[PointNumber] = 1.0 - (1.0 - InitialPorosity) / DetF0[PointNumber] ;
@@ -477,11 +428,7 @@
 
       }
       else {
-<<<<<<< HEAD
-         AxisymUpdatedLagrangianElement::CalculateOnIntegrationPoints( rVariable, rOutput, rCurrentProcessInfo);
-=======
          AxisymmetricUpdatedLagrangianElement::CalculateOnIntegrationPoints( rVariable, rOutput, rCurrentProcessInfo);
->>>>>>> d687f72b
       }
 
    }
@@ -506,13 +453,8 @@
          const unsigned int& number_of_nodes = GetGeometry().size(); 
 
          // Get DN_DX
-<<<<<<< HEAD
-         GeneralVariables Variables; 
-         this->InitializeGeneralVariables( Variables, rCurrentProcessInfo);
-=======
          ElementVariables Variables; 
          this->InitializeElementVariables( Variables, rCurrentProcessInfo);
->>>>>>> d687f72b
 
          Matrix K = ZeroMatrix( dimension, dimension);
          for (unsigned int i = 0; i < dimension; i++)
@@ -564,7 +506,6 @@
 
          const unsigned int& integration_points_number = mConstitutiveLawVector.size();
          const unsigned int number_of_nodes = GetGeometry().size();
-<<<<<<< HEAD
 
          double GaussPointPressure = 0.0;
          unsigned int ThisDimension = rOutput[0].size1(); 
@@ -578,56 +519,26 @@
 
          GaussPointPressure /= double(number_of_nodes);
 
-=======
-
-         double GaussPointPressure = 0.0;
-         unsigned int ThisDimension = rOutput[0].size1(); 
-         Matrix Eye = ZeroMatrix(ThisDimension, ThisDimension);
-
-         for (unsigned int i = 0; i < ThisDimension; ++i)
-            Eye(i,i) = 1.0;
-
-         for (unsigned int i = 0; i < number_of_nodes ; ++i)
-            GaussPointPressure += GetGeometry()[i].GetSolutionStepValue(WATER_PRESSURE) ;
-
-         GaussPointPressure /= double(number_of_nodes);
-
->>>>>>> d687f72b
          for ( unsigned int PointNumber = 0; PointNumber <  integration_points_number; PointNumber++) {
             rOutput[PointNumber] = rOutput[PointNumber] + GaussPointPressure * Eye;
          }
 
 
-<<<<<<< HEAD
       }
       else
       {
          LargeDisplacementElement::CalculateOnIntegrationPoints( rVariable, rOutput, rCurrentProcessInfo);
       }
-=======
-      }
-      else
-      {
-         LargeDisplacementElement::CalculateOnIntegrationPoints( rVariable, rOutput, rCurrentProcessInfo);
-      }
->>>>>>> d687f72b
    }
 
 
 
    // ******************** INITIALIZE GENERAL VARIABLES ****************************
    // ******************************************************************************
-<<<<<<< HEAD
-   void AxisymUpdatedLagrangianUwPElement::InitializeGeneralVariables(GeneralVariables & rVariables, const ProcessInfo& rCurrentProcessInfo)
-   {
-
-      AxisymUpdatedLagrangianElement::InitializeGeneralVariables( rVariables, rCurrentProcessInfo);
-=======
    void AxisymUpdatedLagrangianUwPElement::InitializeElementVariables(ElementVariables & rVariables, const ProcessInfo& rCurrentProcessInfo)
    {
 
       AxisymmetricUpdatedLagrangianElement::InitializeElementVariables( rVariables, rCurrentProcessInfo);
->>>>>>> d687f72b
 
       // SAVE THE TIME STEP, THAT WILL BE USED; BUT IS A BAD IDEA TO DO IT THIS WAY.
       mTimeStep = rCurrentProcessInfo[DELTA_TIME];
@@ -694,11 +605,7 @@
    //************************************************************************************
    //************************************************************************************
 
-<<<<<<< HEAD
-   void AxisymUpdatedLagrangianUwPElement::CalculateAndAddLHS(LocalSystemComponents& rLocalSystem, GeneralVariables& rVariables, double& rIntegrationWeight)
-=======
    void AxisymUpdatedLagrangianUwPElement::CalculateAndAddLHS(LocalSystemComponents& rLocalSystem, ElementVariables& rVariables, double& rIntegrationWeight)
->>>>>>> d687f72b
    {
 
       KRATOS_TRY
@@ -718,11 +625,7 @@
       Matrix BaseClassLeftHandSideMatrix = ZeroMatrix( dimension*number_of_nodes, dimension*number_of_nodes);
       BaseClassLocalSystem.SetLeftHandSideMatrix( BaseClassLeftHandSideMatrix );
 
-<<<<<<< HEAD
-      AxisymUpdatedLagrangianElement::CalculateAndAddLHS( BaseClassLocalSystem, rVariables, rIntegrationWeight);
-=======
       AxisymmetricUpdatedLagrangianElement::CalculateAndAddLHS( BaseClassLocalSystem, rVariables, rIntegrationWeight);
->>>>>>> d687f72b
 
       double IntegrationWeight = rIntegrationWeight * 2.0 * 3.141592654 * rVariables.CurrentRadius / GetProperties()[THICKNESS];
 
@@ -759,11 +662,7 @@
    //************************************************************************************
    //************************************************************************************
 
-<<<<<<< HEAD
-   void AxisymUpdatedLagrangianUwPElement::CalculateAndAddRHS(LocalSystemComponents& rLocalSystem, GeneralVariables& rVariables, Vector& rVolumeForce, double& rIntegrationWeight)
-=======
    void AxisymUpdatedLagrangianUwPElement::CalculateAndAddRHS(LocalSystemComponents& rLocalSystem, ElementVariables& rVariables, Vector& rVolumeForce, double& rIntegrationWeight)
->>>>>>> d687f72b
    {
       KRATOS_TRY
 
@@ -774,35 +673,6 @@
       double DeterminantF = rVariables.detF;
       rVariables.detF = 1.0;
 
-<<<<<<< HEAD
-
-      //contribution of the internal and external forces
-      VectorType& rRightHandSideVector = rLocalSystem.GetRightHandSideVector(); 
-
-      // Compute Base Class RHS
-      LocalSystemComponents BaseClassLocalSystem;
-      Vector BaseClassRightHandSideVector = ZeroVector ( dimension * number_of_nodes );
-      BaseClassLocalSystem.SetRightHandSideVector(BaseClassRightHandSideVector );
-      Vector VolumeForce = rVolumeForce; 
-      VolumeForce *= 0.0;
-      AxisymUpdatedLagrangianElement::CalculateAndAddRHS( BaseClassLocalSystem, rVariables, VolumeForce, rIntegrationWeight);
-
-
-      // Reshape the BaseClass RHS and Add the Hydro Part
-      AxisymWaterPressureUtilities WaterUtility;
-      Matrix TotalF = prod( rVariables.F, rVariables.F0);
-      int number_of_variables = dimension+1; 
-      double IntegrationWeight = rIntegrationWeight * 2.0 * 3.141592654 * rVariables.CurrentRadius / GetProperties()[THICKNESS];
-
-      // 1. Create (make pointers) variables
-      WaterPressureUtilities::HydroMechanicalVariables HMVariables(GetGeometry(), GetProperties() );
-
-      HMVariables.SetBMatrix( rVariables.B);
-      HMVariables.SetShapeFunctionsDerivatives( rVariables.DN_DX);
-      HMVariables.SetDeformationGradient( TotalF);
-      HMVariables.SetVolumeForce( rVolumeForce);
-      HMVariables.SetShapeFunctions( rVariables.N);
-=======
 
       //contribution of the internal and external forces
       VectorType& rRightHandSideVector = rLocalSystem.GetRightHandSideVector(); 
@@ -838,31 +708,13 @@
       HMVariables.number_of_variables = number_of_variables;
 
       rRightHandSideVector = WaterUtility.CalculateAndAddHydromechanicalRHS( HMVariables, rRightHandSideVector, BaseClassRightHandSideVector, IntegrationWeight);
->>>>>>> d687f72b
-
-      HMVariables.DeltaTime = mTimeStep;
-      HMVariables.detF0 = rVariables.detF0;
-      HMVariables.CurrentRadius = rVariables.CurrentRadius;
-      //HMVariables.ConstrainedModulus
-      HMVariables.number_of_variables = number_of_variables;
-
-<<<<<<< HEAD
-      rRightHandSideVector = WaterUtility.CalculateAndAddHydromechanicalRHS( HMVariables, rRightHandSideVector, BaseClassRightHandSideVector, IntegrationWeight);
-=======
+
+
       rVariables.detF = DeterminantF;
       rVariables.detF0 /= rVariables.detF;
->>>>>>> d687f72b
 
       KRATOS_CATCH("")
 
-<<<<<<< HEAD
-      rVariables.detF = DeterminantF;
-      rVariables.detF0 /= rVariables.detF;
-
-      KRATOS_CATCH("")
-
-   }
-=======
    }
 
 
@@ -870,7 +722,6 @@
    {
 	KRATOS_TRY
 	int correct = 0;
->>>>>>> d687f72b
 
 	correct = AxisymmetricUpdatedLagrangianElement::Check( rCurrentProcessInfo );
 
@@ -893,20 +744,12 @@
 
    void AxisymUpdatedLagrangianUwPElement::save( Serializer& rSerializer ) const
    {
-<<<<<<< HEAD
-      KRATOS_SERIALIZE_SAVE_BASE_CLASS( rSerializer, AxisymUpdatedLagrangianElement )
-=======
       KRATOS_SERIALIZE_SAVE_BASE_CLASS( rSerializer, AxisymmetricUpdatedLagrangianElement )
->>>>>>> d687f72b
    }
 
    void AxisymUpdatedLagrangianUwPElement::load( Serializer& rSerializer )
    {
-<<<<<<< HEAD
-      KRATOS_SERIALIZE_LOAD_BASE_CLASS( rSerializer, AxisymUpdatedLagrangianElement )
-=======
       KRATOS_SERIALIZE_LOAD_BASE_CLASS( rSerializer, AxisymmetricUpdatedLagrangianElement )
->>>>>>> d687f72b
    }
 
 
