//
//   Project Name:        KratosPfemSolidMechanicsApplication $
//   Created by:          $Author:                  LMonforte $
//   Last modified by:    $Co-Author:                         $
//   Date:                $Date:                    July 2015 $
//   Revision:            $Revision:                      0.0 $
//
//

//   Implementation of the Fluid Saturated porous media in a U-Pw Formulation
//     ( There is a ScalingConstant to multiply the mass balance equation for a number because i read it somewhere)
//

// System includes

// External includes

// Project includes
#include "custom_elements/updated_lagrangian_U_wP_element.hpp"
#include "includes/constitutive_law.h"
#include "pfem_solid_mechanics_application_variables.h"
#include "custom_utilities/water_pressure_utilities.hpp" 

namespace Kratos
{

   //******************************CONSTRUCTOR*******************************************
   //************************************************************************************
   UpdatedLagrangianUwPElement::UpdatedLagrangianUwPElement()
      : UpdatedLagrangianElement()
   {
      //DO NOT CALL IT: only needed for Register and Serialization!!!
   }


   //******************************CONSTRUCTOR*******************************************
   //************************************************************************************

   UpdatedLagrangianUwPElement::UpdatedLagrangianUwPElement( IndexType NewId, GeometryType::Pointer pGeometry )
      : UpdatedLagrangianElement( NewId, pGeometry )
   {
      //DO NOT ADD DOFS HERE!!!
   }


   //******************************CONSTRUCTOR*******************************************
   //************************************************************************************

   UpdatedLagrangianUwPElement::UpdatedLagrangianUwPElement( IndexType NewId, GeometryType::Pointer pGeometry, PropertiesType::Pointer pProperties )
      : UpdatedLagrangianElement( NewId, pGeometry, pProperties )
   {
   }


   //******************************COPY CONSTRUCTOR**************************************
   //************************************************************************************

   UpdatedLagrangianUwPElement::UpdatedLagrangianUwPElement( UpdatedLagrangianUwPElement const& rOther)
      :UpdatedLagrangianElement(rOther)
       ,mTimeStep(rOther.mTimeStep)
   {
   }


   //*******************************ASSIGMENT OPERATOR***********************************
   //************************************************************************************

   UpdatedLagrangianUwPElement&  UpdatedLagrangianUwPElement::operator=(UpdatedLagrangianUwPElement const& rOther)
   {
      UpdatedLagrangianElement::operator=(rOther);

      mTimeStep = rOther.mTimeStep;

      return *this;
   }


   //*********************************OPERATIONS*****************************************
   //************************************************************************************

   Element::Pointer UpdatedLagrangianUwPElement::Create( IndexType NewId, NodesArrayType const& rThisNodes, PropertiesType::Pointer pProperties ) const
   {
      return Element::Pointer( new UpdatedLagrangianUwPElement( NewId, GetGeometry().Create( rThisNodes ), pProperties ) );
   }


   //************************************CLONE*******************************************
   //************************************************************************************

   Element::Pointer UpdatedLagrangianUwPElement::Clone( IndexType NewId, NodesArrayType const& rThisNodes ) const
   {

      UpdatedLagrangianUwPElement NewElement( NewId, GetGeometry().Create( rThisNodes ), pGetProperties() );

      //-----------//

      NewElement.mThisIntegrationMethod = mThisIntegrationMethod;


      if ( NewElement.mConstitutiveLawVector.size() != mConstitutiveLawVector.size() )
      {
         NewElement.mConstitutiveLawVector.resize(mConstitutiveLawVector.size());

         if( NewElement.mConstitutiveLawVector.size() != NewElement.GetGeometry().IntegrationPointsNumber() )
            KRATOS_THROW_ERROR( std::logic_error, "constitutive law not has the correct size ", NewElement.mConstitutiveLawVector.size() )
      }

      for(unsigned int i=0; i<mConstitutiveLawVector.size(); i++)
      {
         NewElement.mConstitutiveLawVector[i] = mConstitutiveLawVector[i]->Clone();
      }

      //-----------//

      if ( NewElement.mDeformationGradientF0.size() != mDeformationGradientF0.size() )
         NewElement.mDeformationGradientF0.resize(mDeformationGradientF0.size());

      for(unsigned int i=0; i<mDeformationGradientF0.size(); i++)
      {
         NewElement.mDeformationGradientF0[i] = mDeformationGradientF0[i];
      }

      NewElement.mDeterminantF0 = mDeterminantF0;

      NewElement.SetData(this->GetData());
      NewElement.SetFlags(this->GetFlags());

      return Element::Pointer( new UpdatedLagrangianUwPElement(NewElement) );
   }


   //*******************************DESTRUCTOR*******************************************
   //************************************************************************************

   UpdatedLagrangianUwPElement::~UpdatedLagrangianUwPElement()
   {
   }


   //************* GETTING METHODS
   //************************************************************************************
   //************************************************************************************



   void UpdatedLagrangianUwPElement::GetDofList( DofsVectorType& rElementalDofList, ProcessInfo& rCurrentProcessInfo )
   {
      rElementalDofList.resize( 0 );

      const unsigned int dimension = GetGeometry().WorkingSpaceDimension();

      for ( unsigned int i = 0; i < GetGeometry().size(); i++ )
      {
         rElementalDofList.push_back( GetGeometry()[i].pGetDof( DISPLACEMENT_X ) );
         rElementalDofList.push_back( GetGeometry()[i].pGetDof( DISPLACEMENT_Y ) );

         if( dimension == 3 )
            rElementalDofList.push_back( GetGeometry()[i].pGetDof( DISPLACEMENT_Z ) );

         rElementalDofList.push_back( GetGeometry()[i].pGetDof( WATER_PRESSURE ));
      }
   }


   //************************************************************************************
   //************************************************************************************

   void UpdatedLagrangianUwPElement::EquationIdVector( EquationIdVectorType& rResult, ProcessInfo& rCurrentProcessInfo )
   {
      const unsigned int number_of_nodes = GetGeometry().size();
      const unsigned int dimension       = GetGeometry().WorkingSpaceDimension();
      unsigned int element_size          = number_of_nodes * dimension + number_of_nodes;

      if ( rResult.size() != element_size )
         rResult.resize( element_size, false );

      for ( unsigned int i = 0; i < number_of_nodes; i++ )
      {
         int index = i * dimension + i;
         rResult[index]     = GetGeometry()[i].GetDof( DISPLACEMENT_X ).EquationId();
         rResult[index + 1] = GetGeometry()[i].GetDof( DISPLACEMENT_Y ).EquationId();

         if( dimension == 3)
         {
            rResult[index + 2] = GetGeometry()[i].GetDof( DISPLACEMENT_Z ).EquationId();
            rResult[index + 3] = GetGeometry()[i].GetDof( WATER_PRESSURE ).EquationId();
         }
         else
         {
            rResult[index + 2] = GetGeometry()[i].GetDof( WATER_PRESSURE ).EquationId();
         }

      }

   }

   //*********************************DISPLACEMENT***************************************
   //************************************************************************************

   void UpdatedLagrangianUwPElement::GetValuesVector( Vector& rValues, int Step )
   {
      const unsigned int number_of_nodes = GetGeometry().size();
      const unsigned int dimension       = GetGeometry().WorkingSpaceDimension();
      unsigned int       element_size    = number_of_nodes * dimension + number_of_nodes;

      if ( rValues.size() != element_size ) rValues.resize( element_size, false );


      for ( unsigned int i = 0; i < number_of_nodes; i++ )
      {
         unsigned int index = i * dimension + i;
         rValues[index]     = GetGeometry()[i].GetSolutionStepValue( DISPLACEMENT_X, Step );
         rValues[index + 1] = GetGeometry()[i].GetSolutionStepValue( DISPLACEMENT_Y, Step );

         if ( dimension == 3 )
         {
            rValues[index + 2] = GetGeometry()[i].GetSolutionStepValue( DISPLACEMENT_Z, Step );
            rValues[index + 3] = GetGeometry()[i].GetSolutionStepValue( WATER_PRESSURE, Step );
         }
         else
         {
            rValues[index + 2] = GetGeometry()[i].GetSolutionStepValue( WATER_PRESSURE, Step );
         }

      }
   }


   //************************************VELOCITY****************************************
   //************************************************************************************

   void UpdatedLagrangianUwPElement::GetFirstDerivativesVector( Vector& rValues, int Step )
   {
      const unsigned int number_of_nodes = GetGeometry().size();
      const unsigned int dimension       = GetGeometry().WorkingSpaceDimension();
      unsigned int       element_size    = number_of_nodes * dimension + number_of_nodes;

      if ( rValues.size() != element_size ) rValues.resize( element_size, false );

      for ( unsigned int i = 0; i < number_of_nodes; i++ )
      {
         unsigned int index = i * dimension + i;
         rValues[index]     = GetGeometry()[i].GetSolutionStepValue( VELOCITY_X, Step );
         rValues[index + 1] = GetGeometry()[i].GetSolutionStepValue( VELOCITY_Y, Step );
         if ( dimension == 3 )
         {
            rValues[index + 2] = GetGeometry()[i].GetSolutionStepValue( VELOCITY_Z, Step );
            rValues[index + 3] = 0;
         }
         else
         {
            rValues[index + 2] = 0;
         }
      }
   }

   //*********************************ACCELERATION***************************************
   //************************************************************************************

   void UpdatedLagrangianUwPElement::GetSecondDerivativesVector( Vector& rValues, int Step )
   {
      const unsigned int number_of_nodes = GetGeometry().size();
      const unsigned int dimension       = GetGeometry().WorkingSpaceDimension();
      unsigned int       element_size    = number_of_nodes * dimension + number_of_nodes;

      if ( rValues.size() != element_size ) rValues.resize( element_size, false );


      for ( unsigned int i = 0; i < number_of_nodes; i++ )
      {
         unsigned int index = i * dimension + i;
         rValues[index]     = GetGeometry()[i].GetSolutionStepValue( ACCELERATION_X, Step );
         rValues[index + 1] = GetGeometry()[i].GetSolutionStepValue( ACCELERATION_Y, Step );

         if ( dimension == 3 )
         {
            rValues[index + 2] = GetGeometry()[i].GetSolutionStepValue( ACCELERATION_Z, Step );
            rValues[index + 3] = 0;
         }
         else
         {
            rValues[index + 2] = 0;
         }
      }

   }

   //************************************************************************************
   //************************************************************************************

   int  UpdatedLagrangianUwPElement::Check( const ProcessInfo& rCurrentProcessInfo )
   {
      KRATOS_TRY

      int correct = 0;

      correct = LargeDisplacementElement::Check(rCurrentProcessInfo);


      //verify compatibility with the constitutive law
      ConstitutiveLaw::Features LawFeatures;
      this->GetProperties().GetValue( CONSTITUTIVE_LAW )->GetLawFeatures(LawFeatures);

      if(LawFeatures.mOptions.Is(ConstitutiveLaw::U_P_LAW))
         KRATOS_THROW_ERROR( std::logic_error, "constitutive law is not compatible with the U-wP element type ", " UpdatedLagrangianUwPElement" )

            //verify that the variables are correctly initialized

            if ( PRESSURE.Key() == 0 )
               KRATOS_THROW_ERROR( std::invalid_argument, "PRESSURE has Key zero! (check if the application is correctly registered", "" )

                  return correct;

      KRATOS_CATCH( "" );
   }



   //**********************************GET DOUBLE VALUE**********************************
   //************************************************************************************

   void UpdatedLagrangianUwPElement::GetValueOnIntegrationPoints( const Variable<double>& rVariable,
         std::vector<double>& rValues,
         const ProcessInfo& rCurrentProcessInfo )
   {

      const unsigned int& integration_points_number = mConstitutiveLawVector.size();
      if ( rValues.size() != integration_points_number )
         rValues.resize( integration_points_number );

      if ( rVariable == POROSITY ||  rVariable == DENSITY )
      {
         CalculateOnIntegrationPoints( rVariable, rValues, rCurrentProcessInfo );
      }
      else if ( rVariable == VOID_RATIO )
      {
         CalculateOnIntegrationPoints( rVariable, rValues, rCurrentProcessInfo );
      }
      else{

         UpdatedLagrangianElement::GetValueOnIntegrationPoints( rVariable, rValues, rCurrentProcessInfo );

      }

   }

   //**********************************GET VECTOR VALUE**********************************
   //************************************************************************************

   void UpdatedLagrangianUwPElement::GetValueOnIntegrationPoints( const Variable<Vector> & rVariable, std::vector<Vector>& rValues, const ProcessInfo& rCurrentProcessInfo)
   {
      if ( rVariable == DARCY_FLOW ) {

         CalculateOnIntegrationPoints( rVariable, rValues, rCurrentProcessInfo);

      }
      else{

         LargeDisplacementElement::GetValueOnIntegrationPoints( rVariable, rValues, rCurrentProcessInfo );

      }


   }

   //**********************************GET TENSOR VALUE**********************************
   //************************************************************************************

   void UpdatedLagrangianUwPElement::GetValueOnIntegrationPoints( const Variable<Matrix>& rVariable, std::vector<Matrix>& rValue, const ProcessInfo& rCurrentProcessInfo)
   {
      if ( rVariable == TOTAL_CAUCHY_STRESS) 
      {
         CalculateOnIntegrationPoints( rVariable, rValue, rCurrentProcessInfo);
      }
      else {

         LargeDisplacementElement::GetValueOnIntegrationPoints( rVariable, rValue, rCurrentProcessInfo);

      }

   }


   // *********************** Calculate double On Integration Points *************************
   // ****************************************************************************************
   void UpdatedLagrangianUwPElement::CalculateOnIntegrationPoints(const Variable<double>& rVariable, std::vector<double>& rOutput, const ProcessInfo& rCurrentProcessInfo)
   {


      if ( rVariable == POROSITY ) {

         const unsigned int& integration_points_number = mConstitutiveLawVector.size();
         const double InitialPorosity  = GetProperties()[INITIAL_POROSITY];

         if ( rOutput.size() != mConstitutiveLawVector.size() )
            rOutput.resize( mConstitutiveLawVector.size() );

         std::vector<double>  DetF0; 
         GetValueOnIntegrationPoints( DETERMINANT_F, DetF0, rCurrentProcessInfo);

         if (rOutput.size() != integration_points_number)
            rOutput.resize( integration_points_number) ;

         for ( unsigned int PointNumber = 0; PointNumber < integration_points_number; PointNumber++ )
         {
            rOutput[PointNumber] = 1.0 - (1.0 - InitialPorosity) / DetF0[PointNumber] ;
         }
      }
      else if ( rVariable == VOID_RATIO) {

         GetValueOnIntegrationPoints( POROSITY, rOutput, rCurrentProcessInfo);

         const unsigned int& integration_points_number = mConstitutiveLawVector.size();

         for ( unsigned int PointNumber = 0; PointNumber < integration_points_number; PointNumber++ )
         {
            rOutput[PointNumber] = rOutput[PointNumber] / (1.0 - rOutput[PointNumber]) ;
         }

      }
      else if ( rVariable == DENSITY )
      {
         const unsigned int& integration_points_number = mConstitutiveLawVector.size();

         if ( rOutput.size() != mConstitutiveLawVector.size() )
            rOutput.resize( mConstitutiveLawVector.size() );

         double DensityRigid, DensityWater, DensityMixtureInitial, DensityMixtureFinal, PorosityInitial, Porosity, Jacobian;

         DensityMixtureInitial = GetProperties()[DENSITY];
         DensityWater = GetProperties()[DENSITY_WATER];
         PorosityInitial = GetProperties()[INITIAL_POROSITY];

         DensityRigid = (DensityMixtureInitial-PorosityInitial*DensityWater) / (1.0 - PorosityInitial);

         Jacobian = mDeterminantF0[0];
         Porosity = 1.0 - ( 1.0 - PorosityInitial) / Jacobian; 

         DensityMixtureFinal = (1.0 - Porosity) * DensityRigid + Porosity * DensityWater;

         for ( unsigned int PointNumber = 0; PointNumber < integration_points_number; PointNumber++ )
         {
            rOutput[PointNumber] = DensityMixtureFinal;
         }

      }

      else {
<<<<<<< HEAD
         UpdatedLagrangianElement::CalculateOnIntegrationPoints( rVariable, rOutput, rCurrentProcessInfo);
=======
         LargeDisplacementElement::CalculateOnIntegrationPoints(rVariable, rOutput, rCurrentProcessInfo);
>>>>>>> d687f72b
      }

   }

   // *********************** Calculate Vector On Integration Points *************************
   // ****************************************************************************************
   void UpdatedLagrangianUwPElement::CalculateOnIntegrationPoints(const Variable<Vector>& rVariable, std::vector<Vector>& rOutput, const ProcessInfo& rCurrentProcessInfo)
   {
      if ( rVariable ==  DARCY_FLOW )
      {
         if ( rOutput.size() != mConstitutiveLawVector.size() ) {
            rOutput.resize( mConstitutiveLawVector.size() );
         }

         // CONSTITUTIVE PARAMETERS
         double Permeability = GetProperties()[PERMEABILITY];
         double WaterDensity = GetProperties()[DENSITY_WATER];

         // GEOMETRY PARAMETERS
         const unsigned int& integration_points_number = mConstitutiveLawVector.size();
         const unsigned int& dimension       = GetGeometry().WorkingSpaceDimension();
         const unsigned int& number_of_nodes = GetGeometry().size(); 

         // Get DN_DX
<<<<<<< HEAD
         GeneralVariables Variables;
         this->InitializeGeneralVariables( Variables, rCurrentProcessInfo);
=======
         ElementVariables Variables;
         this->InitializeElementVariables( Variables, rCurrentProcessInfo);
>>>>>>> d687f72b

         Matrix K = ZeroMatrix( dimension, dimension);
         for (unsigned int i = 0; i < dimension; i++)
            K(i,i) = Permeability;  // this is only one of the two cases. 

         for (unsigned int PointNumber = 0; PointNumber < integration_points_number; PointNumber++)
         {
            this->CalculateKinematics(Variables, PointNumber);

            Vector GradP = ZeroVector( dimension );

            for (unsigned int i = 0; i < number_of_nodes; i++) {
               const double & rWaterPressure = GetGeometry()[i].FastGetSolutionStepValue( WATER_PRESSURE );
               for (unsigned int iDim = 0; iDim < dimension; iDim++) {
                  GradP(iDim) += Variables.DN_DX(i, iDim) * rWaterPressure; 
               }
            }

            // BTerm
            GradP(dimension-1) -= 10.0 * WaterDensity;

            // finally
            GradP  = prod( K, GradP);
            // Manual resize
            Vector ResizedVector = ZeroVector(3);
            for (unsigned int i = 0; i < dimension; i++)
               ResizedVector(i) = GradP(i);
            rOutput[PointNumber] = ResizedVector;
         }

      }
      else
      {
         LargeDisplacementElement::CalculateOnIntegrationPoints( rVariable, rOutput, rCurrentProcessInfo);
      }
   }

   // *********************** Calculate Matrix On Integration Points *************************
   // ****************************************************************************************
   void UpdatedLagrangianUwPElement::CalculateOnIntegrationPoints(const Variable<Matrix>& rVariable, std::vector<Matrix>& rOutput, const ProcessInfo& rCurrentProcessInfo)
   {
      if ( rVariable == TOTAL_CAUCHY_STRESS)
      {
         if ( rOutput.size() != mConstitutiveLawVector.size() ) {
            rOutput.resize( mConstitutiveLawVector.size() );
         }
         // only for one gauss point element
         GetValueOnIntegrationPoints( CAUCHY_STRESS_TENSOR, rOutput, rCurrentProcessInfo);

         const unsigned int& integration_points_number = mConstitutiveLawVector.size();
         const unsigned int number_of_nodes = GetGeometry().size();

         double GaussPointPressure = 0.0;
         unsigned int ThisDimension = rOutput[0].size1(); 
         Matrix Eye = ZeroMatrix(ThisDimension, ThisDimension);

         for (unsigned int i = 0; i < ThisDimension; ++i)
            Eye(i,i) = 1.0;

         for (unsigned int i = 0; i < number_of_nodes ; ++i)
            GaussPointPressure += GetGeometry()[i].GetSolutionStepValue(WATER_PRESSURE) ;

         GaussPointPressure /= double(number_of_nodes);

         for ( unsigned int PointNumber = 0; PointNumber <  integration_points_number; PointNumber++) {
            rOutput[PointNumber] = rOutput[PointNumber] + GaussPointPressure * Eye;
         }


      }
      else
      {
         LargeDisplacementElement::CalculateOnIntegrationPoints( rVariable, rOutput, rCurrentProcessInfo);
      }
   }



   //************************************************************************************
   //************************************************************************************

   void UpdatedLagrangianUwPElement::InitializeElementVariables (ElementVariables & rVariables, const ProcessInfo& rCurrentProcessInfo)
   {
<<<<<<< HEAD
      UpdatedLagrangianElement::InitializeGeneralVariables(rVariables,rCurrentProcessInfo);
=======
      UpdatedLagrangianElement::InitializeElementVariables(rVariables,rCurrentProcessInfo);
>>>>>>> d687f72b

      // SAVE THE TIME STEP, THAT WILL BE USED; BUT IS A BAD IDEA TO DO IT THIS WAY.
      mTimeStep = rCurrentProcessInfo[DELTA_TIME];

      // KC permeability constitutive equation
      bool KozenyCarman = false; 
      if( GetProperties().Has(KOZENY_CARMAN) ){
         KozenyCarman = GetProperties()[KOZENY_CARMAN];
      }
      else if( rCurrentProcessInfo.Has(KOZENY_CARMAN) ){
         KozenyCarman = rCurrentProcessInfo[KOZENY_CARMAN];
      }
      GetProperties().SetValue(KOZENY_CARMAN, KozenyCarman);

      double initial_porosity  = 0.3; 
      if( GetProperties().Has(INITIAL_POROSITY) ){
         initial_porosity = GetProperties()[INITIAL_POROSITY];
      }
      else if( rCurrentProcessInfo.Has(INITIAL_POROSITY) ){
         KozenyCarman = rCurrentProcessInfo[INITIAL_POROSITY];
      }
      GetProperties().SetValue(INITIAL_POROSITY, initial_porosity);

   }

   //************************************************************************************
   //************************************************************************************

   void UpdatedLagrangianUwPElement::InitializeSystemMatrices(MatrixType& rLeftHandSideMatrix,
         VectorType& rRightHandSideVector,
         Flags& rCalculationFlags)

   {

      const unsigned int number_of_nodes = GetGeometry().size();
      const unsigned int dimension       = GetGeometry().WorkingSpaceDimension();

      //resizing as needed the LHS
      unsigned int MatSize = number_of_nodes * dimension + number_of_nodes;

      if ( rCalculationFlags.Is(LargeDisplacementElement::COMPUTE_LHS_MATRIX) ) //calculation of the matrix is required
      {
         if ( rLeftHandSideMatrix.size1() != MatSize )
            rLeftHandSideMatrix.resize( MatSize, MatSize, false );

         noalias( rLeftHandSideMatrix ) = ZeroMatrix( MatSize, MatSize ); //resetting LHS
      }


      //resizing as needed the RHS
      if ( rCalculationFlags.Is(LargeDisplacementElement::COMPUTE_RHS_VECTOR) ) //calculation of the matrix is required
      {
         if ( rRightHandSideVector.size() != MatSize )
            rRightHandSideVector.resize( MatSize, false );

         rRightHandSideVector = ZeroVector( MatSize ); //resetting RHS
      }
   }


   //************* COMPUTING  METHODS
   //************************************************************************************
   //************************************************************************************


   //************************************************************************************
   //************************************************************************************

<<<<<<< HEAD
   void UpdatedLagrangianUwPElement::CalculateAndAddLHS(LocalSystemComponents& rLocalSystem, GeneralVariables& rVariables, double& rIntegrationWeight)
=======
   void UpdatedLagrangianUwPElement::CalculateAndAddLHS(LocalSystemComponents& rLocalSystem, ElementVariables& rVariables, double& rIntegrationWeight)
>>>>>>> d687f72b
   {

      KRATOS_TRY

      // define some variables
      const unsigned int number_of_nodes = GetGeometry().PointsNumber();
      const unsigned int dimension = GetGeometry().WorkingSpaceDimension();
      rVariables.detF0 *= rVariables.detF;
      double DeterminantF = rVariables.detF;
      rVariables.detF = 1.0;

      //contributions of the stiffness matrix calculated on the reference configuration
      MatrixType& rLeftHandSideMatrix = rLocalSystem.GetLeftHandSideMatrix();

      // ComputeBaseClass LHS
      LocalSystemComponents BaseClassLocalSystem;
      Matrix BaseClassLeftHandSideMatrix = ZeroMatrix( dimension*number_of_nodes, dimension*number_of_nodes);
      BaseClassLocalSystem.SetLeftHandSideMatrix( BaseClassLeftHandSideMatrix );

      UpdatedLagrangianElement::CalculateAndAddLHS( BaseClassLocalSystem, rVariables, rIntegrationWeight);

      // Reshape the BaseClass LHS and Add the Hydro Part
      WaterPressureUtilities WaterUtility; 
      Matrix TotalF = prod ( rVariables.F, rVariables.F0);
      int number_of_variables = dimension + 1; 
      Vector VolumeForce;
      VolumeForce= this->CalculateVolumeForce( VolumeForce, rVariables);

      // 1. Create (make pointers) variables
      WaterPressureUtilities::HydroMechanicalVariables HMVariables(GetGeometry(), GetProperties() );

      HMVariables.SetBMatrix( rVariables.B);
      HMVariables.SetShapeFunctionsDerivatives( rVariables.DN_DX);
      HMVariables.SetDeformationGradient( TotalF);
      HMVariables.SetVolumeForce( VolumeForce);
      HMVariables.SetShapeFunctions( rVariables.N);

      HMVariables.DeltaTime = mTimeStep;
      HMVariables.detF0 = rVariables.detF0;
      //HMVariables.CurrentRadius
      //HMVariables.ConstrainedModulus
      HMVariables.number_of_variables = number_of_variables;



      rLeftHandSideMatrix = WaterUtility.CalculateAndAddHydromechanicalLHS( HMVariables, rLeftHandSideMatrix, BaseClassLeftHandSideMatrix, rIntegrationWeight);


      rVariables.detF = DeterminantF;
      rVariables.detF0 /= rVariables.detF;

      KRATOS_CATCH("")
   }

   //************************************************************************************
   //************************************************************************************

<<<<<<< HEAD
   void UpdatedLagrangianUwPElement::CalculateAndAddRHS(LocalSystemComponents& rLocalSystem, GeneralVariables& rVariables, Vector& rVolumeForce, double& rIntegrationWeight)
=======
   void UpdatedLagrangianUwPElement::CalculateAndAddRHS(LocalSystemComponents& rLocalSystem, ElementVariables& rVariables, Vector& rVolumeForce, double& rIntegrationWeight)
>>>>>>> d687f72b
   {
      KRATOS_TRY

      // define some variables
      const unsigned int number_of_nodes = GetGeometry().PointsNumber();
      const unsigned int dimension = GetGeometry().WorkingSpaceDimension();
      rVariables.detF0 *= rVariables.detF;
      double DeterminantF = rVariables.detF;
      rVariables.detF = 1.0;


      //contribution of the internal and external forces
      VectorType& rRightHandSideVector = rLocalSystem.GetRightHandSideVector(); 

      // Compute Base Class RHS
      LocalSystemComponents BaseClassLocalSystem;
      Vector BaseClassRightHandSideVector = ZeroVector ( dimension * number_of_nodes );
      BaseClassLocalSystem.SetRightHandSideVector(BaseClassRightHandSideVector );
      Vector VolumeForce = rVolumeForce; 
      VolumeForce *= 0.0;
      UpdatedLagrangianElement::CalculateAndAddRHS( BaseClassLocalSystem, rVariables, VolumeForce, rIntegrationWeight);


      // Reshape the BaseClass RHS and Add the Hydro Part
      WaterPressureUtilities WaterUtility;
      Matrix TotalF = prod( rVariables.F, rVariables.F0);

      int number_of_variables = dimension+1; 


      // 1. Create (make pointers) variables
      WaterPressureUtilities::HydroMechanicalVariables HMVariables(GetGeometry(), GetProperties() );

      HMVariables.SetBMatrix( rVariables.B);
      HMVariables.SetShapeFunctionsDerivatives( rVariables.DN_DX);
      HMVariables.SetDeformationGradient( TotalF);
      HMVariables.SetVolumeForce( rVolumeForce);
      HMVariables.SetShapeFunctions( rVariables.N);

      HMVariables.DeltaTime = mTimeStep;
      HMVariables.detF0 = rVariables.detF0;
      //HMVariables.CurrentRadius
      //HMVariables.ConstrainedModulus
      HMVariables.number_of_variables = number_of_variables;


      rRightHandSideVector = WaterUtility.CalculateAndAddHydromechanicalRHS( HMVariables, rRightHandSideVector, BaseClassRightHandSideVector, rIntegrationWeight);


      rVariables.detF = DeterminantF;
      rVariables.detF0 /= rVariables.detF;

      KRATOS_CATCH("")
   }


   //************************************************************************************
   //************************************************************************************

   void UpdatedLagrangianUwPElement::save( Serializer& rSerializer ) const
   {
      KRATOS_SERIALIZE_SAVE_BASE_CLASS( rSerializer, UpdatedLagrangianElement )
   }

   void UpdatedLagrangianUwPElement::load( Serializer& rSerializer )
   {
      KRATOS_SERIALIZE_LOAD_BASE_CLASS( rSerializer, UpdatedLagrangianElement )
   }



}  // END KRATOS NAMESPACE<|MERGE_RESOLUTION|>--- conflicted
+++ resolved
@@ -446,11 +446,7 @@
       }
 
       else {
-<<<<<<< HEAD
-         UpdatedLagrangianElement::CalculateOnIntegrationPoints( rVariable, rOutput, rCurrentProcessInfo);
-=======
          LargeDisplacementElement::CalculateOnIntegrationPoints(rVariable, rOutput, rCurrentProcessInfo);
->>>>>>> d687f72b
       }
 
    }
@@ -475,13 +471,8 @@
          const unsigned int& number_of_nodes = GetGeometry().size(); 
 
          // Get DN_DX
-<<<<<<< HEAD
-         GeneralVariables Variables;
-         this->InitializeGeneralVariables( Variables, rCurrentProcessInfo);
-=======
          ElementVariables Variables;
          this->InitializeElementVariables( Variables, rCurrentProcessInfo);
->>>>>>> d687f72b
 
          Matrix K = ZeroMatrix( dimension, dimension);
          for (unsigned int i = 0; i < dimension; i++)
@@ -565,11 +556,7 @@
 
    void UpdatedLagrangianUwPElement::InitializeElementVariables (ElementVariables & rVariables, const ProcessInfo& rCurrentProcessInfo)
    {
-<<<<<<< HEAD
-      UpdatedLagrangianElement::InitializeGeneralVariables(rVariables,rCurrentProcessInfo);
-=======
       UpdatedLagrangianElement::InitializeElementVariables(rVariables,rCurrentProcessInfo);
->>>>>>> d687f72b
 
       // SAVE THE TIME STEP, THAT WILL BE USED; BUT IS A BAD IDEA TO DO IT THIS WAY.
       mTimeStep = rCurrentProcessInfo[DELTA_TIME];
@@ -638,11 +625,7 @@
    //************************************************************************************
    //************************************************************************************
 
-<<<<<<< HEAD
-   void UpdatedLagrangianUwPElement::CalculateAndAddLHS(LocalSystemComponents& rLocalSystem, GeneralVariables& rVariables, double& rIntegrationWeight)
-=======
    void UpdatedLagrangianUwPElement::CalculateAndAddLHS(LocalSystemComponents& rLocalSystem, ElementVariables& rVariables, double& rIntegrationWeight)
->>>>>>> d687f72b
    {
 
       KRATOS_TRY
@@ -700,11 +683,7 @@
    //************************************************************************************
    //************************************************************************************
 
-<<<<<<< HEAD
-   void UpdatedLagrangianUwPElement::CalculateAndAddRHS(LocalSystemComponents& rLocalSystem, GeneralVariables& rVariables, Vector& rVolumeForce, double& rIntegrationWeight)
-=======
    void UpdatedLagrangianUwPElement::CalculateAndAddRHS(LocalSystemComponents& rLocalSystem, ElementVariables& rVariables, Vector& rVolumeForce, double& rIntegrationWeight)
->>>>>>> d687f72b
    {
       KRATOS_TRY
 
