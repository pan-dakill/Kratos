<<<<<<< HEAD
from __future__ import print_function, absolute_import, division  # makes KratosMultiphysics backward compatible with python 2.6 and 2.7

# Importing the Kratos Library
import KratosMultiphysics

# Import KratosUnittest
import KratosMultiphysics.KratosUnittest as KratosUnittest
from KratosMultiphysics.ConvectionDiffusionApplication.convection_diffusion_analysis import ConvectionDiffusionAnalysis

# Other imports
import os

# This utility will control the execution scope in case we need to access files or we depend
# on specific relative locations of the files.

# TODO: Should we move this to KratosUnittest?
class controlledExecutionScope:
    def __init__(self, scope):
        self.currentPath = os.getcwd()
        self.scope = scope

    def __enter__(self):
        os.chdir(self.scope)

    def __exit__(self, type, value, traceback):
        os.chdir(self.currentPath)


class ConvectionDiffusionTestFactory(KratosUnittest.TestCase):
    def setUp(self):
        # Within this location context:
        with controlledExecutionScope(os.path.dirname(os.path.realpath(__file__))):

            # Reading the ProjectParameters
            with open(self.file_name + "_parameters.json",'r') as parameter_file:
                ProjectParameters = KratosMultiphysics.Parameters(parameter_file.read())

            self.modify_parameters(ProjectParameters)

            # To avoid many prints
            if (ProjectParameters["problem_data"]["echo_level"].GetInt() == 0):
                KratosMultiphysics.Logger.GetDefaultOutput().SetSeverity(KratosMultiphysics.Logger.Severity.WARNING)

            # Creating the test
            model = KratosMultiphysics.Model()
            self.test = ConvectionDiffusionAnalysis(model, ProjectParameters)
            self.test.Initialize()

    def modify_parameters(self, project_parameters):
        """This function can be used in derived classes to modify existing parameters
        before the execution of the test (e.g. switch to MPI)
        """
        pass

    def test_execution(self):
        # Within this location context:
        with controlledExecutionScope(os.path.dirname(os.path.realpath(__file__))):
            self.test.RunSolutionLoop()

    def tearDown(self):
        # Within this location context:
        with controlledExecutionScope(os.path.dirname(os.path.realpath(__file__))):
            self.test.Finalize()

class BasicConvectionDiffusionStationaryTest(ConvectionDiffusionTestFactory):
    file_name = "basic_conv_diffusion_test/basic_conv_diffusion_test_stationary"

class BasicConvectionDiffusionTransientTest(ConvectionDiffusionTestFactory):
    file_name = "basic_conv_diffusion_test/basic_conv_diffusion_test_transient"

class BasicDiffusionStationaryTest(ConvectionDiffusionTestFactory):
    file_name = "basic_conv_diffusion_test/basic_diffusion_test_stationary"
=======
from __future__ import print_function, absolute_import, division  # makes KratosMultiphysics backward compatible with python 2.6 and 2.7

# Importing the Kratos Library
import KratosMultiphysics

# Import KratosUnittest
import KratosMultiphysics.KratosUnittest as KratosUnittest
from KratosMultiphysics.ConvectionDiffusionApplication.convection_diffusion_analysis import ConvectionDiffusionAnalysis

# Other imports
import os

# This utility will control the execution scope in case we need to access files or we depend
# on specific relative locations of the files.

# TODO: Should we move this to KratosUnittest?
class controlledExecutionScope:
    def __init__(self, scope):
        self.currentPath = os.getcwd()
        self.scope = scope

    def __enter__(self):
        os.chdir(self.scope)

    def __exit__(self, type, value, traceback):
        os.chdir(self.currentPath)


class ConvectionDiffusionTestFactory(KratosUnittest.TestCase):
    def setUp(self):
        # Within this location context:
        with controlledExecutionScope(os.path.dirname(os.path.realpath(__file__))):

            # Reading the ProjectParameters
            with open(self.file_name + "_parameters.json",'r') as parameter_file:
                ProjectParameters = KratosMultiphysics.Parameters(parameter_file.read())

            self.modify_parameters(ProjectParameters)

            # To avoid many prints
            if (ProjectParameters["problem_data"]["echo_level"].GetInt() == 0):
                KratosMultiphysics.Logger.GetDefaultOutput().SetSeverity(KratosMultiphysics.Logger.Severity.WARNING)

            # Creating the test
            model = KratosMultiphysics.Model()
            self.test = ConvectionDiffusionAnalysis(model, ProjectParameters)
            self.test.Initialize()

    def modify_parameters(self, project_parameters):
        """This function can be used in derived classes to modify existing parameters
        before the execution of the test (e.g. switch to MPI)
        """
        pass

    def test_execution(self):
        # Within this location context:
        with controlledExecutionScope(os.path.dirname(os.path.realpath(__file__))):
            self.test.RunSolutionLoop()

    def tearDown(self):
        # Within this location context:
        with controlledExecutionScope(os.path.dirname(os.path.realpath(__file__))):
            self.test.Finalize()

class BasicConvectionDiffusionStationaryTest(ConvectionDiffusionTestFactory):
    file_name = "basic_conv_diffusion_test/basic_conv_diffusion_test_stationary"

class BasicConvectionDiffusionTransientTest(ConvectionDiffusionTestFactory):
    file_name = "basic_conv_diffusion_test/basic_conv_diffusion_test_transient"

class BasicDiffusionStationaryTest(ConvectionDiffusionTestFactory):
    file_name = "basic_conv_diffusion_test/basic_diffusion_test_stationary"

class SimpleThermoMechanicalTest(ConvectionDiffusionTestFactory):
    file_name = "thermo_mechanical_tests/coupled_problem_test"
>>>>>>> ff0ba230
<|MERGE_RESOLUTION|>--- conflicted
+++ resolved
@@ -1,77 +1,3 @@
-<<<<<<< HEAD
-from __future__ import print_function, absolute_import, division  # makes KratosMultiphysics backward compatible with python 2.6 and 2.7
-
-# Importing the Kratos Library
-import KratosMultiphysics
-
-# Import KratosUnittest
-import KratosMultiphysics.KratosUnittest as KratosUnittest
-from KratosMultiphysics.ConvectionDiffusionApplication.convection_diffusion_analysis import ConvectionDiffusionAnalysis
-
-# Other imports
-import os
-
-# This utility will control the execution scope in case we need to access files or we depend
-# on specific relative locations of the files.
-
-# TODO: Should we move this to KratosUnittest?
-class controlledExecutionScope:
-    def __init__(self, scope):
-        self.currentPath = os.getcwd()
-        self.scope = scope
-
-    def __enter__(self):
-        os.chdir(self.scope)
-
-    def __exit__(self, type, value, traceback):
-        os.chdir(self.currentPath)
-
-
-class ConvectionDiffusionTestFactory(KratosUnittest.TestCase):
-    def setUp(self):
-        # Within this location context:
-        with controlledExecutionScope(os.path.dirname(os.path.realpath(__file__))):
-
-            # Reading the ProjectParameters
-            with open(self.file_name + "_parameters.json",'r') as parameter_file:
-                ProjectParameters = KratosMultiphysics.Parameters(parameter_file.read())
-
-            self.modify_parameters(ProjectParameters)
-
-            # To avoid many prints
-            if (ProjectParameters["problem_data"]["echo_level"].GetInt() == 0):
-                KratosMultiphysics.Logger.GetDefaultOutput().SetSeverity(KratosMultiphysics.Logger.Severity.WARNING)
-
-            # Creating the test
-            model = KratosMultiphysics.Model()
-            self.test = ConvectionDiffusionAnalysis(model, ProjectParameters)
-            self.test.Initialize()
-
-    def modify_parameters(self, project_parameters):
-        """This function can be used in derived classes to modify existing parameters
-        before the execution of the test (e.g. switch to MPI)
-        """
-        pass
-
-    def test_execution(self):
-        # Within this location context:
-        with controlledExecutionScope(os.path.dirname(os.path.realpath(__file__))):
-            self.test.RunSolutionLoop()
-
-    def tearDown(self):
-        # Within this location context:
-        with controlledExecutionScope(os.path.dirname(os.path.realpath(__file__))):
-            self.test.Finalize()
-
-class BasicConvectionDiffusionStationaryTest(ConvectionDiffusionTestFactory):
-    file_name = "basic_conv_diffusion_test/basic_conv_diffusion_test_stationary"
-
-class BasicConvectionDiffusionTransientTest(ConvectionDiffusionTestFactory):
-    file_name = "basic_conv_diffusion_test/basic_conv_diffusion_test_transient"
-
-class BasicDiffusionStationaryTest(ConvectionDiffusionTestFactory):
-    file_name = "basic_conv_diffusion_test/basic_diffusion_test_stationary"
-=======
 from __future__ import print_function, absolute_import, division  # makes KratosMultiphysics backward compatible with python 2.6 and 2.7
 
 # Importing the Kratos Library
@@ -146,5 +72,4 @@
     file_name = "basic_conv_diffusion_test/basic_diffusion_test_stationary"
 
 class SimpleThermoMechanicalTest(ConvectionDiffusionTestFactory):
-    file_name = "thermo_mechanical_tests/coupled_problem_test"
->>>>>>> ff0ba230
+    file_name = "thermo_mechanical_tests/coupled_problem_test"