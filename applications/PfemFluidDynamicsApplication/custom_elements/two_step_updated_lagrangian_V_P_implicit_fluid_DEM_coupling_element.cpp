--- conflicted
+++ resolved
@@ -37,11 +37,7 @@
   }
 
   template <unsigned int TDim>
-<<<<<<< HEAD
-  void TwoStepUpdatedLagrangianVPImplicitFluidDEMcouplingElement<TDim>::Initialize()
-=======
   void TwoStepUpdatedLagrangianVPImplicitFluidDEMcouplingElement<TDim>::Initialize(const ProcessInfo &rCurrentProcessInfo)
->>>>>>> 77633dd7
   {
     KRATOS_TRY;
     KRATOS_CATCH("");
