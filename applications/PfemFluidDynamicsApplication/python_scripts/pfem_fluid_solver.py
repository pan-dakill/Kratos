--- conflicted
+++ resolved
@@ -297,24 +297,16 @@
         self.fluid_solver.Initialize()
 
     def InitializeSolutionStep(self):
-<<<<<<< HEAD
-        #TODO: this should only be called when doing PFEM-DEM
-        self.fluid_solver.InitializeSolutionStep()
-=======
         #self.fluid_solver.InitializeSolutionStep()
         if self._TimeBufferIsInitialized():
             self.fluid_solver.InitializeSolutionStep()
->>>>>>> 52d0fbd2
 
         ## Automatic time step computation according to user defined CFL number
         if (self.settings["time_stepping"]["automatic_time_step"].GetBool()):
             adaptive_time_interval = KratosPfemFluid.AdaptiveTimeIntervalProcess(self.main_model_part,self.settings["echo_level"].GetInt())
             adaptive_time_interval.Execute()
 
-<<<<<<< HEAD
-=======
         #pass
->>>>>>> 52d0fbd2
         #unactive_peak_elements = False
         #unactive_sliver_elements = False
         #set_active_flag = KratosPfemFluid.SetActiveFlagProcess(self.main_model_part,unactive_peak_elements,unactive_sliver_elements,self.settings["echo_level"].GetInt())
