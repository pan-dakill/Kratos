--- conflicted
+++ resolved
@@ -185,32 +185,6 @@
         std::cout << " [ Initial Conditions : " << rModelPart.Conditions().size() << std::endl;
       }
 
-<<<<<<< HEAD
-    //reset the boundary flag in all nodes and check if a remesh process has been performed
-    bool any_node_to_erase = false;
-    for (ModelPart::NodesContainerType::const_iterator in = rModelPart.NodesBegin(); in != rModelPart.NodesEnd(); in++)
-    {
-        if (in->Is(ISOLATED)) //to record the information of the previous step
-        {
-          in->FastGetSolutionStepValue(PREVIOUS_FREESURFACE) = 1;
-        }
-        else
-        {
-          in->FastGetSolutionStepValue(PREVIOUS_FREESURFACE) = 0;
-        }
-
-        if (in->Is(FREE_SURFACE)) //to record the information of the previous step
-        {
-          in->FastGetSolutionStepValue(FREESURFACE) = 1;
-        }
-        else
-        {
-          in->FastGetSolutionStepValue(FREESURFACE) = 0;
-        }
-        
-      in->Reset(BOUNDARY);
-      in->Reset(FREE_SURFACE);
-=======
       if (!rModelPart.Elements().size() || (rModelPart.Is(ACTIVE)))
       {
         if (mEchoLevel > 0)
@@ -220,7 +194,6 @@
         return true;
       }
       const unsigned int dimension = mrModelPart.ElementsBegin()->GetGeometry().WorkingSpaceDimension();
->>>>>>> 999f852c
 
       //reset the boundary flag in all nodes and check if a remesh process has been performed
       bool any_node_to_erase = false;
