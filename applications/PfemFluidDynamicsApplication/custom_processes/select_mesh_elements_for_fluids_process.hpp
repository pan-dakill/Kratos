//
//   Project Name:        KratosPfemFluidDynamicsApplication $
//   Created by:          $Author:                   AFranci $
//   Last modified by:    $Co-Author:                        $
//   Date:                $Date:                October 2016 $
//   Revision:            $Revision:                     0.0 $
//
//

#if !defined(KRATOS_SELECT_MESH_ELEMENTS_FOR_FLUIDS_PROCESS_H_INCLUDED)
#define KRATOS_SELECT_MESH_ELEMENTS_FOR_FLUIDS_PROCESS_H_INCLUDED

// External includes

// System includes

// Project includes
#include "containers/variables_list_data_value_container.h"
#include "spatial_containers/spatial_containers.h"

#include "includes/model_part.h"
#include "custom_utilities/mesher_utilities.hpp"
#include "geometries/triangle_2d_3.h"
#include "geometries/triangle_2d_6.h"
#include "geometries/tetrahedra_3d_4.h"
#include "geometries/tetrahedra_3d_10.h"
#include "custom_processes/mesher_process.hpp"

///VARIABLES used:
//Data:
//StepData: NODAL_H, CONTACT_FORCE
//Flags:    (checked) TO_ERASE, BOUNDARY, NEW_ENTITY
//          (set)
//          (modified)
//          (reset)
//(set):=(set in this process)

namespace Kratos
{

    ///@name Kratos Classes
    ///@{

    /// Refine Mesh Elements Process 2D and 3D
    /** The process labels the elements to be refined in the mesher
    it applies a size constraint to elements that must be refined.

*/
    class SelectMeshElementsForFluidsProcess
        : public MesherProcess
    {
    public:
        ///@name Type Definitions
        ///@{

        /// Pointer definition of Process
        KRATOS_CLASS_POINTER_DEFINITION(SelectMeshElementsForFluidsProcess);

        typedef ModelPart::ConditionType ConditionType;
        typedef ModelPart::PropertiesType PropertiesType;
        typedef ConditionType::GeometryType GeometryType;

        typedef GlobalPointersVector<Node<3>> NodeWeakPtrVectorType;
        ///@}
        ///@name Life Cycle
        ///@{

        /// Default constructor.
        SelectMeshElementsForFluidsProcess(ModelPart &rModelPart,
                                           MesherUtilities::MeshingParameters &rRemeshingParameters,
                                           int EchoLevel)
            : mrModelPart(rModelPart),
              mrRemesh(rRemeshingParameters)
        {
            mEchoLevel = EchoLevel;
        }

        /// Destructor.
        virtual ~SelectMeshElementsForFluidsProcess() {}

        ///@}
        ///@name Operators
        ///@{

        /// This operator is provided to call the process as a function and simply calls the Execute method.
        void operator()()
        {
            Execute();
        }

        ///@}
        ///@name Operations
        ///@{

        /// Execute method is used to execute the Process algorithms.
        void Execute() override
        {
            KRATOS_TRY

            if (mEchoLevel > 1)
            {
                std::cout << " [ SELECT MESH ELEMENTS in PfemFluid: (" << mrRemesh.OutMesh.GetNumberOfElements() << ") " << std::endl;
                std::cout << "MODEL PART InNumberOfElements " << mrRemesh.InMesh.GetNumberOfElements() << std::endl;
                std::cout << "MODEL PART InNumberOfPoints " << mrRemesh.InMesh.GetNumberOfPoints() << std::endl;
                std::cout << "MODEL PART OutNumberOfElements " << mrRemesh.OutMesh.GetNumberOfElements() << std::endl;
                std::cout << "MODEL PART OutNumberOfPoints " << mrRemesh.OutMesh.GetNumberOfPoints() << std::endl;
            }
            const int &OutNumberOfElements = mrRemesh.OutMesh.GetNumberOfElements();
            mrRemesh.PreservedElements.clear();
            mrRemesh.PreservedElements.resize(OutNumberOfElements);
            std::fill(mrRemesh.PreservedElements.begin(), mrRemesh.PreservedElements.end(), 0);
            mrRemesh.MeshElementsSelectedFlag = true;

            MesherUtilities MesherUtils;
            double ModelPartVolume = MesherUtils.ComputeModelPartVolume(mrModelPart);
            double CriticalVolume = 0.05 * ModelPartVolume / double(mrModelPart.Elements().size());

            mrRemesh.Info->NumberOfElements = 0;

            const ProcessInfo &rCurrentProcessInfo = mrModelPart.GetProcessInfo();
            double currentTime = rCurrentProcessInfo[TIME];
            double timeInterval = rCurrentProcessInfo[DELTA_TIME];
            bool firstMesh = false;
            if (currentTime < 2 * timeInterval)
            {
                firstMesh = true;
            }

            bool box_side_element = false;
            bool wrong_added_node = false;

            int number_of_slivers = 0;

            bool refiningBox = mrRemesh.UseRefiningBox;
            if (!(mrRemesh.UseRefiningBox == true && currentTime > mrRemesh.RefiningBoxInitialTime && currentTime < mrRemesh.RefiningBoxFinalTime))
            {
                refiningBox = false;
            }

            if (mrRemesh.ExecutionOptions.IsNot(MesherUtilities::SELECT_TESSELLATION_ELEMENTS))
            {
                for (int el = 0; el < OutNumberOfElements; el++)
                {
                    mrRemesh.PreservedElements[el] = 1;
                    mrRemesh.Info->NumberOfElements += 1;
                }
            }
            else
            {
                if (mEchoLevel > 1)
                    std::cout << " Start Element Selection " << OutNumberOfElements << std::endl;

                ModelPart::ElementsContainerType::iterator element_begin = mrModelPart.ElementsBegin();
                const unsigned int nds = element_begin->GetGeometry().size();
                const unsigned int dimension = element_begin->GetGeometry().WorkingSpaceDimension();
                int *OutElementList = mrRemesh.OutMesh.GetElementList();
                ModelPart::NodesContainerType &rNodes = mrModelPart.Nodes();

                int el = 0;
                int number = 0;

                //#pragma omp parallel for reduction(+:number) private(el)
                for (el = 0; el < OutNumberOfElements; el++)
                {
                    Geometry<Node<3>> vertices;
                    double MeanMeshSize = mrRemesh.Refine->CriticalRadius; // this must be inside because if there is a refined zone, each element has a different critical radius
                    unsigned int numfreesurf = 0;
                    unsigned int numboundary = 0;
                    unsigned int numrigid = 0;
                    unsigned int numinlet = 0;
                    unsigned int numisolated = 0;
                    bool noremesh = false;
                    std::vector<double> normVelocityP;
                    normVelocityP.resize(nds);
                    unsigned int checkedNodes = 0;
                    box_side_element = false;
                    unsigned int countIsolatedWallNodes = 0;
                    bool increaseAlfa = false;
                    unsigned int previouslyFreeSurfaceNodes = 0;
                    unsigned int previouslyIsolatedNodes = 0;
                    unsigned int sumPreviouslyIsolatedFreeSurf = 0;
                    unsigned int sumIsolatedFreeSurf = 0;
<<<<<<< HEAD
                    array_1d<double, 3> nodeA(3, 0.0);
                    array_1d<double, 3> nodeB(3, 0.0);
                    array_1d<double, 3> nodeC(3, 0.0);
                    array_1d<double, 3> nodeD(3, 0.0);
=======
                    std::vector<array_1d<double, 3>> nodesCoordinates;
                    nodesCoordinates.resize(nds);
                    std::vector<array_1d<double, 3>> nodesVelocities;
                    nodesVelocities.resize(nds);
                    unsigned int isolatedNodesInTheElement = 0;
>>>>>>> 999f852c
                    for (unsigned int pn = 0; pn < nds; pn++)
                    {
                        if (OutElementList[el * nds + pn] <= 0)
                            std::cout << " ERROR: something is wrong: nodal id < 0 " << el << std::endl;

                        if ((unsigned int)OutElementList[el * nds + pn] > mrRemesh.NodalPreIds.size())
                        {
                            wrong_added_node = true;
                            std::cout << " ERROR: something is wrong: node out of bounds " << std::endl;
                            break;
                        }
                        vertices.push_back(rNodes(OutElementList[el * nds + pn]));
<<<<<<< HEAD
=======

                        if (vertices.back().IsNot(RIGID) && vertices.back().IsNot(SOLID))
                        {
                            isolatedNodesInTheElement += vertices.back().FastGetSolutionStepValue(ISOLATED_NODE);
                            // if (isolatedNode==true)
                            // std::cout << el << "node " << vertices.back().Id() << " " << vertices.back().X() << " " << vertices.back().Y() << std::endl;
                        }
>>>>>>> 999f852c
                        // check flags on nodes
                        if (vertices.back().Is(ISOLATED))
                        {
                            numisolated++;
                        }
                        if (vertices.back().Is(BOUNDARY))
                        {
                            numboundary++;
                        }
                        if (vertices.back().GetValue(NO_MESH))
                        {
                            noremesh = true;
                        }
<<<<<<< HEAD

                        previouslyFreeSurfaceNodes += vertices.back().FastGetSolutionStepValue(FREESURFACE);       //it is 1 if it was free-surface (set in build_mesh_boundary_for_fluids)
                        previouslyIsolatedNodes += vertices.back().FastGetSolutionStepValue(PREVIOUS_FREESURFACE); //it is 1 if it was isolated (set in build_mesh_boundary_for_fluids)

=======

                        previouslyFreeSurfaceNodes += vertices.back().FastGetSolutionStepValue(FREESURFACE);       //it is 1 if it was free-surface (set in build_mesh_boundary_for_fluids)
                        previouslyIsolatedNodes += vertices.back().FastGetSolutionStepValue(PREVIOUS_FREESURFACE); //it is 1 if it was isolated (set in build_mesh_boundary_for_fluids)

>>>>>>> 999f852c
                        if (vertices.back().Is(RIGID) || vertices.back().Is(SOLID))
                        {
                            numrigid++;

                            NodeWeakPtrVectorType &rN = vertices.back().GetValue(NEIGHBOUR_NODES);
                            bool localIsolatedWallNode = true;
                            for (unsigned int i = 0; i < rN.size(); i++)
<<<<<<< HEAD
                            {
                                if (rN[i].IsNot(RIGID))
                                {
                                    localIsolatedWallNode = false;
                                }
                            }
                            if (localIsolatedWallNode == true)
                            {
=======
                            {
                                if (rN[i].IsNot(RIGID))
                                {
                                    localIsolatedWallNode = false;
                                }
                            }
                            if (localIsolatedWallNode == true)
                            {
>>>>>>> 999f852c
                                countIsolatedWallNodes++;
                            }
                        }

                        if (vertices.back().IsNot(RIGID) && vertices.back().Is(BOUNDARY))
                        {
                            numfreesurf++;
                            const array_1d<double, 3> &velocityP0 = vertices.back().FastGetSolutionStepValue(VELOCITY, 0);
                            normVelocityP[pn] = norm_2(velocityP0);
<<<<<<< HEAD
=======
                            nodesVelocities[pn] = velocityP0;
>>>>>>> 999f852c
                            checkedNodes++;
                        }
                        else if (vertices.back().Is(ISOLATED))
                        {
<<<<<<< HEAD
                            checkedNodes++;
                            const array_1d<double, 3> &velocityP0 = vertices.back().FastGetSolutionStepValue(VELOCITY, 0);
                            normVelocityP[pn] = norm_2(velocityP0);
=======
                            const array_1d<double, 3> &velocityP0 = vertices.back().FastGetSolutionStepValue(VELOCITY, 0);
                            normVelocityP[pn] = norm_2(velocityP0);
                            nodesVelocities[pn] = velocityP0;
                            checkedNodes++;
>>>>>>> 999f852c
                        }
                        if (vertices.back().Is(INLET))
                        {
                            numinlet++;
                        }

                        if (refiningBox == true && vertices.back().IsNot(RIGID))
                        {
                            if (dimension == 2)
                            {
                                SetAlphaForRefinedZones2D(MeanMeshSize, increaseAlfa, vertices.back().X(), vertices.back().Y());
                            }
                            else if (dimension == 3)
                            {
                                SetAlphaForRefinedZones3D(MeanMeshSize, increaseAlfa, vertices.back().X(), vertices.back().Y(), vertices.back().Z());
                            }
                        }
                        if (dimension == 3)
                        {
<<<<<<< HEAD
                            if (pn == 0)
                            {
                                nodeA = vertices.back().Coordinates();
                            }
                            else if (pn == 1)
                            {
                                nodeB = vertices.back().Coordinates();
                            }
                            else if (pn == 2)
                            {
                                nodeC = vertices.back().Coordinates();
                            }
                            else if (pn == 3)
                            {
                                nodeD = vertices.back().Coordinates();
                            }
=======
                            nodesCoordinates[pn] = vertices.back().Coordinates();
>>>>>>> 999f852c
                        }
                    }

                    if (box_side_element || wrong_added_node)
                    {
                        std::cout << " ,,,,,,,,,,,,,,,,,,,,,,,,,,,,, Box_Side_Element " << std::endl;
                        continue;
                    }

                    double Alpha = mrRemesh.AlphaParameter; //*nds;

                    if (refiningBox == true)
                    {

                        IncreaseAlphaForRefininedZones(Alpha, increaseAlfa, nds, numfreesurf, numrigid, numisolated);

                        if (dimension == 3)
                        {
                            Alpha *= 1.1;
                        }
                    }

                    sumIsolatedFreeSurf = numisolated + numfreesurf;
                    sumPreviouslyIsolatedFreeSurf = previouslyFreeSurfaceNodes + previouslyIsolatedNodes;

                    if (dimension == 2)
                    {
                        if (numrigid == 0 && numfreesurf == 0 && numisolated == 0 && previouslyIsolatedNodes == 0 && previouslyFreeSurfaceNodes == 0)
                        {
<<<<<<< HEAD
                            Alpha *= 1.75;
                        }
                        else if (numrigid > 0 && numfreesurf == 0 && numisolated == 0 && previouslyIsolatedNodes == 0 && previouslyFreeSurfaceNodes == 0)
                        {
                            Alpha *= 1.1;
                        }
                        else
                        {
                            Alpha *= 1.04;
=======
                            Alpha *= 1.5;
                        }
                        else if (numfreesurf == 0 && numisolated == 0 && previouslyIsolatedNodes == 0 && previouslyFreeSurfaceNodes == 0)
                        {
                            Alpha *= 1.25;
                        }
                        else if (numisolated == 0 && previouslyIsolatedNodes == 0 && numfreesurf < nds && previouslyFreeSurfaceNodes < nds)
                        {
                            Alpha *= 1.125;
                        }
                        else
                        {
                            Alpha *= 0.975;
>>>>>>> 999f852c
                        }
                    }
                    else if (dimension == 3)
                    {
                        if (numrigid == 0 && numfreesurf == 0 && numisolated == 0 && previouslyIsolatedNodes == 0 && previouslyFreeSurfaceNodes == 0)
                        {
<<<<<<< HEAD
                            Alpha *= 1.75;
                        }
                        else if (numfreesurf == 0 && numisolated == 0 && previouslyIsolatedNodes == 0 && previouslyFreeSurfaceNodes == 0)
                        {
                            Alpha *= 1.125;
                        }
                        else if (numfreesurf < 4 && numisolated < 4 && previouslyIsolatedNodes == 0 && previouslyFreeSurfaceNodes < 4 && sumPreviouslyIsolatedFreeSurf < 4 && sumIsolatedFreeSurf < 4)
                        {
                            Alpha *= 1.05;
                        }
=======
                            Alpha *= 1.5;
                        }
                        else if (numfreesurf == 0 && numisolated == 0 && previouslyIsolatedNodes == 0 && previouslyFreeSurfaceNodes == 0)
                        {
                            Alpha *= 1.25;
                        }
                        else if (numisolated == 0 && previouslyIsolatedNodes == 0 && numfreesurf < nds && previouslyFreeSurfaceNodes < nds)
                        {
                            Alpha *= 1.05;
                        }
                        else
                        {
                            Alpha *= 0.95;
                        }
                        // else if (numfreesurf < nds && numisolated < nds && previouslyIsolatedNodes < 3 && previouslyFreeSurfaceNodes < nds && sumPreviouslyIsolatedFreeSurf < nds && sumIsolatedFreeSurf < nds)
                        // {
                        //     Alpha *= 1.05;
                        // }
>>>>>>> 999f852c

                        if (numrigid == nds)
                        {
                            Alpha *= 0.95;
                        }
                        if (mrRemesh.ExecutionOptions.Is(MesherUtilities::REFINE_WALL_CORNER))
                        {
                            if (numrigid == 3 && numfreesurf == 0 && numisolated == 0)
                            {
                                Alpha *= 1.1;
                            }
                            if (numrigid == 2 && numfreesurf == 0 && numisolated == 0)
                            {
                                Alpha *= 1.05;
                            }
                        }
                    }
                    if (firstMesh == true)
                    {
                        Alpha *= 1.15;
                    }

                    if (numinlet > 0)
                    {
                        Alpha *= 1.5;
                    }

                    bool accepted = false;

                    accepted = MesherUtils.AlphaShape(Alpha, vertices, dimension, MeanMeshSize);

                    if (numrigid == nds || noremesh == true)
                    {
                        accepted = false;
                    }

                    if (accepted == true && (numfreesurf == nds || sumIsolatedFreeSurf == nds || sumPreviouslyIsolatedFreeSurf == nds) && firstMesh == false)
                    {
                        if (dimension == 2)
                        {
<<<<<<< HEAD
=======
                            // this is to avoid the formation of isolated elements with different velocity fields. They can give convergence problems
>>>>>>> 999f852c
                            if ((numfreesurf == nds || sumIsolatedFreeSurf == nds) && numrigid == 0)
                            {
                                if (checkedNodes == nds)
                                {
                                    const double maxValue = 1.5;
                                    const double minValue = 1.0 / maxValue;
                                    if (normVelocityP[0] / normVelocityP[1] > maxValue || normVelocityP[0] / normVelocityP[1] < minValue ||
                                        normVelocityP[0] / normVelocityP[2] > maxValue || normVelocityP[0] / normVelocityP[2] < minValue ||
                                        normVelocityP[1] / normVelocityP[2] > maxValue || normVelocityP[1] / normVelocityP[2] < minValue)
                                    {
                                        accepted = false;
                                    }
<<<<<<< HEAD
=======
                                    else
                                    {
                                        double cosAngle01 = (nodesVelocities[0][0] * nodesVelocities[1][0] + nodesVelocities[0][1] * nodesVelocities[1][1]) /
                                                            (sqrt(pow(nodesVelocities[0][0], 2) + pow(nodesVelocities[0][1], 2)) *
                                                             sqrt(pow(nodesVelocities[1][0], 2) + pow(nodesVelocities[1][1], 2)));
                                        double cosAngle02 = (nodesVelocities[0][0] * nodesVelocities[2][0] + nodesVelocities[0][1] * nodesVelocities[2][1]) /
                                                            (sqrt(pow(nodesVelocities[0][0], 2) + pow(nodesVelocities[0][1], 2)) *
                                                             sqrt(pow(nodesVelocities[2][0], 2) + pow(nodesVelocities[2][1], 2)));
                                        double cosAngle12 = (nodesVelocities[1][0] * nodesVelocities[2][0] + nodesVelocities[1][1] * nodesVelocities[2][1]) /
                                                            (sqrt(pow(nodesVelocities[1][0], 2) + pow(nodesVelocities[1][1], 2)) *
                                                             sqrt(pow(nodesVelocities[2][0], 2) + pow(nodesVelocities[2][1], 2)));

                                        if (fabs(cosAngle01) < 0.95 || fabs(cosAngle02) < 0.95 || fabs(cosAngle12) < 0.95)
                                        {
                                            accepted = false;
                                            // std::cout << isolatedNodesInTheElement << " isolatedNodesInTheElement The angle between the velocity vectors is too big" << std::endl;
                                        }
                                    }
>>>>>>> 999f852c
                                }
                            }
                            Geometry<Node<3>> *triangle = new Triangle2D3<Node<3>>(vertices);
                            double elementArea = triangle->Area();
                            if (elementArea < CriticalVolume)
                            {
                                accepted = false;
                                // std::cout << "ATTENTION!!! ELEMENT WITH AREA = " << elementArea << " versus critical area " << CriticalVolume << std::endl;
                            }
                            delete triangle;
                        }
                        else if (dimension == 3)
                        {
<<<<<<< HEAD
                            if ((numfreesurf == nds || sumIsolatedFreeSurf == nds) && numrigid == 0)
                            {
                                if (checkedNodes == nds)
                                {
                                    const double maxValue = 1.5;
=======
                            if ((numfreesurf == nds || sumIsolatedFreeSurf == nds || previouslyIsolatedNodes == nds || previouslyFreeSurfaceNodes == nds) && numrigid == 0 && isolatedNodesInTheElement > 0)
                            {
                                if (checkedNodes == nds)
                                {
                                    const double maxValue = 2.5;
>>>>>>> 999f852c
                                    const double minValue = 1.0 / maxValue;
                                    if (normVelocityP[0] / normVelocityP[1] < minValue || normVelocityP[0] / normVelocityP[2] < minValue || normVelocityP[0] / normVelocityP[3] < minValue ||
                                        normVelocityP[0] / normVelocityP[1] > maxValue || normVelocityP[0] / normVelocityP[2] > maxValue || normVelocityP[0] / normVelocityP[3] > maxValue ||
                                        normVelocityP[1] / normVelocityP[2] < minValue || normVelocityP[1] / normVelocityP[3] < minValue ||
                                        normVelocityP[1] / normVelocityP[2] > maxValue || normVelocityP[1] / normVelocityP[3] > maxValue ||
                                        normVelocityP[2] / normVelocityP[3] < minValue ||
                                        normVelocityP[2] / normVelocityP[3] > maxValue)
                                    {
                                        accepted = false;
                                    }
<<<<<<< HEAD
=======
                                    else
                                    {
                                        double cosAngle01 = (nodesVelocities[0][0] * nodesVelocities[1][0] + nodesVelocities[0][1] * nodesVelocities[1][1] + nodesVelocities[0][1] * nodesVelocities[1][2]) /
                                                            (sqrt(pow(nodesVelocities[0][0], 2) + pow(nodesVelocities[0][1], 2) + pow(nodesVelocities[0][2], 2)) *
                                                             sqrt(pow(nodesVelocities[1][0], 2) + pow(nodesVelocities[1][1], 2) + pow(nodesVelocities[1][2], 2)));
                                        double cosAngle02 = (nodesVelocities[0][0] * nodesVelocities[2][0] + nodesVelocities[0][1] * nodesVelocities[2][1] + nodesVelocities[0][1] * nodesVelocities[2][2]) /
                                                            (sqrt(pow(nodesVelocities[0][0], 2) + pow(nodesVelocities[0][1], 2) + pow(nodesVelocities[0][2], 2)) *
                                                             sqrt(pow(nodesVelocities[2][0], 2) + pow(nodesVelocities[2][1], 2) + pow(nodesVelocities[2][2], 2)));
                                        double cosAngle03 = (nodesVelocities[0][0] * nodesVelocities[3][0] + nodesVelocities[0][1] * nodesVelocities[3][1] + nodesVelocities[0][1] * nodesVelocities[3][2]) /
                                                            (sqrt(pow(nodesVelocities[0][0], 2) + pow(nodesVelocities[0][1], 2) + pow(nodesVelocities[0][2], 2)) *
                                                             sqrt(pow(nodesVelocities[3][0], 2) + pow(nodesVelocities[3][1], 2) + pow(nodesVelocities[3][2], 2)));
                                        double cosAngle12 = (nodesVelocities[1][0] * nodesVelocities[2][0] + nodesVelocities[1][1] * nodesVelocities[2][1] + nodesVelocities[1][1] * nodesVelocities[2][2]) /
                                                            (sqrt(pow(nodesVelocities[1][0], 2) + pow(nodesVelocities[1][1], 2) + pow(nodesVelocities[1][2], 2)) *
                                                             sqrt(pow(nodesVelocities[2][0], 2) + pow(nodesVelocities[2][1], 2) + pow(nodesVelocities[2][2], 2)));
                                        double cosAngle13 = (nodesVelocities[1][0] * nodesVelocities[3][0] + nodesVelocities[1][1] * nodesVelocities[3][1] + nodesVelocities[1][1] * nodesVelocities[3][2]) /
                                                            (sqrt(pow(nodesVelocities[1][0], 2) + pow(nodesVelocities[1][1], 2) + pow(nodesVelocities[1][2], 2)) *
                                                             sqrt(pow(nodesVelocities[3][0], 2) + pow(nodesVelocities[3][1], 2) + pow(nodesVelocities[3][2], 2)));
                                        double cosAngle23 = (nodesVelocities[2][0] * nodesVelocities[3][0] + nodesVelocities[2][1] * nodesVelocities[3][1] + nodesVelocities[2][1] * nodesVelocities[3][2]) /
                                                            (sqrt(pow(nodesVelocities[2][0], 2) + pow(nodesVelocities[2][1], 2) + pow(nodesVelocities[2][2], 2)) *
                                                             sqrt(pow(nodesVelocities[3][0], 2) + pow(nodesVelocities[3][1], 2) + pow(nodesVelocities[3][2], 2)));

                                        if (fabs(cosAngle01) < 0.85 || fabs(cosAngle02) < 0.85 || fabs(cosAngle03) < 0.85 || fabs(cosAngle12) < 0.85 || fabs(cosAngle13) < 0.85 || fabs(cosAngle23) < 0.85)
                                        {
                                            accepted = false;
                                            // std::cout << "The angle between the velocity vectors is too big" << std::endl;
                                        }
                                    }
>>>>>>> 999f852c
                                }
                            }
                        }
                    }

                    // // to control that the element has a good shape
<<<<<<< HEAD
                    if (dimension == 3 && accepted && numrigid == 0 &&
                        (previouslyIsolatedNodes == 4 || previouslyFreeSurfaceNodes == 4 || sumIsolatedFreeSurf == 4 || numfreesurf == 4 || numisolated == 4))
=======
                    if (dimension == 3 && accepted && numrigid < 3 &&
                        (previouslyIsolatedNodes == 4 || previouslyFreeSurfaceNodes == 4 || sumIsolatedFreeSurf == 4 || numfreesurf == 4 || numisolated == 4 || (numrigid == 2 && isolatedNodesInTheElement > 1)))
>>>>>>> 999f852c
                    {
                        Geometry<Node<3>> *tetrahedron = new Tetrahedra3D4<Node<3>>(vertices);
                        double Volume = tetrahedron->Volume();

                        double a1 = 0; //slope x for plane on the first triangular face of the tetrahedra (nodes A,B,C)
                        double b1 = 0; //slope y for plane on the first triangular face of the tetrahedra (nodes A,B,C)
                        double c1 = 0; //slope z for plane on the first triangular face of the tetrahedra (nodes A,B,C)
<<<<<<< HEAD
                        a1 = (nodeB[1] - nodeA[1]) * (nodeC[2] - nodeA[2]) - (nodeC[1] - nodeA[1]) * (nodeB[2] - nodeA[2]);
                        b1 = (nodeB[2] - nodeA[2]) * (nodeC[0] - nodeA[0]) - (nodeC[2] - nodeA[2]) * (nodeB[0] - nodeA[0]);
                        c1 = (nodeB[0] - nodeA[0]) * (nodeC[1] - nodeA[1]) - (nodeC[0] - nodeA[0]) * (nodeB[1] - nodeA[1]);
                        double a2 = 0; //slope x for plane on the second triangular face of the tetrahedra (nodes A,B,D)
                        double b2 = 0; //slope y for plane on the second triangular face of the tetrahedra (nodes A,B,D)
                        double c2 = 0; //slope z for plane on the second triangular face of the tetrahedra (nodes A,B,D)
                        a2 = (nodeB[1] - nodeA[1]) * (nodeD[2] - nodeA[2]) - (nodeD[1] - nodeA[1]) * (nodeB[2] - nodeA[2]);
                        b2 = (nodeB[2] - nodeA[2]) * (nodeD[0] - nodeA[0]) - (nodeD[2] - nodeA[2]) * (nodeB[0] - nodeA[0]);
                        c2 = (nodeB[0] - nodeA[0]) * (nodeD[1] - nodeA[1]) - (nodeD[0] - nodeA[0]) * (nodeB[1] - nodeA[1]);
                        double a3 = 0; //slope x for plane on the third triangular face of the tetrahedra (nodes B,C,D)
                        double b3 = 0; //slope y for plane on the third triangular face of the tetrahedra (nodes B,C,D)
                        double c3 = 0; //slope z for plane on the third triangular face of the tetrahedra (nodes B,C,D)
                        a3 = (nodeB[1] - nodeC[1]) * (nodeD[2] - nodeC[2]) - (nodeD[1] - nodeC[1]) * (nodeB[2] - nodeC[2]);
                        b3 = (nodeB[2] - nodeC[2]) * (nodeD[0] - nodeC[0]) - (nodeD[2] - nodeC[2]) * (nodeB[0] - nodeC[0]);
                        c3 = (nodeB[0] - nodeC[0]) * (nodeD[1] - nodeC[1]) - (nodeD[0] - nodeC[0]) * (nodeB[1] - nodeC[1]);
                        double a4 = 0; //slope x for plane on the fourth triangular face of the tetrahedra (nodes A,C,D)
                        double b4 = 0; //slope y for plane on the fourth triangular face of the tetrahedra (nodes A,C,D)
                        double c4 = 0; //slope z for plane on the fourth triangular face of the tetrahedra (nodes A,C,D)
                        a4 = (nodeA[1] - nodeC[1]) * (nodeD[2] - nodeC[2]) - (nodeD[1] - nodeC[1]) * (nodeA[2] - nodeC[2]);
                        b4 = (nodeA[2] - nodeC[2]) * (nodeD[0] - nodeC[0]) - (nodeD[2] - nodeC[2]) * (nodeA[0] - nodeC[0]);
                        c4 = (nodeA[0] - nodeC[0]) * (nodeD[1] - nodeC[1]) - (nodeD[0] - nodeC[0]) * (nodeA[1] - nodeC[1]);
=======
                        a1 = (nodesCoordinates[1][1] - nodesCoordinates[0][1]) * (nodesCoordinates[2][2] - nodesCoordinates[0][2]) - (nodesCoordinates[2][1] - nodesCoordinates[0][1]) * (nodesCoordinates[1][2] - nodesCoordinates[0][2]);
                        b1 = (nodesCoordinates[1][2] - nodesCoordinates[0][2]) * (nodesCoordinates[2][0] - nodesCoordinates[0][0]) - (nodesCoordinates[2][2] - nodesCoordinates[0][2]) * (nodesCoordinates[1][0] - nodesCoordinates[0][0]);
                        c1 = (nodesCoordinates[1][0] - nodesCoordinates[0][0]) * (nodesCoordinates[2][1] - nodesCoordinates[0][1]) - (nodesCoordinates[2][0] - nodesCoordinates[0][0]) * (nodesCoordinates[1][1] - nodesCoordinates[0][1]);
                        double a2 = 0; //slope x for plane on the second triangular face of the tetrahedra (nodes A,B,D)
                        double b2 = 0; //slope y for plane on the second triangular face of the tetrahedra (nodes A,B,D)
                        double c2 = 0; //slope z for plane on the second triangular face of the tetrahedra (nodes A,B,D)
                        a2 = (nodesCoordinates[1][1] - nodesCoordinates[0][1]) * (nodesCoordinates[3][2] - nodesCoordinates[0][2]) - (nodesCoordinates[3][1] - nodesCoordinates[0][1]) * (nodesCoordinates[1][2] - nodesCoordinates[0][2]);
                        b2 = (nodesCoordinates[1][2] - nodesCoordinates[0][2]) * (nodesCoordinates[3][0] - nodesCoordinates[0][0]) - (nodesCoordinates[3][2] - nodesCoordinates[0][2]) * (nodesCoordinates[1][0] - nodesCoordinates[0][0]);
                        c2 = (nodesCoordinates[1][0] - nodesCoordinates[0][0]) * (nodesCoordinates[3][1] - nodesCoordinates[0][1]) - (nodesCoordinates[3][0] - nodesCoordinates[0][0]) * (nodesCoordinates[1][1] - nodesCoordinates[0][1]);
                        double a3 = 0; //slope x for plane on the third triangular face of the tetrahedra (nodes B,C,D)
                        double b3 = 0; //slope y for plane on the third triangular face of the tetrahedra (nodes B,C,D)
                        double c3 = 0; //slope z for plane on the third triangular face of the tetrahedra (nodes B,C,D)
                        a3 = (nodesCoordinates[1][1] - nodesCoordinates[2][1]) * (nodesCoordinates[3][2] - nodesCoordinates[2][2]) - (nodesCoordinates[3][1] - nodesCoordinates[2][1]) * (nodesCoordinates[1][2] - nodesCoordinates[2][2]);
                        b3 = (nodesCoordinates[1][2] - nodesCoordinates[2][2]) * (nodesCoordinates[3][0] - nodesCoordinates[2][0]) - (nodesCoordinates[3][2] - nodesCoordinates[2][2]) * (nodesCoordinates[1][0] - nodesCoordinates[2][0]);
                        c3 = (nodesCoordinates[1][0] - nodesCoordinates[2][0]) * (nodesCoordinates[3][1] - nodesCoordinates[2][1]) - (nodesCoordinates[3][0] - nodesCoordinates[2][0]) * (nodesCoordinates[1][1] - nodesCoordinates[2][1]);
                        double a4 = 0; //slope x for plane on the fourth triangular face of the tetrahedra (nodes A,C,D)
                        double b4 = 0; //slope y for plane on the fourth triangular face of the tetrahedra (nodes A,C,D)
                        double c4 = 0; //slope z for plane on the fourth triangular face of the tetrahedra (nodes A,C,D)
                        a4 = (nodesCoordinates[0][1] - nodesCoordinates[2][1]) * (nodesCoordinates[3][2] - nodesCoordinates[2][2]) - (nodesCoordinates[3][1] - nodesCoordinates[2][1]) * (nodesCoordinates[0][2] - nodesCoordinates[2][2]);
                        b4 = (nodesCoordinates[0][2] - nodesCoordinates[2][2]) * (nodesCoordinates[3][0] - nodesCoordinates[2][0]) - (nodesCoordinates[3][2] - nodesCoordinates[2][2]) * (nodesCoordinates[0][0] - nodesCoordinates[2][0]);
                        c4 = (nodesCoordinates[0][0] - nodesCoordinates[2][0]) * (nodesCoordinates[3][1] - nodesCoordinates[2][1]) - (nodesCoordinates[3][0] - nodesCoordinates[2][0]) * (nodesCoordinates[0][1] - nodesCoordinates[2][1]);
>>>>>>> 999f852c

                        double cosAngle12 = (a1 * a2 + b1 * b2 + c1 * c2) / (sqrt(pow(a1, 2) + pow(b1, 2) + pow(c1, 2)) * sqrt(pow(a2, 2) + pow(b2, 2) + pow(c2, 2)));
                        double cosAngle13 = (a1 * a3 + b1 * b3 + c1 * c3) / (sqrt(pow(a1, 2) + pow(b1, 2) + pow(c1, 2)) * sqrt(pow(a3, 2) + pow(b3, 2) + pow(c3, 2)));
                        double cosAngle14 = (a1 * a4 + b1 * b4 + c1 * c4) / (sqrt(pow(a1, 2) + pow(b1, 2) + pow(c1, 2)) * sqrt(pow(a4, 2) + pow(b4, 2) + pow(c4, 2)));
                        double cosAngle23 = (a3 * a2 + b3 * b2 + c3 * c2) / (sqrt(pow(a3, 2) + pow(b3, 2) + pow(c3, 2)) * sqrt(pow(a2, 2) + pow(b2, 2) + pow(c2, 2)));
                        double cosAngle24 = (a4 * a2 + b4 * b2 + c4 * c2) / (sqrt(pow(a4, 2) + pow(b4, 2) + pow(c4, 2)) * sqrt(pow(a2, 2) + pow(b2, 2) + pow(c2, 2)));
                        double cosAngle34 = (a4 * a3 + b4 * b3 + c4 * c3) / (sqrt(pow(a4, 2) + pow(b4, 2) + pow(c4, 2)) * sqrt(pow(a3, 2) + pow(b3, 2) + pow(c3, 2)));

                        if (fabs(cosAngle12) > 0.999 || fabs(cosAngle13) > 0.999 || fabs(cosAngle14) > 0.999 || fabs(cosAngle23) > 0.999 || fabs(cosAngle24) > 0.999 || fabs(cosAngle34) > 0.999) // if two faces are coplanar, I will erase the element (which is probably a sliver)
                        {
                            accepted = false;
                            number_of_slivers++;
                        }
                        else if (Volume <= CriticalVolume)
                        {
                            accepted = false;
                            number_of_slivers++;
                        }
                        delete tetrahedron;
                    }

                    // // to control that the element has a good shape
                    // if (accepted && (numfreesurf > 0 || numrigid == nds))
                    //     {
                    //         Geometry<Node<3>> *tetrahedron = new Tetrahedra3D4<Node<3>>(vertices);

                    //         double Volume = tetrahedron->Volume();
                    //         double CriticalVolume = 0.01 * mrRemesh.Refine->MeanVolume;
                    //         if(Volume==0){
                    //             std::cout<<" !!!!! Volume==0 ";
                    //             array_1d<double, 3> CoorDifference = vertices[0].Coordinates() - vertices[1].Coordinates();
                    //             double SquaredLength = CoorDifference[0] * CoorDifference[0] + CoorDifference[1] * CoorDifference[1] + CoorDifference[2] * CoorDifference[2];
                    //             double meanLength = sqrt(SquaredLength) / 6.0;
                    //             CoorDifference = vertices[0].Coordinates() - vertices[2].Coordinates();
                    //             SquaredLength = CoorDifference[0] * CoorDifference[0] + CoorDifference[1] * CoorDifference[1] + CoorDifference[2] * CoorDifference[2];
                    //             meanLength += sqrt(SquaredLength) / 6.0;
                    //             CoorDifference = vertices[0].Coordinates() - vertices[3].Coordinates();
                    //             SquaredLength = CoorDifference[0] * CoorDifference[0] + CoorDifference[1] * CoorDifference[1] + CoorDifference[2] * CoorDifference[2];
                    //             meanLength += sqrt(SquaredLength) / 6.0;
                    //             CoorDifference = vertices[1].Coordinates() - vertices[2].Coordinates();
                    //             SquaredLength = CoorDifference[0] * CoorDifference[0] + CoorDifference[1] * CoorDifference[1] + CoorDifference[2] * CoorDifference[2];
                    //             meanLength += sqrt(SquaredLength) / 6.0;
                    //             CoorDifference = vertices[1].Coordinates() - vertices[3].Coordinates();
                    //             SquaredLength = CoorDifference[0] * CoorDifference[0] + CoorDifference[1] * CoorDifference[1] + CoorDifference[2] * CoorDifference[2];
                    //             meanLength += sqrt(SquaredLength) / 6.0;
                    //             CoorDifference = vertices[2].Coordinates() - vertices[3].Coordinates();
                    //             SquaredLength = CoorDifference[0] * CoorDifference[0] + CoorDifference[1] * CoorDifference[1] + CoorDifference[2] * CoorDifference[2];
                    //             meanLength += sqrt(SquaredLength) / 6.0;
                    //             Volume = pow(meanLength, 3) * sqrt(2) / 12.0;
                    //             std::cout<<" now volume is  "<<Volume<<std::endl;
                    //         }
                    //         if (CriticalVolume == 0)
                    //         {
                    //             array_1d<double, 3> CoorDifference = vertices[0].Coordinates() - vertices[1].Coordinates();
                    //             double SquaredLength = CoorDifference[0] * CoorDifference[0] + CoorDifference[1] * CoorDifference[1] + CoorDifference[2] * CoorDifference[2];
                    //             double meanLength = sqrt(SquaredLength) / 6.0;
                    //             CoorDifference = vertices[0].Coordinates() - vertices[2].Coordinates();
                    //             SquaredLength = CoorDifference[0] * CoorDifference[0] + CoorDifference[1] * CoorDifference[1] + CoorDifference[2] * CoorDifference[2];
                    //             meanLength += sqrt(SquaredLength) / 6.0;
                    //             CoorDifference = vertices[0].Coordinates() - vertices[3].Coordinates();
                    //             SquaredLength = CoorDifference[0] * CoorDifference[0] + CoorDifference[1] * CoorDifference[1] + CoorDifference[2] * CoorDifference[2];
                    //             meanLength += sqrt(SquaredLength) / 6.0;
                    //             CoorDifference = vertices[1].Coordinates() - vertices[2].Coordinates();
                    //             SquaredLength = CoorDifference[0] * CoorDifference[0] + CoorDifference[1] * CoorDifference[1] + CoorDifference[2] * CoorDifference[2];
                    //             meanLength += sqrt(SquaredLength) / 6.0;
                    //             CoorDifference = vertices[1].Coordinates() - vertices[3].Coordinates();
                    //             SquaredLength = CoorDifference[0] * CoorDifference[0] + CoorDifference[1] * CoorDifference[1] + CoorDifference[2] * CoorDifference[2];
                    //             meanLength += sqrt(SquaredLength) / 6.0;
                    //             CoorDifference = vertices[2].Coordinates() - vertices[3].Coordinates();
                    //             SquaredLength = CoorDifference[0] * CoorDifference[0] + CoorDifference[1] * CoorDifference[1] + CoorDifference[2] * CoorDifference[2];
                    //             meanLength += sqrt(SquaredLength) / 6.0;
                    //             double regularTetrahedronVolume = pow(meanLength, 3) * sqrt(2) / 12.0;
                    //             CriticalVolume = 0.00001 * regularTetrahedronVolume;
                    //         }

                    //         if (fabs(Volume) < CriticalVolume)
                    //         {
                    //             accepted = false;
                    //             number_of_slivers++;
                    //         }
                    //         delete tetrahedron;
                    //     }
                    //}

                    if (accepted)
                    {
                        number += 1;
                        mrRemesh.PreservedElements[el] = number;
                    }
                }
                mrRemesh.Info->NumberOfElements = number;
            }

            if (mEchoLevel > 1)
            {
                std::cout << "Number of Preserved Fluid Elements " << mrRemesh.Info->NumberOfElements << " (slivers detected: " << number_of_slivers << ") " << std::endl;
                std::cout << "TOTAL removed nodes " << mrRemesh.Info->RemovedNodes << std::endl;
            }
            if (mrRemesh.ExecutionOptions.IsNot(MesherUtilities::KEEP_ISOLATED_NODES))
            {
                ModelPart::ElementsContainerType::iterator element_begin = mrModelPart.ElementsBegin();
                const unsigned int nds = (*element_begin).GetGeometry().size();

                int *OutElementList = mrRemesh.OutMesh.GetElementList();

                ModelPart::NodesContainerType &rNodes = mrModelPart.Nodes();

                //check engaged nodes
                for (int el = 0; el < OutNumberOfElements; el++)
                {
                    if (mrRemesh.PreservedElements[el])
                    {
                        for (unsigned int pn = 0; pn < nds; pn++)
                        {
                            //set vertices
                            rNodes[OutElementList[el * nds + pn]].Set(BLOCKED);
                        }
                    }
                }

                int count_release = 0;
                for (ModelPart::NodesContainerType::iterator i_node = rNodes.begin(); i_node != rNodes.end(); i_node++)
                {
                    if (i_node->IsNot(BLOCKED))
                    {
                        if (!(i_node->Is(FREE_SURFACE) || i_node->Is(RIGID)))
                        {
                            i_node->Set(TO_ERASE);
                            if (mEchoLevel > 0)
                                std::cout << " NODE " << i_node->Id() << " RELEASE " << std::endl;
                            if (i_node->Is(BOUNDARY))
                                std::cout << " ERROR: node " << i_node->Id() << " IS BOUNDARY RELEASE " << std::endl;
                        }
                    }
                    if (i_node->Is(TO_ERASE))
                    {
                        count_release++;
                    }

                    i_node->Reset(BLOCKED);
                }

                if (mEchoLevel > 0)
                    std::cout << "   fluid NUMBER OF RELEASED NODES " << count_release << std::endl;
            }
            else
            {
                ModelPart::NodesContainerType &rNodes = mrModelPart.Nodes();
                for (ModelPart::NodesContainerType::iterator i_node = rNodes.begin(); i_node != rNodes.end(); i_node++)
                {
                    i_node->Reset(BLOCKED);
                }
            }

            mrRemesh.InputInitializedFlag = false;
            mMesherUtilities.SetNodes(mrModelPart, mrRemesh);
            mrRemesh.InputInitializedFlag = true;

            if (mEchoLevel > 1)
            {
                std::cout << "   Generated_Elements :" << OutNumberOfElements << std::endl;
                std::cout << "   Passed_AlphaShape  :" << mrRemesh.Info->NumberOfElements << std::endl;
                std::cout << "   SELECT MESH ELEMENTS ]; " << std::endl;
            }

            KRATOS_CATCH("")
        }

        ///@}
        ///@name Access
        ///@{

        ///@}
        ///@name Inquiry
        ///@{

        ///@}
        ///@name Input and output
        ///@{

        /// Turn back information as a string.
        std::string Info() const override
        {
            return "SelectMeshElementsForFluidsProcess";
        }

        /// Print information about this object.
        void PrintInfo(std::ostream &rOStream) const override
        {
            rOStream << "SelectMeshElementsForFluidsProcess";
        }

        /// Print object's data.
        void PrintData(std::ostream &rOStream) const override
        {
        }

        ///@}
        ///@name Friends
        ///@{

        ///@}

    private:
        ///@name Static Member Variables
        ///@{

        ///@}
        ///@name Static Member Variables
        ///@{
        ModelPart &mrModelPart;
        MesherUtilities::MeshingParameters &mrRemesh;
        MesherUtilities mMesherUtilities;
        int mEchoLevel;

        ///@}
        ///@name Private Operators
        ///@{

        ///@}
        ///@name Private Operations
        ///@{

        ///@}
        ///@name Private  Access
        ///@{

        ///@}
        ///@name Private Inquiry
        ///@{

        ///@}
        ///@name Un accessible methods
        ///@{
        void SetAlphaForRefinedZones2D(double &MeanMeshSize, bool &increaseAlfa, double coorX, double coorY)
        {

            KRATOS_TRY
            array_1d<double, 3> RefiningBoxMinimumPoint = mrRemesh.RefiningBoxMinimumPoint;
            array_1d<double, 3> RefiningBoxMaximumPoint = mrRemesh.RefiningBoxMaximumPoint;
            array_1d<double, 3> minExternalPoint = mrRemesh.RefiningBoxMinExternalPoint;
            array_1d<double, 3> minInternalPoint = mrRemesh.RefiningBoxMinInternalPoint;
            array_1d<double, 3> maxExternalPoint = mrRemesh.RefiningBoxMaxExternalPoint;
            array_1d<double, 3> maxInternalPoint = mrRemesh.RefiningBoxMaxInternalPoint;
            double distance = 2.0 * mrRemesh.Refine->CriticalRadius;
            double seperation = 0;
            double coefficient = 0;
            if (coorX > RefiningBoxMinimumPoint[0] && coorY > RefiningBoxMinimumPoint[1] &&
                coorX < RefiningBoxMaximumPoint[0] && coorY < RefiningBoxMaximumPoint[1])
            {
                MeanMeshSize = mrRemesh.RefiningBoxMeshSize;
            }
            else if (coorX < RefiningBoxMinimumPoint[0] && coorX > (minExternalPoint[0] - distance) && coorY > minExternalPoint[1] && coorY < maxExternalPoint[1])
            {
                seperation = coorX - RefiningBoxMinimumPoint[0];
                coefficient = fabs(seperation) / (distance + MeanMeshSize);
                MeanMeshSize = (1 - coefficient) * mrRemesh.RefiningBoxMeshSize + coefficient * mrRemesh.Refine->CriticalRadius;
                increaseAlfa = true;
            }
            else if (coorY < RefiningBoxMinimumPoint[1] && coorY > (minExternalPoint[1] - distance) && coorX > minExternalPoint[0] && coorX < maxExternalPoint[0])
            {
                seperation = coorY - RefiningBoxMinimumPoint[1];
                coefficient = fabs(seperation) / (distance + MeanMeshSize);
                MeanMeshSize = (1 - coefficient) * mrRemesh.RefiningBoxMeshSize + coefficient * mrRemesh.Refine->CriticalRadius;
                increaseAlfa = true;
            }
            else if (coorX > RefiningBoxMaximumPoint[0] && coorX < (maxExternalPoint[0] + distance) && coorY > minExternalPoint[1] && coorY < maxExternalPoint[1])
            {
                seperation = coorX - RefiningBoxMaximumPoint[0];
                coefficient = fabs(seperation) / (distance + MeanMeshSize);
                MeanMeshSize = (1 - coefficient) * mrRemesh.RefiningBoxMeshSize + coefficient * mrRemesh.Refine->CriticalRadius;
                increaseAlfa = true;
            }
            else if (coorY > RefiningBoxMaximumPoint[1] && coorY < (maxExternalPoint[1] + distance) && coorX > minExternalPoint[0] && coorX < maxExternalPoint[0])
            {
                seperation = coorY - RefiningBoxMaximumPoint[1];
                coefficient = fabs(seperation) / (distance + MeanMeshSize);
                MeanMeshSize = (1 - coefficient) * mrRemesh.RefiningBoxMeshSize + coefficient * mrRemesh.Refine->CriticalRadius;
                increaseAlfa = true;
            }

            KRATOS_CATCH("")
        }

        void SetAlphaForRefinedZones3D(double &MeanMeshSize, bool &increaseAlfa, double coorX, double coorY, double coorZ)
        {

            KRATOS_TRY
            array_1d<double, 3> RefiningBoxMinimumPoint = mrRemesh.RefiningBoxMinimumPoint;
            array_1d<double, 3> RefiningBoxMaximumPoint = mrRemesh.RefiningBoxMaximumPoint;
            array_1d<double, 3> minExternalPoint = mrRemesh.RefiningBoxMinExternalPoint;
            array_1d<double, 3> minInternalPoint = mrRemesh.RefiningBoxMinInternalPoint;
            array_1d<double, 3> maxExternalPoint = mrRemesh.RefiningBoxMaxExternalPoint;
            array_1d<double, 3> maxInternalPoint = mrRemesh.RefiningBoxMaxInternalPoint;
            double distance = 2.0 * mrRemesh.Refine->CriticalRadius;
            double seperation = 0;
            double coefficient = 0;

            if (coorX > RefiningBoxMinimumPoint[0] && coorX < RefiningBoxMaximumPoint[0] &&
                coorY > RefiningBoxMinimumPoint[1] && coorY < RefiningBoxMaximumPoint[1] &&
                coorZ > RefiningBoxMinimumPoint[2] && coorZ < RefiningBoxMaximumPoint[2])
            {
                MeanMeshSize = mrRemesh.RefiningBoxMeshSize;
            }
            else if (coorX < RefiningBoxMinimumPoint[0] && coorX > (minExternalPoint[0] - distance) && coorY > minExternalPoint[1] && coorY < maxExternalPoint[1] && coorZ > minExternalPoint[2] && coorZ < maxExternalPoint[2])
            {
                seperation = coorX - RefiningBoxMinimumPoint[0];
                coefficient = fabs(seperation) / (distance + MeanMeshSize);
                MeanMeshSize = (1 - coefficient) * mrRemesh.RefiningBoxMeshSize + coefficient * mrRemesh.Refine->CriticalRadius;
                increaseAlfa = true;
            }
            else if (coorY < RefiningBoxMinimumPoint[1] && coorY > (minExternalPoint[1] - distance) && coorX > minExternalPoint[0] && coorX < maxExternalPoint[0] && coorZ > minExternalPoint[2] && coorZ < maxExternalPoint[2])
            {
                seperation = coorY - RefiningBoxMinimumPoint[1];
                coefficient = fabs(seperation) / (distance + MeanMeshSize);
                MeanMeshSize = (1 - coefficient) * mrRemesh.RefiningBoxMeshSize + coefficient * mrRemesh.Refine->CriticalRadius;
                increaseAlfa = true;
            }
            else if (coorZ < RefiningBoxMinimumPoint[2] && coorZ > (minExternalPoint[2] - distance) && coorX > minExternalPoint[0] && coorX < maxExternalPoint[0] && coorY > minExternalPoint[1] && coorY < maxExternalPoint[1])
            {
                seperation = coorZ - RefiningBoxMinimumPoint[2];
                coefficient = fabs(seperation) / (distance + MeanMeshSize);
                MeanMeshSize = (1 - coefficient) * mrRemesh.RefiningBoxMeshSize + coefficient * mrRemesh.Refine->CriticalRadius;
                increaseAlfa = true;
            }
            else if (coorX > RefiningBoxMaximumPoint[0] && coorX < (maxExternalPoint[0] + distance) && coorY > minExternalPoint[1] && coorY < maxExternalPoint[1] && coorZ > minExternalPoint[2] && coorZ < maxExternalPoint[2])
            {
                seperation = coorX - RefiningBoxMaximumPoint[0];
                coefficient = fabs(seperation) / (distance + MeanMeshSize);
                MeanMeshSize = (1 - coefficient) * mrRemesh.RefiningBoxMeshSize + coefficient * mrRemesh.Refine->CriticalRadius;
                increaseAlfa = true;
            }
            else if (coorY > RefiningBoxMaximumPoint[1] && coorY < (maxExternalPoint[1] + distance) && coorX > minExternalPoint[0] && coorX < maxExternalPoint[0] && coorZ > minExternalPoint[2] && coorZ < maxExternalPoint[2])
            {
                seperation = coorY - RefiningBoxMaximumPoint[1];
                coefficient = fabs(seperation) / (distance + MeanMeshSize);
                MeanMeshSize = (1 - coefficient) * mrRemesh.RefiningBoxMeshSize + coefficient * mrRemesh.Refine->CriticalRadius;
                increaseAlfa = true;
            }
            else if (coorZ > RefiningBoxMaximumPoint[2] && coorZ < (maxExternalPoint[2] + distance) && coorX > minExternalPoint[0] && coorX < maxExternalPoint[0] && coorY > minExternalPoint[1] && coorY < maxExternalPoint[1])
            {
                seperation = coorZ - RefiningBoxMaximumPoint[2];
                coefficient = fabs(seperation) / (distance + MeanMeshSize);
                MeanMeshSize = (1 - coefficient) * mrRemesh.RefiningBoxMeshSize + coefficient * mrRemesh.Refine->CriticalRadius;
                increaseAlfa = true;
            }

            KRATOS_CATCH("")
        }

        void IncreaseAlphaForRefininedZones(double &Alpha,
                                            bool increaseAlfa,
                                            unsigned int nds,
                                            unsigned int numfreesurf,
                                            unsigned int numrigid,
                                            unsigned int numisolated)
        {
            KRATOS_TRY

            if (increaseAlfa == true)
            {
                if (numfreesurf < nds && numisolated == 0)
                {
                    Alpha *= 1.275;
                }
                else if (numfreesurf == 0 && numrigid == 0 && numisolated == 0)
                {
                    Alpha *= 1.4;
                }
                else if (numfreesurf == 0 && numrigid > (0.5 * nds) && numisolated == 0)
                {
                    Alpha *= 5.0;
                }
                else if (numfreesurf == 0 && numrigid > 0 && numisolated == 0)
                {
                    Alpha *= 1.8;
                }
            }
            if (numfreesurf < (0.5 * nds) && (numrigid < (0.5 * nds) && numfreesurf > 0))
            {
                if (numisolated > 0)
                {
                    Alpha *= 1.0;
                }
                else if (numfreesurf == 0)
                {
                    Alpha *= 1.1;
                }
                else
                {
                    Alpha *= 1.05;
                }
            }
            KRATOS_CATCH("")
        }

        /// Assignment operator.
        SelectMeshElementsForFluidsProcess &operator=(SelectMeshElementsForFluidsProcess const &rOther);

        /// this function is a private function

        /// Copy constructor.
        //Process(Process const& rOther);

        ///@}

    }; // Class Process

    ///@}

    ///@name Type Definitions
    ///@{

    ///@}
    ///@name Input and output
    ///@{

    /// input stream function
    inline std::istream &operator>>(std::istream &rIStream,
                                    SelectMeshElementsForFluidsProcess &rThis);

    /// output stream function
    inline std::ostream &operator<<(std::ostream &rOStream,
                                    const SelectMeshElementsForFluidsProcess &rThis)
    {
        rThis.PrintInfo(rOStream);
        rOStream << std::endl;
        rThis.PrintData(rOStream);

        return rOStream;
    }
    ///@}

} // namespace Kratos.

#endif // KRATOS_SELECT_MESH_ELEMENTS_FOR_FLUIDS_PROCESS_H_INCLUDED defined<|MERGE_RESOLUTION|>--- conflicted
+++ resolved
@@ -180,18 +180,11 @@
                     unsigned int previouslyIsolatedNodes = 0;
                     unsigned int sumPreviouslyIsolatedFreeSurf = 0;
                     unsigned int sumIsolatedFreeSurf = 0;
-<<<<<<< HEAD
-                    array_1d<double, 3> nodeA(3, 0.0);
-                    array_1d<double, 3> nodeB(3, 0.0);
-                    array_1d<double, 3> nodeC(3, 0.0);
-                    array_1d<double, 3> nodeD(3, 0.0);
-=======
                     std::vector<array_1d<double, 3>> nodesCoordinates;
                     nodesCoordinates.resize(nds);
                     std::vector<array_1d<double, 3>> nodesVelocities;
                     nodesVelocities.resize(nds);
                     unsigned int isolatedNodesInTheElement = 0;
->>>>>>> 999f852c
                     for (unsigned int pn = 0; pn < nds; pn++)
                     {
                         if (OutElementList[el * nds + pn] <= 0)
@@ -204,8 +197,6 @@
                             break;
                         }
                         vertices.push_back(rNodes(OutElementList[el * nds + pn]));
-<<<<<<< HEAD
-=======
 
                         if (vertices.back().IsNot(RIGID) && vertices.back().IsNot(SOLID))
                         {
@@ -213,7 +204,6 @@
                             // if (isolatedNode==true)
                             // std::cout << el << "node " << vertices.back().Id() << " " << vertices.back().X() << " " << vertices.back().Y() << std::endl;
                         }
->>>>>>> 999f852c
                         // check flags on nodes
                         if (vertices.back().Is(ISOLATED))
                         {
@@ -227,17 +217,10 @@
                         {
                             noremesh = true;
                         }
-<<<<<<< HEAD
 
                         previouslyFreeSurfaceNodes += vertices.back().FastGetSolutionStepValue(FREESURFACE);       //it is 1 if it was free-surface (set in build_mesh_boundary_for_fluids)
                         previouslyIsolatedNodes += vertices.back().FastGetSolutionStepValue(PREVIOUS_FREESURFACE); //it is 1 if it was isolated (set in build_mesh_boundary_for_fluids)
 
-=======
-
-                        previouslyFreeSurfaceNodes += vertices.back().FastGetSolutionStepValue(FREESURFACE);       //it is 1 if it was free-surface (set in build_mesh_boundary_for_fluids)
-                        previouslyIsolatedNodes += vertices.back().FastGetSolutionStepValue(PREVIOUS_FREESURFACE); //it is 1 if it was isolated (set in build_mesh_boundary_for_fluids)
-
->>>>>>> 999f852c
                         if (vertices.back().Is(RIGID) || vertices.back().Is(SOLID))
                         {
                             numrigid++;
@@ -245,7 +228,6 @@
                             NodeWeakPtrVectorType &rN = vertices.back().GetValue(NEIGHBOUR_NODES);
                             bool localIsolatedWallNode = true;
                             for (unsigned int i = 0; i < rN.size(); i++)
-<<<<<<< HEAD
                             {
                                 if (rN[i].IsNot(RIGID))
                                 {
@@ -254,16 +236,6 @@
                             }
                             if (localIsolatedWallNode == true)
                             {
-=======
-                            {
-                                if (rN[i].IsNot(RIGID))
-                                {
-                                    localIsolatedWallNode = false;
-                                }
-                            }
-                            if (localIsolatedWallNode == true)
-                            {
->>>>>>> 999f852c
                                 countIsolatedWallNodes++;
                             }
                         }
@@ -271,26 +243,17 @@
                         if (vertices.back().IsNot(RIGID) && vertices.back().Is(BOUNDARY))
                         {
                             numfreesurf++;
-                            const array_1d<double, 3> &velocityP0 = vertices.back().FastGetSolutionStepValue(VELOCITY, 0);
-                            normVelocityP[pn] = norm_2(velocityP0);
-<<<<<<< HEAD
-=======
-                            nodesVelocities[pn] = velocityP0;
->>>>>>> 999f852c
-                            checkedNodes++;
-                        }
-                        else if (vertices.back().Is(ISOLATED))
-                        {
-<<<<<<< HEAD
-                            checkedNodes++;
-                            const array_1d<double, 3> &velocityP0 = vertices.back().FastGetSolutionStepValue(VELOCITY, 0);
-                            normVelocityP[pn] = norm_2(velocityP0);
-=======
                             const array_1d<double, 3> &velocityP0 = vertices.back().FastGetSolutionStepValue(VELOCITY, 0);
                             normVelocityP[pn] = norm_2(velocityP0);
                             nodesVelocities[pn] = velocityP0;
                             checkedNodes++;
->>>>>>> 999f852c
+                        }
+                        else if (vertices.back().Is(ISOLATED))
+                        {
+                            const array_1d<double, 3> &velocityP0 = vertices.back().FastGetSolutionStepValue(VELOCITY, 0);
+                            normVelocityP[pn] = norm_2(velocityP0);
+                            nodesVelocities[pn] = velocityP0;
+                            checkedNodes++;
                         }
                         if (vertices.back().Is(INLET))
                         {
@@ -310,26 +273,7 @@
                         }
                         if (dimension == 3)
                         {
-<<<<<<< HEAD
-                            if (pn == 0)
-                            {
-                                nodeA = vertices.back().Coordinates();
-                            }
-                            else if (pn == 1)
-                            {
-                                nodeB = vertices.back().Coordinates();
-                            }
-                            else if (pn == 2)
-                            {
-                                nodeC = vertices.back().Coordinates();
-                            }
-                            else if (pn == 3)
-                            {
-                                nodeD = vertices.back().Coordinates();
-                            }
-=======
                             nodesCoordinates[pn] = vertices.back().Coordinates();
->>>>>>> 999f852c
                         }
                     }
 
@@ -359,49 +303,25 @@
                     {
                         if (numrigid == 0 && numfreesurf == 0 && numisolated == 0 && previouslyIsolatedNodes == 0 && previouslyFreeSurfaceNodes == 0)
                         {
-<<<<<<< HEAD
-                            Alpha *= 1.75;
-                        }
-                        else if (numrigid > 0 && numfreesurf == 0 && numisolated == 0 && previouslyIsolatedNodes == 0 && previouslyFreeSurfaceNodes == 0)
-                        {
-                            Alpha *= 1.1;
+                            Alpha *= 1.5;
+                        }
+                        else if (numfreesurf == 0 && numisolated == 0 && previouslyIsolatedNodes == 0 && previouslyFreeSurfaceNodes == 0)
+                        {
+                            Alpha *= 1.25;
+                        }
+                        else if (numisolated == 0 && previouslyIsolatedNodes == 0 && numfreesurf < nds && previouslyFreeSurfaceNodes < nds)
+                        {
+                            Alpha *= 1.125;
                         }
                         else
                         {
-                            Alpha *= 1.04;
-=======
-                            Alpha *= 1.5;
-                        }
-                        else if (numfreesurf == 0 && numisolated == 0 && previouslyIsolatedNodes == 0 && previouslyFreeSurfaceNodes == 0)
-                        {
-                            Alpha *= 1.25;
-                        }
-                        else if (numisolated == 0 && previouslyIsolatedNodes == 0 && numfreesurf < nds && previouslyFreeSurfaceNodes < nds)
-                        {
-                            Alpha *= 1.125;
-                        }
-                        else
-                        {
                             Alpha *= 0.975;
->>>>>>> 999f852c
                         }
                     }
                     else if (dimension == 3)
                     {
                         if (numrigid == 0 && numfreesurf == 0 && numisolated == 0 && previouslyIsolatedNodes == 0 && previouslyFreeSurfaceNodes == 0)
                         {
-<<<<<<< HEAD
-                            Alpha *= 1.75;
-                        }
-                        else if (numfreesurf == 0 && numisolated == 0 && previouslyIsolatedNodes == 0 && previouslyFreeSurfaceNodes == 0)
-                        {
-                            Alpha *= 1.125;
-                        }
-                        else if (numfreesurf < 4 && numisolated < 4 && previouslyIsolatedNodes == 0 && previouslyFreeSurfaceNodes < 4 && sumPreviouslyIsolatedFreeSurf < 4 && sumIsolatedFreeSurf < 4)
-                        {
-                            Alpha *= 1.05;
-                        }
-=======
                             Alpha *= 1.5;
                         }
                         else if (numfreesurf == 0 && numisolated == 0 && previouslyIsolatedNodes == 0 && previouslyFreeSurfaceNodes == 0)
@@ -420,7 +340,6 @@
                         // {
                         //     Alpha *= 1.05;
                         // }
->>>>>>> 999f852c
 
                         if (numrigid == nds)
                         {
@@ -461,10 +380,7 @@
                     {
                         if (dimension == 2)
                         {
-<<<<<<< HEAD
-=======
                             // this is to avoid the formation of isolated elements with different velocity fields. They can give convergence problems
->>>>>>> 999f852c
                             if ((numfreesurf == nds || sumIsolatedFreeSurf == nds) && numrigid == 0)
                             {
                                 if (checkedNodes == nds)
@@ -477,8 +393,6 @@
                                     {
                                         accepted = false;
                                     }
-<<<<<<< HEAD
-=======
                                     else
                                     {
                                         double cosAngle01 = (nodesVelocities[0][0] * nodesVelocities[1][0] + nodesVelocities[0][1] * nodesVelocities[1][1]) /
@@ -497,7 +411,6 @@
                                             // std::cout << isolatedNodesInTheElement << " isolatedNodesInTheElement The angle between the velocity vectors is too big" << std::endl;
                                         }
                                     }
->>>>>>> 999f852c
                                 }
                             }
                             Geometry<Node<3>> *triangle = new Triangle2D3<Node<3>>(vertices);
@@ -511,19 +424,11 @@
                         }
                         else if (dimension == 3)
                         {
-<<<<<<< HEAD
-                            if ((numfreesurf == nds || sumIsolatedFreeSurf == nds) && numrigid == 0)
-                            {
-                                if (checkedNodes == nds)
-                                {
-                                    const double maxValue = 1.5;
-=======
                             if ((numfreesurf == nds || sumIsolatedFreeSurf == nds || previouslyIsolatedNodes == nds || previouslyFreeSurfaceNodes == nds) && numrigid == 0 && isolatedNodesInTheElement > 0)
                             {
                                 if (checkedNodes == nds)
                                 {
                                     const double maxValue = 2.5;
->>>>>>> 999f852c
                                     const double minValue = 1.0 / maxValue;
                                     if (normVelocityP[0] / normVelocityP[1] < minValue || normVelocityP[0] / normVelocityP[2] < minValue || normVelocityP[0] / normVelocityP[3] < minValue ||
                                         normVelocityP[0] / normVelocityP[1] > maxValue || normVelocityP[0] / normVelocityP[2] > maxValue || normVelocityP[0] / normVelocityP[3] > maxValue ||
@@ -534,8 +439,6 @@
                                     {
                                         accepted = false;
                                     }
-<<<<<<< HEAD
-=======
                                     else
                                     {
                                         double cosAngle01 = (nodesVelocities[0][0] * nodesVelocities[1][0] + nodesVelocities[0][1] * nodesVelocities[1][1] + nodesVelocities[0][1] * nodesVelocities[1][2]) /
@@ -563,20 +466,14 @@
                                             // std::cout << "The angle between the velocity vectors is too big" << std::endl;
                                         }
                                     }
->>>>>>> 999f852c
                                 }
                             }
                         }
                     }
 
                     // // to control that the element has a good shape
-<<<<<<< HEAD
-                    if (dimension == 3 && accepted && numrigid == 0 &&
-                        (previouslyIsolatedNodes == 4 || previouslyFreeSurfaceNodes == 4 || sumIsolatedFreeSurf == 4 || numfreesurf == 4 || numisolated == 4))
-=======
                     if (dimension == 3 && accepted && numrigid < 3 &&
                         (previouslyIsolatedNodes == 4 || previouslyFreeSurfaceNodes == 4 || sumIsolatedFreeSurf == 4 || numfreesurf == 4 || numisolated == 4 || (numrigid == 2 && isolatedNodesInTheElement > 1)))
->>>>>>> 999f852c
                     {
                         Geometry<Node<3>> *tetrahedron = new Tetrahedra3D4<Node<3>>(vertices);
                         double Volume = tetrahedron->Volume();
@@ -584,29 +481,6 @@
                         double a1 = 0; //slope x for plane on the first triangular face of the tetrahedra (nodes A,B,C)
                         double b1 = 0; //slope y for plane on the first triangular face of the tetrahedra (nodes A,B,C)
                         double c1 = 0; //slope z for plane on the first triangular face of the tetrahedra (nodes A,B,C)
-<<<<<<< HEAD
-                        a1 = (nodeB[1] - nodeA[1]) * (nodeC[2] - nodeA[2]) - (nodeC[1] - nodeA[1]) * (nodeB[2] - nodeA[2]);
-                        b1 = (nodeB[2] - nodeA[2]) * (nodeC[0] - nodeA[0]) - (nodeC[2] - nodeA[2]) * (nodeB[0] - nodeA[0]);
-                        c1 = (nodeB[0] - nodeA[0]) * (nodeC[1] - nodeA[1]) - (nodeC[0] - nodeA[0]) * (nodeB[1] - nodeA[1]);
-                        double a2 = 0; //slope x for plane on the second triangular face of the tetrahedra (nodes A,B,D)
-                        double b2 = 0; //slope y for plane on the second triangular face of the tetrahedra (nodes A,B,D)
-                        double c2 = 0; //slope z for plane on the second triangular face of the tetrahedra (nodes A,B,D)
-                        a2 = (nodeB[1] - nodeA[1]) * (nodeD[2] - nodeA[2]) - (nodeD[1] - nodeA[1]) * (nodeB[2] - nodeA[2]);
-                        b2 = (nodeB[2] - nodeA[2]) * (nodeD[0] - nodeA[0]) - (nodeD[2] - nodeA[2]) * (nodeB[0] - nodeA[0]);
-                        c2 = (nodeB[0] - nodeA[0]) * (nodeD[1] - nodeA[1]) - (nodeD[0] - nodeA[0]) * (nodeB[1] - nodeA[1]);
-                        double a3 = 0; //slope x for plane on the third triangular face of the tetrahedra (nodes B,C,D)
-                        double b3 = 0; //slope y for plane on the third triangular face of the tetrahedra (nodes B,C,D)
-                        double c3 = 0; //slope z for plane on the third triangular face of the tetrahedra (nodes B,C,D)
-                        a3 = (nodeB[1] - nodeC[1]) * (nodeD[2] - nodeC[2]) - (nodeD[1] - nodeC[1]) * (nodeB[2] - nodeC[2]);
-                        b3 = (nodeB[2] - nodeC[2]) * (nodeD[0] - nodeC[0]) - (nodeD[2] - nodeC[2]) * (nodeB[0] - nodeC[0]);
-                        c3 = (nodeB[0] - nodeC[0]) * (nodeD[1] - nodeC[1]) - (nodeD[0] - nodeC[0]) * (nodeB[1] - nodeC[1]);
-                        double a4 = 0; //slope x for plane on the fourth triangular face of the tetrahedra (nodes A,C,D)
-                        double b4 = 0; //slope y for plane on the fourth triangular face of the tetrahedra (nodes A,C,D)
-                        double c4 = 0; //slope z for plane on the fourth triangular face of the tetrahedra (nodes A,C,D)
-                        a4 = (nodeA[1] - nodeC[1]) * (nodeD[2] - nodeC[2]) - (nodeD[1] - nodeC[1]) * (nodeA[2] - nodeC[2]);
-                        b4 = (nodeA[2] - nodeC[2]) * (nodeD[0] - nodeC[0]) - (nodeD[2] - nodeC[2]) * (nodeA[0] - nodeC[0]);
-                        c4 = (nodeA[0] - nodeC[0]) * (nodeD[1] - nodeC[1]) - (nodeD[0] - nodeC[0]) * (nodeA[1] - nodeC[1]);
-=======
                         a1 = (nodesCoordinates[1][1] - nodesCoordinates[0][1]) * (nodesCoordinates[2][2] - nodesCoordinates[0][2]) - (nodesCoordinates[2][1] - nodesCoordinates[0][1]) * (nodesCoordinates[1][2] - nodesCoordinates[0][2]);
                         b1 = (nodesCoordinates[1][2] - nodesCoordinates[0][2]) * (nodesCoordinates[2][0] - nodesCoordinates[0][0]) - (nodesCoordinates[2][2] - nodesCoordinates[0][2]) * (nodesCoordinates[1][0] - nodesCoordinates[0][0]);
                         c1 = (nodesCoordinates[1][0] - nodesCoordinates[0][0]) * (nodesCoordinates[2][1] - nodesCoordinates[0][1]) - (nodesCoordinates[2][0] - nodesCoordinates[0][0]) * (nodesCoordinates[1][1] - nodesCoordinates[0][1]);
@@ -628,7 +502,6 @@
                         a4 = (nodesCoordinates[0][1] - nodesCoordinates[2][1]) * (nodesCoordinates[3][2] - nodesCoordinates[2][2]) - (nodesCoordinates[3][1] - nodesCoordinates[2][1]) * (nodesCoordinates[0][2] - nodesCoordinates[2][2]);
                         b4 = (nodesCoordinates[0][2] - nodesCoordinates[2][2]) * (nodesCoordinates[3][0] - nodesCoordinates[2][0]) - (nodesCoordinates[3][2] - nodesCoordinates[2][2]) * (nodesCoordinates[0][0] - nodesCoordinates[2][0]);
                         c4 = (nodesCoordinates[0][0] - nodesCoordinates[2][0]) * (nodesCoordinates[3][1] - nodesCoordinates[2][1]) - (nodesCoordinates[3][0] - nodesCoordinates[2][0]) * (nodesCoordinates[0][1] - nodesCoordinates[2][1]);
->>>>>>> 999f852c
 
                         double cosAngle12 = (a1 * a2 + b1 * b2 + c1 * c2) / (sqrt(pow(a1, 2) + pow(b1, 2) + pow(c1, 2)) * sqrt(pow(a2, 2) + pow(b2, 2) + pow(c2, 2)));
                         double cosAngle13 = (a1 * a3 + b1 * b3 + c1 * c3) / (sqrt(pow(a1, 2) + pow(b1, 2) + pow(c1, 2)) * sqrt(pow(a3, 2) + pow(b3, 2) + pow(c3, 2)));
