--- conflicted
+++ resolved
@@ -1602,11 +1602,7 @@
     ///@{
 
     /// Turn back information as a string.
-<<<<<<< HEAD
-    virtual std::string Info() const override
-=======
     std::string Info() const override
->>>>>>> 9771a614
     {
         std::stringstream buffer;
         buffer << "NodalTwoStepVPStrategy" ;
@@ -1614,12 +1610,6 @@
     }
 
     /// Print information about this object.
-<<<<<<< HEAD
-    virtual void PrintInfo(std::ostream& rOStream) const override {rOStream << "NodalTwoStepVPStrategy";}
-
-    /// Print object's data.
-    virtual void PrintData(std::ostream& rOStream) const override {}
-=======
     void PrintInfo(std::ostream& rOStream) const override
     {
         rOStream << "NodalTwoStepVPStrategy";
@@ -1630,7 +1620,6 @@
     {
 
     }
->>>>>>> 9771a614
 
 
     ///@}
