--- conflicted
+++ resolved
@@ -289,6 +289,9 @@
 
 	      break;
 	    }
+     	  if( fixedTimeStep==true){
+	    break;
+	  } 
 
 	}
 
@@ -313,27 +316,6 @@
 
     void InitializeSolutionStep() override
     {
-      //this is only called by the fluid DEM couling solver
-      ModelPart& rModelPart = BaseType::GetModelPart();
-      ProcessInfo& rCurrentProcessInfo = rModelPart.GetProcessInfo();
-      const double TimeStep = rCurrentProcessInfo[DELTA_TIME];
-      std::cout<<"COMPUTE FLUID FRACTION RATE    "<<std::endl;
-      for (ModelPart::NodeIterator i = rModelPart.NodesBegin(); i != rModelPart.NodesEnd(); ++i)
-      {
-        // unsigned int idNode=(i)->Id();
-        const double& currentFluidFraction = (i)->FastGetSolutionStepValue(FLUID_FRACTION);
-        const double& previousFluidFraction = (i)->FastGetSolutionStepValue(FLUID_FRACTION_OLD);
-        double& currentFluidFractionRate = (i)->FastGetSolutionStepValue(FLUID_FRACTION_RATE);
-        if(std::abs(previousFluidFraction-1.0)>1.0e-15 && std::abs(currentFluidFraction-1.0)>1.0e-15){
-          currentFluidFractionRate = (currentFluidFraction - previousFluidFraction)/TimeStep;
-		if((i)->Is(FREE_SURFACE)){
-		currentFluidFractionRate*=0.5;
-		}
-        }else{
-          currentFluidFractionRate = 0.0;
-}
-      }
-
     }
 
 
@@ -723,9 +705,8 @@
       double DvErrorNorm = 0;
       ConvergedMomentum = this->CheckVelocityConvergence(NormDv,DvErrorNorm);
 
-      KRATOS_INFO("TwoStepVPStrategy") << "iteration("<<it<<") Velocity error: "<< DvErrorNorm <<" velTol: " << mVelocityTolerance<< std::endl;
-
       unsigned int iterationForCheck=3;
+        KRATOS_INFO("TwoStepVPStrategy") << "iteration("<<it<<") Final Velocity error: "<< DvErrorNorm <<" velTol: " << mVelocityTolerance<< std::endl;
 
       // Check convergence
       if(it==maxIt-1){
@@ -733,14 +714,8 @@
         KRATOS_INFO("TwoStepVPStrategy") << "iteration("<<it<<") Final Velocity error: "<< DvErrorNorm <<" velTol: " << mVelocityTolerance<< std::endl;
 
 	fixedTimeStep=this->FixTimeStepMomentum(DvErrorNorm);
-<<<<<<< HEAD
-=======
       }else if(it>iterationForCheck){
 	      fixedTimeStep=this->CheckMomentumConvergence(DvErrorNorm);
-        if(fixedTimeStep==true){
-          it=maxIt-1;
-        }
->>>>>>> 7161c589
       }
 
       if (!ConvergedMomentum && BaseType::GetEchoLevel() > 0 && Rank == 0)
@@ -775,7 +750,7 @@
 
       double DpErrorNorm = 0;
       ConvergedContinuity = this->CheckPressureConvergence(NormDp,DpErrorNorm);
-          KRATOS_INFO("TwoStepVPStrategy") <<"       iteration("<<it<<") Pressure error: "<<DpErrorNorm <<" presTol: "<<mPressureTolerance << std::endl;
+          KRATOS_INFO("TwoStepVPStrategy") <<"       iteration("<<it<<") Final Pressure error: "<<DpErrorNorm <<" presTol: "<<mPressureTolerance << std::endl;
 
       // Check convergence
       if(it==maxIt-1){
@@ -933,8 +908,6 @@
       return fixedTimeStep;
     }
 
-<<<<<<< HEAD
-=======
 
 
 
@@ -974,7 +947,6 @@
 
 
 
->>>>>>> 7161c589
    bool FixTimeStepContinuity(const double DvErrorNorm)
     {
       ModelPart& rModelPart = BaseType::GetModelPart();
