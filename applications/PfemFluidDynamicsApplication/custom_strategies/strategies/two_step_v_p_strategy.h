//
//   Project Name:        KratosPFEMFluidDynamicsApplication $
//   Last modified by:    $Author:                   AFranci $
//   Date:                $Date:                January 2016 $
//   Revision:            $Revision:                     0.0 $
//
//

#ifndef KRATOS_TWO_STEP_V_P_STRATEGY_H
#define KRATOS_TWO_STEP_V_P_STRATEGY_H

#include "includes/define.h"
#include "includes/model_part.h"
#include "includes/deprecated_variables.h"
#include "includes/cfd_variables.h"
#include "utilities/openmp_utils.h"
#include "processes/process.h"
#include "solving_strategies/schemes/scheme.h"
#include "solving_strategies/strategies/solving_strategy.h"
#include "custom_utilities/mesher_utilities.hpp"
#include "custom_utilities/boundary_normals_calculation_utilities.hpp"

#include "solving_strategies/schemes/residualbased_incrementalupdate_static_scheme.h"
/* #include "solving_strategies/schemes/residualbased_incrementalupdate_static_scheme_slip.h" */
#include "solving_strategies/builder_and_solvers/residualbased_elimination_builder_and_solver.h"
#include "solving_strategies/builder_and_solvers/residualbased_elimination_builder_and_solver_componentwise.h"
#include "solving_strategies/builder_and_solvers/residualbased_block_builder_and_solver.h"

#include "custom_utilities/solver_settings.h"

#include "custom_strategies/strategies/gauss_seidel_linear_strategy.h"

#include "pfem_fluid_dynamics_application_variables.h"


#include <stdio.h>
#include <math.h>


namespace Kratos {

///@addtogroup PFEMFluidDynamicsApplication
///@{

///@name Kratos Globals
///@{


///@}
///@name Type Definitions
///@{

///@}


///@name  Enum's
///@{


///@}
///@name  Functions
///@{



///@}
///@name Kratos Classes
///@{

template<class TSparseSpace,
class TDenseSpace,
class TLinearSolver
>
class TwoStepVPStrategy : public SolvingStrategy<TSparseSpace,TDenseSpace,TLinearSolver>
{
public:
    ///@name Type Definitions
    ///@{
    KRATOS_CLASS_POINTER_DEFINITION(TwoStepVPStrategy);

    /// Counted pointer of TwoStepVPStrategy
    //typedef boost::shared_ptr< TwoStepVPStrategy<TSparseSpace, TDenseSpace, TLinearSolver> > Pointer;

    typedef SolvingStrategy<TSparseSpace, TDenseSpace, TLinearSolver> BaseType;

    typedef typename BaseType::TDataType TDataType;

    //typedef typename BaseType::DofSetType DofSetType;

    typedef typename BaseType::DofsArrayType DofsArrayType;

    typedef typename BaseType::TSystemMatrixType TSystemMatrixType;

    typedef typename BaseType::TSystemVectorType TSystemVectorType;

    typedef typename BaseType::LocalSystemVectorType LocalSystemVectorType;

    typedef typename BaseType::LocalSystemMatrixType LocalSystemMatrixType;

    typedef typename SolvingStrategy<TSparseSpace, TDenseSpace, TLinearSolver>::Pointer StrategyPointerType;

    typedef TwoStepVPSolverSettings<TSparseSpace,TDenseSpace,TLinearSolver> SolverSettingsType;

    ///@}
    ///@name Life Cycle
    ///@{


    TwoStepVPStrategy(ModelPart& rModelPart,
               SolverSettingsType& rSolverConfig):
        BaseType(rModelPart)
    {
        InitializeStrategy(rSolverConfig);
    }

    TwoStepVPStrategy(ModelPart& rModelPart,
               /*SolverConfiguration<TSparseSpace, TDenseSpace, TLinearSolver>& rSolverConfig,*/
               typename TLinearSolver::Pointer pVelocityLinearSolver,
               typename TLinearSolver::Pointer pPressureLinearSolver,
               bool ReformDofSet = true,
               double VelTol = 0.0001,
               double PresTol = 0.0001,
               int MaxPressureIterations = 1,// Only for predictor-corrector
               unsigned int TimeOrder = 2,
               unsigned int DomainSize = 2):
        BaseType(rModelPart), // Move Mesh flag, pass as input?
        mVelocityTolerance(VelTol),
        mPressureTolerance(PresTol),
        mMaxPressureIter(MaxPressureIterations),
        mDomainSize(DomainSize),
        mTimeOrder(TimeOrder),
        mReformDofSet(ReformDofSet)
    {
        KRATOS_TRY;

        BaseType::SetEchoLevel(1);

        // Check that input parameters are reasonable and sufficient.
        this->Check();

        bool CalculateNormDxFlag = true;

        bool ReformDofAtEachIteration = false; // DofSet modifiaction is managed by the fractional step strategy, auxiliary strategies should not modify the DofSet directly.

        // Additional Typedefs
        //typedef typename Kratos::VariableComponent<Kratos::VectorComponentAdaptor<Kratos::array_1d<double, 3 > > > VarComponent;
        typedef typename BuilderAndSolver<TSparseSpace, TDenseSpace, TLinearSolver>::Pointer BuilderSolverTypePointer;
        typedef SolvingStrategy<TSparseSpace, TDenseSpace, TLinearSolver> BaseType;

        //initializing fractional velocity solution step
        typedef Scheme< TSparseSpace, TDenseSpace > SchemeType;
        typename SchemeType::Pointer pScheme;

	typename SchemeType::Pointer Temp = typename SchemeType::Pointer(new ResidualBasedIncrementalUpdateStaticScheme< TSparseSpace, TDenseSpace > ());
	pScheme.swap(Temp);

        //CONSTRUCTION OF VELOCITY
        BuilderSolverTypePointer vel_build = BuilderSolverTypePointer(new ResidualBasedEliminationBuilderAndSolver<TSparseSpace, TDenseSpace, TLinearSolver > (pVelocityLinearSolver));
        /* BuilderSolverTypePointer vel_build = BuilderSolverTypePointer(new ResidualBasedBlockBuilderAndSolver<TSparseSpace, TDenseSpace, TLinearSolver > (pVelocityLinearSolver)); */

        this->mpMomentumStrategy = typename BaseType::Pointer(new GaussSeidelLinearStrategy<TSparseSpace, TDenseSpace, TLinearSolver > (rModelPart, pScheme, pVelocityLinearSolver, vel_build, ReformDofAtEachIteration, CalculateNormDxFlag));

        this->mpMomentumStrategy->SetEchoLevel( BaseType::GetEchoLevel() );

	vel_build->SetCalculateReactionsFlag(false);

        /* BuilderSolverTypePointer pressure_build = BuilderSolverTypePointer(new ResidualBasedEliminationBuilderAndSolverComponentwise<TSparseSpace, TDenseSpace, TLinearSolver, Variable<double> >(pPressureLinearSolver, PRESSURE)); */
        BuilderSolverTypePointer pressure_build = BuilderSolverTypePointer(new ResidualBasedBlockBuilderAndSolver<TSparseSpace, TDenseSpace, TLinearSolver >(pPressureLinearSolver));

	this->mpPressureStrategy = typename BaseType::Pointer(new GaussSeidelLinearStrategy<TSparseSpace, TDenseSpace, TLinearSolver > (rModelPart, pScheme, pPressureLinearSolver, pressure_build, ReformDofAtEachIteration, CalculateNormDxFlag));

        this->mpPressureStrategy->SetEchoLevel( BaseType::GetEchoLevel() );

	pressure_build->SetCalculateReactionsFlag(false);

        KRATOS_CATCH("");
    }

    /// Destructor.
    virtual ~TwoStepVPStrategy(){}

    int Check() override
    {
        KRATOS_TRY;

        // Check elements and conditions in the model part
        int ierr = BaseType::Check();
        if (ierr != 0) return ierr;

        if(DELTA_TIME.Key() == 0)
            KRATOS_THROW_ERROR(std::runtime_error,"DELTA_TIME Key is 0. Check that the application was correctly registered.","");
        if(BDF_COEFFICIENTS.Key() == 0)
            KRATOS_THROW_ERROR(std::runtime_error,"BDF_COEFFICIENTS Key is 0. Check that the application was correctly registered.","");

        ModelPart& rModelPart = BaseType::GetModelPart();

        if ( mTimeOrder == 2 && rModelPart.GetBufferSize() < 3 )
            KRATOS_THROW_ERROR(std::invalid_argument,"Buffer size too small for fractional step strategy (BDF2), needed 3, got ",rModelPart.GetBufferSize());
        if ( mTimeOrder == 1 && rModelPart.GetBufferSize() < 2 )
            KRATOS_THROW_ERROR(std::invalid_argument,"Buffer size too small for fractional step strategy (Backward Euler), needed 2, got ",rModelPart.GetBufferSize());

        const ProcessInfo& rCurrentProcessInfo = rModelPart.GetProcessInfo();

        for ( ModelPart::ElementIterator itEl = rModelPart.ElementsBegin(); itEl != rModelPart.ElementsEnd(); ++itEl )
        {
            ierr = itEl->Check(rCurrentProcessInfo);
            if (ierr != 0) break;
        }

        /* for ( ModelPart::ConditionIterator itCond = rModelPart.ConditionsBegin(); itCond != rModelPart.ConditionsEnd(); ++itCond) */
        /* { */
        /*     ierr = itCond->Check(rCurrentProcessInfo); */
        /*     if (ierr != 0) break; */
        /* } */

        return ierr;

        KRATOS_CATCH("");
    }

    double Solve() override
    {
      // Initialize BDF2 coefficients
      ModelPart& rModelPart = BaseType::GetModelPart();
      this->SetTimeCoefficients(rModelPart.GetProcessInfo());
      double NormDp = 0.0;
      ProcessInfo& rCurrentProcessInfo = rModelPart.GetProcessInfo();
      double currentTime = rCurrentProcessInfo[TIME];
      double timeInterval = rCurrentProcessInfo[DELTA_TIME];
      bool timeIntervalChanged=  rCurrentProcessInfo[TIME_INTERVAL_CHANGED];

      unsigned int maxNonLinearIterations=mMaxPressureIter;

      KRATOS_INFO("TwoStepVPStrategy") << "\n                   Solve with two_step_vp strategy at t="<< currentTime<<"s"<<std::endl;

      if(timeIntervalChanged==true && currentTime>10*timeInterval ){
	maxNonLinearIterations*=2;
      }
      if(currentTime<10*timeInterval){
	if ( BaseType::GetEchoLevel() > 1)
	  std::cout << "within the first 10 time steps, I consider the given iteration number x3"<< std::endl;
	maxNonLinearIterations*=3;
      }
      if(currentTime<20*timeInterval && currentTime>=10*timeInterval){
	if ( BaseType::GetEchoLevel() > 1)
	  std::cout << "within the second 10 time steps, I consider the given iteration number x2"<< std::endl;
	maxNonLinearIterations*=2;
      }
      bool momentumConverged = true;
      bool continuityConverged = false;
      bool fixedTimeStep=false;
      /* boost::timer solve_step_time; */

      // Iterative solution for pressure
      /* unsigned int timeStep = rCurrentProcessInfo[STEP]; */
      /* if(timeStep==1){ */
      /* 	unsigned int iter=0; */
      /* 	continuityConverged = this->SolveContinuityIteration(iter,maxNonLinearIterations); */
      /* }else if(timeStep==2){ */
      /* 	unsigned int iter=0; */
      /* 	momentumConverged = this->SolveMomentumIteration(iter,maxNonLinearIterations,fixedTimeStep); */
      /* }else{ */

      for(unsigned int it = 0; it < maxNonLinearIterations; ++it)
	{
	  if ( BaseType::GetEchoLevel() > 1 && rModelPart.GetCommunicator().MyPID() == 0)
	    std::cout << "----- > iteration: " << it << std::endl;


	  momentumConverged = this->SolveMomentumIteration(it,maxNonLinearIterations,fixedTimeStep);


	  this->UpdateTopology(rModelPart, BaseType::GetEchoLevel());



	  if( fixedTimeStep==false){
	    continuityConverged = this->SolveContinuityIteration(it,maxNonLinearIterations);
	  }
	  if(it==maxNonLinearIterations-1 || ((continuityConverged && momentumConverged) && it>2)){
	    this->UpdateStressStrain();
	  }
	  if ( (continuityConverged && momentumConverged) && it>2)
	    {
	      rCurrentProcessInfo.SetValue(BAD_VELOCITY_CONVERGENCE,false);
	      rCurrentProcessInfo.SetValue(BAD_PRESSURE_CONVERGENCE,false);

          KRATOS_INFO("TwoStepVPStrategy") << "V-P strategy converged in " << it+1 << " iterations." << std::endl;

	      break;
	    }

	}


      /* } */

      if (!continuityConverged && !momentumConverged && BaseType::GetEchoLevel() > 0 && rModelPart.GetCommunicator().MyPID() == 0)
	std::cout << "Convergence tolerance not reached." << std::endl;

      /* std::cout << "solve_step_time : " << solve_step_time.elapsed() << std::endl; */

      if (mReformDofSet)
	this->Clear();

      return NormDp;
    }

    void FinalizeSolutionStep() override
    {
      /* this->UpdateStressStrain(); */
    }

    void InitializeSolutionStep() override
    {
      ModelPart& rModelPart = BaseType::GetModelPart();
      ProcessInfo& rCurrentProcessInfo = rModelPart.GetProcessInfo();
      const double TimeStep = rCurrentProcessInfo[DELTA_TIME];
      std::cout<<"COMPUTE FLUID FRACTION RATE    "<<std::endl;
      for (ModelPart::NodeIterator i = rModelPart.NodesBegin(); i != rModelPart.NodesEnd(); ++i)
      {
        // unsigned int idNode=(i)->Id();
        const double& currentFluidFraction = (i)->FastGetSolutionStepValue(FLUID_FRACTION);
        const double& previousFluidFraction = (i)->FastGetSolutionStepValue(FLUID_FRACTION_OLD);
        double& currentFluidFractionRate = (i)->FastGetSolutionStepValue(FLUID_FRACTION_RATE);
<<<<<<< HEAD
        if(previousFluidFraction!=1 && currentFluidFraction!=1){
            currentFluidFractionRate = (currentFluidFraction - previousFluidFraction)/TimeStep;
            // std::cout<<"node "<<idNode<<"  previous FF= "<<previousFluidFraction<<" new FF= "<<currentFluidFraction<<" FFrate= "<<currentFluidFractionRate<<std::endl; 
        }else{
          currentFluidFractionRate=0;
        }

=======
        if(std::abs(previousFluidFraction-1.0)>1.0e-15 && std::abs(currentFluidFraction-1.0)>1.0e-15)
          currentFluidFractionRate = (currentFluidFraction - previousFluidFraction)/TimeStep;
        else
          currentFluidFractionRate = 0.0;
>>>>>>> 1ebd1a4b
      }

    }

    void UpdateTopology(ModelPart& rModelPart, unsigned int echoLevel)
    {
      KRATOS_TRY;

      this->CalculateDisplacementsAndPorosity();
      BaseType::MoveMesh();
      /* BoundaryNormalsCalculationUtilities BoundaryComputation; */
      /* BoundaryComputation.CalculateWeightedBoundaryNormals(rModelPart, echoLevel); */

      KRATOS_CATCH("");

    }

    void CalculatePressureVelocity()
    {
      ModelPart& rModelPart = BaseType::GetModelPart();
      ProcessInfo& rCurrentProcessInfo = rModelPart.GetProcessInfo();
      const double timeInterval = rCurrentProcessInfo[DELTA_TIME];
      unsigned int timeStep = rCurrentProcessInfo[STEP];

      for (ModelPart::NodeIterator i = rModelPart.NodesBegin();
	   i != rModelPart.NodesEnd(); ++i)
        {
	  if(timeStep==1){
	    (i)->FastGetSolutionStepValue(PRESSURE_VELOCITY, 0)=0;
	    (i)->FastGetSolutionStepValue(PRESSURE_VELOCITY, 1)=0;
	  }else{
	    double  & CurrentPressure      = (i)->FastGetSolutionStepValue(PRESSURE, 0);
	    double  & PreviousPressure     = (i)->FastGetSolutionStepValue(PRESSURE, 1);
	    double  & CurrentPressureVelocity  = (i)->FastGetSolutionStepValue(PRESSURE_VELOCITY, 0);
	    CurrentPressureVelocity = (CurrentPressure-PreviousPressure)/timeInterval;
	  }

        }
    }

    void CalculatePressureAcceleration()
    {
      ModelPart& rModelPart = BaseType::GetModelPart();
      ProcessInfo& rCurrentProcessInfo = rModelPart.GetProcessInfo();
      const double timeInterval = rCurrentProcessInfo[DELTA_TIME];
      unsigned int timeStep = rCurrentProcessInfo[STEP];

      for (ModelPart::NodeIterator i = rModelPart.NodesBegin();
	   i != rModelPart.NodesEnd(); ++i)
        {
	  if(timeStep==1){
	    (i)->FastGetSolutionStepValue(PRESSURE_ACCELERATION, 0)=0;
	    (i)->FastGetSolutionStepValue(PRESSURE_ACCELERATION, 1)=0;
	  }else{
	    double & CurrentPressureVelocity      = (i)->FastGetSolutionStepValue(PRESSURE_VELOCITY, 0);
	    double & PreviousPressureVelocity     = (i)->FastGetSolutionStepValue(PRESSURE_VELOCITY, 1);
	    double & CurrentPressureAcceleration  = (i)->FastGetSolutionStepValue(PRESSURE_ACCELERATION, 0);
	    CurrentPressureAcceleration = (CurrentPressureVelocity-PreviousPressureVelocity)/timeInterval;
	  }

        }
    }

    void CalculateTemporalVariables()
    {
      ModelPart& rModelPart = BaseType::GetModelPart();
      ProcessInfo& rCurrentProcessInfo = rModelPart.GetProcessInfo();
      Vector& BDFcoeffs = rCurrentProcessInfo[BDF_COEFFICIENTS];

      for (ModelPart::NodeIterator i = rModelPart.NodesBegin();
	   i != rModelPart.NodesEnd(); ++i)
        {

	  array_1d<double, 3 > & CurrentVelocity      = (i)->FastGetSolutionStepValue(VELOCITY, 0);
	  array_1d<double, 3 > & PreviousVelocity     = (i)->FastGetSolutionStepValue(VELOCITY, 1);

	  array_1d<double, 3 > & CurrentAcceleration  = (i)->FastGetSolutionStepValue(ACCELERATION, 0);
	  array_1d<double, 3 > & PreviousAcceleration = (i)->FastGetSolutionStepValue(ACCELERATION, 1);

	  /* if((i)->IsNot(ISOLATED) || (i)->Is(SOLID)){ */
	  if((i)->IsNot(ISOLATED) && (i)->IsNot(RIGID)){
	    UpdateAccelerations (CurrentAcceleration, CurrentVelocity, PreviousAcceleration, PreviousVelocity,BDFcoeffs);
	  }else if((i)->Is(RIGID)){
	    array_1d<double, 3>  Zeros(3,0.0);
	    (i)->FastGetSolutionStepValue(ACCELERATION,0) = Zeros;
	    (i)->FastGetSolutionStepValue(ACCELERATION,1) = Zeros;
	  }else {
	    (i)->FastGetSolutionStepValue(PRESSURE,0) = 0.0;
	    (i)->FastGetSolutionStepValue(PRESSURE,1) = 0.0;
	    (i)->FastGetSolutionStepValue(PRESSURE_VELOCITY,0) = 0.0;
	    (i)->FastGetSolutionStepValue(PRESSURE_VELOCITY,1) = 0.0;
	    (i)->FastGetSolutionStepValue(PRESSURE_ACCELERATION,0) = 0.0;
	    (i)->FastGetSolutionStepValue(PRESSURE_ACCELERATION,1) = 0.0;
	    if((i)->SolutionStepsDataHas(VOLUME_ACCELERATION)){
	      array_1d<double, 3 >& VolumeAcceleration = (i)->FastGetSolutionStepValue(VOLUME_ACCELERATION);
	      (i)->FastGetSolutionStepValue(ACCELERATION,0) = VolumeAcceleration;
	      (i)->FastGetSolutionStepValue(VELOCITY,0) += VolumeAcceleration*rCurrentProcessInfo[DELTA_TIME];
	    }
	  }

	  const double timeInterval = rCurrentProcessInfo[DELTA_TIME];
	  unsigned int timeStep = rCurrentProcessInfo[STEP];
	  if(timeStep==1){
	    (i)->FastGetSolutionStepValue(PRESSURE_VELOCITY, 0)=0;
	    (i)->FastGetSolutionStepValue(PRESSURE_VELOCITY, 1)=0;
	    (i)->FastGetSolutionStepValue(PRESSURE_ACCELERATION, 0)=0;
	    (i)->FastGetSolutionStepValue(PRESSURE_ACCELERATION, 1)=0;
	  }else{
	    double  & CurrentPressure      = (i)->FastGetSolutionStepValue(PRESSURE, 0);
	    double  & PreviousPressure     = (i)->FastGetSolutionStepValue(PRESSURE, 1);
	    double  & CurrentPressureVelocity  = (i)->FastGetSolutionStepValue(PRESSURE_VELOCITY, 0);
	    double & CurrentPressureAcceleration  = (i)->FastGetSolutionStepValue(PRESSURE_ACCELERATION, 0);

	    CurrentPressureAcceleration = CurrentPressureVelocity/timeInterval;

	    CurrentPressureVelocity = (CurrentPressure-PreviousPressure)/timeInterval;

	    CurrentPressureAcceleration += -CurrentPressureVelocity/timeInterval;
	  }


        }
    }

    void CalculateAccelerations()
    {
      ModelPart& rModelPart = BaseType::GetModelPart();
      ProcessInfo& rCurrentProcessInfo = rModelPart.GetProcessInfo();
      Vector& BDFcoeffs = rCurrentProcessInfo[BDF_COEFFICIENTS];

      for (ModelPart::NodeIterator i = rModelPart.NodesBegin();
	   i != rModelPart.NodesEnd(); ++i)
        {

	  array_1d<double, 3 > & CurrentVelocity      = (i)->FastGetSolutionStepValue(VELOCITY, 0);
	  array_1d<double, 3 > & PreviousVelocity     = (i)->FastGetSolutionStepValue(VELOCITY, 1);

	  array_1d<double, 3 > & CurrentAcceleration  = (i)->FastGetSolutionStepValue(ACCELERATION, 0);
	  array_1d<double, 3 > & PreviousAcceleration = (i)->FastGetSolutionStepValue(ACCELERATION, 1);

	  /* if((i)->IsNot(ISOLATED) || (i)->Is(SOLID)){ */
	  if((i)->IsNot(ISOLATED) && (i)->IsNot(RIGID)){
	    UpdateAccelerations (CurrentAcceleration, CurrentVelocity, PreviousAcceleration, PreviousVelocity,BDFcoeffs);
	  }else if((i)->Is(RIGID)){
	    array_1d<double, 3>  Zeros(3,0.0);
	    (i)->FastGetSolutionStepValue(ACCELERATION,0) = Zeros;
	    (i)->FastGetSolutionStepValue(ACCELERATION,1) = Zeros;
	  }else {
	    (i)->FastGetSolutionStepValue(PRESSURE,0) = 0.0;
	    (i)->FastGetSolutionStepValue(PRESSURE,1) = 0.0;
	    (i)->FastGetSolutionStepValue(PRESSURE_VELOCITY,0) = 0.0;
	    (i)->FastGetSolutionStepValue(PRESSURE_VELOCITY,1) = 0.0;
	    (i)->FastGetSolutionStepValue(PRESSURE_ACCELERATION,0) = 0.0;
	    (i)->FastGetSolutionStepValue(PRESSURE_ACCELERATION,1) = 0.0;
	    if((i)->SolutionStepsDataHas(VOLUME_ACCELERATION)){
	      array_1d<double, 3 >& VolumeAcceleration = (i)->FastGetSolutionStepValue(VOLUME_ACCELERATION);
	      (i)->FastGetSolutionStepValue(ACCELERATION,0) = VolumeAcceleration;
	      (i)->FastGetSolutionStepValue(VELOCITY,0) += VolumeAcceleration*rCurrentProcessInfo[DELTA_TIME];
	    }
	  }


        }
    }

    inline void UpdateAccelerations(array_1d<double, 3 > & CurrentAcceleration,
				    const array_1d<double, 3 > & CurrentVelocity,
				    array_1d<double, 3 > & PreviousAcceleration,
				    const array_1d<double, 3 > & PreviousVelocity,
				    Vector& BDFcoeffs)
    {
      /* noalias(PreviousAcceleration)=CurrentAcceleration; */
      noalias(CurrentAcceleration) = -BDFcoeffs[1]*(CurrentVelocity-PreviousVelocity) - PreviousAcceleration ;
      // std::cout<<"rBDFCoeffs[0] is "<<rBDFCoeffs[0]<<std::endl;//3/(2*delta_t)
      // std::cout<<"rBDFCoeffs[1] is "<<rBDFCoeffs[1]<<std::endl;//-2/(delta_t)
      // std::cout<<"rBDFCoeffs[2] is "<<rBDFCoeffs[2]<<std::endl;//1/(2*delta_t)
    }

    void CalculateDisplacementsAndPorosity()
    {
      ModelPart& rModelPart = BaseType::GetModelPart();
      ProcessInfo& rCurrentProcessInfo = rModelPart.GetProcessInfo();
      const double TimeStep = rCurrentProcessInfo[DELTA_TIME];

      for (ModelPart::NodeIterator i = rModelPart.NodesBegin();
	   i != rModelPart.NodesEnd(); ++i)
        {

	  array_1d<double, 3 > & CurrentVelocity      = (i)->FastGetSolutionStepValue(VELOCITY, 0);
	  array_1d<double, 3 > & PreviousVelocity     = (i)->FastGetSolutionStepValue(VELOCITY, 1);

	  array_1d<double, 3 > & CurrentDisplacement  = (i)->FastGetSolutionStepValue(DISPLACEMENT, 0);
	  array_1d<double, 3 > & PreviousDisplacement = (i)->FastGetSolutionStepValue(DISPLACEMENT, 1);

	  /* if( i->IsFixed(DISPLACEMENT_X) == false ) */
	  CurrentDisplacement[0] = 0.5* TimeStep *(CurrentVelocity[0]+PreviousVelocity[0]) + PreviousDisplacement[0];

	  /* if( i->IsFixed(DISPLACEMENT_Y) == false ) */
	  CurrentDisplacement[1] = 0.5* TimeStep *(CurrentVelocity[1]+PreviousVelocity[1]) + PreviousDisplacement[1];

	  /* if( i->IsFixed(DISPLACEMENT_Z) == false ) */
	  CurrentDisplacement[2] = 0.5* TimeStep *(CurrentVelocity[2]+PreviousVelocity[2]) + PreviousDisplacement[2];
        }
    }




   void UpdateStressStrain()
   {
     ModelPart& rModelPart = BaseType::GetModelPart();
     ProcessInfo& rCurrentProcessInfo = rModelPart.GetProcessInfo();

#pragma omp parallel
     {
       ModelPart::ElementIterator ElemBegin;
       ModelPart::ElementIterator ElemEnd;
       OpenMPUtils::PartitionedIterators(rModelPart.Elements(),ElemBegin,ElemEnd);
       for ( ModelPart::ElementIterator itElem = ElemBegin; itElem != ElemEnd; ++itElem )
	 {
	   /* itElem-> InitializeElementStrainStressState(); */
	   itElem-> InitializeSolutionStep(rCurrentProcessInfo);
	 }

     }

     /* this->CalculateAccelerations(); */
     /* this->CalculatePressureVelocity(); */
     /* this->CalculatePressureAcceleration(); */

     this->CalculateTemporalVariables();

   }

   void Clear() override
    {
        mpMomentumStrategy->Clear();
        mpPressureStrategy->Clear();
    }


    ///@}
    ///@name Access
    ///@{

    void SetEchoLevel(int Level) override
    {
        BaseType::SetEchoLevel(Level);
        int StrategyLevel = Level > 0 ? Level - 1 : 0;
        mpMomentumStrategy->SetEchoLevel(StrategyLevel);
        mpPressureStrategy->SetEchoLevel(StrategyLevel);
    }


    ///@}
    ///@name Inquiry
    ///@{


    ///@}
    ///@name Input and output
    ///@{

    /// Turn back information as a string.
    virtual std::string Info() const override
    {
        std::stringstream buffer;
        buffer << "TwoStepVPStrategy" ;
        return buffer.str();
    }

    /// Print information about this object.
    virtual void PrintInfo(std::ostream& rOStream) const override {rOStream << "TwoStepVPStrategy";}

    /// Print object's data.
    virtual void PrintData(std::ostream& rOStream) const override {}


    ///@}
    ///@name Friends
    ///@{


    ///@}

protected:

    ///@name Protected Life Cycle
    ///@{


    ///@}
    ///@name Protected static Member Variables
    ///@{


    ///@}
    ///@name Protected member Variables
    ///@{


    ///@}
    ///@name Protected Operators
    ///@{


    ///@}
    ///@name Protected Operations
    ///@{


    /// Calculate the coefficients for time iteration.
    /**
     * @param rCurrentProcessInfo ProcessInfo instance from the fluid ModelPart. Must contain DELTA_TIME and BDF_COEFFICIENTS variables.
     */
    void SetTimeCoefficients(ProcessInfo& rCurrentProcessInfo)
    {
        KRATOS_TRY;

        if (mTimeOrder == 2)
        {
            //calculate the BDF coefficients
            double Dt = rCurrentProcessInfo[DELTA_TIME];
            double OldDt = rCurrentProcessInfo.GetPreviousTimeStepInfo(1)[DELTA_TIME];

            double Rho = OldDt / Dt;
            double TimeCoeff = 1.0 / (Dt * Rho * Rho + Dt * Rho);

            Vector& BDFcoeffs = rCurrentProcessInfo[BDF_COEFFICIENTS];
            BDFcoeffs.resize(3, false);

            BDFcoeffs[0] = TimeCoeff * (Rho * Rho + 2.0 * Rho); //coefficient for step n+1 (3/2Dt if Dt is constant)
            BDFcoeffs[1] = -TimeCoeff * (Rho * Rho + 2.0 * Rho + 1.0); //coefficient for step n (-4/2Dt if Dt is constant)
            BDFcoeffs[2] = TimeCoeff; //coefficient for step n-1 (1/2Dt if Dt is constant)
        }
        else if (mTimeOrder == 1)
        {
            double Dt = rCurrentProcessInfo[DELTA_TIME];
            double TimeCoeff = 1.0 / Dt;

            Vector& BDFcoeffs = rCurrentProcessInfo[BDF_COEFFICIENTS];
            BDFcoeffs.resize(2, false);

            BDFcoeffs[0] = TimeCoeff; //coefficient for step n+1 (1/Dt)
            BDFcoeffs[1] = -TimeCoeff; //coefficient for step n (-1/Dt)
        }

        KRATOS_CATCH("");
    }

    bool SolveMomentumIteration(unsigned int it,unsigned int maxIt, bool & fixedTimeStep)
    {
      ModelPart& rModelPart = BaseType::GetModelPart();
      int Rank = rModelPart.GetCommunicator().MyPID();
      bool ConvergedMomentum = false;
      double NormDv = 0;
      fixedTimeStep=false;
      // build momentum system and solve for fractional step velocity increment
      rModelPart.GetProcessInfo().SetValue(FRACTIONAL_STEP,1);

      /* std::cout<<"---- m o m e n t u m   e q u a t i o n s ----"<<std::endl; */
      if(it==0){
	mpMomentumStrategy->InitializeSolutionStep();
      }
      /* else{ */
      /* 	NormDv = mpMomentumStrategy->Solve(); */
      /* } */
      NormDv = mpMomentumStrategy->Solve();

      if (BaseType::GetEchoLevel() > 1 && Rank == 0)
	std::cout<<"-------------- s o l v e d ! ------------------"<<std::endl;

      double DvErrorNorm = 0;
      ConvergedMomentum = this->CheckVelocityConvergence(NormDv,DvErrorNorm);

      KRATOS_INFO("TwoStepVPStrategy") << "iteration("<<it<<") Velocity error: "<< DvErrorNorm <<" velTol: " << mVelocityTolerance<< std::endl;

      // Check convergence
      if(it==maxIt-1){

        KRATOS_INFO("TwoStepVPStrategy") << "iteration("<<it<<") Final Velocity error: "<< DvErrorNorm <<" velTol: " << mVelocityTolerance<< std::endl;

	fixedTimeStep=this->FixTimeStepMomentum(DvErrorNorm);
      }

      if (!ConvergedMomentum && BaseType::GetEchoLevel() > 0 && Rank == 0)
	std::cout << "Momentum equations did not reach the convergence tolerance." << std::endl;

      return ConvergedMomentum;
    }


    bool SolveContinuityIteration(unsigned int it,unsigned int maxIt)
    {
      ModelPart& rModelPart = BaseType::GetModelPart();
      int Rank = rModelPart.GetCommunicator().MyPID();
      bool ConvergedContinuity = false;
      double NormDp = 0;

      // 2. Pressure solution
      rModelPart.GetProcessInfo().SetValue(FRACTIONAL_STEP,5);

      /* std::cout<<"     ---- c o n t i n u i t y   e q u a t i o n ----"<<std::endl; */

      if(it==0){
	mpPressureStrategy->InitializeSolutionStep();
      }
      /* else{ */
      /* 	NormDp = mpPressureStrategy->Solve(); */
      /* } */
      NormDp = mpPressureStrategy->Solve();

      if (BaseType::GetEchoLevel() > 0 && Rank == 0)
	std::cout << "The norm of pressure is: " << NormDp << std::endl;

      double DpErrorNorm = 0;
      ConvergedContinuity = this->CheckPressureConvergence(NormDp,DpErrorNorm);
          KRATOS_INFO("TwoStepVPStrategy") <<"       iteration("<<it<<") Pressure error: "<<DpErrorNorm <<" presTol: "<<mPressureTolerance << std::endl;

      // Check convergence
      if(it==maxIt-1){

          KRATOS_INFO("TwoStepVPStrategy") <<"       iteration("<<it<<") Final Pressure error: "<<DpErrorNorm <<" presTol: "<<mPressureTolerance << std::endl;

      	ConvergedContinuity=this->FixTimeStepContinuity(DpErrorNorm);
      }

      if (!ConvergedContinuity && BaseType::GetEchoLevel() > 0 && Rank == 0)
	std::cout << "Continuity equation did not reach the convergence tolerance." << std::endl;

      return ConvergedContinuity;
    }


    bool CheckVelocityConvergence(const double NormDv, double& errorNormDv)
    {
        ModelPart& rModelPart = BaseType::GetModelPart();

        double NormV = 0.00;
        errorNormDv = 0;

#pragma omp parallel reduction(+:NormV)
        {
            ModelPart::NodeIterator NodeBegin;
            ModelPart::NodeIterator NodeEnd;
            OpenMPUtils::PartitionedIterators(rModelPart.Nodes(),NodeBegin,NodeEnd);
            for (ModelPart::NodeIterator itNode = NodeBegin; itNode != NodeEnd; ++itNode)
            {
                const array_1d<double,3> &Vel = itNode->FastGetSolutionStepValue(VELOCITY);

		double NormVelNode=0;

                for (unsigned int d = 0; d < 3; ++d){
		  NormVelNode+=Vel[d] * Vel[d];
		  NormV += Vel[d] * Vel[d];
		}

            }
        }

        BaseType::GetModelPart().GetCommunicator().SumAll(NormV);

        NormV = sqrt(NormV);

        if (NormV == 0.0) NormV = 1.00;

	errorNormDv = NormDv / NormV;

        if ( BaseType::GetEchoLevel() > 0 && rModelPart.GetCommunicator().MyPID() == 0){
	  std::cout << "The norm of velocity increment is: " << NormDv << std::endl;
	  std::cout << "The norm of velocity is: " << NormV << std::endl;
	  std::cout << "Velocity error: " << errorNormDv << "mVelocityTolerance: " << mVelocityTolerance<< std::endl;
	}
	/* else{ */
	/*   std::cout<<"Velocity error: "<< errorNormDv <<" velTol: " << mVelocityTolerance<< std::endl; */
	/* } */

        if (errorNormDv < mVelocityTolerance)
        {
            return true;
        }
        else{
            return false;
	}
    }



    bool CheckPressureConvergence(const double NormDp, double& errorNormDp)
    {
        ModelPart& rModelPart = BaseType::GetModelPart();

        double NormP = 0.00;
        errorNormDp = 0;

#pragma omp parallel reduction(+:NormP)
        {
            ModelPart::NodeIterator NodeBegin;
            ModelPart::NodeIterator NodeEnd;
            OpenMPUtils::PartitionedIterators(rModelPart.Nodes(),NodeBegin,NodeEnd);
            for (ModelPart::NodeIterator itNode = NodeBegin; itNode != NodeEnd; ++itNode)
            {
                const double Pr = itNode->FastGetSolutionStepValue(PRESSURE);
                NormP += Pr * Pr;
            }
        }

        BaseType::GetModelPart().GetCommunicator().SumAll(NormP);

        NormP = sqrt(NormP);

        if (NormP == 0.0) NormP = 1.00;

        errorNormDp = NormDp / NormP;

        if ( BaseType::GetEchoLevel() > 0 && rModelPart.GetCommunicator().MyPID() == 0){
	  std::cout << "         The norm of pressure increment is: " << NormDp << std::endl;
	  std::cout << "         The norm of pressure is: " << NormP << std::endl;
            std::cout << "         Pressure error: " <<errorNormDp  << std::endl;
	}
	/* else{ */
        /*     std::cout<<"         Pressure error: "<<errorNormDp <<" presTol: "<<mPressureTolerance << std::endl; */
	/* } */

        if ( errorNormDp< mPressureTolerance)
        {
            return true;
        }
        else
            return false;
    }

    bool FixTimeStepMomentum(const double DvErrorNorm)
    {
      ModelPart& rModelPart = BaseType::GetModelPart();
      ProcessInfo& rCurrentProcessInfo = rModelPart.GetProcessInfo();
      double currentTime = rCurrentProcessInfo[TIME];
      double timeInterval = rCurrentProcessInfo[DELTA_TIME];
      double minTolerance=0.005;
      bool fixedTimeStep=false;
      if(currentTime<10*timeInterval){
	minTolerance=10;
      }

      bool isItNan=false;
      isItNan=std::isnan(DvErrorNorm);
      bool isItInf=false;
      isItInf=std::isinf(DvErrorNorm);
      if((DvErrorNorm>minTolerance || (DvErrorNorm<0 && DvErrorNorm>0) || (DvErrorNorm!=DvErrorNorm) || isItNan==true || isItInf==true) && DvErrorNorm!=0 && DvErrorNorm!=1){
	rCurrentProcessInfo.SetValue(BAD_VELOCITY_CONVERGENCE,true);
	std::cout << "NOT GOOD CONVERGENCE!!! I'll reduce the next time interval"<<DvErrorNorm<< std::endl;
	minTolerance=0.05;
	if(DvErrorNorm>minTolerance){
	  std::cout<< "BAD CONVERGENCE!!! I GO AHEAD WITH THE PREVIOUS VELOCITY AND PRESSURE FIELDS"<<DvErrorNorm<< std::endl;
	  fixedTimeStep=true;
#pragma omp parallel
	  {
	    ModelPart::NodeIterator NodeBegin;
	    ModelPart::NodeIterator NodeEnd;
	    OpenMPUtils::PartitionedIterators(rModelPart.Nodes(),NodeBegin,NodeEnd);
	    for (ModelPart::NodeIterator itNode = NodeBegin; itNode != NodeEnd; ++itNode)
	      {
		itNode->FastGetSolutionStepValue(VELOCITY,0)=itNode->FastGetSolutionStepValue(VELOCITY,1);
		itNode->FastGetSolutionStepValue(PRESSURE,0)=itNode->FastGetSolutionStepValue(PRESSURE,1);
		itNode->FastGetSolutionStepValue(ACCELERATION,0)=itNode->FastGetSolutionStepValue(ACCELERATION,1);
	      }
	  }
	}

      }else{
	rCurrentProcessInfo.SetValue(BAD_VELOCITY_CONVERGENCE,false);
      }
      return fixedTimeStep;
    }

   bool FixTimeStepContinuity(const double DvErrorNorm)
    {
      ModelPart& rModelPart = BaseType::GetModelPart();
      ProcessInfo& rCurrentProcessInfo = rModelPart.GetProcessInfo();
      double currentTime = rCurrentProcessInfo[TIME];
      double timeInterval = rCurrentProcessInfo[DELTA_TIME];
      double minTolerance=0.01;
      bool fixedTimeStep=false;
      if(currentTime<10*timeInterval){
	minTolerance=10;
      }

      bool isItNan=false;
      isItNan=std::isnan(DvErrorNorm);
      bool isItInf=false;
      isItInf=std::isinf(DvErrorNorm);
      if((DvErrorNorm>minTolerance || (DvErrorNorm<0 && DvErrorNorm>0) || (DvErrorNorm!=DvErrorNorm) || isItNan==true || isItInf==true) && DvErrorNorm!=0 && DvErrorNorm!=1){
	fixedTimeStep=true;
	rCurrentProcessInfo.SetValue(BAD_PRESSURE_CONVERGENCE,true);
      }else{
	rCurrentProcessInfo.SetValue(BAD_PRESSURE_CONVERGENCE,false);
      }
      return fixedTimeStep;
    }




    ///@}
    ///@name Protected  Access
    ///@{


    ///@}
    ///@name Protected Inquiry
    ///@{


    ///@}
    ///@name Protected LifeCycle
    ///@{


    ///@}

private:
    ///@name Static Member Variables
    ///@{


    ///@}
    ///@name Member Variables
    ///@{

    double mVelocityTolerance;

    double mPressureTolerance;

    unsigned int mMaxPressureIter;

    unsigned int mDomainSize;

    unsigned int mTimeOrder;

    bool mReformDofSet;

    // Fractional step index.
    /*  1 : Momentum step (calculate fractional step velocity)
      * 2-3 : Unused (reserved for componentwise calculation of frac step velocity)
      * 4 : Pressure step
      * 5 : Computation of projections
      * 6 : End of step velocity
      */
//    unsigned int mStepId;

    /// Scheme for the solution of the momentum equation
    StrategyPointerType mpMomentumStrategy;

    /// Scheme for the solution of the mass equation
    StrategyPointerType mpPressureStrategy;

    ///@}
    ///@name Private Operators
    ///@{


    ///@}
    ///@name Private Operations
    ///@{


    void InitializeStrategy(SolverSettingsType& rSolverConfig)
    {
        KRATOS_TRY;

        mTimeOrder = rSolverConfig.GetTimeOrder();

        // Check that input parameters are reasonable and sufficient.
        this->Check();

        //ModelPart& rModelPart = this->GetModelPart();

        mDomainSize = rSolverConfig.GetDomainSize();

        mReformDofSet = rSolverConfig.GetReformDofSet();

        BaseType::SetEchoLevel(rSolverConfig.GetEchoLevel());

        // Initialize strategies for each step
        bool HaveVelStrategy = rSolverConfig.FindStrategy(SolverSettingsType::Velocity,mpMomentumStrategy);

        if (HaveVelStrategy)
        {
            rSolverConfig.FindTolerance(SolverSettingsType::Velocity,mVelocityTolerance);
            /* rSolverConfig.FindMaxIter(SolverSettingsType::Velocity,mMaxVelocityIter); */
        }
        else
        {
            KRATOS_THROW_ERROR(std::runtime_error,"TwoStepVPStrategy error: No Velocity strategy defined in FractionalStepSettings","");
        }

        bool HavePressStrategy = rSolverConfig.FindStrategy(SolverSettingsType::Pressure,mpPressureStrategy);

        if (HavePressStrategy)
        {
            rSolverConfig.FindTolerance(SolverSettingsType::Pressure,mPressureTolerance);
            rSolverConfig.FindMaxIter(SolverSettingsType::Pressure,mMaxPressureIter);
        }
        else
        {
            KRATOS_THROW_ERROR(std::runtime_error,"TwoStepVPStrategy error: No Pressure strategy defined in FractionalStepSettings","");
        }

        // Check input parameters
        this->Check();

        KRATOS_CATCH("");
    }


    ///@}
    ///@name Private  Access
    ///@{


    ///@}
    ///@name Private Inquiry
    ///@{


    ///@}
    ///@name Un accessible methods
    ///@{

    /// Assignment operator.
    TwoStepVPStrategy& operator=(TwoStepVPStrategy const& rOther){}

    /// Copy constructor.
    TwoStepVPStrategy(TwoStepVPStrategy const& rOther){}


    ///@}

}; /// Class TwoStepVPStrategy

///@}
///@name Type Definitions
///@{


///@}

///@} // addtogroup

} // namespace Kratos.

#endif // KRATOS_TWO_STEP_V_P_STRATEGY_H<|MERGE_RESOLUTION|>--- conflicted
+++ resolved
@@ -323,20 +323,10 @@
         const double& currentFluidFraction = (i)->FastGetSolutionStepValue(FLUID_FRACTION);
         const double& previousFluidFraction = (i)->FastGetSolutionStepValue(FLUID_FRACTION_OLD);
         double& currentFluidFractionRate = (i)->FastGetSolutionStepValue(FLUID_FRACTION_RATE);
-<<<<<<< HEAD
-        if(previousFluidFraction!=1 && currentFluidFraction!=1){
-            currentFluidFractionRate = (currentFluidFraction - previousFluidFraction)/TimeStep;
-            // std::cout<<"node "<<idNode<<"  previous FF= "<<previousFluidFraction<<" new FF= "<<currentFluidFraction<<" FFrate= "<<currentFluidFractionRate<<std::endl; 
-        }else{
-          currentFluidFractionRate=0;
-        }
-
-=======
         if(std::abs(previousFluidFraction-1.0)>1.0e-15 && std::abs(currentFluidFraction-1.0)>1.0e-15)
           currentFluidFractionRate = (currentFluidFraction - previousFluidFraction)/TimeStep;
         else
           currentFluidFractionRate = 0.0;
->>>>>>> 1ebd1a4b
       }
 
     }
