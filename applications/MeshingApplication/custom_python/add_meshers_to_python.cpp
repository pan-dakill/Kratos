//
//   Project Name:        Kratos
//   Last modified by:    $Author: anonymous $
//   Date:                $Date: 2009-01-22 16:37:10 $
//   Revision:            $Revision: 1.13 $
//
//


// System includes

// External includes

// Project includes
#include "includes/define.h"
#include "includes/define_python.h"
#include "processes/process.h"
#include "custom_python/add_meshers_to_python.h"

#ifdef USE_TETGEN_NONFREE_TPL
#include "external_includes/tetgen_pfem_refine.h"
#include "external_includes/tetgen_pfem_refine_vms.h"
#include "external_includes/tetgen_pfem_refine_face.h"
#include "external_includes/tetgen_pfem_contact.h"
#include "external_includes/tetgen_cdt.h"
#else
#define REAL double
#endif 

// #include "triangle.h"
#include "external_includes/trigen_pfem_refine.h"
#include "external_includes/trigen_pfem_refine_vms.h"
#include "external_includes/trigen_pfem_refine_segment.h"

#include "external_includes/trigen_glass_forming.h"

#include "external_includes/trigen_droplet_refine.h"


//#include "external_includes/trigen_mesh_suite.h"
#include "external_includes/trigen_cdt.h"
//#include "external_includes/trigen_refine.h"

// #include "external_includes/msuite_pfem_refine.h"


namespace Kratos
{

namespace Python
{
    
using namespace pybind11;

#ifdef USE_TETGEN_NONFREE_TPL
///////////////////////////////////////////////////////////////////////////////////////////
//											//
//				ADAPTIVE 3D MESHER					//
//											//
//////////////////////////////////////////////////////////////////////////////////////////

//tetgen pfem refine
void TetRegenerateMesh(TetGenPfemModeler& Mesher, char* ElementName, char* ConditionName, ModelPart& model_part, NodeEraseProcess& node_erase,bool rem_nodes, bool add_nodes, double alpha_shape, double h_factor)
{
    Mesher.ReGenerateMesh(model_part,
                          KratosComponents<Element>::Get(ElementName),
                          KratosComponents<Condition>::Get(ConditionName),node_erase,rem_nodes, add_nodes,  alpha_shape, h_factor	);
}

//tetgen pfem refine
void GenerateCDT(TetGenCDT& Mesher, ModelPart& model_part, char* ElementName, bool add_nodes, unsigned int property_id)
{
    Mesher.GenerateCDT(model_part,KratosComponents<Element>::Get(ElementName),add_nodes,  property_id  );
}


///////////////////////////////////////////////////////////////////////////////////////////
//											//
//				ADAPTIVE 3D MESHER ----> Using Face			//
//											//
//////////////////////////////////////////////////////////////////////////////////////////

//tetgen pfem refine
void TetRegenerateMeshWithFace(TetGenPfemRefineFace& Mesher, char* ElementName, char* ConditionName, ModelPart& model_part, ModelPart::ElementsContainerType& rElements, NodeEraseProcess& node_erase, bool rem_nodes, bool add_nodes, double alpha_shape, double h_factor )
{
    Mesher.ReGenerateMesh(model_part,rElements,
                          KratosComponents<Element>::Get(ElementName),
                          KratosComponents<Condition>::Get(ConditionName),node_erase, rem_nodes, add_nodes, alpha_shape, h_factor	);
}
///////////////////////////////////////////////////////////////////////////////////////////
//											//
//				Contact Mesher			                        //
//											//
//////////////////////////////////////////////////////////////////////////////////////////

//tetgen pfem refine
void TetRegenerateMeshContact(TetGenPfemContact& Mesher, char* ElementName, char* ConditionName, ModelPart& model_part )
{
    Mesher.ReGenerateMesh(model_part,
                          KratosComponents<Element>::Get(ElementName),
                          KratosComponents<Condition>::Get(ConditionName)
                         );
}
///////////////////////////////////////////////////////////////////////////////////////////
//											//
//				VMS Mesher			                        //
//											//
//////////////////////////////////////////////////////////////////////////////////////////

//tetgen pfem refine
void TetRegenerateMeshVMS(TetGenPfemModelerVms& Mesher, char* ElementName, char* ConditionName, ModelPart& model_part, NodeEraseProcess& node_erase,bool rem_nodes, bool add_nodes, double alpha_shape, double h_factor)
{
    Mesher.ReGenerateMesh(model_part,
                          KratosComponents<Element>::Get(ElementName),
                          KratosComponents<Condition>::Get(ConditionName),node_erase,rem_nodes, add_nodes,  alpha_shape, h_factor	);


}
#endif



///////////////////////////////////////////////////////////////////////////////////////////
//											//
//				ADAPTIVE 2D MESHER					//
//											//
//////////////////////////////////////////////////////////////////////////////////////////

//trigen pfem refine
void TriRegenerateMesh(TriGenPFEMModeler& Mesher, char* ElementName, char* ConditionName, ModelPart& model_part,NodeEraseProcess& node_erase, bool rem_nodes, bool add_nodes, double alpha_shape, double h_factor )
{
    Mesher.ReGenerateMesh(model_part,
                          KratosComponents<Element>::Get(ElementName),
                          KratosComponents<Condition>::Get(ConditionName),node_erase, rem_nodes, add_nodes, alpha_shape, h_factor	);
}

///////////////////////////////////////////////////////////////////////////////////////////
//											//
//				ADAPTIVE 2D MESHER specifically for GLASS FORMING 	//
//											//
//////////////////////////////////////////////////////////////////////////////////////////

void TriRegenerateMeshGLASS(TriGenGLASSModeler& Mesher, char* ElementName, char* ConditionName, ModelPart& model_part,NodeEraseProcess& node_erase, bool rem_nodes, bool add_nodes, double alpha_shape, double h_factor )
{
    Mesher.ReGenerateMesh(model_part,
                          KratosComponents<Element>::Get(ElementName),
                          KratosComponents<Condition>::Get(ConditionName),node_erase, rem_nodes, add_nodes, alpha_shape, h_factor	);
}



///////////////////////////////////////////////////////////////////////////////////////////
//											//
//				ADAPTIVE 2D MESHER specifically for DROPLET FORMING 	//
//											//
//////////////////////////////////////////////////////////////////////////////////////////

void TriRegenerateMeshDroplet(TriGenDropletModeler& Mesher, char* ElementName, char* ConditionName, ModelPart& model_part,NodeEraseProcess& node_erase, bool rem_nodes, bool add_nodes, double alpha_shape, double h_factor )
{
<<<<<<< HEAD
    Mesher.ReGenerateMeshDROPLET(model_part,
=======
    Mesher.ReGenerateMeshDroplet(model_part,
>>>>>>> 2d7b286e
                          KratosComponents<Element>::Get(ElementName),
                          KratosComponents<Condition>::Get(ConditionName),node_erase, rem_nodes, add_nodes, alpha_shape, h_factor	);
}

///////////////////////////////////////////////////////////////////////////////////////////
//											//
//				BOUNDARY CONFORMANT 2D MESHER				//
//											//
//////////////////////////////////////////////////////////////////////////////////////////


void TriGenCDTFluid(TriGenCDT& Mesher,ModelPart& model_part)
{
    Mesher.GenerateCDT(model_part,
                       KratosComponents<Element>::Get("Fluid2D")
                      );
}

///////////////////////////////////////////////////////////////////////////////////////////
//											//
//				ADAPTIVE 2D MESHER -->USING SEGMENT  		//
//											//
//////////////////////////////////////////////////////////////////////////////////////////

//trigen pfem refine segment
void TriRegenerateMeshWithSegment(TriGenPFEMRefineSegment& Mesher, char* ElementName, char* ConditionName, ModelPart& model_part,NodeEraseProcess& node_erase, bool rem_nodes, bool add_nodes, double alpha_shape, double h_factor )
{
    Mesher.ReGenerateMesh(model_part,
                          KratosComponents<Element>::Get(ElementName),
                          KratosComponents<Condition>::Get(ConditionName),node_erase, rem_nodes, add_nodes, alpha_shape, h_factor	);
}

///////////////////////////////////////////////////////////////////////////////////////////
//											//
//				VMS 2D Mesher			                        //
//											//
//////////////////////////////////////////////////////////////////////////////////////////

//trigen pfem vms refine
void TriRegenerateMeshVMS(TriGenPFEMModelerVMS& Mesher, char* ElementName, char* ConditionName, ModelPart& model_part,NodeEraseProcess& node_erase, bool rem_nodes, bool add_nodes, double alpha_shape, double h_factor )
{
    Mesher.ReGenerateMesh(model_part,
                          KratosComponents<Element>::Get(ElementName),
                          KratosComponents<Condition>::Get(ConditionName),node_erase, rem_nodes, add_nodes, alpha_shape, h_factor	);
}



void  AddMeshersToPython(pybind11::module& m)
{
    
#ifdef USE_TETGEN_NONFREE_TPL
    //class that allows 3D adaptive remeshing (inserting and erasing nodes)
    class_<TetGenPfemModeler, TetGenPfemModeler::Pointer >(m, "TetGenPfemModeler")
    .def(init< >())
    .def("ReGenerateMesh",TetRegenerateMesh)
    .def("ReGenerateMesh",&TetGenPfemModeler::ReGenerateMesh)
    ;

    class_<TetGenPfemRefineFace, TetGenPfemRefineFace::Pointer >(m, "TetGenPfemRefineFace")
    .def(init< >())
    .def("ReGenerateMesh",TetRegenerateMeshWithFace)
    ;

    class_<TetGenPfemContact, TetGenPfemContact::Pointer >(m, "TetGenPfemContact")
    .def(init< >())
    .def("ReGenerateMesh",TetRegenerateMeshContact)
    ;
    
    class_<TetGenCDT, TetGenCDT::Pointer >(m, "TetGenCDT")
    .def(init< >())
    .def("GenerateCDT",GenerateCDT)
    ;

    class_<TetGenPfemModelerVms, TetGenPfemModelerVms::Pointer >(m, "TetGenPfemModelerVms")
    .def(init< >())
    .def("ReGenerateMesh",&TetGenPfemModelerVms::ReGenerateMesh)
    ;
#endif
    
    //class that allows 2D adaptive remeshing (inserting and erasing nodes)
    class_<TriGenPFEMModeler, TriGenPFEMModeler::Pointer >(m, "TriGenPFEMModeler")
    .def(init< >())
    .def("ReGenerateMesh",TriRegenerateMesh)
    .def("ReGenerateMesh",&TriGenPFEMModeler::ReGenerateMesh)
    ;

    //class that allows 2D adaptive remeshing (inserting and erasing nodes) as well as preserving the topology (avoiding "holes" at the boundaries). made for glass simulation
    class_<TriGenGLASSModeler, TriGenGLASSModeler::Pointer >(m, "TriGenGLASSModeler")
    .def(init< >())
    .def("ReGenerateMeshGlass",TriRegenerateMeshGLASS)
    .def("ReGenerateMeshGlass",&TriGenGLASSModeler::ReGenerateMesh)
    ;

    
    //class that allows 2D adaptive remeshing (inserting and erasing nodes) as well as preserving the topology (avoiding "holes" at the boundaries). made for droplet simulation
    class_<TriGenDropletModeler, TriGenDropletModeler::Pointer >(m,"TriGenDropletModeler")
    .def(init< >())
<<<<<<< HEAD
    .def("ReGenerateMeshDROPLET",TriRegenerateMeshDROPLET)
    .def("ReGenerateMeshDROPLET",&TriGenDropletModeler::ReGenerateMeshDROPLET)
=======
    .def("ReGenerateMeshDroplet",TriRegenerateMeshDroplet)
    .def("ReGenerateMeshDroplet",&TriGenDropletModeler::ReGenerateMeshDroplet)
>>>>>>> 2d7b286e
    ;


    class_<TriGenPFEMModelerVMS, TriGenPFEMModelerVMS::Pointer>(m, "TriGenPFEMModelerVMS")
    .def(init< >())
    .def("ReGenerateMesh",&TriGenPFEMModelerVMS::ReGenerateMesh);

    //segment mesher adaptive
    class_<TriGenPFEMRefineSegment, TriGenPFEMRefineSegment::Pointer >(m, "TriGenPFEMSegment")
    .def(init< >())
    .def("ReGenerateMesh",TriRegenerateMeshWithSegment)
    ;



}

}  // namespace Python.

} // Namespace Kratos
<|MERGE_RESOLUTION|>--- conflicted
+++ resolved
@@ -157,11 +157,7 @@
 
 void TriRegenerateMeshDroplet(TriGenDropletModeler& Mesher, char* ElementName, char* ConditionName, ModelPart& model_part,NodeEraseProcess& node_erase, bool rem_nodes, bool add_nodes, double alpha_shape, double h_factor )
 {
-<<<<<<< HEAD
-    Mesher.ReGenerateMeshDROPLET(model_part,
-=======
     Mesher.ReGenerateMeshDroplet(model_part,
->>>>>>> 2d7b286e
                           KratosComponents<Element>::Get(ElementName),
                           KratosComponents<Condition>::Get(ConditionName),node_erase, rem_nodes, add_nodes, alpha_shape, h_factor	);
 }
@@ -260,13 +256,8 @@
     //class that allows 2D adaptive remeshing (inserting and erasing nodes) as well as preserving the topology (avoiding "holes" at the boundaries). made for droplet simulation
     class_<TriGenDropletModeler, TriGenDropletModeler::Pointer >(m,"TriGenDropletModeler")
     .def(init< >())
-<<<<<<< HEAD
-    .def("ReGenerateMeshDROPLET",TriRegenerateMeshDROPLET)
-    .def("ReGenerateMeshDROPLET",&TriGenDropletModeler::ReGenerateMeshDROPLET)
-=======
     .def("ReGenerateMeshDroplet",TriRegenerateMeshDroplet)
     .def("ReGenerateMeshDroplet",&TriGenDropletModeler::ReGenerateMeshDroplet)
->>>>>>> 2d7b286e
     ;
 
 
