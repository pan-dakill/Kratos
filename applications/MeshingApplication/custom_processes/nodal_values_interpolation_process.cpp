--- conflicted
+++ resolved
@@ -262,12 +262,8 @@
     )
 {
     // We compute the NODAL_H
-<<<<<<< HEAD
-    auto find_h_process = FindNodalHProcess<FindNodalHSettings::SaveAsHistoricalVariable>(mrDestinationMainModelPart);
-=======
     VariableUtils().SetNonHistoricalVariable(NODAL_H, 0.0, mrDestinationMainModelPart.Nodes());
     auto find_h_process = FindNodalHProcess<FindNodalHSettings::SaveAsNonHistoricalVariable>(mrDestinationMainModelPart);
->>>>>>> 75de5829
     find_h_process.Execute();
 
     // We initialize some values
