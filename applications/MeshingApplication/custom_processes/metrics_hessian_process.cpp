--- conflicted
+++ resolved
@@ -240,7 +240,7 @@
 
         // }
         // if (it_elem->Is(SOLID) || it_elem->IsNotDefined(SOLID)) {
-        if (it_elem->Is(ACTIVE) || it_elem->IsNotDefined(ACTIVE)) {
+        if (rElement.Is(ACTIVE) || rElement.IsNotDefined(ACTIVE)) {
         // if (!is_negative) {
         // Current geometry information
         const std::size_t local_space_dimension = r_geometry.LocalSpaceDimension();
@@ -328,14 +328,10 @@
                 }
             }
         }
-<<<<<<< HEAD
-        }
-    }
-=======
+        }
     });
 
     mrModelPart.GetCommunicator().AssembleNonHistoricalData(AUXILIAR_HESSIAN);
->>>>>>> bc6da352
 
     // We normalize the value of the NODAL_AREA
     if (normalization_method == Normalization::VALUE) {
