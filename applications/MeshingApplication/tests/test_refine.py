﻿import KratosMultiphysics.KratosUnittest as KratosUnittest
import KratosMultiphysics
import KratosMultiphysics.MeshingApplication
import math

def GetFilePath(fileName):
    import os
    return os.path.dirname(os.path.realpath(__file__)) + "/../../../kratos/tests/" + fileName

class TestRedistance(KratosUnittest.TestCase):

    def _ComputeVolume(self,Elements):
        vol = 0.0
        for elem in Elements:
            vol += elem.GetArea()
        return vol

    def _ComputeSurfaceArea(self,Conditions):
        area = 0.0
        for cond in Conditions:
            area += cond.GetArea()
        return area

    def test_refine_all(self):
        current_model = KratosMultiphysics.Model()
        model_part = current_model.CreateModelPart("Main")
        model_part.AddNodalSolutionStepVariable(KratosMultiphysics.DISTANCE)
        KratosMultiphysics.ModelPartIO(GetFilePath("coarse_sphere")).ReadModelPart(model_part)
        model_part.SetBufferSize(2)

        #IMPORTANT! must compute the neighbours first!!
        KratosMultiphysics.FindNodalNeighboursProcess(model_part).Execute()
<<<<<<< HEAD
        
=======

>>>>>>> 999f852c
        original_vol = self._ComputeVolume(model_part.Elements)
        #original_surface = self._ComputeSurfaceArea(model_part.Conditions)

        for elem in model_part.Elements:
            elem.SetValue(KratosMultiphysics.SPLIT_ELEMENT,True)

        refiner = KratosMultiphysics.MeshingApplication.LocalRefineTetrahedraMesh(model_part)

        refine_on_reference = False
        interpolate_internal_variables = True
        refiner.LocalRefineMesh( refine_on_reference, interpolate_internal_variables)

        refined_vol = self._ComputeVolume(model_part.Elements)
        refined_surface = self._ComputeSurfaceArea(model_part.Conditions)

        print("refined_vol = ",refined_vol)
        self.assertAlmostEqual(refined_vol, original_vol, 12)
        #self.assertAlmostEqual(refined_surface, original_surface, 9)
        self.assertEqual(len(model_part.Elements), 1992)
        self.assertEqual(len(model_part.Nodes), 482)

    def test_refine_half(self):
        current_model = KratosMultiphysics.Model()
        model_part = current_model.CreateModelPart("Main")
        model_part.AddNodalSolutionStepVariable(KratosMultiphysics.DISTANCE)
        KratosMultiphysics.ModelPartIO(GetFilePath("coarse_sphere")).ReadModelPart(model_part)
        model_part.SetBufferSize(2)
        print(model_part)

        original_vol = self._ComputeVolume(model_part.Elements)
        #original_surface = self._ComputeSurfaceArea(model_part.Conditions)

        for elem in model_part.Elements:
            if(elem.Id % 2 == 0):
                elem.SetValue(KratosMultiphysics.SPLIT_ELEMENT,True)

        #IMPORTANT! must compute the neighbours first!!
        KratosMultiphysics.FindNodalNeighboursProcess(model_part).Execute()
<<<<<<< HEAD
        
=======

>>>>>>> 999f852c
        refiner = KratosMultiphysics.MeshingApplication.LocalRefineTetrahedraMesh(model_part)

        refine_on_reference = False
        interpolate_internal_variables = True
        refiner.LocalRefineMesh( refine_on_reference, interpolate_internal_variables)

        refined_vol = self._ComputeVolume(model_part.Elements)
        refined_surface = self._ComputeSurfaceArea(model_part.Conditions)

        print("refined_vol = ",refined_vol)
        self.assertAlmostEqual(refined_vol, original_vol, 12)
        #self.assertAlmostEqual(refined_surface, original_surface, 9)
        self.assertEqual(len(model_part.Elements), 2010)
        self.assertEqual(len(model_part.Nodes), 462)

    def test_refine_half_and_improve(self):
        current_model = KratosMultiphysics.Model()
        model_part = current_model.CreateModelPart("Main")
        model_part.AddNodalSolutionStepVariable(KratosMultiphysics.DISTANCE)
        KratosMultiphysics.ModelPartIO(GetFilePath("coarse_sphere")).ReadModelPart(model_part)
        model_part.SetBufferSize(2)
        print(model_part)

        original_vol = self._ComputeVolume(model_part.Elements)
        #original_surface = self._ComputeSurfaceArea(model_part.Conditions)

        for elem in model_part.Elements:
            if(elem.Id % 2 == 0):
                elem.SetValue(KratosMultiphysics.SPLIT_ELEMENT,True)

        #IMPORTANT! must compute the neighbours first!!
        KratosMultiphysics.FindNodalNeighboursProcess(model_part).Execute()
<<<<<<< HEAD
        
=======

>>>>>>> 999f852c
        refiner = KratosMultiphysics.MeshingApplication.LocalRefineTetrahedraMesh(model_part)

        refine_on_reference = False
        interpolate_internal_variables = True
        refiner.LocalRefineMesh( refine_on_reference, interpolate_internal_variables)

        KratosMultiphysics.FindNodalNeighboursProcess(model_part).Execute()
<<<<<<< HEAD
        
=======

>>>>>>> 999f852c
        reconnector = KratosMultiphysics.MeshingApplication.TetrahedraReconnectUtility(model_part)
        simIter = 2
        iterations = 2
        ProcessByNode = False
        ProcessByFace = True
        ProcessByEdge = True
        saveToFile = False
        removeFreeVertexes = False
        evaluateInParallel = True
        reInsertNodes = False
        debugMode = False
        minAngle = 15


        reconnector.setBlockSize(2048)
        reconnector.OptimizeQuality(model_part, simIter, iterations, ProcessByNode, ProcessByFace, ProcessByEdge, saveToFile, removeFreeVertexes, evaluateInParallel, reInsertNodes, debugMode,minAngle)
        meshIsValid = reconnector.EvaluateQuality()
        reconnector.FinalizeOptimization(removeFreeVertexes)

        refined_vol = self._ComputeVolume(model_part.Elements)
        refined_surface = self._ComputeSurfaceArea(model_part.Conditions)

        print("refined_vol = ",refined_vol)
        self.assertAlmostEqual(refined_vol, original_vol, 12)
        #self.assertAlmostEqual(refined_surface, original_surface, 9)
        self.assertEqual(len(model_part.Elements), 2003)
        self.assertEqual(len(model_part.Nodes), 462)
        print(model_part)


if __name__ == '__main__':
    KratosUnittest.main()
<|MERGE_RESOLUTION|>--- conflicted
+++ resolved
@@ -1,161 +1,141 @@
-﻿import KratosMultiphysics.KratosUnittest as KratosUnittest
-import KratosMultiphysics
-import KratosMultiphysics.MeshingApplication
-import math
-
-def GetFilePath(fileName):
-    import os
-    return os.path.dirname(os.path.realpath(__file__)) + "/../../../kratos/tests/" + fileName
-
-class TestRedistance(KratosUnittest.TestCase):
-
-    def _ComputeVolume(self,Elements):
-        vol = 0.0
-        for elem in Elements:
-            vol += elem.GetArea()
-        return vol
-
-    def _ComputeSurfaceArea(self,Conditions):
-        area = 0.0
-        for cond in Conditions:
-            area += cond.GetArea()
-        return area
-
-    def test_refine_all(self):
-        current_model = KratosMultiphysics.Model()
-        model_part = current_model.CreateModelPart("Main")
-        model_part.AddNodalSolutionStepVariable(KratosMultiphysics.DISTANCE)
-        KratosMultiphysics.ModelPartIO(GetFilePath("coarse_sphere")).ReadModelPart(model_part)
-        model_part.SetBufferSize(2)
-
-        #IMPORTANT! must compute the neighbours first!!
-        KratosMultiphysics.FindNodalNeighboursProcess(model_part).Execute()
-<<<<<<< HEAD
-        
-=======
-
->>>>>>> 999f852c
-        original_vol = self._ComputeVolume(model_part.Elements)
-        #original_surface = self._ComputeSurfaceArea(model_part.Conditions)
-
-        for elem in model_part.Elements:
-            elem.SetValue(KratosMultiphysics.SPLIT_ELEMENT,True)
-
-        refiner = KratosMultiphysics.MeshingApplication.LocalRefineTetrahedraMesh(model_part)
-
-        refine_on_reference = False
-        interpolate_internal_variables = True
-        refiner.LocalRefineMesh( refine_on_reference, interpolate_internal_variables)
-
-        refined_vol = self._ComputeVolume(model_part.Elements)
-        refined_surface = self._ComputeSurfaceArea(model_part.Conditions)
-
-        print("refined_vol = ",refined_vol)
-        self.assertAlmostEqual(refined_vol, original_vol, 12)
-        #self.assertAlmostEqual(refined_surface, original_surface, 9)
-        self.assertEqual(len(model_part.Elements), 1992)
-        self.assertEqual(len(model_part.Nodes), 482)
-
-    def test_refine_half(self):
-        current_model = KratosMultiphysics.Model()
-        model_part = current_model.CreateModelPart("Main")
-        model_part.AddNodalSolutionStepVariable(KratosMultiphysics.DISTANCE)
-        KratosMultiphysics.ModelPartIO(GetFilePath("coarse_sphere")).ReadModelPart(model_part)
-        model_part.SetBufferSize(2)
-        print(model_part)
-
-        original_vol = self._ComputeVolume(model_part.Elements)
-        #original_surface = self._ComputeSurfaceArea(model_part.Conditions)
-
-        for elem in model_part.Elements:
-            if(elem.Id % 2 == 0):
-                elem.SetValue(KratosMultiphysics.SPLIT_ELEMENT,True)
-
-        #IMPORTANT! must compute the neighbours first!!
-        KratosMultiphysics.FindNodalNeighboursProcess(model_part).Execute()
-<<<<<<< HEAD
-        
-=======
-
->>>>>>> 999f852c
-        refiner = KratosMultiphysics.MeshingApplication.LocalRefineTetrahedraMesh(model_part)
-
-        refine_on_reference = False
-        interpolate_internal_variables = True
-        refiner.LocalRefineMesh( refine_on_reference, interpolate_internal_variables)
-
-        refined_vol = self._ComputeVolume(model_part.Elements)
-        refined_surface = self._ComputeSurfaceArea(model_part.Conditions)
-
-        print("refined_vol = ",refined_vol)
-        self.assertAlmostEqual(refined_vol, original_vol, 12)
-        #self.assertAlmostEqual(refined_surface, original_surface, 9)
-        self.assertEqual(len(model_part.Elements), 2010)
-        self.assertEqual(len(model_part.Nodes), 462)
-
-    def test_refine_half_and_improve(self):
-        current_model = KratosMultiphysics.Model()
-        model_part = current_model.CreateModelPart("Main")
-        model_part.AddNodalSolutionStepVariable(KratosMultiphysics.DISTANCE)
-        KratosMultiphysics.ModelPartIO(GetFilePath("coarse_sphere")).ReadModelPart(model_part)
-        model_part.SetBufferSize(2)
-        print(model_part)
-
-        original_vol = self._ComputeVolume(model_part.Elements)
-        #original_surface = self._ComputeSurfaceArea(model_part.Conditions)
-
-        for elem in model_part.Elements:
-            if(elem.Id % 2 == 0):
-                elem.SetValue(KratosMultiphysics.SPLIT_ELEMENT,True)
-
-        #IMPORTANT! must compute the neighbours first!!
-        KratosMultiphysics.FindNodalNeighboursProcess(model_part).Execute()
-<<<<<<< HEAD
-        
-=======
-
->>>>>>> 999f852c
-        refiner = KratosMultiphysics.MeshingApplication.LocalRefineTetrahedraMesh(model_part)
-
-        refine_on_reference = False
-        interpolate_internal_variables = True
-        refiner.LocalRefineMesh( refine_on_reference, interpolate_internal_variables)
-
-        KratosMultiphysics.FindNodalNeighboursProcess(model_part).Execute()
-<<<<<<< HEAD
-        
-=======
-
->>>>>>> 999f852c
-        reconnector = KratosMultiphysics.MeshingApplication.TetrahedraReconnectUtility(model_part)
-        simIter = 2
-        iterations = 2
-        ProcessByNode = False
-        ProcessByFace = True
-        ProcessByEdge = True
-        saveToFile = False
-        removeFreeVertexes = False
-        evaluateInParallel = True
-        reInsertNodes = False
-        debugMode = False
-        minAngle = 15
-
-
-        reconnector.setBlockSize(2048)
-        reconnector.OptimizeQuality(model_part, simIter, iterations, ProcessByNode, ProcessByFace, ProcessByEdge, saveToFile, removeFreeVertexes, evaluateInParallel, reInsertNodes, debugMode,minAngle)
-        meshIsValid = reconnector.EvaluateQuality()
-        reconnector.FinalizeOptimization(removeFreeVertexes)
-
-        refined_vol = self._ComputeVolume(model_part.Elements)
-        refined_surface = self._ComputeSurfaceArea(model_part.Conditions)
-
-        print("refined_vol = ",refined_vol)
-        self.assertAlmostEqual(refined_vol, original_vol, 12)
-        #self.assertAlmostEqual(refined_surface, original_surface, 9)
-        self.assertEqual(len(model_part.Elements), 2003)
-        self.assertEqual(len(model_part.Nodes), 462)
-        print(model_part)
-
-
-if __name__ == '__main__':
-    KratosUnittest.main()
+﻿import KratosMultiphysics.KratosUnittest as KratosUnittest
+import KratosMultiphysics
+import KratosMultiphysics.MeshingApplication
+import math
+
+def GetFilePath(fileName):
+    import os
+    return os.path.dirname(os.path.realpath(__file__)) + "/../../../kratos/tests/" + fileName
+
+class TestRedistance(KratosUnittest.TestCase):
+
+    def _ComputeVolume(self,Elements):
+        vol = 0.0
+        for elem in Elements:
+            vol += elem.GetArea()
+        return vol
+
+    def _ComputeSurfaceArea(self,Conditions):
+        area = 0.0
+        for cond in Conditions:
+            area += cond.GetArea()
+        return area
+
+    def test_refine_all(self):
+        current_model = KratosMultiphysics.Model()
+        model_part = current_model.CreateModelPart("Main")
+        model_part.AddNodalSolutionStepVariable(KratosMultiphysics.DISTANCE)
+        KratosMultiphysics.ModelPartIO(GetFilePath("coarse_sphere")).ReadModelPart(model_part)
+        model_part.SetBufferSize(2)
+
+        #IMPORTANT! must compute the neighbours first!!
+        KratosMultiphysics.FindNodalNeighboursProcess(model_part).Execute()
+        original_vol = self._ComputeVolume(model_part.Elements)
+        #original_surface = self._ComputeSurfaceArea(model_part.Conditions)
+
+        for elem in model_part.Elements:
+            elem.SetValue(KratosMultiphysics.SPLIT_ELEMENT,True)
+
+        refiner = KratosMultiphysics.MeshingApplication.LocalRefineTetrahedraMesh(model_part)
+
+        refine_on_reference = False
+        interpolate_internal_variables = True
+        refiner.LocalRefineMesh( refine_on_reference, interpolate_internal_variables)
+
+        refined_vol = self._ComputeVolume(model_part.Elements)
+        refined_surface = self._ComputeSurfaceArea(model_part.Conditions)
+
+        print("refined_vol = ",refined_vol)
+        self.assertAlmostEqual(refined_vol, original_vol, 12)
+        #self.assertAlmostEqual(refined_surface, original_surface, 9)
+        self.assertEqual(len(model_part.Elements), 1992)
+        self.assertEqual(len(model_part.Nodes), 482)
+
+    def test_refine_half(self):
+        current_model = KratosMultiphysics.Model()
+        model_part = current_model.CreateModelPart("Main")
+        model_part.AddNodalSolutionStepVariable(KratosMultiphysics.DISTANCE)
+        KratosMultiphysics.ModelPartIO(GetFilePath("coarse_sphere")).ReadModelPart(model_part)
+        model_part.SetBufferSize(2)
+        print(model_part)
+
+        original_vol = self._ComputeVolume(model_part.Elements)
+        #original_surface = self._ComputeSurfaceArea(model_part.Conditions)
+
+        for elem in model_part.Elements:
+            if(elem.Id % 2 == 0):
+                elem.SetValue(KratosMultiphysics.SPLIT_ELEMENT,True)
+
+        #IMPORTANT! must compute the neighbours first!!
+        KratosMultiphysics.FindNodalNeighboursProcess(model_part).Execute()
+        refiner = KratosMultiphysics.MeshingApplication.LocalRefineTetrahedraMesh(model_part)
+
+        refine_on_reference = False
+        interpolate_internal_variables = True
+        refiner.LocalRefineMesh( refine_on_reference, interpolate_internal_variables)
+
+        refined_vol = self._ComputeVolume(model_part.Elements)
+        refined_surface = self._ComputeSurfaceArea(model_part.Conditions)
+
+        print("refined_vol = ",refined_vol)
+        self.assertAlmostEqual(refined_vol, original_vol, 12)
+        #self.assertAlmostEqual(refined_surface, original_surface, 9)
+        self.assertEqual(len(model_part.Elements), 2010)
+        self.assertEqual(len(model_part.Nodes), 462)
+
+    def test_refine_half_and_improve(self):
+        current_model = KratosMultiphysics.Model()
+        model_part = current_model.CreateModelPart("Main")
+        model_part.AddNodalSolutionStepVariable(KratosMultiphysics.DISTANCE)
+        KratosMultiphysics.ModelPartIO(GetFilePath("coarse_sphere")).ReadModelPart(model_part)
+        model_part.SetBufferSize(2)
+        print(model_part)
+
+        original_vol = self._ComputeVolume(model_part.Elements)
+        #original_surface = self._ComputeSurfaceArea(model_part.Conditions)
+
+        for elem in model_part.Elements:
+            if(elem.Id % 2 == 0):
+                elem.SetValue(KratosMultiphysics.SPLIT_ELEMENT,True)
+
+        #IMPORTANT! must compute the neighbours first!!
+        KratosMultiphysics.FindNodalNeighboursProcess(model_part).Execute()
+        refiner = KratosMultiphysics.MeshingApplication.LocalRefineTetrahedraMesh(model_part)
+
+        refine_on_reference = False
+        interpolate_internal_variables = True
+        refiner.LocalRefineMesh( refine_on_reference, interpolate_internal_variables)
+
+        KratosMultiphysics.FindNodalNeighboursProcess(model_part).Execute()
+        reconnector = KratosMultiphysics.MeshingApplication.TetrahedraReconnectUtility(model_part)
+        simIter = 2
+        iterations = 2
+        ProcessByNode = False
+        ProcessByFace = True
+        ProcessByEdge = True
+        saveToFile = False
+        removeFreeVertexes = False
+        evaluateInParallel = True
+        reInsertNodes = False
+        debugMode = False
+        minAngle = 15
+
+
+        reconnector.setBlockSize(2048)
+        reconnector.OptimizeQuality(model_part, simIter, iterations, ProcessByNode, ProcessByFace, ProcessByEdge, saveToFile, removeFreeVertexes, evaluateInParallel, reInsertNodes, debugMode,minAngle)
+        meshIsValid = reconnector.EvaluateQuality()
+        reconnector.FinalizeOptimization(removeFreeVertexes)
+
+        refined_vol = self._ComputeVolume(model_part.Elements)
+        refined_surface = self._ComputeSurfaceArea(model_part.Conditions)
+
+        print("refined_vol = ",refined_vol)
+        self.assertAlmostEqual(refined_vol, original_vol, 12)
+        #self.assertAlmostEqual(refined_surface, original_surface, 9)
+        self.assertEqual(len(model_part.Elements), 2003)
+        self.assertEqual(len(model_part.Nodes), 462)
+        print(model_part)
+
+
+if __name__ == '__main__':
+    KratosUnittest.main()