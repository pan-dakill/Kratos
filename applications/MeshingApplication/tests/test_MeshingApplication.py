# import Kratos
import KratosMultiphysics
import KratosMultiphysics.MeshingApplication         as MeshingApplication
try:
  import KratosMultiphysics.ExternalSolversApplication as ExternalSolversApplication
  missing_external_solver_dependencies = False
except ImportError as e:
    missing_external_solver_dependencies = True
try:
  import KratosMultiphysics.FluidDynamicsApplication as FluidDynamicsApplication
  missing_external_fluid_dependencies = False
except ImportError as e:
    missing_external_fluid_dependencies = True
try:
<<<<<<< HEAD
  import KratosMultiphysics.SolidMechanicsApplication as SolidMechanicsApplication
=======
  import KratosMultiphysics.StructuralMechanicsApplication as StructuralMechanicsApplication
>>>>>>> 6ffb1b58
  missing_external_solid_dependencies = False
except ImportError as e:
    missing_external_solid_dependencies = True

# Import Kratos "wrapper" for unittests
import KratosMultiphysics.KratosUnittest as KratosUnittest

# Import the tests o test_classes to create the suits
## SMALL TESTS 
from test_refine import TestRedistance                      as TTestRedistance
<<<<<<< HEAD
from SmallTests  import TwoDHessianTest                     as TTwoDHessianTest
from SmallTests  import ThreeDHessianTest                   as TThreeDHessianTest
from SmallTests  import TwoDCavityTest                      as TTwoDCavityTest
from SmallTests  import CoarseSphereTest                    as TCoarseSphereTest
=======
from test_remesh_sphere import TestRemeshMMG                as TTestRemeshMMG
from SmallTests  import TwoDHessianTest                     as TTwoDHessianTest
from SmallTests  import ThreeDHessianTest                   as TThreeDHessianTest
from SmallTests  import TwoDCavityTest                      as TTwoDCavityTest
>>>>>>> 6ffb1b58
from SmallTests  import TwoDDynamicBeamTest                 as TTwoDDynamicBeamTest
from SmallTests  import ThreeDDynamicBeamTest               as TThreeDDynamicBeamTest
from SmallTests  import TwoDDynamicPlasticBeamTest          as TTwoDDynamicPlasticBeamTest

## NIGHTLY TESTS
from NightlyTests import StanfordBunnyTest                  as TStanfordBunnyTest

## VALIDATION TESTS 
from ValidationTests import TwoDSphereRemeshedChannelTest   as TTwoDSphereRemeshedChannelTest
from ValidationTests import ThreeDSphereRemeshedChannelTest as TThreeDSphereRemeshedChannelTest

def AssambleTestSuites():
    ''' Populates the test suites to run.

    Populates the test suites to run. At least, it should pupulate the suites:
    "small", "nighlty" and "all"

    Return
    ------

    suites: A dictionary of suites
        The set of suites with its test_cases added.
    '''
    suites = KratosUnittest.KratosSuites

    # Create a test suit with the selected tests (Small tests):
    smallSuite = suites['small']
    smallSuite.addTest(TTestRedistance('test_refine_all'))
    smallSuite.addTest(TTestRedistance('test_refine_half'))
    smallSuite.addTest(TTestRedistance('test_refine_half_and_improve'))
    if( hasattr(MeshingApplication,  "MmgProcess2D") ):
        if (missing_external_fluid_dependencies == False):
            smallSuite.addTest(TTwoDHessianTest('test_execution'))
            smallSuite.addTest(TThreeDHessianTest('test_execution'))
            smallSuite.addTest(TTwoDCavityTest('test_execution'))
<<<<<<< HEAD
            smallSuite.addTest(TCoarseSphereTest('test_execution'))
=======
            smallSuite.addTest(TTestRemeshMMG('test_remesh_sphere'))
>>>>>>> 6ffb1b58
        if (missing_external_solid_dependencies == False):
            smallSuite.addTest(TTwoDDynamicBeamTest('test_execution'))
            smallSuite.addTest(TThreeDDynamicBeamTest('test_execution'))
            smallSuite.addTest(TTwoDDynamicPlasticBeamTest('test_execution'))
    else:
        print("MMG process is not compiled and the corresponding tests will not be executed")

    # Create a test suit with the selected tests plus all small tests
    nightSuite = suites['nightly']
    nightSuite.addTests(smallSuite)
    if( hasattr(MeshingApplication,  "MmgProcess2D") ):
        if (missing_external_fluid_dependencies == False):
            nightSuite.addTest(TStanfordBunnyTest('test_execution'))
    else:
        print("MMG process is not compiled and the corresponding tests will not be executed")
    
    # For very long tests that should not be in nighly and you can use to validate 
    validationSuite = suites['validation']
    if( hasattr(MeshingApplication,  "MmgProcess2D") ):
        if (missing_external_fluid_dependencies == False):
            validationSuite.addTest(TTwoDSphereRemeshedChannelTest('test_execution'))
            validationSuite.addTest(TThreeDSphereRemeshedChannelTest('test_execution'))
    else:
        print("MMG process is not compiled and the corresponding tests will not be executed")

    # Create a test suit that contains all the tests:
    allSuite = suites['all']
    allSuite.addTests(
        KratosUnittest.TestLoader().loadTestsFromTestCases([
            TTestRedistance
        ])
    )

    if( hasattr(MeshingApplication,  "MmgProcess2D") ):
        if (missing_external_fluid_dependencies == False):
            allSuite.addTests(
                KratosUnittest.TestLoader().loadTestsFromTestCases([
                    TTwoDHessianTest,
                    TThreeDHessianTest,
                    TTwoDCavityTest,
<<<<<<< HEAD
                    TCoarseSphereTest,
=======
                    TTestRemeshMMG,
>>>>>>> 6ffb1b58
                    #TStanfordBunnyTest,
                    #TTwoDSphereRemeshedChannelTest,
                    #TThreeDSphereRemeshedChannelTest,
                ])
            )
        if (missing_external_solid_dependencies == False):
            allSuite.addTests(
                KratosUnittest.TestLoader().loadTestsFromTestCases([
                    TTwoDDynamicBeamTest,
                    TThreeDDynamicBeamTest,
                    #TTwoDDynamicPlasticBeamTest,
                ])
            )
    else:
        print("MMG process is not compiled and the corresponding tests will not be executed")

    return suites

if __name__ == '__main__':
    KratosUnittest.runTests(AssambleTestSuites())<|MERGE_RESOLUTION|>--- conflicted
+++ resolved
@@ -12,11 +12,7 @@
 except ImportError as e:
     missing_external_fluid_dependencies = True
 try:
-<<<<<<< HEAD
-  import KratosMultiphysics.SolidMechanicsApplication as SolidMechanicsApplication
-=======
   import KratosMultiphysics.StructuralMechanicsApplication as StructuralMechanicsApplication
->>>>>>> 6ffb1b58
   missing_external_solid_dependencies = False
 except ImportError as e:
     missing_external_solid_dependencies = True
@@ -27,17 +23,10 @@
 # Import the tests o test_classes to create the suits
 ## SMALL TESTS 
 from test_refine import TestRedistance                      as TTestRedistance
-<<<<<<< HEAD
-from SmallTests  import TwoDHessianTest                     as TTwoDHessianTest
-from SmallTests  import ThreeDHessianTest                   as TThreeDHessianTest
-from SmallTests  import TwoDCavityTest                      as TTwoDCavityTest
-from SmallTests  import CoarseSphereTest                    as TCoarseSphereTest
-=======
 from test_remesh_sphere import TestRemeshMMG                as TTestRemeshMMG
 from SmallTests  import TwoDHessianTest                     as TTwoDHessianTest
 from SmallTests  import ThreeDHessianTest                   as TThreeDHessianTest
 from SmallTests  import TwoDCavityTest                      as TTwoDCavityTest
->>>>>>> 6ffb1b58
 from SmallTests  import TwoDDynamicBeamTest                 as TTwoDDynamicBeamTest
 from SmallTests  import ThreeDDynamicBeamTest               as TThreeDDynamicBeamTest
 from SmallTests  import TwoDDynamicPlasticBeamTest          as TTwoDDynamicPlasticBeamTest
@@ -73,11 +62,7 @@
             smallSuite.addTest(TTwoDHessianTest('test_execution'))
             smallSuite.addTest(TThreeDHessianTest('test_execution'))
             smallSuite.addTest(TTwoDCavityTest('test_execution'))
-<<<<<<< HEAD
-            smallSuite.addTest(TCoarseSphereTest('test_execution'))
-=======
             smallSuite.addTest(TTestRemeshMMG('test_remesh_sphere'))
->>>>>>> 6ffb1b58
         if (missing_external_solid_dependencies == False):
             smallSuite.addTest(TTwoDDynamicBeamTest('test_execution'))
             smallSuite.addTest(TThreeDDynamicBeamTest('test_execution'))
@@ -118,11 +103,7 @@
                     TTwoDHessianTest,
                     TThreeDHessianTest,
                     TTwoDCavityTest,
-<<<<<<< HEAD
-                    TCoarseSphereTest,
-=======
                     TTestRemeshMMG,
->>>>>>> 6ffb1b58
                     #TStanfordBunnyTest,
                     #TTwoDSphereRemeshedChannelTest,
                     #TThreeDSphereRemeshedChannelTest,
