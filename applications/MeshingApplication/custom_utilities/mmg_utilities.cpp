// KRATOS  __  __ _____ ____  _   _ ___ _   _  ____
//        |  \/  | ____/ ___|| | | |_ _| \ | |/ ___|
//        | |\/| |  _| \___ \| |_| || ||  \| | |  _
//        | |  | | |___ ___) |  _  || || |\  | |_| |
//        |_|  |_|_____|____/|_| |_|___|_| \_|\____| APPLICATION
//
//  License:		 BSD License
//                       license: MeshingApplication/license.txt
//
//  Main authors:    Vicente Mataix Ferrandiz
//

// System includes
#include <unordered_set>

// External includes
/* The includes related with the MMG library */
#if !defined(MMG_INCLUDES)
#define MMG_INCLUDES
#include "mmg/libmmg.h"
#include "mmg/mmg2d/libmmg2d.h"
#include "mmg/mmg3d/libmmg3d.h"
#include "mmg/mmgs/libmmgs.h"
#endif /* MMG_INCLUDES defined */

// Project includes
#include "meshing_application_variables.h"
#include "containers/model.h"
#include "utilities/compare_elements_and_conditions_utility.h"
#include "custom_utilities/mmg_utilities.h"

// NOTE: The following contains the license of the MMG library
/* =============================================================================
**  Copyright (c) Bx INP/Inria/UBordeaux/UPMC, 2004- .
**
**  mmg is free software: you can redistribute it and/or modify it
**  under the terms of the GNU Lesser General Public License as published
**  by the Free Software Foundation, either version 3 of the License, or
**  (at your option) any later version.
**
**  mmg is distributed in the hope that it will be useful, but WITHOUT
**  ANY WARRANTY; without even the implied warranty of MERCHANTABILITY or
**  FITNESS FOR A PARTICULAR PURPOSE. See the GNU Lesser General Public
**  License for more details.
**
**  You should have received a copy of the GNU Lesser General Public
**  License and of the GNU General Public License along with mmg (in
**  files COPYING.LESSER and COPYING). If not, see
**  <http://www.gnu.org/licenses/>. Please read their terms carefully and
**  use this copy of the mmg distribution only if you accept them.
** =============================================================================
*/

namespace Kratos
{

template<>
SizeType MMGMeshInfo<MMGLibrary::MMG2D>::NumberFirstTypeConditions() const
{
    return NumberOfLines;
}

/***********************************************************************************/
/***********************************************************************************/

template<>
SizeType MMGMeshInfo<MMGLibrary::MMG3D>::NumberFirstTypeConditions() const
{
    return NumberOfTriangles;
}

/***********************************************************************************/
/***********************************************************************************/

template<>
SizeType MMGMeshInfo<MMGLibrary::MMGS>::NumberFirstTypeConditions() const
{
    return NumberOfLines;
}

/***********************************************************************************/
/***********************************************************************************/

template<>
SizeType MMGMeshInfo<MMGLibrary::MMG2D>::NumberSecondTypeConditions() const
{
    return 0;
}

/***********************************************************************************/
/***********************************************************************************/

template<>
SizeType MMGMeshInfo<MMGLibrary::MMG3D>::NumberSecondTypeConditions() const
{
    return NumberOfQuadrilaterals;
}

/***********************************************************************************/
/***********************************************************************************/

template<>
SizeType MMGMeshInfo<MMGLibrary::MMGS>::NumberSecondTypeConditions() const
{
    return 0;
}

/***********************************************************************************/
/***********************************************************************************/

template<>
SizeType MMGMeshInfo<MMGLibrary::MMG2D>::NumberFirstTypeElements() const
{
    return NumberOfTriangles;
}

/***********************************************************************************/
/***********************************************************************************/

template<>
SizeType MMGMeshInfo<MMGLibrary::MMG3D>::NumberFirstTypeElements() const
{
    return NumberOfTetrahedra;
}

/***********************************************************************************/
/***********************************************************************************/

template<>
SizeType MMGMeshInfo<MMGLibrary::MMGS>::NumberFirstTypeElements() const
{
    return NumberOfTriangles;
}

/***********************************************************************************/
/***********************************************************************************/

template<>
SizeType MMGMeshInfo<MMGLibrary::MMG2D>::NumberSecondTypeElements() const
{
    return 0;
}

/***********************************************************************************/
/***********************************************************************************/

template<>
SizeType MMGMeshInfo<MMGLibrary::MMG3D>::NumberSecondTypeElements() const
{
    return NumberOfPrism;
}

/***********************************************************************************/
/***********************************************************************************/

template<>
SizeType MMGMeshInfo<MMGLibrary::MMGS>::NumberSecondTypeElements() const
{
    return 0;
}

/***********************************************************************************/
/***********************************************************************************/

template struct MMGMeshInfo<MMGLibrary::MMG2D>;
template struct MMGMeshInfo<MMGLibrary::MMG3D>;
template struct MMGMeshInfo<MMGLibrary::MMGS>;

/***********************************************************************************/
/***********************************************************************************/

// The member variables related with the MMG library
MMG5_pMesh mMmgMesh; /// The mesh data from MMG
MMG5_pSol  mMmgSol;  /// The metric variable for MMG
MMG5_pSol  mMmgDisp; /// The displacement variable for MMG

/***********************************************************************************/
/***********************************************************************************/

template<MMGLibrary TMMGLibrary>
void MmgUtilities<TMMGLibrary>::SetEchoLevel(const SizeType EchoLevel)
{
    mEchoLevel = EchoLevel;
}

/***********************************************************************************/
/***********************************************************************************/

template<MMGLibrary TMMGLibrary>
SizeType MmgUtilities<TMMGLibrary>::GetEchoLevel()
{
    return mEchoLevel;
}

/***********************************************************************************/
/***********************************************************************************/

template<MMGLibrary TMMGLibrary>
void MmgUtilities<TMMGLibrary>::SetDiscretization(const DiscretizationOption Discretization)
{
    mDiscretization = Discretization;
}

/***********************************************************************************/
/***********************************************************************************/

template<MMGLibrary TMMGLibrary>
DiscretizationOption MmgUtilities<TMMGLibrary>::GetDiscretization()
{
    return mDiscretization;
}

/***********************************************************************************/
/***********************************************************************************/

template<MMGLibrary TMMGLibrary>
void MmgUtilities<TMMGLibrary>::SetRemoveRegions(const bool RemoveRegions)
{
    mRemoveRegions = RemoveRegions;
}

/***********************************************************************************/
/***********************************************************************************/

template<MMGLibrary TMMGLibrary>
bool MmgUtilities<TMMGLibrary>::GetRemoveRegions()
{
    return mRemoveRegions;
}

/***********************************************************************************/
/***********************************************************************************/

template<MMGLibrary TMMGLibrary>
void MmgUtilities<TMMGLibrary>::PrintAndGetMmgMeshInfo(MMGMeshInfo<TMMGLibrary>& rMMGMeshInfo)
{
    KRATOS_TRY;

    rMMGMeshInfo.NumberOfNodes = mMmgMesh->np;
    if (TMMGLibrary == MMGLibrary::MMG2D) { // 2D
        rMMGMeshInfo.NumberOfLines = mMmgMesh->na;
    } else if (TMMGLibrary == MMGLibrary::MMG3D) { // 3D
        rMMGMeshInfo.NumberOfTriangles = mMmgMesh->nt;
        rMMGMeshInfo.NumberOfQuadrilaterals = mMmgMesh->nquad;
    } else { // Surfaces
        rMMGMeshInfo.NumberOfLines = mMmgMesh->na;
    }
    if (TMMGLibrary == MMGLibrary::MMG2D) { // 2D
        rMMGMeshInfo.NumberOfTriangles = mMmgMesh->nt;
    } else if (TMMGLibrary == MMGLibrary::MMG3D) { // 3D
        rMMGMeshInfo.NumberOfTetrahedra = mMmgMesh->ne;
        rMMGMeshInfo.NumberOfPrism = mMmgMesh->nprism;
    } else { // Surfaces
        rMMGMeshInfo.NumberOfTriangles = mMmgMesh->nt;
    }

    KRATOS_INFO_IF("MmgUtilities", mEchoLevel > 0) << "\tNodes created: " << rMMGMeshInfo.NumberOfNodes << std::endl;
    if (TMMGLibrary == MMGLibrary::MMG2D) { // 2D
        KRATOS_INFO_IF("MmgUtilities", mEchoLevel > 0) <<
        "Conditions created: " << rMMGMeshInfo.NumberOfLines << "\n" <<
        "Elements created: " << rMMGMeshInfo.NumberOfTriangles << std::endl;
    } else if (TMMGLibrary == MMGLibrary::MMG3D) { // 3D
        KRATOS_INFO_IF("MmgUtilities", mEchoLevel > 0) <<
        "Conditions created: " << rMMGMeshInfo.NumberOfTriangles + rMMGMeshInfo.NumberOfQuadrilaterals << "\n\tTriangles: " << rMMGMeshInfo.NumberOfTriangles << "\tQuadrilaterals: " << rMMGMeshInfo.NumberOfQuadrilaterals << "\n" <<
        "Elements created: " << rMMGMeshInfo.NumberOfTetrahedra + rMMGMeshInfo.NumberOfPrism << "\n\tTetrahedron: " << rMMGMeshInfo.NumberOfTetrahedra << "\tPrisms: " << rMMGMeshInfo.NumberOfPrism << std::endl;
    } else { // Surfaces
        KRATOS_INFO_IF("MmgUtilities", mEchoLevel > 0) <<
        "Conditions created: " << rMMGMeshInfo.NumberOfLines << "\n" <<
        "Elements created: " << rMMGMeshInfo.NumberOfTriangles << std::endl;
    }

    KRATOS_CATCH("");
}

/***********************************************************************************/
/***********************************************************************************/

template<MMGLibrary TMMGLibrary>
IndexVectorType MmgUtilities<TMMGLibrary>::FindDuplicateNodeIds(const ModelPart& rModelPart)
{
    KRATOS_TRY;

    DoubleVectorMapType node_map;

    IndexVectorType nodes_to_remove_ids;

    DoubleVectorType coords(Dimension);

    auto& r_nodes_array = rModelPart.Nodes();
    const auto it_node_begin = r_nodes_array.begin();

    for(SizeType i = 0; i < r_nodes_array.size(); ++i) {
        auto it_node = it_node_begin + i;

        const array_1d<double, 3>& r_coordinates = it_node->Coordinates();

        for(IndexType i_coord = 0; i_coord < Dimension; i_coord++)
            coords[i_coord] = r_coordinates[i_coord];

        auto& r_count = node_map[coords];
        r_count += 1;

        if (r_count > 1) {
            nodes_to_remove_ids.push_back(it_node->Id());
            KRATOS_WARNING_IF("MmgUtilities", mEchoLevel > 0) << "The mode " << it_node->Id() <<  " is repeated"<< std::endl;
        }
    }

    return nodes_to_remove_ids;

    KRATOS_CATCH("");
}

/***********************************************************************************/
/***********************************************************************************/

template<>
IndexVectorType MmgUtilities<MMGLibrary::MMG2D>::CheckFirstTypeConditions()
{
    KRATOS_TRY;

    IndexVectorMapType edge_map;

    IndexVectorType ids(2);

    IndexVectorType conditions_to_remove;

    // Iterate in the conditions
    for(int i = 0; i < mMmgMesh->na; ++i) {
        int edge_0, edge_1, prop_id, is_ridge, is_required;

        KRATOS_ERROR_IF(MMG2D_Get_edge(mMmgMesh, &edge_0, &edge_1, &prop_id, &is_ridge, &is_required) != 1 ) << "Unable to get edge" << std::endl;

        ids[0] = edge_0;
        ids[1] = edge_1;

        //*** THE ARRAY OF IDS MUST BE ORDERED!!! ***
        std::sort(ids.begin(), ids.end());

        auto& r_count = edge_map[ids];
        r_count += 1;

        if (r_count > 1)
            conditions_to_remove.push_back(i + 1);
    }

    return conditions_to_remove;

    KRATOS_CATCH("");
}

/***********************************************************************************/
/***********************************************************************************/

template<>
IndexVectorType MmgUtilities<MMGLibrary::MMG3D>::CheckFirstTypeConditions()
{
    KRATOS_TRY;

    IndexVectorMapType triangle_map;

    IndexVectorType ids_triangles(3);

    IndexVectorType conditions_to_remove;

    for(int i = 0; i < mMmgMesh->nt; ++i) {
        int vertex_0, vertex_1, vertex_2, prop_id, is_required;

        KRATOS_ERROR_IF(MMG3D_Get_triangle(mMmgMesh, &vertex_0, &vertex_1, &vertex_2, &prop_id, &is_required) != 1 ) << "Unable to get triangle" << std::endl;

        ids_triangles[0] = vertex_0;
        ids_triangles[1] = vertex_1;
        ids_triangles[2] = vertex_2;

        //*** THE ARRAY OF IDS MUST BE ORDERED!!! ***
        std::sort(ids_triangles.begin(), ids_triangles.end());

        auto& r_count = triangle_map[ids_triangles];
        r_count += 1;

        if (r_count > 1)
            conditions_to_remove.push_back(i + 1);
    }

    return conditions_to_remove;

    KRATOS_CATCH("");
}

/***********************************************************************************/
/***********************************************************************************/

template<>
IndexVectorType MmgUtilities<MMGLibrary::MMGS>::CheckFirstTypeConditions()
{
    KRATOS_TRY;

    IndexVectorMapType edge_map;

    IndexVectorType ids(2);

    IndexVectorType conditions_to_remove;

    // Iterate in the conditions
    for(int i = 0; i < mMmgMesh->na; ++i) {
        int edge_0, edge_1, prop_id, is_ridge, is_required;

        KRATOS_ERROR_IF(MMGS_Get_edge(mMmgMesh, &edge_0, &edge_1, &prop_id, &is_ridge, &is_required) != 1 ) << "Unable to get edge" << std::endl;

        ids[0] = edge_0;
        ids[1] = edge_1;

        //*** THE ARRAY OF IDS MUST BE ORDERED!!! ***
        std::sort(ids.begin(), ids.end());

        auto& r_count = edge_map[ids];
        r_count += 1;

        if (r_count > 1)
            conditions_to_remove.push_back(i + 1);
    }

    return conditions_to_remove;

    KRATOS_CATCH("");
}

/***********************************************************************************/
/***********************************************************************************/

template<>
IndexVectorType MmgUtilities<MMGLibrary::MMG2D>::CheckSecondTypeConditions()
{
    KRATOS_TRY;

    IndexVectorType conditions_to_remove(0);

    return conditions_to_remove;

    KRATOS_CATCH("");
}

/***********************************************************************************/
/***********************************************************************************/

template<>
IndexVectorType MmgUtilities<MMGLibrary::MMG3D>::CheckSecondTypeConditions()
{
    KRATOS_TRY;

    IndexVectorMapType quadrilateral_map;

    IndexVectorType ids_quadrialteral(4);

    IndexVectorType conditions_to_remove;

    for(int i = 0; i < mMmgMesh->nquad; ++i) {
        int vertex_0, vertex_1, vertex_2, vertex_3, prop_id, is_required;

        KRATOS_ERROR_IF(MMG3D_Get_quadrilateral(mMmgMesh, &vertex_0, &vertex_1, &vertex_2, &vertex_3, &prop_id, &is_required) != 1 ) << "Unable to get quadrilateral" << std::endl;

        ids_quadrialteral[0] = vertex_0;
        ids_quadrialteral[1] = vertex_1;
        ids_quadrialteral[2] = vertex_2;
        ids_quadrialteral[3] = vertex_3;

        //*** THE ARRAY OF IDS MUST BE ORDERED!!! ***
        std::sort(ids_quadrialteral.begin(), ids_quadrialteral.end());

        auto& r_count = quadrilateral_map[ids_quadrialteral];
        r_count += 1;

        if (r_count > 1)
            conditions_to_remove.push_back(i + 1);
    }

    return conditions_to_remove;

    KRATOS_CATCH("");
}

/***********************************************************************************/
/***********************************************************************************/

template<>
IndexVectorType MmgUtilities<MMGLibrary::MMGS>::CheckSecondTypeConditions()
{
    KRATOS_TRY;

    IndexVectorType conditions_to_remove(0);

    return conditions_to_remove;

    KRATOS_CATCH("");
}

/***********************************************************************************/
/***********************************************************************************/

template<>
IndexVectorType MmgUtilities<MMGLibrary::MMG2D>::CheckFirstTypeElements()
{
    KRATOS_TRY;

    IndexVectorMapType triangle_map;

    IndexVectorType ids_triangles(3);

    IndexVectorType elements_to_remove;

    // Iterate in the elements
    for(int i = 0; i < mMmgMesh->nt; ++i) {
        int vertex_0, vertex_1, vertex_2, prop_id, is_required;

        KRATOS_ERROR_IF(MMG2D_Get_triangle(mMmgMesh, &vertex_0, &vertex_1, &vertex_2, &prop_id, &is_required) != 1 ) << "Unable to get triangle" << std::endl;

        ids_triangles[0] = vertex_0;
        ids_triangles[1] = vertex_1;
        ids_triangles[2] = vertex_2;

        //*** THE ARRAY OF IDS MUST BE ORDERED!!! ***
        std::sort(ids_triangles.begin(), ids_triangles.end());

        auto& r_count = triangle_map[ids_triangles];
        r_count += 1;

        if (r_count > 1)
            elements_to_remove.push_back(i + 1);
    }

    return elements_to_remove;

    KRATOS_CATCH("");
}

/***********************************************************************************/
/***********************************************************************************/

template<>
IndexVectorType MmgUtilities<MMGLibrary::MMG3D>::CheckFirstTypeElements()
{
    KRATOS_TRY;

    IndexVectorMapType triangle_map;

    IndexVectorType ids_tetrahedron(4);

    IndexVectorType elements_to_remove;

    for(int i = 0; i < mMmgMesh->ne; ++i) {
        int vertex_0, vertex_1, vertex_2, vertex_3, prop_id, is_required;

        KRATOS_ERROR_IF(MMG3D_Get_tetrahedron(mMmgMesh, &vertex_0, &vertex_1, &vertex_2, &vertex_3, &prop_id, &is_required) != 1 ) << "Unable to get tetrahedron" << std::endl;

        ids_tetrahedron[0] = vertex_0;
        ids_tetrahedron[1] = vertex_1;
        ids_tetrahedron[2] = vertex_2;
        ids_tetrahedron[3] = vertex_3;

        //*** THE ARRAY OF IDS MUST BE ORDERED!!! ***
        std::sort(ids_tetrahedron.begin(), ids_tetrahedron.end());

        auto& r_count = triangle_map[ids_tetrahedron];
        r_count += 1;

        if (r_count > 1)
            elements_to_remove.push_back(i + 1);
    }

    return elements_to_remove;

    KRATOS_CATCH("");
}

/***********************************************************************************/
/***********************************************************************************/

template<>
IndexVectorType MmgUtilities<MMGLibrary::MMGS>::CheckFirstTypeElements()
{
    KRATOS_TRY;

    IndexVectorMapType triangle_map;

    IndexVectorType ids_triangles(3);

    IndexVectorType elements_to_remove;

    // Iterate in the elements
    for(int i = 0; i < mMmgMesh->nt; ++i) {
        int vertex_0, vertex_1, vertex_2, prop_id, is_required;

        KRATOS_ERROR_IF(MMGS_Get_triangle(mMmgMesh, &vertex_0, &vertex_1, &vertex_2, &prop_id, &is_required) != 1 ) << "Unable to get triangle" << std::endl;

        ids_triangles[0] = vertex_0;
        ids_triangles[1] = vertex_1;
        ids_triangles[2] = vertex_2;

        //*** THE ARRAY OF IDS MUST BE ORDERED!!! ***
        std::sort(ids_triangles.begin(), ids_triangles.end());

        auto& r_count = triangle_map[ids_triangles];
        r_count += 1;

        if (r_count > 1)
            elements_to_remove.push_back(i + 1);
    }

    return elements_to_remove;

    KRATOS_CATCH("");
}

/***********************************************************************************/
/***********************************************************************************/

template<>
IndexVectorType MmgUtilities<MMGLibrary::MMG2D>::CheckSecondTypeElements()
{
    KRATOS_TRY;

    IndexVectorType elements_to_remove(0);
    return elements_to_remove;

    KRATOS_CATCH("");
}

/***********************************************************************************/
/***********************************************************************************/

template<>
IndexVectorType MmgUtilities<MMGLibrary::MMG3D>::CheckSecondTypeElements()
{
    KRATOS_TRY;

    IndexVectorMapType prism_map;

    IndexVectorType ids_prisms(6);

    IndexVectorType elements_to_remove;

    for(int i = 0; i < mMmgMesh->nprism; ++i) {
        int vertex_0, vertex_1, vertex_2, vertex_3, vertex_4, vertex_5, prop_id, is_required;

        KRATOS_ERROR_IF(MMG3D_Get_prism(mMmgMesh, &vertex_0, &vertex_1, &vertex_2, &vertex_3, &vertex_4, &vertex_5, &prop_id, &is_required) != 1 ) << "Unable to get prism" << std::endl;

        ids_prisms[0] = vertex_0;
        ids_prisms[1] = vertex_1;
        ids_prisms[2] = vertex_2;
        ids_prisms[3] = vertex_3;
        ids_prisms[4] = vertex_4;
        ids_prisms[5] = vertex_5;

        //*** THE ARRAY OF IDS MUST BE ORDERED!!! ***
        std::sort(ids_prisms.begin(), ids_prisms.end());

        auto& r_count = prism_map[ids_prisms];
        r_count += 1;

        if (r_count > 1)
            elements_to_remove.push_back(i + 1);
    }

    return elements_to_remove;

    KRATOS_CATCH("");
}

/***********************************************************************************/
/***********************************************************************************/

template<>
IndexVectorType MmgUtilities<MMGLibrary::MMGS>::CheckSecondTypeElements()
{
    KRATOS_TRY;

    IndexVectorType elements_to_remove(0);
    return elements_to_remove;

    KRATOS_CATCH("");
}

/***********************************************************************************/
/***********************************************************************************/

template<>
void MmgUtilities<MMGLibrary::MMG2D>::BlockNode(const IndexType iNode)
{
    KRATOS_TRY;

    KRATOS_ERROR_IF(MMG2D_Set_requiredVertex(mMmgMesh, iNode) != 1 ) << "Unable to block vertex" << std::endl;

    KRATOS_CATCH("");
}

/***********************************************************************************/
/***********************************************************************************/


template<>
void MmgUtilities<MMGLibrary::MMG3D>::BlockNode(const IndexType iNode)
{
    KRATOS_TRY;

    KRATOS_ERROR_IF(MMG3D_Set_requiredVertex(mMmgMesh, iNode) != 1 ) << "Unable to block vertex" << std::endl;

    KRATOS_CATCH("");
}

/***********************************************************************************/
/***********************************************************************************/

template<>
void MmgUtilities<MMGLibrary::MMGS>::BlockNode(const IndexType iNode)
{
    KRATOS_TRY;

    KRATOS_ERROR_IF(MMGS_Set_requiredVertex(mMmgMesh, iNode) != 1 ) << "Unable to block vertex" << std::endl;

    KRATOS_CATCH("");
}

/***********************************************************************************/
/***********************************************************************************/

template<>
void MmgUtilities<MMGLibrary::MMG2D>::BlockCondition(const IndexType iCondition)
{
    KRATOS_TRY;

    KRATOS_ERROR_IF(MMG2D_Set_requiredEdge(mMmgMesh, iCondition) != 1 ) << "Unable to block edge" << std::endl;

    KRATOS_CATCH("");
}

/***********************************************************************************/
/***********************************************************************************/

template<>
void MmgUtilities<MMGLibrary::MMG3D>::BlockCondition(const IndexType iCondition)
{
    KRATOS_TRY;

    KRATOS_ERROR_IF(MMG3D_Set_requiredTriangle(mMmgMesh, iCondition) != 1 ) << "Unable to block edge" << std::endl;

    KRATOS_CATCH("");
}

/***********************************************************************************/
/***********************************************************************************/

template<>
void MmgUtilities<MMGLibrary::MMGS>::BlockCondition(const IndexType iCondition)
{
    KRATOS_TRY;

    KRATOS_ERROR_IF(MMGS_Set_requiredEdge(mMmgMesh, iCondition) != 1 ) << "Unable to block edge" << std::endl;

    KRATOS_CATCH("");
}

/***********************************************************************************/
/***********************************************************************************/

template<>
void MmgUtilities<MMGLibrary::MMG2D>::BlockElement(const IndexType iElement)
{
    KRATOS_TRY;

    KRATOS_ERROR_IF(MMG2D_Set_requiredTriangle(mMmgMesh, iElement) != 1 ) << "Unable to block triangle" << std::endl;

    KRATOS_CATCH("");
}

/***********************************************************************************/
/***********************************************************************************/


template<>
void MmgUtilities<MMGLibrary::MMG3D>::BlockElement(const IndexType iElement)
{
    KRATOS_TRY;

    KRATOS_ERROR_IF(MMG3D_Set_requiredTetrahedron(mMmgMesh, iElement) != 1 ) << "Unable to block tetrahedron" << std::endl;

    KRATOS_CATCH("");
}

/***********************************************************************************/
/***********************************************************************************/

template<>
void MmgUtilities<MMGLibrary::MMGS>::BlockElement(const IndexType iElement)
{
    KRATOS_TRY;

    KRATOS_ERROR_IF(MMGS_Set_requiredTriangle(mMmgMesh, iElement) != 1 ) << "Unable to block triangle" << std::endl;

    KRATOS_CATCH("");
}

/***********************************************************************************/
/***********************************************************************************/

template<>
Node<3>::Pointer MmgUtilities<MMGLibrary::MMG2D>::CreateNode(
    ModelPart& rModelPart,
    const IndexType iNode,
    int& Ref,
    int& IsRequired
    )
{
    KRATOS_TRY;

    double coord_0, coord_1;
    int is_corner;

    KRATOS_ERROR_IF(MMG2D_Get_vertex(mMmgMesh, &coord_0, &coord_1, &Ref, &is_corner, &IsRequired) != 1 ) << "Unable to get vertex" << std::endl;

    NodeType::Pointer p_node = rModelPart.CreateNewNode(iNode, coord_0, coord_1, 0.0);

    return p_node;

    KRATOS_CATCH("");
}

/***********************************************************************************/
/***********************************************************************************/

template<>
Node<3>::Pointer MmgUtilities<MMGLibrary::MMG3D>::CreateNode(
    ModelPart& rModelPart,
    const IndexType iNode,
    int& Ref,
    int& IsRequired
    )
{
    KRATOS_TRY;

    double coord_0, coord_1, coord_2;
    int is_corner;

    KRATOS_ERROR_IF(MMG3D_Get_vertex(mMmgMesh, &coord_0, &coord_1, &coord_2, &Ref, &is_corner, &IsRequired) != 1 ) << "Unable to get vertex" << std::endl;

    NodeType::Pointer p_node = rModelPart.CreateNewNode(iNode, coord_0, coord_1, coord_2);

    return p_node;

    KRATOS_CATCH("");
}

/***********************************************************************************/
/***********************************************************************************/

template<>
Node<3>::Pointer MmgUtilities<MMGLibrary::MMGS>::CreateNode(
    ModelPart& rModelPart,
    const IndexType iNode,
    int& Ref,
    int& IsRequired
    )
{
    KRATOS_TRY;

    double coord_0, coord_1, coord_2;
    int is_corner;

    KRATOS_ERROR_IF(MMGS_Get_vertex(mMmgMesh, &coord_0, &coord_1, &coord_2, &Ref, &is_corner, &IsRequired) != 1 ) << "Unable to get vertex" << std::endl;

    NodeType::Pointer p_node = rModelPart.CreateNewNode(iNode, coord_0, coord_1, coord_2);

    return p_node;

    KRATOS_CATCH("");
}

/***********************************************************************************/
/***********************************************************************************/

template<>
Condition::Pointer MmgUtilities<MMGLibrary::MMG2D>::CreateFirstTypeCondition(
    ModelPart& rModelPart,
    std::unordered_map<IndexType,Condition::Pointer>& rMapPointersRefCondition,
    const IndexType CondId,
    int& Ref,
    int& IsRequired,
    bool SkipCreation
    )
{
    KRATOS_TRY;

    // We create the default one
    Condition::Pointer p_condition = nullptr;

    int edge_0, edge_1, is_ridge;

    KRATOS_ERROR_IF(MMG2D_Get_edge(mMmgMesh, &edge_0, &edge_1, &Ref, &is_ridge, &IsRequired) != 1 ) << "Unable to get edge" << std::endl;

    // Sometimes MMG creates conditions where there are not, then we skip
    Properties::Pointer p_prop = nullptr;
    Condition::Pointer p_base_condition = nullptr;
    if (rMapPointersRefCondition[Ref].get() == nullptr) {
        if (mDiscretization != DiscretizationOption::ISOSURFACE) { // The ISOSURFACE method creates new conditions from scratch, so we allow no previous Properties
            KRATOS_WARNING_IF("MmgUtilities", mEchoLevel > 1) << "Condition. Null pointer returned" << std::endl;
            return p_condition;
        } else {
            p_prop = rModelPart.pGetProperties(0);
            PointerVector<NodeType> dummy_nodes (2);
            p_base_condition = KratosComponents<Condition>::Get("LineCondition2D2N").Create(0, dummy_nodes, p_prop);
            p_base_condition->Set(MARKER);
        }
    } else {
        p_base_condition = rMapPointersRefCondition[Ref];
        p_prop = p_base_condition->pGetProperties();
    }

    // FIXME: This is not the correct solution to the problem, I asked in the MMG Forum
    if (edge_0 == 0) SkipCreation = true;
    if (edge_1 == 0) SkipCreation = true;

    if (!SkipCreation) {
        std::vector<NodeType::Pointer> condition_nodes (2);
        condition_nodes[0] = rModelPart.pGetNode(edge_0);
        condition_nodes[1] = rModelPart.pGetNode(edge_1);

        p_condition = p_base_condition->Create(CondId, PointerVector<NodeType>{condition_nodes}, p_prop);
        if (p_base_condition->Is(MARKER)) p_condition->Set(MARKER);
    } else if (mEchoLevel > 2)
        KRATOS_INFO("MmgUtilities") << "Condition creation avoided" << std::endl;

    if (p_condition != nullptr) KRATOS_ERROR_IF(p_condition->GetGeometry().Length() < ZeroTolerance) << "Creating a almost zero or negative length condition" << std::endl;
    return p_condition;

    KRATOS_CATCH("");
}

/***********************************************************************************/
/***********************************************************************************/

template<>
Condition::Pointer MmgUtilities<MMGLibrary::MMG3D>::CreateFirstTypeCondition(
    ModelPart& rModelPart,
    std::unordered_map<IndexType,Condition::Pointer>& rMapPointersRefCondition,
    const IndexType CondId,
    int& Ref,
    int& IsRequired,
    bool SkipCreation
    )
{
    KRATOS_TRY;

    // We create the default one
    Condition::Pointer p_condition = nullptr;

    int vertex_0, vertex_1, vertex_2;

    KRATOS_ERROR_IF(MMG3D_Get_triangle(mMmgMesh, &vertex_0, &vertex_1, &vertex_2, &Ref, &IsRequired) != 1 ) << "Unable to get triangle" << std::endl;

    // Sometimes MMG creates conditions where there are not, then we skip
    Properties::Pointer p_prop = nullptr;
    Condition::Pointer p_base_condition = nullptr;

    if (rMapPointersRefCondition[Ref].get() == nullptr) {
        if (mDiscretization != DiscretizationOption::ISOSURFACE) { // The ISOSURFACE method creates new conditions from scratch, so we allow no previous Properties
            KRATOS_WARNING_IF("MmgUtilities", mEchoLevel > 1) << "Condition. Null pointer returned" << std::endl;
            return p_condition;
        } else {
            p_prop = rModelPart.pGetProperties(0);
            PointerVector<NodeType> dummy_nodes (3);
            p_base_condition = KratosComponents<Condition>::Get("SurfaceCondition3D3N").Create(0, dummy_nodes, p_prop);
            p_base_condition->Set(MARKER);
        }
    } else {
        p_base_condition = rMapPointersRefCondition[Ref];
        p_prop = p_base_condition->pGetProperties();
    }

    // FIXME: This is not the correct solution to the problem, I asked in the MMG Forum
    if (vertex_0 == 0) SkipCreation = true;
    if (vertex_1 == 0) SkipCreation = true;
    if (vertex_2 == 0) SkipCreation = true;

    if (!SkipCreation) {
        std::vector<NodeType::Pointer> condition_nodes (3);
        condition_nodes[0] = rModelPart.pGetNode(vertex_0);
        condition_nodes[1] = rModelPart.pGetNode(vertex_1);
        condition_nodes[2] = rModelPart.pGetNode(vertex_2);

        p_condition = p_base_condition->Create(CondId, PointerVector<NodeType>{condition_nodes}, p_prop);
        if (p_base_condition->Is(MARKER)) p_condition->Set(MARKER);
    } else if (mEchoLevel > 2)
        KRATOS_WARNING_IF("MmgUtilities", mEchoLevel > 1) << "Condition creation avoided" << std::endl;

    if (p_condition != nullptr) KRATOS_ERROR_IF(p_condition->GetGeometry().Area() < ZeroTolerance) << "Creating a almost zero or negative area condition" << std::endl;
    return p_condition;

    KRATOS_CATCH("");
}

/***********************************************************************************/
/***********************************************************************************/

template<>
Condition::Pointer MmgUtilities<MMGLibrary::MMGS>::CreateFirstTypeCondition(
    ModelPart& rModelPart,
    std::unordered_map<IndexType,Condition::Pointer>& rMapPointersRefCondition,
    const IndexType CondId,
    int& Ref,
    int& IsRequired,
    bool SkipCreation
    )
{
    KRATOS_TRY;

    // We create the default one
    Condition::Pointer p_condition = nullptr;

    int edge_0, edge_1, is_ridge;

    KRATOS_ERROR_IF(MMGS_Get_edge(mMmgMesh, &edge_0, &edge_1, &Ref, &is_ridge, &IsRequired) != 1 ) << "Unable to get edge" << std::endl;

    // Sometimes MMG creates conditions where there are not, then we skip
    if (rMapPointersRefCondition[Ref].get() == nullptr) {
        KRATOS_WARNING_IF("MmgUtilities", mEchoLevel > 1) << "Condition. Null pointer returned" << std::endl;
        return p_condition;
    }

    // FIXME: This is not the correct solution to the problem, I asked in the MMG Forum
    if (edge_0 == 0) SkipCreation = true;
    if (edge_1 == 0) SkipCreation = true;

    if (!SkipCreation) {
        std::vector<NodeType::Pointer> condition_nodes (2);
        condition_nodes[0] = rModelPart.pGetNode(edge_0);
        condition_nodes[1] = rModelPart.pGetNode(edge_1);

        p_condition = rMapPointersRefCondition[Ref]->Create(CondId, PointerVector<NodeType>{condition_nodes}, rMapPointersRefCondition[Ref]->pGetProperties());
    } else if (mEchoLevel > 2)
        KRATOS_INFO("MmgUtilities") << "Condition creation avoided" << std::endl;

    if (p_condition != nullptr) KRATOS_ERROR_IF(p_condition->GetGeometry().Length() < ZeroTolerance) << "Creating a almost zero or negative length condition" << std::endl;
    return p_condition;

    KRATOS_CATCH("");
}

/***********************************************************************************/
/***********************************************************************************/

template<>
Condition::Pointer MmgUtilities<MMGLibrary::MMG2D>::CreateSecondTypeCondition(
    ModelPart& rModelPart,
    std::unordered_map<IndexType,Condition::Pointer>& rMapPointersRefCondition,
    const IndexType CondId,
    int& Ref,
    int& IsRequired,
    bool SkipCreation
    )
{
    return nullptr;
}

/***********************************************************************************/
/***********************************************************************************/

template<>
Condition::Pointer MmgUtilities<MMGLibrary::MMG3D>::CreateSecondTypeCondition(
    ModelPart& rModelPart,
    std::unordered_map<IndexType,Condition::Pointer>& rMapPointersRefCondition,
    const IndexType CondId,
    int& Ref,
    int& IsRequired,
    bool SkipCreation
    )
{
    KRATOS_TRY;

    Condition::Pointer p_condition = nullptr;

    int vertex_0, vertex_1, vertex_2, vertex_3;

    KRATOS_ERROR_IF(MMG3D_Get_quadrilateral(mMmgMesh, &vertex_0, &vertex_1, &vertex_2, &vertex_3, &Ref, &IsRequired) != 1 ) << "Unable to get quadrilateral" << std::endl;

    // Sometimes MMG creates conditions where there are not, then we skip
    if (rMapPointersRefCondition[Ref].get() == nullptr) {
        KRATOS_WARNING_IF("MmgUtilities", mEchoLevel > 1) << "Condition. Null pointer returned" << std::endl;
        return p_condition;
    }

    // FIXME: This is not the correct solution to the problem, I asked in the MMG Forum
    if (vertex_0 == 0) SkipCreation = true;
    if (vertex_1 == 0) SkipCreation = true;
    if (vertex_2 == 0) SkipCreation = true;
    if (vertex_3 == 0) SkipCreation = true;

    if (!SkipCreation) {
        std::vector<NodeType::Pointer> condition_nodes (4);
        condition_nodes[0] = rModelPart.pGetNode(vertex_0);
        condition_nodes[1] = rModelPart.pGetNode(vertex_1);
        condition_nodes[2] = rModelPart.pGetNode(vertex_2);
        condition_nodes[3] = rModelPart.pGetNode(vertex_3);

        p_condition = rMapPointersRefCondition[Ref]->Create(CondId, PointerVector<NodeType>{condition_nodes}, rMapPointersRefCondition[Ref]->pGetProperties());
    } else if (mEchoLevel > 2)
        KRATOS_WARNING_IF("MmgUtilities", mEchoLevel > 1) << "Condition creation avoided" << std::endl;

    if (p_condition != nullptr) KRATOS_ERROR_IF(p_condition->GetGeometry().Area() < ZeroTolerance) << "Creating a almost zero or negative area condition" << std::endl;
    return p_condition;

    KRATOS_CATCH("");
}

/***********************************************************************************/
/***********************************************************************************/

template<>
Condition::Pointer MmgUtilities<MMGLibrary::MMGS>::CreateSecondTypeCondition(
    ModelPart& rModelPart,
    std::unordered_map<IndexType,Condition::Pointer>& rMapPointersRefCondition,
    const IndexType CondId,
    int& Ref,
    int& IsRequired,
    bool SkipCreation
    )
{
    return nullptr;
}

/***********************************************************************************/
/***********************************************************************************/

template<>
Element::Pointer MmgUtilities<MMGLibrary::MMG2D>::CreateFirstTypeElement(
    ModelPart& rModelPart,
    std::unordered_map<IndexType,Element::Pointer>& rMapPointersRefElement,
    const IndexType ElemId,
    int& Ref,
    int& IsRequired,
    bool SkipCreation
    )
{
    KRATOS_TRY;

    Element::Pointer p_element = nullptr;

    int vertex_0, vertex_1, vertex_2;

    KRATOS_ERROR_IF(MMG2D_Get_triangle(mMmgMesh, &vertex_0, &vertex_1, &vertex_2, &Ref, &IsRequired) != 1 ) << "Unable to get triangle" << std::endl;

    if (mDiscretization == DiscretizationOption::ISOSURFACE) {
        // The existence of a _nullptr_ indicates an element that was removed. This is not an alarming indicator.
        if (rMapPointersRefElement[Ref].get() == nullptr) {
            // KRATOS_INFO("MmgUtilities") << "Element has been removed from domain. Ok." << std::endl;
            return p_element;
        } else {
            // FIXME: This is not the correct solution to the problem, I asked in the MMG Forum
            if (vertex_0 == 0) SkipCreation = true;
            if (vertex_1 == 0) SkipCreation = true;
            if (vertex_2 == 0) SkipCreation = true;
            if (!SkipCreation) {
                std::vector<NodeType::Pointer> element_nodes (3);
                element_nodes[0] = rModelPart.pGetNode(vertex_0);
                element_nodes[1] = rModelPart.pGetNode(vertex_1);
                element_nodes[2] = rModelPart.pGetNode(vertex_2);
                p_element = rMapPointersRefElement[Ref]->Create(ElemId, PointerVector<NodeType>{element_nodes}, rMapPointersRefElement[Ref]->pGetProperties());

                // Setting inside flag
                if (Ref == 2) {
                    p_element->Set(INSIDE, true);
                } else if (Ref == 3) {
                    p_element->Set(INSIDE, false);
                    if (mRemoveRegions) p_element->Set(TO_ERASE, true);
                }
            }
        }
    } else {
        // The existence of a _nullptr_ indicates a missing element. Two options are possible: error or replacement
        Properties::Pointer p_prop = nullptr;
        Element::Pointer p_base_element = nullptr;

        // Sometimes MMG creates elements where there are not, then we skip
        if (rMapPointersRefElement[Ref].get() == nullptr) {
            KRATOS_WARNING_IF("MmgUtilities", mEchoLevel > 1) << "Element. Null pointer returned" << std::endl;
            return p_element;
        } else {
            p_base_element = rMapPointersRefElement[Ref];
            p_prop = p_base_element->pGetProperties();
        }

        // FIXME: This is not the correct solution to the problem, I asked in the MMG Forum
        if (vertex_0 == 0) SkipCreation = true;
        if (vertex_1 == 0) SkipCreation = true;
        if (vertex_2 == 0) SkipCreation = true;

        if (!SkipCreation) {
            std::vector<NodeType::Pointer> element_nodes (3);
            element_nodes[0] = rModelPart.pGetNode(vertex_0);
            element_nodes[1] = rModelPart.pGetNode(vertex_1);
            element_nodes[2] = rModelPart.pGetNode(vertex_2);

            p_element = p_base_element->Create(ElemId, PointerVector<NodeType>{element_nodes}, p_prop);
        } else if (mEchoLevel > 2)
            KRATOS_WARNING_IF("MmgUtilities", mEchoLevel > 1) << "Element creation avoided" << std::endl;
    }

    if (p_element!= nullptr) KRATOS_ERROR_IF(p_element->GetGeometry().Area() < ZeroTolerance) << "Creating a almost zero or negative area element" << std::endl;
    return p_element;

    KRATOS_CATCH("");
}

/***********************************************************************************/
/***********************************************************************************/

template<>
Element::Pointer MmgUtilities<MMGLibrary::MMG3D>::CreateFirstTypeElement(
    ModelPart& rModelPart,
    std::unordered_map<IndexType,Element::Pointer>& rMapPointersRefElement,
    const IndexType ElemId,
    int& Ref,
    int& IsRequired,
    bool SkipCreation
    )
{
    KRATOS_TRY;

    Element::Pointer p_element = nullptr;

    int vertex_0, vertex_1, vertex_2, vertex_3;

    KRATOS_ERROR_IF(MMG3D_Get_tetrahedron(mMmgMesh, &vertex_0, &vertex_1, &vertex_2, &vertex_3, &Ref, &IsRequired) != 1 ) << "Unable to get tetrahedron" << std::endl;

    if (mDiscretization == DiscretizationOption::ISOSURFACE) {
        // The existence of a _nullptr_ indicates an element that was removed. This is not an alarming indicator.
        if (rMapPointersRefElement[Ref].get() == nullptr) {
            // KRATOS_INFO("MmgUtilities") << "Element has been removed from domain. Ok." << std::endl;
            return p_element;
        } else {
            if (vertex_0 == 0) SkipCreation = true;
            if (vertex_1 == 0) SkipCreation = true;
            if (vertex_2 == 0) SkipCreation = true;
            if (vertex_3 == 0) SkipCreation = true;
            if (!SkipCreation) {
                std::vector<NodeType::Pointer> element_nodes (4);
                element_nodes[0] = rModelPart.pGetNode(vertex_0);
                element_nodes[1] = rModelPart.pGetNode(vertex_1);
                element_nodes[2] = rModelPart.pGetNode(vertex_2);
                element_nodes[3] = rModelPart.pGetNode(vertex_3);
                p_element = rMapPointersRefElement[Ref]->Create(ElemId, PointerVector<NodeType>{element_nodes}, rMapPointersRefElement[Ref]->pGetProperties());

                // Setting inside flag
                if (Ref == 2) {
                    p_element->Set(INSIDE, true);
                } else if (Ref == 3) {
                    p_element->Set(INSIDE, false);
                    if (mRemoveRegions) p_element->Set(TO_ERASE, true);
                }
            }
        }
    } else {
        // The existence of a _nullptr_ indicates a missing element. Two options are possible: error or replacement
        Properties::Pointer p_prop = nullptr;
        Element::Pointer p_base_element = nullptr;

        // Sometimes MMG creates elements where there are not, then we skip
        if (rMapPointersRefElement[Ref].get() == nullptr) {
            KRATOS_WARNING_IF("MmgUtilities", mEchoLevel > 1) << "Element. Null pointer returned" << std::endl;
            return p_element;
        } else {
            p_base_element = rMapPointersRefElement[Ref];
            p_prop = p_base_element->pGetProperties();
        }

        // FIXME: This is not the correct solution to the problem, I asked in the MMG Forum
        if (vertex_0 == 0) SkipCreation = true;
        if (vertex_1 == 0) SkipCreation = true;
        if (vertex_2 == 0) SkipCreation = true;
        if (vertex_3 == 0) SkipCreation = true;

        if (!SkipCreation) {
            std::vector<NodeType::Pointer> element_nodes (4);
            element_nodes[0] = rModelPart.pGetNode(vertex_0);
            element_nodes[1] = rModelPart.pGetNode(vertex_1);
            element_nodes[2] = rModelPart.pGetNode(vertex_2);
            element_nodes[3] = rModelPart.pGetNode(vertex_3);

            p_element = p_base_element->Create(ElemId, PointerVector<NodeType>{element_nodes}, p_prop);
        } else if (mEchoLevel > 2)
            KRATOS_WARNING_IF("MmgUtilities", mEchoLevel > 1) << "Element creation avoided" << std::endl;
    }

    if (p_element!= nullptr) KRATOS_ERROR_IF(p_element->GetGeometry().Volume() < ZeroTolerance) << "Creating a almost zero or negative volume element" << std::endl;
    return p_element;

    KRATOS_CATCH("");
}

/***********************************************************************************/
/***********************************************************************************/

template<>
Element::Pointer MmgUtilities<MMGLibrary::MMGS>::CreateFirstTypeElement(
    ModelPart& rModelPart,
    std::unordered_map<IndexType,Element::Pointer>& rMapPointersRefElement,
    const IndexType ElemId,
    int& Ref,
    int& IsRequired,
    bool SkipCreation
    )
{
    KRATOS_TRY;

    Element::Pointer p_element = nullptr;

    int vertex_0, vertex_1, vertex_2;

    KRATOS_ERROR_IF(MMGS_Get_triangle(mMmgMesh, &vertex_0, &vertex_1, &vertex_2, &Ref, &IsRequired) != 1 ) << "Unable to get triangle" << std::endl;

    // Sometimes MMG creates elements where there are not, then we skip
    if (rMapPointersRefElement[Ref].get() == nullptr) {
        KRATOS_WARNING_IF("MmgUtilities", mEchoLevel > 1) << "Element. Null pointer returned" << std::endl;
        return p_element;
    }

    // FIXME: This is not the correct solution to the problem, I asked in the MMG Forum
    if (vertex_0 == 0) SkipCreation = true;
    if (vertex_1 == 0) SkipCreation = true;
    if (vertex_2 == 0) SkipCreation = true;

    if (!SkipCreation) {
        std::vector<NodeType::Pointer> element_nodes (3);
        element_nodes[0] = rModelPart.pGetNode(vertex_0);
        element_nodes[1] = rModelPart.pGetNode(vertex_1);
        element_nodes[2] = rModelPart.pGetNode(vertex_2);

        p_element = rMapPointersRefElement[Ref]->Create(ElemId, PointerVector<NodeType>{element_nodes}, rMapPointersRefElement[Ref]->pGetProperties());
    } else if (mEchoLevel > 2)
        KRATOS_WARNING_IF("MmgUtilities", mEchoLevel > 1) << "Element creation avoided" << std::endl;

    if (p_element!= nullptr) KRATOS_ERROR_IF(p_element->GetGeometry().Area() < ZeroTolerance) << "Creating a almost zero or negative area element" << std::endl;
    return p_element;

    KRATOS_CATCH("");
}

/***********************************************************************************/
/***********************************************************************************/

template<>
Element::Pointer MmgUtilities<MMGLibrary::MMG2D>::CreateSecondTypeElement(
    ModelPart& rModelPart,
    std::unordered_map<IndexType,Element::Pointer>& rMapPointersRefElement,
    const IndexType ElemId,
    int& Ref,
    int& IsRequired,
    bool SkipCreation
    )
{
    return nullptr;
}

/***********************************************************************************/
/***********************************************************************************/

template<>
Element::Pointer MmgUtilities<MMGLibrary::MMG3D>::CreateSecondTypeElement(
    ModelPart& rModelPart,
    std::unordered_map<IndexType,Element::Pointer>& rMapPointersRefElement,
    const IndexType ElemId,
    int& Ref,
    int& IsRequired,
    bool SkipCreation
    )
{
    KRATOS_TRY;

    Element::Pointer p_element = nullptr;

    int vertex_0, vertex_1, vertex_2, vertex_3, vertex_4, vertex_5;

    KRATOS_ERROR_IF(MMG3D_Get_prism(mMmgMesh, &vertex_0, &vertex_1, &vertex_2, &vertex_3, &vertex_4, &vertex_5, &Ref, &IsRequired) != 1 ) << "Unable to get prism" << std::endl;

    // Sometimes MMG creates elements where there are not, then we skip
    if (rMapPointersRefElement[Ref].get() == nullptr) {
        KRATOS_WARNING_IF("MmgUtilities", mEchoLevel > 1) << "Element. Null pointer returned" << std::endl;
        return p_element;
    }

    // FIXME: This is not the correct solution to the problem, I asked in the MMG Forum
    if (vertex_0 == 0) SkipCreation = true;
    if (vertex_1 == 0) SkipCreation = true;
    if (vertex_2 == 0) SkipCreation = true;
    if (vertex_3 == 0) SkipCreation = true;
    if (vertex_4 == 0) SkipCreation = true;
    if (vertex_5 == 0) SkipCreation = true;

    if (!SkipCreation) {
        std::vector<NodeType::Pointer> element_nodes (6);
        element_nodes[0] = rModelPart.pGetNode(vertex_0);
        element_nodes[1] = rModelPart.pGetNode(vertex_1);
        element_nodes[2] = rModelPart.pGetNode(vertex_2);
        element_nodes[3] = rModelPart.pGetNode(vertex_3);
        element_nodes[4] = rModelPart.pGetNode(vertex_4);
        element_nodes[5] = rModelPart.pGetNode(vertex_5);

        p_element = rMapPointersRefElement[Ref]->Create(ElemId, PointerVector<NodeType>{element_nodes}, rMapPointersRefElement[Ref]->pGetProperties());
    } else if (mEchoLevel > 2)
        KRATOS_WARNING_IF("MmgUtilities", mEchoLevel > 1) << "Element creation avoided" << std::endl;

    if (p_element!= nullptr) KRATOS_ERROR_IF(p_element->GetGeometry().Volume() < ZeroTolerance) << "Creating a almost zero or negative volume element" << std::endl;
    return p_element;

    KRATOS_CATCH("");
}

/***********************************************************************************/
/***********************************************************************************/

template<>
Element::Pointer MmgUtilities<MMGLibrary::MMGS>::CreateSecondTypeElement(
    ModelPart& rModelPart,
    std::unordered_map<IndexType,Element::Pointer>& rMapPointersRefElement,
    const IndexType ElemId,
    int& Ref,
    int& IsRequired,
    bool SkipCreation
    )
{
    return nullptr;
}

/***********************************************************************************/
/***********************************************************************************/

template<>
void MmgUtilities<MMGLibrary::MMG2D>::InitMesh()
{
    KRATOS_TRY;

    mMmgMesh = nullptr;
    mMmgSol = nullptr;
    mMmgDisp = nullptr;

    // We init the MMG mesh and sol
    if (mDiscretization == DiscretizationOption::STANDARD) {
        MMG2D_Init_mesh( MMG5_ARG_start, MMG5_ARG_ppMesh, &mMmgMesh, MMG5_ARG_ppMet, &mMmgSol, MMG5_ARG_end);
    } else if (mDiscretization == DiscretizationOption::LAGRANGIAN) {
        MMG2D_Init_mesh( MMG5_ARG_start, MMG5_ARG_ppMesh, &mMmgMesh, MMG5_ARG_ppMet, &mMmgSol, MMG5_ARG_ppDisp, &mMmgDisp, MMG5_ARG_end);
    } else if (mDiscretization == DiscretizationOption::ISOSURFACE) {
        MMG2D_Init_mesh( MMG5_ARG_start, MMG5_ARG_ppMesh, &mMmgMesh, MMG5_ARG_ppLs, &mMmgSol, MMG5_ARG_end);
    } else {
        KRATOS_ERROR << "Discretization type: " << static_cast<int>(mDiscretization) << " not fully implemented" << std::endl;
    }

    InitVerbosity();

    KRATOS_CATCH("");
}

/***********************************************************************************/
/***********************************************************************************/

template<>
void MmgUtilities<MMGLibrary::MMG3D>::InitMesh()
{
    KRATOS_TRY;

    mMmgMesh = nullptr;
    mMmgSol = nullptr;
    mMmgDisp = nullptr;

    // We init the MMG mesh and sol
    if (mDiscretization == DiscretizationOption::STANDARD) {
        MMG3D_Init_mesh( MMG5_ARG_start, MMG5_ARG_ppMesh, &mMmgMesh, MMG5_ARG_ppMet, &mMmgSol, MMG5_ARG_end);
    } else if (mDiscretization == DiscretizationOption::LAGRANGIAN) {
        MMG3D_Init_mesh( MMG5_ARG_start, MMG5_ARG_ppMesh, &mMmgMesh, MMG5_ARG_ppMet, &mMmgSol, MMG5_ARG_ppDisp, &mMmgDisp, MMG5_ARG_end);
    } else if (mDiscretization == DiscretizationOption::ISOSURFACE) {
        MMG3D_Init_mesh( MMG5_ARG_start, MMG5_ARG_ppMesh, &mMmgMesh, MMG5_ARG_ppLs, &mMmgSol, MMG5_ARG_end);
    } else {
        KRATOS_ERROR << "Discretization type: " << static_cast<int>(mDiscretization) << " not fully implemented" << std::endl;
    }

    InitVerbosity();

    KRATOS_CATCH("");
}

/***********************************************************************************/
/***********************************************************************************/

template<>
void MmgUtilities<MMGLibrary::MMGS>::InitMesh()
{
    KRATOS_TRY;

    mMmgMesh = nullptr;
    mMmgSol = nullptr;
    mMmgDisp = nullptr;

    // We init the MMG mesh and sol
    if (mDiscretization == DiscretizationOption::STANDARD) {
        MMGS_Init_mesh( MMG5_ARG_start, MMG5_ARG_ppMesh, &mMmgMesh, MMG5_ARG_ppMet, &mMmgSol, MMG5_ARG_end);
    } else if (mDiscretization == DiscretizationOption::LAGRANGIAN) {
        MMGS_Init_mesh( MMG5_ARG_start, MMG5_ARG_ppMesh, &mMmgMesh, MMG5_ARG_ppMet, &mMmgSol, MMG5_ARG_ppDisp, &mMmgDisp, MMG5_ARG_end);
    } else if (mDiscretization == DiscretizationOption::ISOSURFACE) {
        MMGS_Init_mesh( MMG5_ARG_start, MMG5_ARG_ppMesh, &mMmgMesh, MMG5_ARG_ppLs, &mMmgSol, MMG5_ARG_end);
    } else {
        KRATOS_ERROR << "Discretization type: " << static_cast<int>(mDiscretization) << " not fully implemented" << std::endl;
    }

    InitVerbosity();

    KRATOS_CATCH("");
}

/***********************************************************************************/
/***********************************************************************************/

template<MMGLibrary TMMGLibrary>
void MmgUtilities<TMMGLibrary>::InitVerbosity()
{
    KRATOS_TRY;

    /* We set the MMG verbosity */
    int verbosity_mmg;
    if (mEchoLevel == 0)
        verbosity_mmg = -1;
    else if (mEchoLevel == 1)
        verbosity_mmg = 0; // NOTE: This way just the essential info from MMG will be printed, but the custom message will appear
    else if (mEchoLevel == 2)
        verbosity_mmg = 3;
    else if (mEchoLevel == 3)
        verbosity_mmg = 5;
    else
        verbosity_mmg = 10;

    InitVerbosityParameter(verbosity_mmg);

    KRATOS_CATCH("");
}

/***********************************************************************************/
/***********************************************************************************/

template<>
void MmgUtilities<MMGLibrary::MMG2D>::InitVerbosityParameter(const IndexType VerbosityMMG)
{
    KRATOS_TRY;

    KRATOS_ERROR_IF( !MMG2D_Set_iparameter(mMmgMesh,mMmgSol,MMG2D_IPARAM_verbose, VerbosityMMG) ) << "Unable to set verbosity" << std::endl;

    KRATOS_CATCH("");
}

/***********************************************************************************/
/***********************************************************************************/

template<>
void MmgUtilities<MMGLibrary::MMG3D>::InitVerbosityParameter(const IndexType VerbosityMMG)
{
    KRATOS_TRY;

    KRATOS_ERROR_IF( !MMG3D_Set_iparameter(mMmgMesh,mMmgSol,MMG3D_IPARAM_verbose, VerbosityMMG) ) << "Unable to set verbosity" << std::endl;

    KRATOS_CATCH("");
}

/***********************************************************************************/
/***********************************************************************************/

template<>
void MmgUtilities<MMGLibrary::MMGS>::InitVerbosityParameter(const IndexType VerbosityMMG)
{
    KRATOS_TRY;

    KRATOS_ERROR_IF( !MMGS_Set_iparameter(mMmgMesh,mMmgSol,MMGS_IPARAM_verbose, VerbosityMMG) ) << "Unable to set verbosity" << std::endl;

    KRATOS_CATCH("");
}

/***********************************************************************************/
/***********************************************************************************/

template<>
void MmgUtilities<MMGLibrary::MMG2D>::SetMeshSize(MMGMeshInfo<MMGLibrary::MMG2D>& rMMGMeshInfo)
{
    KRATOS_TRY;

    //Give the size of the mesh: NumNodes vertices, num_elements triangles, num_conditions edges (2D)
    KRATOS_ERROR_IF( MMG2D_Set_meshSize(mMmgMesh, rMMGMeshInfo.NumberOfNodes, rMMGMeshInfo.NumberOfTriangles, rMMGMeshInfo.NumberOfLines) != 1 ) << "Unable to set mesh size" << std::endl;

    KRATOS_CATCH("");
}

/***********************************************************************************/
/***********************************************************************************/

template<>
void MmgUtilities<MMGLibrary::MMG3D>::SetMeshSize(MMGMeshInfo<MMGLibrary::MMG3D>& rMMGMeshInfo)
{
    KRATOS_TRY;

    //Give the size of the mesh: NumNodes Vertex, num_elements tetra and prism, NumArrayConditions triangles and quadrilaterals, 0 edges (3D)
    KRATOS_ERROR_IF( MMG3D_Set_meshSize(mMmgMesh, rMMGMeshInfo.NumberOfNodes, rMMGMeshInfo.NumberOfTetrahedra, rMMGMeshInfo.NumberOfPrism, rMMGMeshInfo.NumberOfTriangles, rMMGMeshInfo.NumberOfQuadrilaterals, 0) != 1 ) << "Unable to set mesh size" << std::endl;

    KRATOS_CATCH("");
}

/***********************************************************************************/
/***********************************************************************************/

template<>
void MmgUtilities<MMGLibrary::MMGS>::SetMeshSize(MMGMeshInfo<MMGLibrary::MMGS>& rMMGMeshInfo)
{
    KRATOS_TRY;

    //Give the size of the mesh: NumNodes vertices, num_elements triangles, num_conditions edges (3D)
    KRATOS_ERROR_IF( MMGS_Set_meshSize(mMmgMesh, rMMGMeshInfo.NumberOfNodes, rMMGMeshInfo.NumberOfTriangles, rMMGMeshInfo.NumberOfLines) != 1 ) << "Unable to set mesh size" << std::endl;

    KRATOS_CATCH("");
}

/***********************************************************************************/
/***********************************************************************************/

template<>
void MmgUtilities<MMGLibrary::MMG2D>::SetSolSizeScalar(const SizeType NumNodes)
{
    KRATOS_TRY;

    KRATOS_ERROR_IF( MMG2D_Set_solSize(mMmgMesh,mMmgSol,MMG5_Vertex,NumNodes,MMG5_Scalar) != 1 ) << "Unable to set metric size" << std::endl;

    KRATOS_CATCH("");
}

/***********************************************************************************/
/***********************************************************************************/

template<>
void MmgUtilities<MMGLibrary::MMG3D>::SetSolSizeScalar(const SizeType NumNodes)
{
    KRATOS_TRY;

    KRATOS_ERROR_IF( MMG3D_Set_solSize(mMmgMesh,mMmgSol,MMG5_Vertex,NumNodes,MMG5_Scalar) != 1 ) << "Unable to set metric size" << std::endl;

    KRATOS_CATCH("");
}

/***********************************************************************************/
/***********************************************************************************/

template<>
void MmgUtilities<MMGLibrary::MMGS>::SetSolSizeScalar(const SizeType NumNodes)
{
    KRATOS_TRY;

    KRATOS_ERROR_IF( MMGS_Set_solSize(mMmgMesh,mMmgSol,MMG5_Vertex,NumNodes,MMG5_Scalar) != 1 ) << "Unable to set metric size" << std::endl;

    KRATOS_CATCH("");
}

/***********************************************************************************/
/***********************************************************************************/

template<>
void MmgUtilities<MMGLibrary::MMG2D>::SetSolSizeVector(const SizeType NumNodes)
{
    KRATOS_TRY;

    KRATOS_ERROR_IF( MMG2D_Set_solSize(mMmgMesh,mMmgSol,MMG5_Vertex,NumNodes,MMG5_Vector) != 1 ) << "Unable to set metric size" << std::endl;

    KRATOS_CATCH("");
}

/***********************************************************************************/
/***********************************************************************************/

template<>
void MmgUtilities<MMGLibrary::MMG3D>::SetSolSizeVector(const SizeType NumNodes)
{
    KRATOS_TRY;

    KRATOS_ERROR_IF( MMG3D_Set_solSize(mMmgMesh,mMmgSol,MMG5_Vertex,NumNodes,MMG5_Vector) != 1 ) << "Unable to set metric size" << std::endl;

    KRATOS_CATCH("");
}

/***********************************************************************************/
/***********************************************************************************/

template<>
void MmgUtilities<MMGLibrary::MMGS>::SetSolSizeVector(const SizeType NumNodes)
{
    KRATOS_TRY;

    KRATOS_ERROR_IF( MMGS_Set_solSize(mMmgMesh,mMmgSol,MMG5_Vertex,NumNodes,MMG5_Vector) != 1 ) << "Unable to set metric size" << std::endl;

    KRATOS_CATCH("");
}

/***********************************************************************************/
/***********************************************************************************/

template<>
void MmgUtilities<MMGLibrary::MMG2D>::SetSolSizeTensor(const SizeType NumNodes)
{
    KRATOS_TRY;

    KRATOS_ERROR_IF( MMG2D_Set_solSize(mMmgMesh,mMmgSol,MMG5_Vertex,NumNodes,MMG5_Tensor) != 1 ) << "Unable to set metric size" << std::endl;

    KRATOS_CATCH("");
}

/***********************************************************************************/
/***********************************************************************************/

template<>
void MmgUtilities<MMGLibrary::MMG3D>::SetSolSizeTensor(const SizeType NumNodes)
{
    KRATOS_TRY;

    KRATOS_ERROR_IF( MMG3D_Set_solSize(mMmgMesh,mMmgSol,MMG5_Vertex,NumNodes,MMG5_Tensor) != 1 ) << "Unable to set metric size" << std::endl;

    KRATOS_CATCH("");
}

/***********************************************************************************/
/***********************************************************************************/

template<>
void MmgUtilities<MMGLibrary::MMGS>::SetSolSizeTensor(const SizeType NumNodes)
{
    KRATOS_TRY;

    KRATOS_ERROR_IF( MMGS_Set_solSize(mMmgMesh,mMmgSol,MMG5_Vertex,NumNodes,MMG5_Tensor) != 1 ) << "Unable to set metric size" << std::endl;

    KRATOS_CATCH("");
}

/***********************************************************************************/
/***********************************************************************************/

template<>
void MmgUtilities<MMGLibrary::MMG2D>::SetDispSizeVector(const SizeType NumNodes)
{
    KRATOS_TRY;

    // TODO: Reactivate when dependency problem is solved
//     KRATOS_ERROR_IF( MMG2D_Set_iparameter(mMmgMesh,mMmgDisp,MMG2D_IPARAM_lag, 1) != 1 ) << "Unable to set lagrangian movement" << std::endl;
    KRATOS_ERROR_IF( MMG2D_Set_solSize(mMmgMesh,mMmgDisp,MMG5_Vertex,NumNodes,MMG5_Vector) != 1 ) << "Unable to set displacement size" << std::endl;

    KRATOS_CATCH("");
}

/***********************************************************************************/
/***********************************************************************************/

template<>
void MmgUtilities<MMGLibrary::MMG3D>::SetDispSizeVector(const SizeType NumNodes)
{
    KRATOS_TRY;

    // TODO: Reactivate when dependency problem is solved
//     KRATOS_ERROR_IF( MMG3D_Set_iparameter(mMmgMesh,mMmgDisp,MMG3D_IPARAM_lag, 1) != 1 ) << "Unable to set lagrangian movement" << std::endl;
    KRATOS_ERROR_IF( MMG3D_Set_solSize(mMmgMesh,mMmgDisp,MMG5_Vertex,NumNodes,MMG5_Vector) != 1 ) << "Unable to set displacement size" << std::endl;

    KRATOS_CATCH("");
}

/***********************************************************************************/
/***********************************************************************************/

template<>
void MmgUtilities<MMGLibrary::MMGS>::SetDispSizeVector(const SizeType NumNodes)
{
    KRATOS_TRY;

    // TODO: Reactivate when dependency problem is solved
//     KRATOS_ERROR_IF( MMGS_Set_iparameter(mMmgMesh,mMmgDisp,MMGS_IPARAM_lag, 1) != 1 ) << "Unable to set lagrangian movement" << std::endl;
    KRATOS_ERROR_IF( MMGS_Set_solSize(mMmgMesh,mMmgDisp,MMG5_Vertex,NumNodes,MMG5_Vector) != 1 ) << "Unable to set displacement size" << std::endl;

    KRATOS_CATCH("");
}

/***********************************************************************************/
/***********************************************************************************/

template<>
void MmgUtilities<MMGLibrary::MMG2D>::CheckMeshData()
{
    KRATOS_TRY;

    if (mDiscretization == DiscretizationOption::LAGRANGIAN) {
        KRATOS_ERROR_IF( MMG2D_Chk_meshData(mMmgMesh, mMmgSol) != 1 ) << "Wrong solution data" << std::endl;
        KRATOS_ERROR_IF( MMG2D_Chk_meshData(mMmgMesh, mMmgDisp) != 1 ) << "Wrong displacement data" << std::endl;
    } else {
        KRATOS_ERROR_IF( MMG2D_Chk_meshData(mMmgMesh, mMmgSol) != 1 ) << "Wrong mesh data" << std::endl;
    }

    KRATOS_CATCH("");
}

/***********************************************************************************/
/***********************************************************************************/

template<>
void MmgUtilities<MMGLibrary::MMG3D>::CheckMeshData()
{
    KRATOS_TRY;

    if (mDiscretization == DiscretizationOption::LAGRANGIAN) {
        KRATOS_ERROR_IF( MMG3D_Chk_meshData(mMmgMesh, mMmgSol) != 1 ) << "Wrong solution data" << std::endl;
        KRATOS_ERROR_IF( MMG3D_Chk_meshData(mMmgMesh, mMmgDisp) != 1 ) << "Wrong displacement data" << std::endl;
    } else {
        KRATOS_ERROR_IF( MMG3D_Chk_meshData(mMmgMesh, mMmgSol) != 1 ) << "Wrong mesh data" << std::endl;
    }

    KRATOS_CATCH("");
}

/***********************************************************************************/
/***********************************************************************************/

template<>
void MmgUtilities<MMGLibrary::MMGS>::CheckMeshData()
{
    KRATOS_TRY;

    if (mDiscretization == DiscretizationOption::LAGRANGIAN) {
        KRATOS_ERROR_IF( MMGS_Chk_meshData(mMmgMesh, mMmgSol) != 1 ) << "Wrong solution data" << std::endl;
        KRATOS_ERROR_IF( MMGS_Chk_meshData(mMmgMesh, mMmgDisp) != 1 ) << "Wrong displacement data" << std::endl;
    } else {
        KRATOS_ERROR_IF( MMGS_Chk_meshData(mMmgMesh, mMmgSol) != 1 ) << "Wrong mesh data" << std::endl;
    }

    KRATOS_CATCH("");
}

/***********************************************************************************/
/***********************************************************************************/

template<>
void MmgUtilities<MMGLibrary::MMG2D>::InputMesh(const std::string& rOutputName)
{
    KRATOS_TRY;

    const std::string mesh_name = rOutputName + ".mesh";
    const char* mesh_file = mesh_name.c_str();

    // a)  Give the ouptut mesh name using MMG2D_Set_inputMeshName
    MMG2D_Set_inputMeshName(mMmgMesh,mesh_file);

    // b) function calling
    KRATOS_INFO_IF("MmgUtilities", MMG2D_loadMesh(mMmgMesh,mesh_file) != 1) << "UNABLE TO LOAD MESH" << std::endl;

    KRATOS_CATCH("");
}

/***********************************************************************************/
/***********************************************************************************/

template<>
void MmgUtilities<MMGLibrary::MMG3D>::InputMesh(const std::string& rOutputName)
{
    KRATOS_TRY;

    const std::string mesh_name = rOutputName + ".mesh";
    const char* mesh_file = mesh_name.c_str();

    // a)  Give the ouptut mesh name using MMG3D_Set_inputMeshName
    MMG3D_Set_inputMeshName(mMmgMesh,mesh_file);

    // b) function calling
    KRATOS_INFO_IF("MmgUtilities", MMG3D_loadMesh(mMmgMesh,mesh_file) != 1) << "UNABLE TO LOAD MESH" << std::endl;

    KRATOS_CATCH("");
}

/***********************************************************************************/
/***********************************************************************************/

template<>
void MmgUtilities<MMGLibrary::MMGS>::InputMesh(const std::string& rOutputName)
{
    KRATOS_TRY;

    const std::string mesh_name = rOutputName + ".mesh";
    const char* mesh_file = mesh_name.c_str();

    // a)  Give the ouptut mesh name using MMGS_Set_inputMeshName
    MMGS_Set_inputMeshName(mMmgMesh,mesh_file);

    // b) function calling
    KRATOS_INFO_IF("MmgUtilities", MMGS_loadMesh(mMmgMesh,mesh_file) != 1) << "UNABLE TO LOAD MESH" << std::endl;

    KRATOS_CATCH("");
}

/***********************************************************************************/
/***********************************************************************************/

template<>
void MmgUtilities<MMGLibrary::MMG2D>::InputSol(const std::string& rInputName)
{
    KRATOS_TRY;

    const std::string sol_name = rInputName + ".sol";
    const char* sol_file = sol_name.c_str();

    // a)  Give the ouptut mesh name using MMG2D_Set_inputSolName (by default, the mesh is saved in the "mesh.o.mesh") file
    MMG2D_Set_inputSolName(mMmgMesh, mMmgSol, sol_file);

    // b) function calling
    KRATOS_INFO_IF("MmgUtilities", MMG2D_loadSol(mMmgMesh, mMmgSol, sol_file) != 1) << "UNABLE TO READ METRIC" << std::endl;

    KRATOS_CATCH("");
}

/***********************************************************************************/
/***********************************************************************************/

template<>
void MmgUtilities<MMGLibrary::MMG3D>::InputSol(const std::string& rInputName)
{
    KRATOS_TRY;

    const std::string sol_name = rInputName + ".sol";
    const char* sol_file = sol_name.c_str();

    // a)  Give the ouptut mesh name using MMG3D_Set_inputSolName (by default, the mesh is saved in the "mesh.o.mesh") file
    MMG3D_Set_inputSolName(mMmgMesh, mMmgSol, sol_file);

    // b) function calling
    KRATOS_INFO_IF("MmgUtilities", MMG3D_loadSol(mMmgMesh, mMmgSol, sol_file) != 1) << "UNABLE TO READ METRIC" << std::endl;

    KRATOS_CATCH("");
}

/***********************************************************************************/
/***********************************************************************************/

template<>
void MmgUtilities<MMGLibrary::MMGS>::InputSol(const std::string& rInputName)
{
    KRATOS_TRY;

    const std::string sol_name = rInputName + ".sol";
    const char* sol_file = sol_name.c_str();

    // a)  Give the ouptut mesh name using MMGS_Set_inputSolName (by default, the mesh is saved in the "mesh.o.mesh") file
    MMGS_Set_inputSolName(mMmgMesh, mMmgSol, sol_file);

    // b) function calling
    KRATOS_INFO_IF("MmgUtilities", MMGS_loadSol(mMmgMesh, mMmgSol, sol_file) != 1) << "UNABLE TO READ METRIC" << std::endl;

    KRATOS_CATCH("");
}

/***********************************************************************************/
/***********************************************************************************/

template<>
void MmgUtilities<MMGLibrary::MMG2D>::OutputMesh(const std::string& rOutputName)
{
    KRATOS_TRY;

    const std::string mesh_name = rOutputName + ".mesh";
    const char* mesh_file = mesh_name.c_str();

    // a)  Give the ouptut mesh name using MMG2D_Set_outputMeshName (by default, the mesh is saved in the "mesh.o.mesh") file
    MMG2D_Set_outputMeshName(mMmgMesh,mesh_file);

    // b) function calling
    KRATOS_INFO_IF("MmgUtilities", MMG2D_saveMesh(mMmgMesh,mesh_file) != 1) << "UNABLE TO SAVE MESH" << std::endl;

    KRATOS_CATCH("");
}

/***********************************************************************************/
/***********************************************************************************/

template<>
void MmgUtilities<MMGLibrary::MMG3D>::OutputMesh(const std::string& rOutputName)
{
    KRATOS_TRY;

    const std::string mesh_name = rOutputName + ".mesh";
    const char* mesh_file = mesh_name.c_str();

    // a)  Give the ouptut mesh name using MMG3D_Set_outputMeshName (by default, the mesh is saved in the "mesh.o.mesh") file
    MMG3D_Set_outputMeshName(mMmgMesh,mesh_file);

    // b) function calling
    KRATOS_INFO_IF("MmgUtilities", MMG3D_saveMesh(mMmgMesh,mesh_file) != 1) << "UNABLE TO SAVE MESH" << std::endl;

    KRATOS_CATCH("");
}

/***********************************************************************************/
/***********************************************************************************/

template<>
void MmgUtilities<MMGLibrary::MMGS>::OutputMesh(const std::string& rOutputName)
{
    KRATOS_TRY;

    const std::string mesh_name = rOutputName + ".mesh";
    const char* mesh_file = mesh_name.c_str();

    // a)  Give the ouptut mesh name using MMGS_Set_outputMeshName (by default, the mesh is saved in the "mesh.o.mesh") file
    MMGS_Set_outputMeshName(mMmgMesh,mesh_file);

    // b) function calling
    KRATOS_INFO_IF("MmgUtilities", MMGS_saveMesh(mMmgMesh,mesh_file) != 1) << "UNABLE TO SAVE MESH" << std::endl;

    KRATOS_CATCH("");
}

/***********************************************************************************/
/***********************************************************************************/

template<>
void MmgUtilities<MMGLibrary::MMG2D>::OutputSol(const std::string& rOutputName)
{
    KRATOS_TRY;

    const std::string sol_name = rOutputName + ".sol";
    const char* sol_file = sol_name.c_str();

    // a)  Give the ouptut sol name using MMG2D_Set_outputSolName (by default, the mesh is saved in the "mesh.o.sol" file
    MMG2D_Set_outputSolName(mMmgMesh, mMmgSol, sol_file);

    // b) Function calling
    KRATOS_INFO_IF("MmgUtilities", MMG2D_saveSol(mMmgMesh, mMmgSol, sol_file) != 1) << "UNABLE TO SAVE SOL" << std::endl;

    KRATOS_CATCH("");
}

/***********************************************************************************/
/***********************************************************************************/

template<>
void MmgUtilities<MMGLibrary::MMG3D>::OutputSol(const std::string& rOutputName)
{
    KRATOS_TRY;

    const std::string sol_name = rOutputName + ".sol";
    const char* sol_file = sol_name.c_str();

    // a)  Give the ouptut sol name using MMG3D_Set_outputSolName (by default, the mesh is saved in the "mesh.o.sol" file
    MMG3D_Set_outputSolName(mMmgMesh, mMmgSol, sol_file);

    // b) Function calling
    KRATOS_INFO_IF("MmgUtilities", MMG3D_saveSol(mMmgMesh,mMmgSol, sol_file) != 1)<< "UNABLE TO SAVE SOL" << std::endl;

    KRATOS_CATCH("");
}

/***********************************************************************************/
/***********************************************************************************/

template<>
void MmgUtilities<MMGLibrary::MMGS>::OutputSol(const std::string& rOutputName)
{
    KRATOS_TRY;

    const std::string sol_name = rOutputName + ".sol";
    const char* sol_file = sol_name.c_str();

    // a)  Give the ouptut sol name using MMGS_Set_outputSolName (by default, the mesh is saved in the "mesh.o.sol" file
    MMGS_Set_outputSolName(mMmgMesh, mMmgSol, sol_file);

    // b) Function calling
    KRATOS_INFO_IF("MmgUtilities", MMGS_saveSol(mMmgMesh,mMmgSol, sol_file) != 1)<< "UNABLE TO SAVE SOL" << std::endl;

    KRATOS_CATCH("");
}

/***********************************************************************************/
/***********************************************************************************/

template<>
void MmgUtilities<MMGLibrary::MMG2D>::OutputDisplacement(const std::string& rOutputName)
{
    KRATOS_TRY;

    const std::string sol_name = rOutputName + ".disp.sol";
    const char* sol_file = sol_name.c_str();

    // a)  Give the ouptut sol name using MMG2D_Set_outputSolName (by default, the mesh is saved in the "mesh.o.sol" file
    MMG2D_Set_outputSolName(mMmgMesh, mMmgDisp, sol_file);

    // b) Function calling
    KRATOS_INFO_IF("MmgUtilities", MMG2D_saveSol(mMmgMesh, mMmgDisp, sol_file) != 1) << "UNABLE TO SAVE DISPLACEMENT" << std::endl;

    KRATOS_CATCH("");
}

/***********************************************************************************/
/***********************************************************************************/

template<>
void MmgUtilities<MMGLibrary::MMG3D>::OutputDisplacement(const std::string& rOutputName)
{
    KRATOS_TRY;

    const std::string sol_name = rOutputName + ".disp.sol";
    const char* sol_file = sol_name.c_str();

    // a)  Give the ouptut sol name using MMG3D_Set_outputSolName (by default, the mesh is saved in the "mesh.o.sol" file
    MMG3D_Set_outputSolName(mMmgMesh, mMmgDisp, sol_file);

    // b) Function calling
    KRATOS_INFO_IF("MmgUtilities", MMG3D_saveSol(mMmgMesh,mMmgDisp, sol_file) != 1)<< "UNABLE TO SAVE DISPLACEMENT" << std::endl;

    KRATOS_CATCH("");
}

/***********************************************************************************/
/***********************************************************************************/

template<>
void MmgUtilities<MMGLibrary::MMGS>::OutputDisplacement(const std::string& rOutputName)
{
    KRATOS_TRY;

    const std::string sol_name = rOutputName + ".disp.sol";
    const char* sol_file = sol_name.c_str();

    // a)  Give the ouptut sol name using MMGS_Set_outputSolName (by default, the mesh is saved in the "mesh.o.sol" file
    MMGS_Set_outputSolName(mMmgMesh, mMmgDisp, sol_file);

    // b) Function calling
    KRATOS_INFO_IF("MmgUtilities", MMGS_saveSol(mMmgMesh,mMmgDisp, sol_file) != 1)<< "UNABLE TO SAVE DISPLACEMENT" << std::endl;

    KRATOS_CATCH("");
}

/***********************************************************************************/
/***********************************************************************************/

template<MMGLibrary TMMGLibrary>
void MmgUtilities<TMMGLibrary>::OutputReferenceEntitities(
    const std::string& rOutputName,
    const std::unordered_map<IndexType,Condition::Pointer>& rRefCondition,
    const std::unordered_map<IndexType,Element::Pointer>& rRefElement
    )
{
    KRATOS_TRY;

    /* ELEMENTS */
    std::string element_name;
    Parameters elem_reference_json;
    for (auto& r_elem : rRefElement) {
        CompareElementsAndConditionsUtility::GetRegisteredName(*(r_elem.second), element_name);
        const std::string name = std::to_string(r_elem.first);
        elem_reference_json.AddEmptyValue(name);
        elem_reference_json[name].SetString(element_name);
    }

    const std::string& r_elem_json_text = elem_reference_json.PrettyPrintJsonString();

    std::filebuf elem_buffer;
    elem_buffer.open(rOutputName + ".elem.ref.json",std::ios::out);
    std::ostream elem_os(&elem_buffer);
    elem_os << r_elem_json_text;
    elem_buffer.close();

    /* CONDITIONS */
    std::string condition_name;
    Parameters cond_reference_json;
    for (auto& r_cond : rRefCondition) {
        CompareElementsAndConditionsUtility::GetRegisteredName(*(r_cond.second), condition_name);
        const std::string name = std::to_string(r_cond.first);
        cond_reference_json.AddEmptyValue(name);
        cond_reference_json[name].SetString(condition_name);
    }

    const std::string& r_cond_json_text = cond_reference_json.PrettyPrintJsonString();

    std::filebuf cond_buffer;
    cond_buffer.open(rOutputName + ".cond.ref.json",std::ios::out);
    std::ostream cond_os(&cond_buffer);
    cond_os << r_cond_json_text;
    cond_buffer.close();

    KRATOS_CATCH("");
}

/***********************************************************************************/
/***********************************************************************************/

template<>
void MmgUtilities<MMGLibrary::MMG2D>::FreeAll()
{
    KRATOS_TRY;

    if (mDiscretization == DiscretizationOption::LAGRANGIAN) {
        MMG2D_Free_all(MMG5_ARG_start,MMG5_ARG_ppMesh,&mMmgMesh,MMG5_ARG_ppMet,&mMmgSol,MMG5_ARG_ppDisp,&mMmgDisp,MMG5_ARG_end);
    } else {
        MMG2D_Free_all(MMG5_ARG_start,MMG5_ARG_ppMesh,&mMmgMesh,MMG5_ARG_ppMet,&mMmgSol,MMG5_ARG_end);
    }

    KRATOS_CATCH("");
}

/***********************************************************************************/
/***********************************************************************************/

template<>
void MmgUtilities<MMGLibrary::MMG3D>::FreeAll()
{
    KRATOS_TRY;

    if (mDiscretization == DiscretizationOption::LAGRANGIAN) {
        MMG3D_Free_all(MMG5_ARG_start,MMG5_ARG_ppMesh,&mMmgMesh,MMG5_ARG_ppMet,&mMmgSol,MMG5_ARG_ppDisp,&mMmgDisp,MMG5_ARG_end);
    } else {
        MMG3D_Free_all(MMG5_ARG_start,MMG5_ARG_ppMesh,&mMmgMesh,MMG5_ARG_ppMet,&mMmgSol,MMG5_ARG_end);
    }

    KRATOS_CATCH("");
}

/***********************************************************************************/
/***********************************************************************************/

template<>
void MmgUtilities<MMGLibrary::MMGS>::FreeAll()
{
    KRATOS_TRY;

    if (mDiscretization == DiscretizationOption::LAGRANGIAN) {
        MMGS_Free_all(MMG5_ARG_start,MMG5_ARG_ppMesh,&mMmgMesh,MMG5_ARG_ppMet,&mMmgSol,MMG5_ARG_ppDisp,&mMmgDisp,MMG5_ARG_end);
    } else {
        MMGS_Free_all(MMG5_ARG_start,MMG5_ARG_ppMesh,&mMmgMesh,MMG5_ARG_ppMet,&mMmgSol,MMG5_ARG_end);
    }

    KRATOS_CATCH("");
}

/***********************************************************************************/
/***********************************************************************************/

template<>
void MmgUtilities<MMGLibrary::MMG2D>::MMGLibCallMetric(Parameters ConfigurationParameters)
{
    KRATOS_TRY;

    /* Advanced configurations */
    // Global hausdorff value (default value = 0.01) applied on the whole boundary
    if (ConfigurationParameters["advanced_parameters"]["force_hausdorff_value"].GetBool()) {
        if ( MMG2D_Set_dparameter(mMmgMesh,mMmgSol,MMG2D_DPARAM_hausd, ConfigurationParameters["advanced_parameters"]["hausdorff_value"].GetDouble()) != 1 )
            KRATOS_ERROR << "Unable to set the Hausdorff parameter" << std::endl;
    }

    // Avoid/allow point relocation
    if ( MMG2D_Set_iparameter(mMmgMesh,mMmgSol,MMG2D_IPARAM_nomove, static_cast<int>(ConfigurationParameters["advanced_parameters"]["no_move_mesh"].GetBool())) != 1 )
        KRATOS_ERROR << "Unable to fix the nodes" << std::endl;

    // Avoid/allow surface modifications
    if ( MMG2D_Set_iparameter(mMmgMesh,mMmgSol,MMG2D_IPARAM_nosurf, static_cast<int>(ConfigurationParameters["advanced_parameters"]["no_surf_mesh"].GetBool())) != 1 )
        KRATOS_ERROR << "Unable to set no surfacic modifications" << std::endl;

    // Don't insert nodes on mesh
    if ( MMG2D_Set_iparameter(mMmgMesh,mMmgSol,MMG2D_IPARAM_noinsert, static_cast<int>(ConfigurationParameters["advanced_parameters"]["no_insert_mesh"].GetBool())) != 1 )
        KRATOS_ERROR << "Unable to set no insertion/suppression point" << std::endl;

    // Don't swap mesh
    if ( MMG2D_Set_iparameter(mMmgMesh,mMmgSol,MMG2D_IPARAM_noswap, static_cast<int>(ConfigurationParameters["advanced_parameters"]["no_swap_mesh"].GetBool())) != 1 )
        KRATOS_ERROR << "Unable to set no edge flipping" << std::endl;

    // Set the angle detection
    const bool deactivate_detect_angle = ConfigurationParameters["advanced_parameters"]["deactivate_detect_angle"].GetBool();
    if ( deactivate_detect_angle) {
        if ( MMG2D_Set_iparameter(mMmgMesh,mMmgSol,MMG2D_IPARAM_angle, static_cast<int>(!deactivate_detect_angle)) != 1 )
            KRATOS_ERROR << "Unable to set the angle detection on" << std::endl;
    }

    // Set the gradation
    if (ConfigurationParameters["advanced_parameters"]["force_gradation_value"].GetBool()) {
        if ( MMG2D_Set_dparameter(mMmgMesh,mMmgSol,MMG2D_DPARAM_hgrad, ConfigurationParameters["advanced_parameters"]["gradation_value"].GetDouble()) != 1 )
            KRATOS_ERROR << "Unable to set gradation" << std::endl;
    }

    // Minimal edge size
    if (ConfigurationParameters["force_sizes"]["force_min"].GetBool()) {
        if ( MMG2D_Set_dparameter(mMmgMesh,mMmgSol,MMG2D_DPARAM_hmin, ConfigurationParameters["force_sizes"]["minimal_size"].GetDouble()) != 1 )
            KRATOS_ERROR << "Unable to set the minimal edge size " << std::endl;
    }

    // Minimal edge size
    if (ConfigurationParameters["force_sizes"]["force_max"].GetBool()) {
        if ( MMG2D_Set_dparameter(mMmgMesh,mMmgSol,MMG2D_DPARAM_hmax, ConfigurationParameters["force_sizes"]["maximal_size"].GetDouble()) != 1 ) {
            KRATOS_ERROR << "Unable to set the maximal edge size " << std::endl;
        }
    }

    // Actually computing remesh
    int ier;
    if (mDiscretization == DiscretizationOption::LAGRANGIAN) {
//         ier = MMG2D_mmg2dmov(mMmgMesh, mMmgSol, mMmgDisp); // TODO: Reactivate when dependency problem is solved
        ier = MMG2D_mmg2dlib(mMmgMesh, mMmgSol);
    } else {
        ier = MMG2D_mmg2dlib(mMmgMesh, mMmgSol);
    }

    if ( ier == MMG5_STRONGFAILURE )
        KRATOS_ERROR << "ERROR: BAD ENDING OF MMG2DLIB: UNABLE TO SAVE MESH. ier: " << ier << std::endl;
    else if ( ier == MMG5_LOWFAILURE )
        KRATOS_ERROR << "ERROR: BAD ENDING OF MMG2DLIB. ier: " << ier << std::endl;

    KRATOS_CATCH("");
}

/***********************************************************************************/
/***********************************************************************************/

template<>
void MmgUtilities<MMGLibrary::MMG2D>::MMGLibCallIsoSurface(Parameters ConfigurationParameters)
{
    KRATOS_TRY;

    /**------------------- Level set discretization option ---------------------*/
    /* Ask for level set discretization */
    KRATOS_ERROR_IF( MMG2D_Set_iparameter(mMmgMesh,mMmgSol,MMG2D_IPARAM_iso, 1) != 1 ) << "Unable to ask for level set discretization" << std::endl;

    /** (Not mandatory): check if the number of given entities match with mesh size */
    KRATOS_ERROR_IF( MMG2D_Chk_meshData(mMmgMesh,mMmgSol) != 1 ) << "Unable to check if the number of given entities match with mesh size" << std::endl;

    /**------------------- Level set discretization ---------------------------*/

//     /* Debug mode ON (default value = OFF) */
//     KRATOS_ERROR_IF( MMG2D_Set_iparameter(mMmgMesh,mMmgSol,MMG2D_IPARAM_debug, 1) != 1 ) << "Unable to set on debug mode" << std::endl;

    const int ier = MMG2D_mmg2dls(mMmgMesh, mMmgSol);

    if ( ier == MMG5_STRONGFAILURE )
        KRATOS_ERROR << "ERROR: BAD ENDING OF MMG2DLS: UNABLE TO SAVE MESH. ier: " << ier << std::endl;
    else if ( ier == MMG5_LOWFAILURE )
        KRATOS_ERROR << "ERROR: BAD ENDING OF MMG2DLS. ier: " << ier << std::endl;

    KRATOS_CATCH("");
}

/***********************************************************************************/
/***********************************************************************************/

template<>
void MmgUtilities<MMGLibrary::MMG3D>::MMGLibCallMetric(Parameters ConfigurationParameters)
{
    KRATOS_TRY;

    /* Advanced configurations */
    // Global hausdorff value (default value = 0.01) applied on the whole boundary
    if (ConfigurationParameters["advanced_parameters"]["force_hausdorff_value"].GetBool()) {
        if ( MMG3D_Set_dparameter(mMmgMesh,mMmgSol,MMG3D_DPARAM_hausd, ConfigurationParameters["advanced_parameters"]["hausdorff_value"].GetDouble()) != 1 )
            KRATOS_ERROR << "Unable to set the Hausdorff parameter" << std::endl;
    }

    // Avoid/allow point relocation
    if ( MMG3D_Set_iparameter(mMmgMesh,mMmgSol,MMG3D_IPARAM_nomove, static_cast<int>(ConfigurationParameters["advanced_parameters"]["no_move_mesh"].GetBool())) != 1 )
        KRATOS_ERROR << "Unable to fix the nodes" << std::endl;

    // Avoid/allow surface modifications
    if ( MMG3D_Set_iparameter(mMmgMesh,mMmgSol,MMG3D_IPARAM_nosurf, static_cast<int>(ConfigurationParameters["advanced_parameters"]["no_surf_mesh"].GetBool())) != 1 )
        KRATOS_ERROR << "Unable to set no surfacic modifications" << std::endl;

    // Don't insert nodes on mesh
    if ( MMG3D_Set_iparameter(mMmgMesh,mMmgSol,MMG3D_IPARAM_noinsert, static_cast<int>(ConfigurationParameters["advanced_parameters"]["no_insert_mesh"].GetBool())) != 1 )
        KRATOS_ERROR << "Unable to set no insertion/suppression point" << std::endl;

    // Don't swap mesh
    if ( MMG3D_Set_iparameter(mMmgMesh,mMmgSol,MMG3D_IPARAM_noswap, static_cast<int>(ConfigurationParameters["advanced_parameters"]["no_swap_mesh"].GetBool())) != 1 )
        KRATOS_ERROR << "Unable to set no edge flipping" << std::endl;

    // Set the angle detection
    const bool deactivate_detect_angle = ConfigurationParameters["advanced_parameters"]["deactivate_detect_angle"].GetBool();
    if ( deactivate_detect_angle) {
        if ( MMG3D_Set_iparameter(mMmgMesh,mMmgSol,MMG3D_IPARAM_angle, static_cast<int>(!deactivate_detect_angle)) != 1 )
            KRATOS_ERROR << "Unable to set the angle detection on" << std::endl;
    }

    // Set the gradation
    if (ConfigurationParameters["advanced_parameters"]["force_gradation_value"].GetBool()) {
        if ( MMG3D_Set_dparameter(mMmgMesh,mMmgSol,MMG3D_DPARAM_hgrad, ConfigurationParameters["advanced_parameters"]["gradation_value"].GetDouble()) != 1 )
            KRATOS_ERROR << "Unable to set gradation" << std::endl;
    }

    // Minimal edge size
    if (ConfigurationParameters["force_sizes"]["force_min"].GetBool()) {
        if ( MMG3D_Set_dparameter(mMmgMesh,mMmgSol,MMG3D_DPARAM_hmin, ConfigurationParameters["force_sizes"]["minimal_size"].GetDouble()) != 1 )
            KRATOS_ERROR << "Unable to set the minimal edge size " << std::endl;
    }

    // Minimal edge size
    if (ConfigurationParameters["force_sizes"]["force_max"].GetBool()) {
        if ( MMG3D_Set_dparameter(mMmgMesh,mMmgSol,MMG3D_DPARAM_hmax, ConfigurationParameters["force_sizes"]["maximal_size"].GetDouble()) != 1 ) {
            KRATOS_ERROR << "Unable to set the maximal edge size " << std::endl;
        }
    }

    // Actually computing remesh
    int ier;
    if (mDiscretization == DiscretizationOption::LAGRANGIAN) {
//         ier = MMG3D_mmg3dmov(mMmgMesh, mMmgSol, mMmgDisp); // TODO: Reactivate when dependency problem is solved
        ier = MMG3D_mmg3dlib(mMmgMesh, mMmgSol);
    } else {
        ier = MMG3D_mmg3dlib(mMmgMesh, mMmgSol);
    }

    if ( ier == MMG5_STRONGFAILURE )
        KRATOS_ERROR << "ERROR: BAD ENDING OF MMG3DLIB: UNABLE TO SAVE MESH. ier: " << ier << std::endl;
    else if ( ier == MMG5_LOWFAILURE )
        KRATOS_ERROR << "ERROR: BAD ENDING OF MMG3DLIB. ier: " << ier << std::endl;

    KRATOS_CATCH("");
}

/***********************************************************************************/
/***********************************************************************************/

template<>
void MmgUtilities<MMGLibrary::MMG3D>::MMGLibCallIsoSurface(Parameters ConfigurationParameters)
{
    KRATOS_TRY;

    /**------------------- Level set discretization option ---------------------*/
    /* Ask for level set discretization */
    KRATOS_ERROR_IF( MMG3D_Set_iparameter(mMmgMesh,mMmgSol,MMG3D_IPARAM_iso, 1) != 1 ) << "Unable to ask for level set discretization" << std::endl;

    /** (Not mandatory): check if the number of given entities match with mesh size */
    KRATOS_ERROR_IF( MMG3D_Chk_meshData(mMmgMesh,mMmgSol) != 1 ) << "Unable to check if the number of given entities match with mesh size" << std::endl;

    /**------------------- Including surface options ---------------------------*/

    // Global hausdorff value (default value = 0.01) applied on the whole boundary
    if (ConfigurationParameters["advanced_parameters"]["force_hausdorff_value"].GetBool()) {
        if ( MMG3D_Set_dparameter(mMmgMesh,mMmgSol,MMG3D_DPARAM_hausd, ConfigurationParameters["advanced_parameters"]["hausdorff_value"].GetDouble()) != 1 )
            KRATOS_ERROR << "Unable to set the Hausdorff parameter" << std::endl;
    }

    // Set the gradation
    if (ConfigurationParameters["advanced_parameters"]["force_gradation_value"].GetBool()) {
        if ( MMG3D_Set_dparameter(mMmgMesh,mMmgSol,MMG3D_DPARAM_hgrad, ConfigurationParameters["advanced_parameters"]["gradation_value"].GetDouble()) != 1 )
            KRATOS_ERROR << "Unable to set gradation" << std::endl;
    }

    // Minimal edge size
    if (ConfigurationParameters["force_sizes"]["force_min"].GetBool()) {
        if ( MMG3D_Set_dparameter(mMmgMesh,mMmgSol,MMG3D_DPARAM_hmin, ConfigurationParameters["force_sizes"]["minimal_size"].GetDouble()) != 1 )
            KRATOS_ERROR << "Unable to set the minimal edge size " << std::endl;
    }

    // Minimal edge size
    if (ConfigurationParameters["force_sizes"]["force_max"].GetBool()) {
        if ( MMG3D_Set_dparameter(mMmgMesh,mMmgSol,MMG3D_DPARAM_hmax, ConfigurationParameters["force_sizes"]["maximal_size"].GetDouble()) != 1 ) {
            KRATOS_ERROR << "Unable to set the maximal edge size " << std::endl;
        }
    }

    /**------------------- level set discretization ---------------------------*/
//     /* Debug mode ON (default value = OFF) */
//     KRATOS_ERROR_IF( MMG3D_Set_iparameter(mMmgMesh,mMmgSol,MMG3D_IPARAM_debug, 1) != 1 ) << "Unable to set on debug mode" << std::endl;

    const int ier = MMG3D_mmg3dls(mMmgMesh, mMmgSol);

    if ( ier == MMG5_STRONGFAILURE )
        KRATOS_ERROR << "ERROR: BAD ENDING OF MMG3DLIB: UNABLE TO SAVE MESH. ier: " << ier << std::endl;
    else if ( ier == MMG5_LOWFAILURE )
        KRATOS_ERROR << "ERROR: BAD ENDING OF MMG3DLIB. ier: " << ier << std::endl;

    KRATOS_CATCH("");
}

/***********************************************************************************/
/***********************************************************************************/

template<>
void MmgUtilities<MMGLibrary::MMGS>::MMGLibCallMetric(Parameters ConfigurationParameters)
{
    KRATOS_TRY;

    /* Advanced configurations */
    // Global hausdorff value (default value = 0.01) applied on the whole boundary
    if (ConfigurationParameters["advanced_parameters"]["force_hausdorff_value"].GetBool()) {
        if ( MMGS_Set_dparameter(mMmgMesh,mMmgSol,MMGS_DPARAM_hausd, ConfigurationParameters["advanced_parameters"]["hausdorff_value"].GetDouble()) != 1 )
            KRATOS_ERROR << "Unable to set the Hausdorff parameter" << std::endl;
    }

    // Avoid/allow point relocation
    if ( MMGS_Set_iparameter(mMmgMesh,mMmgSol,MMGS_IPARAM_nomove, static_cast<int>(ConfigurationParameters["advanced_parameters"]["no_move_mesh"].GetBool())) != 1 )
        KRATOS_ERROR << "Unable to fix the nodes" << std::endl;

    // Don't insert nodes on mesh
    if ( MMGS_Set_iparameter(mMmgMesh,mMmgSol,MMGS_IPARAM_noinsert, static_cast<int>(ConfigurationParameters["advanced_parameters"]["no_insert_mesh"].GetBool())) != 1 )
        KRATOS_ERROR << "Unable to set no insertion/suppression point" << std::endl;

    // Don't swap mesh
    if ( MMGS_Set_iparameter(mMmgMesh,mMmgSol,MMGS_IPARAM_noswap, static_cast<int>(ConfigurationParameters["advanced_parameters"]["no_swap_mesh"].GetBool())) != 1 )
        KRATOS_ERROR << "Unable to set no edge flipping" << std::endl;

    // Disabled/enabled normal regularization
    if ( MMGS_Set_iparameter(mMmgMesh,mMmgSol,MMGS_IPARAM_nreg, static_cast<int>(ConfigurationParameters["advanced_parameters"]["normal_regularization_mesh"].GetBool())) != 1 )
        KRATOS_ERROR << "Unable disabled/enabled normal regularization " << std::endl;

    // Set the angle detection
    const bool deactivate_detect_angle = ConfigurationParameters["advanced_parameters"]["deactivate_detect_angle"].GetBool();
    if ( deactivate_detect_angle) {
        if ( MMGS_Set_iparameter(mMmgMesh,mMmgSol,MMGS_IPARAM_angle, static_cast<int>(!deactivate_detect_angle)) != 1 )
            KRATOS_ERROR << "Unable to set the angle detection on" << std::endl;
    }

    // Set the gradation
    if (ConfigurationParameters["advanced_parameters"]["force_gradation_value"].GetBool()) {
        if ( MMGS_Set_dparameter(mMmgMesh,mMmgSol,MMGS_DPARAM_hgrad, ConfigurationParameters["advanced_parameters"]["gradation_value"].GetDouble()) != 1 )
            KRATOS_ERROR << "Unable to set gradation" << std::endl;
    }

    // Minimal edge size
    if (ConfigurationParameters["force_sizes"]["force_min"].GetBool()) {
        if ( MMGS_Set_dparameter(mMmgMesh,mMmgSol,MMGS_DPARAM_hmin, ConfigurationParameters["force_sizes"]["minimal_size"].GetDouble()) != 1 )
            KRATOS_ERROR << "Unable to set the minimal edge size " << std::endl;
    }

    // Minimal edge size
    if (ConfigurationParameters["force_sizes"]["force_max"].GetBool()) {
        if ( MMGS_Set_dparameter(mMmgMesh,mMmgSol,MMGS_DPARAM_hmax, ConfigurationParameters["force_sizes"]["maximal_size"].GetDouble()) != 1 ) {
            KRATOS_ERROR << "Unable to set the maximal edge size " << std::endl;
        }
    }

    // Actually computing remesh
    int ier;
    if (mDiscretization == DiscretizationOption::LAGRANGIAN) {
        KRATOS_ERROR << "Surface remesh not compatible with LAGRANGIAN motion" << std::endl;
    } else {
        ier = MMGS_mmgslib(mMmgMesh, mMmgSol);
    }

    if ( ier == MMG5_STRONGFAILURE )
        KRATOS_ERROR << "ERROR: BAD ENDING OF MMGSLIB: UNABLE TO SAVE MESH. ier: " << ier << std::endl;
    else if ( ier == MMG5_LOWFAILURE )
        KRATOS_ERROR << "ERROR: BAD ENDING OF MMGSLIB. ier: " << ier << std::endl;

    KRATOS_CATCH("");
}

/***********************************************************************************/
/***********************************************************************************/

template<>
void MmgUtilities<MMGLibrary::MMGS>::MMGLibCallIsoSurface(Parameters ConfigurationParameters)
{
    KRATOS_TRY;

    /**------------------- Level set discretization option ---------------------*/
    /* Ask for level set discretization */
    KRATOS_ERROR_IF( MMGS_Set_iparameter(mMmgMesh,mMmgSol,MMGS_IPARAM_iso, 1) != 1 ) << "Unable to ask for level set discretization" << std::endl;

    /** (Not mandatory): check if the number of given entities match with mesh size */
    KRATOS_ERROR_IF( MMGS_Chk_meshData(mMmgMesh,mMmgSol) != 1 ) << "Unable to check if the number of given entities match with mesh size" << std::endl;

    /**------------------- level set discretization ---------------------------*/
//     /* Debug mode ON (default value = OFF) */
//     KRATOS_ERROR_IF( MMGS_Set_iparameter(mMmgMesh,mMmgSol,MMGS_IPARAM_debug, 1) != 1 ) << "Unable to set on debug mode" << std::endl;

    const int ier = MMGS_mmgsls(mMmgMesh, mMmgSol);

    if ( ier == MMG5_STRONGFAILURE )
        KRATOS_ERROR << "ERROR: BAD ENDING OF MMGSLS: UNABLE TO SAVE MESH. ier: " << ier << std::endl;
    else if ( ier == MMG5_LOWFAILURE )
        KRATOS_ERROR << "ERROR: BAD ENDING OF MMGSLS. ier: " << ier << std::endl;

    KRATOS_CATCH("");
}

/***********************************************************************************/
/***********************************************************************************/

template<>
void MmgUtilities<MMGLibrary::MMG2D>::SetNodes(
    const double X,
    const double Y,
    const double Z,
    const IndexType Color,
    const IndexType Index
    )
{
    KRATOS_TRY;

    KRATOS_ERROR_IF( MMG2D_Set_vertex(mMmgMesh, X, Y, Color, Index) != 1 ) << "Unable to set vertex" << std::endl;

    KRATOS_CATCH("");
}

/***********************************************************************************/
/***********************************************************************************/

template<>
void MmgUtilities<MMGLibrary::MMG3D>::SetNodes(
    const double X,
    const double Y,
    const double Z,
    const IndexType Color,
    const IndexType Index
    )
{
    KRATOS_TRY;

    KRATOS_ERROR_IF( MMG3D_Set_vertex(mMmgMesh, X, Y, Z, Color, Index) != 1 ) << "Unable to set vertex" << std::endl;

    KRATOS_CATCH("");
}

/***********************************************************************************/
/***********************************************************************************/

template<>
void MmgUtilities<MMGLibrary::MMGS>::SetNodes(
    const double X,
    const double Y,
    const double Z,
    const IndexType Color,
    const IndexType Index
    )
{
    KRATOS_TRY;

    KRATOS_ERROR_IF( MMGS_Set_vertex(mMmgMesh, X, Y, Z, Color, Index) != 1 ) << "Unable to set vertex" << std::endl;

    KRATOS_CATCH("");
}

/***********************************************************************************/
/***********************************************************************************/

template<>
void MmgUtilities<MMGLibrary::MMG2D>::SetConditions(
    GeometryType& rGeometry,
    const IndexType Color,
    const IndexType Index
    )
{
    KRATOS_TRY;

    if (rGeometry.GetGeometryType() == GeometryData::KratosGeometryType::Kratos_Point2D) // Point
        KRATOS_ERROR << "ERROR:: Nodal condition, will be meshed with the node. Condition existence after meshing not guaranteed" << std::endl;
    else if (rGeometry.GetGeometryType() == GeometryData::KratosGeometryType::Kratos_Line2D2) { // Line
        const IndexType id_1 = rGeometry[0].Id(); // First node id
        const IndexType id_2 = rGeometry[1].Id(); // Second node id

        KRATOS_ERROR_IF( MMG2D_Set_edge(mMmgMesh, id_1, id_2, Color, Index) != 1 ) << "Unable to set edge" << std::endl;

        // Set fixed boundary
        bool blocked_1 = false;
        if (rGeometry[0].IsDefined(BLOCKED))
            blocked_1 = rGeometry[0].Is(BLOCKED);
        bool blocked_2 = false;
        if (rGeometry[1].IsDefined(BLOCKED))
            blocked_2 = rGeometry[1].Is(BLOCKED);

        if (blocked_1 && blocked_2) BlockCondition(Index);
    } else {
        const IndexType size_geometry = rGeometry.size();
        KRATOS_ERROR << "ERROR: I DO NOT KNOW WHAT IS THIS. Size: " << size_geometry << " Type: " << rGeometry.GetGeometryType() << std::endl;
    }

    KRATOS_CATCH("");
}

/***********************************************************************************/
/***********************************************************************************/

template<>
void MmgUtilities<MMGLibrary::MMG3D>::SetConditions(
    GeometryType& rGeometry,
    const IndexType Color,
    const IndexType Index
    )
{
    KRATOS_TRY;

    if (rGeometry.GetGeometryType() == GeometryData::KratosGeometryType::Kratos_Point3D) // Point
        KRATOS_ERROR << "ERROR:: Nodal condition, will be meshed with the node. Condition existence after meshing not guaranteed" << std::endl;
    else if (rGeometry.GetGeometryType() == GeometryData::KratosGeometryType::Kratos_Line3D2) { // Line
        KRATOS_ERROR << "Kratos_Line3D2 remeshing pending to be implemented" << std::endl;
//         const IndexType id1 = rGeometry[0].Id(); // First node id
//         const IndexType id2 = rGeometry[1].Id(); // Second node id
//
//         KRATOS_ERROR_IF( MMG3D_Set_edge(mMmgMesh, id1, id2, Color, Index) != 1 ) << "Unable to set edge" << std::endl;
//
//         // Set fixed boundary
//         bool blocked_1 = false;
//         if (rGeometry[0].IsDefined(BLOCKED))
//             blocked_1 = rGeometry[0].Is(BLOCKED);
//         bool blocked_2 = false;
//         if (rGeometry[1].IsDefined(BLOCKED))
//             blocked_2 = rGeometry[1].Is(BLOCKED);
//
//         if ((blocked_1 && blocked_2)) KRATOS_ERROR_IF( MMG3D_Set_requiredEdge(mMmgMesh, Index) != 1 ) << "Unable to block edge" << std::endl;
    } else if (rGeometry.GetGeometryType() == GeometryData::KratosGeometryType::Kratos_Triangle3D3) {// Triangle
        const IndexType id_1 = rGeometry[0].Id(); // First node Id
        const IndexType id_2 = rGeometry[1].Id(); // Second node Id
        const IndexType id_3 = rGeometry[2].Id(); // Third node Id

        KRATOS_ERROR_IF( MMG3D_Set_triangle(mMmgMesh, id_1, id_2, id_3, Color, Index) != 1 ) << "Unable to set triangle" << std::endl;

        // Set fixed boundary
        bool blocked_1 = false;
        if (rGeometry[0].IsDefined(BLOCKED))
            blocked_1 = rGeometry[0].Is(BLOCKED);
        bool blocked_2 = false;
        if (rGeometry[1].IsDefined(BLOCKED))
            blocked_2 = rGeometry[1].Is(BLOCKED);
        bool blocked_3 = false;
        if (rGeometry[2].IsDefined(BLOCKED))
            blocked_3 = rGeometry[2].Is(BLOCKED);

        if (blocked_1 && blocked_2 && blocked_3) BlockCondition(Index);
    } else if (rGeometry.GetGeometryType() == GeometryData::KratosGeometryType::Kratos_Quadrilateral3D4) { // Quadrilaterals
        const IndexType id_1 = rGeometry[0].Id(); // First node Id
        const IndexType id_2 = rGeometry[1].Id(); // Second node Id
        const IndexType id_3 = rGeometry[2].Id(); // Third node Id
        const IndexType id_4 = rGeometry[3].Id(); // Fourth node Id

        KRATOS_ERROR_IF( MMG3D_Set_quadrilateral(mMmgMesh, id_1, id_2, id_3, id_4, Color, Index) != 1 ) << "Unable to set quadrilateral" << std::endl;
    } else {
        const SizeType size_geometry = rGeometry.size();
        KRATOS_ERROR << "ERROR: I DO NOT KNOW WHAT IS THIS. Size: " << size_geometry << " Type: " << rGeometry.GetGeometryType() << std::endl;
    }

    KRATOS_CATCH("");
}

/***********************************************************************************/
/***********************************************************************************/

template<>
void MmgUtilities<MMGLibrary::MMGS>::SetConditions(
    GeometryType& rGeometry,
    const IndexType Color,
    const IndexType Index
    )
{
    KRATOS_TRY;

    if (rGeometry.GetGeometryType() == GeometryData::KratosGeometryType::Kratos_Point3D) // Point
        KRATOS_ERROR << "ERROR:: Nodal condition, will be meshed with the node. Condition existence after meshing not guaranteed" << std::endl;
    else if (rGeometry.GetGeometryType() == GeometryData::KratosGeometryType::Kratos_Line3D2) { // Line
        const IndexType id_1 = rGeometry[0].Id(); // First node id
        const IndexType id_2 = rGeometry[1].Id(); // Second node id

        KRATOS_ERROR_IF( MMGS_Set_edge(mMmgMesh, id_1, id_2, Color, Index) != 1 ) << "Unable to set edge" << std::endl;

        // Set fixed boundary
        bool blocked_1 = false;
        if (rGeometry[0].IsDefined(BLOCKED))
            blocked_1 = rGeometry[0].Is(BLOCKED);
        bool blocked_2 = false;
        if (rGeometry[1].IsDefined(BLOCKED))
            blocked_2 = rGeometry[1].Is(BLOCKED);

        if (blocked_1 && blocked_2) BlockCondition(Index);
    } else {
        const IndexType size_geometry = rGeometry.size();
        KRATOS_ERROR << "ERROR: I DO NOT KNOW WHAT IS THIS. Size: " << size_geometry << " Type: " << rGeometry.GetGeometryType() << std::endl;
    }

    KRATOS_CATCH("");
}

/***********************************************************************************/
/***********************************************************************************/

template<>
void MmgUtilities<MMGLibrary::MMG2D>::SetElements(
    GeometryType& rGeometry,
    const IndexType Color,
    const IndexType Index
    )
{
    KRATOS_TRY;

    const IndexType id_1 = rGeometry[0].Id(); // First node Id
    const IndexType id_2 = rGeometry[1].Id(); // Second node Id
    const IndexType id_3 = rGeometry[2].Id(); // Third node Id

    KRATOS_ERROR_IF( MMG2D_Set_triangle(mMmgMesh, id_1, id_2, id_3, Color, Index) != 1 ) << "Unable to set triangle" << std::endl;

    KRATOS_CATCH("");
}

/***********************************************************************************/
/***********************************************************************************/

template<>
void MmgUtilities<MMGLibrary::MMG3D>::SetElements(
    GeometryType& rGeometry,
    const IndexType Color,
    const IndexType Index
    )
{
    KRATOS_TRY;

    const IndexType id_1 = rGeometry[0].Id(); // First node Id
    const IndexType id_2 = rGeometry[1].Id(); // Second node Id
    const IndexType id_3 = rGeometry[2].Id(); // Third node Id
    const IndexType id_4 = rGeometry[3].Id(); // Fourth node Id

    if (rGeometry.GetGeometryType() == GeometryData::KratosGeometryType::Kratos_Tetrahedra3D4) { // Tetrahedron
        KRATOS_ERROR_IF( MMG3D_Set_tetrahedron(mMmgMesh, id_1, id_2, id_3, id_4, Color, Index) != 1 ) << "Unable to set tetrahedron" << std::endl;
    } else if (rGeometry.GetGeometryType() == GeometryData::KratosGeometryType::Kratos_Prism3D6) { // Prisms
        const IndexType id_5 = rGeometry[4].Id(); // 5th node Id
        const IndexType id_6 = rGeometry[5].Id(); // 6th node Id

        KRATOS_ERROR_IF( MMG3D_Set_prism(mMmgMesh, id_1, id_2, id_3, id_4, id_5, id_6, Color, Index) != 1 ) << "Unable to set prism" << std::endl;
    } else if (rGeometry.GetGeometryType() == GeometryData::KratosGeometryType::Kratos_Hexahedra3D8) { // Hexaedron
//         const IndexType id_5 = rGeometry[4].Id(); // 5th node Id
//         const IndexType id_6 = rGeometry[5].Id(); // 6th node Id
//         const IndexType id_6 = rGeometry[7].Id(); // 7th node Id
//         const IndexType id_6 = rGeometry[8].Id(); // 8th node Id

        const SizeType size_geometry = rGeometry.size();
        KRATOS_ERROR << "ERROR: HEXAEDRON NON IMPLEMENTED IN THE LIBRARY " << size_geometry << std::endl;
    } else {
        const SizeType size_geometry = rGeometry.size();
        KRATOS_ERROR << "ERROR: I DO NOT KNOW WHAT IS THIS. Size: " << size_geometry << std::endl;
    }

    KRATOS_CATCH("");
}

/***********************************************************************************/
/***********************************************************************************/

template<>
void MmgUtilities<MMGLibrary::MMGS>::SetElements(
    GeometryType& rGeometry,
    const IndexType Color,
    const IndexType Index
    )
{
    KRATOS_TRY;

    const IndexType id_1 = rGeometry[0].Id(); // First node Id
    const IndexType id_2 = rGeometry[1].Id(); // Second node Id
    const IndexType id_3 = rGeometry[2].Id(); // Third node Id

    KRATOS_ERROR_IF( MMGS_Set_triangle(mMmgMesh, id_1, id_2, id_3, Color, Index) != 1 ) << "Unable to set triangle" << std::endl;

    KRATOS_CATCH("");
}

/***********************************************************************************/
/***********************************************************************************/

template<>
void MmgUtilities<MMGLibrary::MMG2D>::SetMetricScalar(
    const double Metric,
    const IndexType NodeId
    )
{
    KRATOS_TRY;

    KRATOS_ERROR_IF( MMG2D_Set_scalarSol(mMmgSol, Metric, NodeId) != 1 ) << "Unable to set scalar metric" << std::endl;

    KRATOS_CATCH("");
}

/***********************************************************************************/
/***********************************************************************************/

template<>
void MmgUtilities<MMGLibrary::MMG3D>::SetMetricScalar(
    const double Metric,
    const IndexType NodeId
    )
{
    KRATOS_TRY;

    KRATOS_ERROR_IF( MMG3D_Set_scalarSol(mMmgSol, Metric, NodeId) != 1 ) << "Unable to set scalar metric" << std::endl;

    KRATOS_CATCH("");
}

/***********************************************************************************/
/***********************************************************************************/

template<>
void MmgUtilities<MMGLibrary::MMGS>::SetMetricScalar(
    const double Metric,
    const IndexType NodeId
    )
{
    KRATOS_TRY;

    KRATOS_ERROR_IF( MMGS_Set_scalarSol(mMmgSol, Metric, NodeId) != 1 ) << "Unable to set scalar metric" << std::endl;

    KRATOS_CATCH("");
}

/***********************************************************************************/
/***********************************************************************************/

template<>
void MmgUtilities<MMGLibrary::MMG2D>::SetMetricVector(
    const array_1d<double, 2>& rMetric,
    const IndexType NodeId
    )
{
    KRATOS_TRY;

    KRATOS_ERROR_IF( MMG2D_Set_vectorSol(mMmgSol, rMetric[0], rMetric[1], NodeId) != 1 ) << "Unable to set vector metric" << std::endl;

    KRATOS_CATCH("");
}

/***********************************************************************************/
/***********************************************************************************/

template<>
void MmgUtilities<MMGLibrary::MMG3D>::SetMetricVector(
    const array_1d<double, 3>& rMetric,
    const IndexType NodeId
    )
{
    KRATOS_TRY;

    KRATOS_ERROR_IF( MMG3D_Set_vectorSol(mMmgSol, rMetric[0], rMetric[1], rMetric[2], NodeId) != 1 ) << "Unable to set vector metric" << std::endl;

    KRATOS_CATCH("");
}

/***********************************************************************************/
/***********************************************************************************/

template<>
void MmgUtilities<MMGLibrary::MMGS>::SetMetricVector(
    const array_1d<double, 3>& rMetric,
    const IndexType NodeId
    )
{
    KRATOS_TRY;

    KRATOS_ERROR_IF( MMGS_Set_vectorSol(mMmgSol, rMetric[0], rMetric[1], rMetric[2], NodeId) != 1 ) << "Unable to set vector metric" << std::endl;

    KRATOS_CATCH("");
}

/***********************************************************************************/
/***********************************************************************************/

template<>
void MmgUtilities<MMGLibrary::MMG2D>::SetMetricTensor(
    const array_1d<double, 3>& rMetric,
    const IndexType NodeId
    )
{
    KRATOS_TRY;

    // The order is XX, XY, YY
    KRATOS_ERROR_IF( MMG2D_Set_tensorSol(mMmgSol, rMetric[0], rMetric[2], rMetric[1], NodeId) != 1 ) << "Unable to set tensor metric" << std::endl;

    KRATOS_CATCH("");
}

/***********************************************************************************/
/***********************************************************************************/

template<>
void MmgUtilities<MMGLibrary::MMG3D>::SetMetricTensor(
    const array_1d<double, 6>& rMetric,
    const IndexType NodeId
    )
{
    KRATOS_TRY;

    // The order is XX, XY, XZ, YY, YZ, ZZ
    KRATOS_ERROR_IF( MMG3D_Set_tensorSol(mMmgSol, rMetric[0], rMetric[3], rMetric[5], rMetric[1], rMetric[4], rMetric[2], NodeId) != 1 ) << "Unable to set tensor metric" << std::endl;

    KRATOS_CATCH("");
}

/***********************************************************************************/
/***********************************************************************************/

template<>
void MmgUtilities<MMGLibrary::MMGS>::SetMetricTensor(
    const array_1d<double, 6>& rMetric,
    const IndexType NodeId
    )
{
    KRATOS_TRY;

    // The order is XX, XY, XZ, YY, YZ, ZZ
    KRATOS_ERROR_IF( MMGS_Set_tensorSol(mMmgSol, rMetric[0], rMetric[3], rMetric[5], rMetric[1], rMetric[4], rMetric[2], NodeId) != 1 ) << "Unable to set tensor metric" << std::endl;

    KRATOS_CATCH("");
}

/***********************************************************************************/
/***********************************************************************************/

template<>
void MmgUtilities<MMGLibrary::MMG2D>::SetDisplacementVector(
    const array_1d<double, 3>& rDisplacement,
    const IndexType NodeId
    )
{
    KRATOS_TRY;

    KRATOS_ERROR_IF( MMG2D_Set_vectorSol(mMmgDisp, rDisplacement[0], rDisplacement[1], NodeId) != 1 ) << "Unable to set vector displacement" << std::endl;

    KRATOS_CATCH("");
}

/***********************************************************************************/
/***********************************************************************************/

template<>
void MmgUtilities<MMGLibrary::MMG3D>::SetDisplacementVector(
    const array_1d<double, 3>& rDisplacement,
    const IndexType NodeId
    )
{
    KRATOS_TRY;

    KRATOS_ERROR_IF( MMG3D_Set_vectorSol(mMmgDisp, rDisplacement[0], rDisplacement[1], rDisplacement[2], NodeId) != 1 ) << "Unable to set vector displacement" << std::endl;

    KRATOS_CATCH("");
}

/***********************************************************************************/
/***********************************************************************************/

template<>
void MmgUtilities<MMGLibrary::MMGS>::SetDisplacementVector(
    const array_1d<double, 3>& rDisplacement,
    const IndexType NodeId
    )
{
    KRATOS_TRY;

    KRATOS_ERROR_IF( MMGS_Set_vectorSol(mMmgDisp, rDisplacement[0], rDisplacement[1], rDisplacement[2], NodeId) != 1 ) << "Unable to set vector displacement" << std::endl;

    KRATOS_CATCH("");
}

/***********************************************************************************/
/***********************************************************************************/

template<>
void MmgUtilities<MMGLibrary::MMG2D>::GetMetricScalar(double& rMetric)
{
    KRATOS_TRY;

    KRATOS_ERROR_IF( MMG2D_Get_scalarSol(mMmgSol, &rMetric) != 1 ) << "Unable to get scalar metric" << std::endl;

    KRATOS_CATCH("");
}

/***********************************************************************************/
/***********************************************************************************/

template<>
void MmgUtilities<MMGLibrary::MMG3D>::GetMetricScalar(double& rMetric)
{
    KRATOS_TRY;

    KRATOS_ERROR_IF( MMG3D_Get_scalarSol(mMmgSol, &rMetric) != 1 ) << "Unable to get scalar metric" << std::endl;

    KRATOS_CATCH("");
}

/***********************************************************************************/
/***********************************************************************************/

template<>
void MmgUtilities<MMGLibrary::MMGS>::GetMetricScalar(double& rMetric)
{
    KRATOS_TRY;

    KRATOS_ERROR_IF( MMGS_Get_scalarSol(mMmgSol, &rMetric) != 1 ) << "Unable to get scalar metric" << std::endl;

    KRATOS_CATCH("");
}

/***********************************************************************************/
/***********************************************************************************/

template<>
void MmgUtilities<MMGLibrary::MMG2D>::GetMetricVector(array_1d<double, 2>& rMetric)
{
    KRATOS_TRY;

    KRATOS_ERROR_IF( MMG2D_Get_vectorSol(mMmgSol, &rMetric[0], &rMetric[1]) != 1 ) << "Unable to get vector metric" << std::endl;

    KRATOS_CATCH("");
}

/***********************************************************************************/
/***********************************************************************************/

template<>
void MmgUtilities<MMGLibrary::MMG3D>::GetMetricVector(array_1d<double, 3>& rMetric)
{
    KRATOS_TRY;

    KRATOS_ERROR_IF( MMG3D_Get_vectorSol(mMmgSol, &rMetric[0], &rMetric[1], &rMetric[2]) != 1 ) << "Unable to get vector metric" << std::endl;

    KRATOS_CATCH("");
}

/***********************************************************************************/
/***********************************************************************************/

template<>
void MmgUtilities<MMGLibrary::MMGS>::GetMetricVector(array_1d<double, 3>& rMetric)
{
    KRATOS_TRY;

    KRATOS_ERROR_IF( MMGS_Get_vectorSol(mMmgSol, &rMetric[0], &rMetric[1], &rMetric[2]) != 1 ) << "Unable to get vector metric" << std::endl;

    KRATOS_CATCH("");
}

/***********************************************************************************/
/***********************************************************************************/

template<>
void MmgUtilities<MMGLibrary::MMG2D>::GetMetricTensor(array_1d<double, 3>& rMetric)
{
    KRATOS_TRY;

    // The order is XX, XY, YY
    KRATOS_ERROR_IF( MMG2D_Get_tensorSol(mMmgSol, &rMetric[0], &rMetric[2], &rMetric[1]) != 1 ) << "Unable to get tensor metric" << std::endl;

    KRATOS_CATCH("");
}

/***********************************************************************************/
/***********************************************************************************/

template<>
void MmgUtilities<MMGLibrary::MMG3D>::GetMetricTensor(array_1d<double, 6>& rMetric)
{
    KRATOS_TRY;

    // The order is XX, XY, XZ, YY, YZ, ZZ
    KRATOS_ERROR_IF( MMG3D_Get_tensorSol(mMmgSol, &rMetric[0], &rMetric[3], &rMetric[5], &rMetric[1], &rMetric[4], &rMetric[2]) != 1 ) << "Unable to get tensor metric" << std::endl;

    KRATOS_CATCH("");
}

/***********************************************************************************/
/***********************************************************************************/

template<>
void MmgUtilities<MMGLibrary::MMGS>::GetMetricTensor(array_1d<double, 6>& rMetric)
{
    KRATOS_TRY;

    // The order is XX, XY, XZ, YY, YZ, ZZ
    KRATOS_ERROR_IF( MMGS_Get_tensorSol(mMmgSol, &rMetric[0], &rMetric[3], &rMetric[5], &rMetric[1], &rMetric[4], &rMetric[2]) != 1 ) << "Unable to get tensor metric" << std::endl;

    KRATOS_CATCH("");
}

/***********************************************************************************/
/***********************************************************************************/

template<>
void MmgUtilities<MMGLibrary::MMG2D>::GetDisplacementVector(array_1d<double, 3>& rDisplacement)
{
    KRATOS_TRY;

    rDisplacement[2] = 0.0;
    KRATOS_ERROR_IF( MMG2D_Get_vectorSol(mMmgDisp, &rDisplacement[0], &rDisplacement[1]) != 1 ) << "Unable to get vector displacement" << std::endl;

    KRATOS_CATCH("");
}

/***********************************************************************************/
/***********************************************************************************/

template<>
void MmgUtilities<MMGLibrary::MMG3D>::GetDisplacementVector(array_1d<double, 3>& rDisplacement)
{
    KRATOS_TRY;

    KRATOS_ERROR_IF( MMG3D_Get_vectorSol(mMmgDisp, &rDisplacement[0], &rDisplacement[1], &rDisplacement[2]) != 1 ) << "Unable to get vector displacement" << std::endl;

    KRATOS_CATCH("");
}

/***********************************************************************************/
/***********************************************************************************/

template<>
void MmgUtilities<MMGLibrary::MMGS>::GetDisplacementVector(array_1d<double, 3>& rDisplacement)
{
    KRATOS_TRY;

    KRATOS_ERROR_IF( MMGS_Get_vectorSol(mMmgDisp, &rDisplacement[0], &rDisplacement[1], &rDisplacement[2]) != 1 ) << "Unable to get vector displacement" << std::endl;

    KRATOS_CATCH("");
}

/***********************************************************************************/
/***********************************************************************************/

template<MMGLibrary TMMGLibrary>
void MmgUtilities<TMMGLibrary>::ReorderAllIds(ModelPart& rModelPart)
{
    KRATOS_TRY;

    // Iterate over nodes
    auto& r_nodes_array = rModelPart.Nodes();
    const auto it_node_begin = r_nodes_array.begin();
    for(IndexType i = 0; i < r_nodes_array.size(); ++i)
        (it_node_begin + i)->SetId(i + 1);

    // Iterate over conditions
    auto& r_conditions_array = rModelPart.Conditions();
    const auto it_cond_begin = r_conditions_array.begin();
    for(IndexType i = 0; i < r_conditions_array.size(); ++i)
        (it_cond_begin + i)->SetId(i + 1);

    // Iterate over elements
    auto& r_elements_array = rModelPart.Elements();
    const auto it_elem_begin = r_elements_array.begin();
    for(IndexType i = 0; i < r_elements_array.size(); ++i)
        (it_elem_begin + i)->SetId(i + 1);

    KRATOS_CATCH("");
}

/***********************************************************************************/
/***********************************************************************************/

template<MMGLibrary TMMGLibrary>
void MmgUtilities<TMMGLibrary>::GenerateMeshDataFromModelPart(
    ModelPart& rModelPart,
    std::unordered_map<IndexType,std::vector<std::string>>& rColors,
    ColorsMapType& rColorMapCondition,
    ColorsMapType& rColorMapElement,
    const FrameworkEulerLagrange Framework,
    const bool CollapsePrismElements
    )
{
    KRATOS_TRY;

    // Before computing colors we do some check and throw a warning to get the user informed
    const std::vector<std::string> sub_model_part_names = AssignUniqueModelPartCollectionTagUtility::GetRecursiveSubModelPartNames(rModelPart);

    for (auto sub_model_part_name : sub_model_part_names) {
        ModelPart& r_sub_model_part = AssignUniqueModelPartCollectionTagUtility::GetRecursiveSubModelPart(rModelPart, sub_model_part_name);

        KRATOS_WARNING_IF("MmgUtilities", mEchoLevel > 0 && (r_sub_model_part.NumberOfNodes() > 0 && (r_sub_model_part.NumberOfConditions() == 0 && r_sub_model_part.NumberOfElements() == 0))) <<
        "The submodelpart: " << sub_model_part_name << " contains only nodes and no geometries (conditions/elements)." << std::endl <<
        "It is not guaranteed that the submodelpart will be preserved." << std::endl <<
        "PLEASE: Add some \"dummy\" conditions to the submodelpart to preserve it" << std::endl;
    }

    /////////* MESH FILE */////////
    // Build mesh in MMG5 format //

    // Iterate over components
    auto& r_nodes_array = rModelPart.Nodes();
    const auto it_node_begin = r_nodes_array.begin();
    auto& r_conditions_array = rModelPart.Conditions();
    const auto it_cond_begin = r_conditions_array.begin();
    auto& r_elements_array = rModelPart.Elements();
    const auto it_elem_begin = r_elements_array.begin();

    // The following nodes will be remeshed
    std::unordered_set<IndexType> remeshed_nodes;

    /* Manually set of the mesh */
    MMGMeshInfo<TMMGLibrary> mmg_mesh_info;
    if (TMMGLibrary == MMGLibrary::MMG2D) { // 2D
        /* Conditions */
        std::size_t num_lines = 0;
        for(IndexType i = 0; i < r_conditions_array.size(); ++i) {
            auto it_cond = it_cond_begin + i;

            if ((it_cond->GetGeometry()).GetGeometryType() == GeometryData::KratosGeometryType::Kratos_Line2D2) { // Lines
                for (auto& r_node : it_cond->GetGeometry())
                    remeshed_nodes.insert(r_node.Id());
                num_lines += 1;
            } else {
                it_cond->Set(OLD_ENTITY, true);
                KRATOS_WARNING_IF("MmgUtilities", mEchoLevel > 1) << "WARNING:: YOUR GEOMETRY CONTAINS A CONDITION WITH " << it_cond->GetGeometry().PointsNumber() <<" NODES THAT CAN NOT BE REMESHED" << std::endl;
            }
        }

        /* Elements */
        std::size_t num_tri = 0;
        for(IndexType i = 0; i < r_elements_array.size(); ++i) {
            auto it_elem = it_elem_begin + i;

            if ((it_elem->GetGeometry()).GetGeometryType() == GeometryData::KratosGeometryType::Kratos_Triangle2D3) { // Triangles
                for (auto& r_node : it_elem->GetGeometry())
                    remeshed_nodes.insert(r_node.Id());
                num_tri += 1;
            } else {
                it_elem->Set(OLD_ENTITY, true);
                KRATOS_WARNING_IF("MmgUtilities", mEchoLevel > 1) << "WARNING:: YOUR GEOMETRY CONTAINS AN ELEMENT WITH " << it_elem->GetGeometry().PointsNumber() <<" NODES CAN NOT BE REMESHED" << std::endl;
            }
        }

        mmg_mesh_info.NumberOfLines = num_lines;
        mmg_mesh_info.NumberOfTriangles = num_tri;
    } else if (TMMGLibrary == MMGLibrary::MMG3D) { // 3D
        /* Conditions */
        std::size_t num_tri = 0, num_quad = 0;
        for(IndexType i = 0; i < r_conditions_array.size(); ++i) {
            auto it_cond = it_cond_begin + i;

            if ((it_cond->GetGeometry()).GetGeometryType() == GeometryData::KratosGeometryType::Kratos_Triangle3D3) { // Triangles
                for (auto& r_node : it_cond->GetGeometry())
                    remeshed_nodes.insert(r_node.Id());
                num_tri += 1;
            } else if ((it_cond->GetGeometry()).GetGeometryType() == GeometryData::KratosGeometryType::Kratos_Quadrilateral3D4) { // Quadrilaterals
                for (auto& r_node : it_cond->GetGeometry())
                    remeshed_nodes.insert(r_node.Id());
                num_quad += 1;
            } else {
                it_cond->Set(OLD_ENTITY, true);
                KRATOS_WARNING_IF("MmgUtilities", mEchoLevel > 1) << "WARNING:: YOUR GEOMETRY CONTAINS A CONDITION WITH " << it_cond->GetGeometry().PointsNumber() <<" NODES THAT CAN NOT BE REMESHED" << std::endl;
            }
        }

        mmg_mesh_info.NumberOfTriangles = num_tri;
        mmg_mesh_info.NumberOfQuadrilaterals = num_quad;

        KRATOS_INFO_IF("MmgUtilities", ((num_tri + num_quad) < r_conditions_array.size()) && mEchoLevel > 0) <<
        "Number of Conditions: " << r_conditions_array.size() << " Number of Triangles: " << num_tri << " Number of Quadrilaterals: " << num_quad << std::endl;

        /* Elements */
        std::size_t num_tetra = 0, num_prisms = 0;
        for(IndexType i = 0; i < r_elements_array.size(); ++i) {
            auto it_elem = it_elem_begin + i;

            if ((it_elem->GetGeometry()).GetGeometryType() == GeometryData::KratosGeometryType::Kratos_Tetrahedra3D4) { // Tetrahedron
                for (auto& r_node : it_elem->GetGeometry())
                    remeshed_nodes.insert(r_node.Id());
                num_tetra += 1;
            } else if ((it_elem->GetGeometry()).GetGeometryType() == GeometryData::KratosGeometryType::Kratos_Prism3D6) { // Prisms
                if (CollapsePrismElements) {
                    KRATOS_INFO_IF("MmgUtilities", mEchoLevel > 1) << "Prismatic element " << it_elem->Id() << " will be collapsed to a triangle" << std::endl;
                } else {
                    for (auto& r_node : it_elem->GetGeometry())
                        remeshed_nodes.insert(r_node.Id());
                    num_prisms += 1;
                }
            } else {
                it_elem->Set(OLD_ENTITY, true);
                KRATOS_WARNING_IF("MmgUtilities", mEchoLevel > 1) << "WARNING:: YOUR GEOMETRY CONTAINS AN ELEMENT WITH " << it_elem->GetGeometry().PointsNumber() <<" NODES CAN NOT BE REMESHED" << std::endl;
            }
        }

        mmg_mesh_info.NumberOfTetrahedra = num_tetra;
        mmg_mesh_info.NumberOfPrism = num_prisms;

        KRATOS_INFO_IF("MmgUtilities", ((num_tetra + num_prisms) < r_elements_array.size()) && mEchoLevel > 0) <<
        "Number of Elements: " << r_elements_array.size() << " Number of Tetrahedron: " << num_tetra << " Number of Prisms: " << num_prisms << std::endl;
    } else { // Surfaces
        /* Conditions */
        std::size_t num_lines = 0;
        for(IndexType i = 0; i < r_conditions_array.size(); ++i) {
            auto it_cond = it_cond_begin + i;

            if ((it_cond->GetGeometry()).GetGeometryType() == GeometryData::KratosGeometryType::Kratos_Line3D2) { // Lines
                for (auto& r_node : it_cond->GetGeometry())
                    remeshed_nodes.insert(r_node.Id());
                num_lines += 1;
            } else {
                it_cond->Set(OLD_ENTITY, true);
                KRATOS_WARNING_IF("MmgUtilities", mEchoLevel > 1) << "WARNING:: YOUR GEOMETRY CONTAINS " << it_cond->GetGeometry().PointsNumber() <<" NODES THAT CAN NOT BE REMESHED" << std::endl;
            }
        }

        /* Elements */
        std::size_t num_tri = 0;
        for(IndexType i = 0; i < r_elements_array.size(); ++i) {
            auto it_elem = it_elem_begin + i;

            if ((it_elem->GetGeometry()).GetGeometryType() == GeometryData::KratosGeometryType::Kratos_Triangle3D3) { // Triangles
                for (auto& r_node : it_elem->GetGeometry())
                    remeshed_nodes.insert(r_node.Id());
                num_tri += 1;
            } else if (CollapsePrismElements && (it_elem->GetGeometry()).GetGeometryType() == GeometryData::KratosGeometryType::Kratos_Prism3D6) {
                KRATOS_INFO_IF("MmgUtilities", mEchoLevel > 1) << "Prismatic element " << it_elem->Id() << " will be collapsed to a triangle" << std::endl;
            } else {
                it_elem->Set(OLD_ENTITY, true);
                KRATOS_WARNING_IF("MmgUtilities", mEchoLevel > 1) << "WARNING:: YOUR GEOMETRY CONTAINS " << it_elem->GetGeometry().PointsNumber() <<" NODES CAN NOT BE REMESHED" << std::endl;
            }
        }

        mmg_mesh_info.NumberOfLines = num_lines;
        mmg_mesh_info.NumberOfTriangles = num_tri;
    }

    // Set flag on nodes
    #pragma omp parallel for
    for (int i = 0; i < static_cast<int>(r_nodes_array.size()); ++i) {
        auto it_node = it_node_begin + i;
        if (remeshed_nodes.find(it_node->Id()) == remeshed_nodes.end()) {
            it_node->Set(OLD_ENTITY, true);
        }
    }

    mmg_mesh_info.NumberOfNodes = remeshed_nodes.size();
    SetMeshSize(mmg_mesh_info);

    // We reorder the ids to avoid conflicts with the rest (using as reference the OLD_ENTITY)
    IndexType counter_to_remesh = 0;
    #pragma omp parallel for reduction(+: counter_to_remesh)
    for(int i = 0; i < static_cast<int>(r_nodes_array.size()); ++i) {
        auto it_node = it_node_begin + i;

        const bool old_entity = it_node->IsDefined(OLD_ENTITY) ? it_node->Is(OLD_ENTITY) : false;
        if (!old_entity) {
            ++counter_to_remesh;
        }
    }
    // RESETING THE ID OF THE NODES (important for non consecutive meshes)
    IndexType counter_remesh = 1;
    IndexType counter_not_remesh = counter_to_remesh + 1;
    for(int i = 0; i < static_cast<int>(r_nodes_array.size()); ++i) {
        auto it_node = it_node_begin + i;

        const bool old_entity = it_node->IsDefined(OLD_ENTITY) ? it_node->Is(OLD_ENTITY) : false;
        if (!old_entity) {
            it_node->SetId(counter_remesh);
            ++counter_remesh;
        } else {
            it_node->SetId(counter_not_remesh);
            ++counter_not_remesh;
        }
    }
    counter_to_remesh = 0;
    #pragma omp parallel for reduction(+: counter_to_remesh)
    for(int i = 0; i < static_cast<int>(r_conditions_array.size()); ++i) {
        auto it_cond = it_cond_begin + i;

        const bool old_entity = it_cond->IsDefined(OLD_ENTITY) ? it_cond->Is(OLD_ENTITY) : false;
        if (!old_entity) {
            ++counter_to_remesh;
        }
    }
    // RESETING THE ID OF THE CONDITIONS (important for non consecutive meshes)
    counter_remesh = 1;
    counter_not_remesh = counter_to_remesh + 1;
    for(int i = 0; i < static_cast<int>(r_conditions_array.size()); ++i) {
        auto it_cond = it_cond_begin + i;

        const bool old_entity = it_cond->IsDefined(OLD_ENTITY) ? it_cond->Is(OLD_ENTITY) : false;
        if (!old_entity) {
            it_cond->SetId(counter_remesh);
            ++counter_remesh;
        } else {
            it_cond->SetId(counter_not_remesh);
            ++counter_not_remesh;
        }
    }
    counter_to_remesh = 0;
    #pragma omp parallel for reduction(+: counter_to_remesh)
    for(int i = 0; i < static_cast<int>(r_elements_array.size()); ++i) {
        auto it_elem = it_elem_begin + i;

        const bool old_entity = it_elem->IsDefined(OLD_ENTITY) ? it_elem->Is(OLD_ENTITY) : false;
        if (!old_entity) {
            ++counter_to_remesh;
        }
    }
    // RESETING THE ID OF THE ELEMENTS (important for non consecutive meshes)
    counter_remesh = 1;
    counter_not_remesh = counter_to_remesh + 1;
    for(int i = 0; i < static_cast<int>(r_elements_array.size()); ++i) {
        auto it_elem = it_elem_begin + i;

        const bool old_entity = it_elem->IsDefined(OLD_ENTITY) ? it_elem->Is(OLD_ENTITY) : false;
        if (!old_entity) {
            it_elem->SetId(counter_remesh);
            ++counter_remesh;
        } else {
            it_elem->SetId(counter_not_remesh);
            ++counter_not_remesh;
        }
    }

    // Now we compute the colors
    rColors.clear();
    ColorsMapType nodes_colors, cond_colors, elem_colors;
    AssignUniqueModelPartCollectionTagUtility model_part_collections(rModelPart);
    model_part_collections.ComputeTags(nodes_colors, cond_colors, elem_colors, rColors);

    // The ISOSURFACE has some reserved Ids. We reassign
    if (mDiscretization == DiscretizationOption::ISOSURFACE) {
        // Create auxiliar model part
        if (!rModelPart.HasSubModelPart("SKIN_ISOSURFACE")) {
            rModelPart.CreateSubModelPart("SKIN_ISOSURFACE");
        }

        // Do some checks
        bool id_2_exists = false;
        bool id_3_exists = false;
        bool id_10_exists = false;
        IndexType max_index = 0;
        for (auto& r_color : rColors) {
            const IndexType index = r_color.first;
            if (index == 2) {
                id_2_exists = true;
            } else if (index == 3) {
                id_3_exists = true;
            } else if (index == 10) {
                id_10_exists = true;
            }
            if (index > max_index)
                max_index = index;
        }

        // Identify the submodelparts with elements
        std::unordered_set<std::string> auxiliar_set_elements;
        // We build a set for all the model parts containing elements
        for (auto& r_elem_color : elem_colors) {
            const IndexType color = r_elem_color.second;
            const auto& r_sub_model_parts_names = rColors[color];
            auxiliar_set_elements.insert(r_sub_model_parts_names.begin(), r_sub_model_parts_names.end());
        }
        std::vector<std::string> auxiliar_vector_elements(auxiliar_set_elements.size());
        std::copy(auxiliar_set_elements.begin(), auxiliar_set_elements.end(), std::back_inserter(auxiliar_vector_elements));

        // Move the map to the end
        if (id_2_exists) {
            // New group
            rColors.insert(IndexStringVectorPairType(max_index + 1, rColors[2]));
            rColors.erase(2);

            // Reassign
            for (auto& r_nodes_color : nodes_colors) {
                IndexType& r_color = r_nodes_color.second;
                if (r_color == 2) {
                    r_color = max_index + 1;
                }
            }
            for (auto& r_cond_color : cond_colors) {
                IndexType& r_color = r_cond_color.second;
                if (r_color == 2) {
                    r_color = max_index + 1;
                }
            }
            for (auto& r_elem_color : elem_colors) {
                IndexType& r_color = r_elem_color.second;
                if (r_color == 2) {
                    r_color = max_index + 1;
                }
            }

        }
        if (id_3_exists) {
            // New group
            rColors.insert(IndexStringVectorPairType(max_index + 2, rColors[3]));
            rColors.erase(3);

            // Reassign
            for (auto& r_nodes_color : nodes_colors) {
                IndexType& r_color = r_nodes_color.second;
                if (r_color == 3) {
                    r_color = max_index + 2;
                }
            }
            for (auto& r_cond_color : cond_colors) {
                IndexType& r_color = r_cond_color.second;
                if (r_color == 3) {
                    r_color = max_index + 2;
                }
            }
            for (auto& r_elem_color : elem_colors) {
                IndexType& r_color = r_elem_color.second;
                if (r_color == 3) {
                    r_color = max_index + 2;
                }
            }

        }
        if (id_10_exists) {
            // New group
            rColors.insert(IndexStringVectorPairType(max_index + 3, rColors[10]));
            rColors.erase(10);

            // Reassign
            for (auto& r_nodes_color : nodes_colors) {
                IndexType& r_color = r_nodes_color.second;
                if (r_color == 10) {
                    r_color = max_index + 3;
                }
            }
            for (auto& r_cond_color : cond_colors) {
                IndexType& r_color = r_cond_color.second;
                if (r_color == 10) {
                    r_color = max_index + 3;
                }
            }
            for (auto& r_elem_color : elem_colors) {
                IndexType& r_color = r_elem_color.second;
                if (r_color == 10) {
                    r_color = max_index + 3;
                }
            }
        }

        // Fill the model parts
        rColors.insert(IndexStringVectorPairType(2, auxiliar_vector_elements));
        rColors.insert(IndexStringVectorPairType(3, auxiliar_vector_elements));
        std::vector<std::string> auxiliar_name_vector (1, "SKIN_ISOSURFACE");
        rColors.insert(IndexStringVectorPairType(10, auxiliar_name_vector));
    }

    /* Nodes */
    #pragma omp parallel for firstprivate(nodes_colors)
    for(int i = 0; i < static_cast<int>(r_nodes_array.size()); ++i) {
        auto it_node = it_node_begin + i;

        const bool old_entity = it_node->IsDefined(OLD_ENTITY) ? it_node->Is(OLD_ENTITY) : false;
        if (!old_entity) {
            const array_1d<double, 3>& r_coordinates = Framework == FrameworkEulerLagrange::LAGRANGIAN ? it_node->GetInitialPosition() : it_node->Coordinates();
            SetNodes(r_coordinates[0], r_coordinates[1], r_coordinates[2], nodes_colors[it_node->Id()], it_node->Id());

            bool blocked = false;
            if (it_node->IsDefined(BLOCKED))
                blocked = it_node->Is(BLOCKED);
            if (blocked)
                BlockNode(it_node->Id());
        }
    }

    /* Conditions */
    #pragma omp parallel for firstprivate(cond_colors)
    for(int i = 0; i < static_cast<int>(r_conditions_array.size()); ++i)  {
        auto it_cond = it_cond_begin + i;

        const bool old_entity = it_cond->IsDefined(OLD_ENTITY) ? it_cond->Is(OLD_ENTITY) : false;
        if (!old_entity) {
            SetConditions(it_cond->GetGeometry(), cond_colors[it_cond->Id()], it_cond->Id());

            bool blocked = false;
            if (it_cond->IsDefined(BLOCKED))
                blocked = it_cond->Is(BLOCKED);
            if (blocked)
                BlockCondition(it_cond->Id());
        }
    }

    /* Elements */
    #pragma omp parallel for firstprivate(elem_colors)
    for(int i = 0; i < static_cast<int>(r_elements_array.size()); ++i) {
        auto it_elem = it_elem_begin + i;

        const bool old_entity = it_elem->IsDefined(OLD_ENTITY) ? it_elem->Is(OLD_ENTITY) : false;
        if (!old_entity) {
            SetElements(it_elem->GetGeometry(), elem_colors[it_elem->Id()], it_elem->Id());

            bool blocked = false;
            if (it_elem->IsDefined(BLOCKED))
                blocked = it_elem->Is(BLOCKED);
            if (blocked)
                BlockElement(it_elem->Id());
        }
    }

    // Create auxiliar colors maps
    for(int i = 0; i < static_cast<int>(r_conditions_array.size()); ++i)  {
        auto it_cond = it_cond_begin + i;
        const IndexType cond_id = it_cond->Id();
        const IndexType color = cond_colors[cond_id];
        if ((rColorMapCondition.find(color) == rColorMapCondition.end()))
            rColorMapCondition.insert (IndexPairType(color,cond_id));
    }
    for(int i = 0; i < static_cast<int>(r_elements_array.size()); ++i) {
        auto it_elem = it_elem_begin + i;
        const IndexType elem_id = it_elem->Id();
        const IndexType color = elem_colors[elem_id];
        if ((rColorMapElement.find(color) == rColorMapElement.end()))
            rColorMapElement.insert (IndexPairType(color,elem_id));
    }

    // Add missing entities
    Model& r_model = rModelPart.GetModel();
    for (auto& r_color : rColors) {
        const IndexType color = r_color.first;
        if (color != 0 && r_color.second.size() == 1) { // Not including main model part, and adding only simple model parts
            for (auto& r_sub_model_part_name : r_color.second) {
                ModelPart& r_sub_model_part = r_model.GetModelPart(rModelPart.FullName() + "." + r_sub_model_part_name);
                if ((rColorMapCondition.find(color) == rColorMapCondition.end())) {
                    if (r_sub_model_part.NumberOfConditions() > 0) {
                        const IndexType cond_id = r_sub_model_part.Conditions().begin()->Id();
                        rColorMapCondition.insert (IndexPairType(color,cond_id));
                    }
                }
                if ((rColorMapElement.find(color) == rColorMapElement.end())) {
                    if (r_sub_model_part.NumberOfElements() > 0) {
                        const IndexType elem_id = r_sub_model_part.Elements().begin()->Id();
                        rColorMapElement.insert (IndexPairType(color,elem_id));
                    }
                }
            }
        }
    }

    KRATOS_CATCH("");
}

/***********************************************************************************/
/***********************************************************************************/

template<MMGLibrary TMMGLibrary>
void MmgUtilities<TMMGLibrary>::GenerateReferenceMaps(
    ModelPart& rModelPart,
    const ColorsMapType& rColorMapCondition,
    const ColorsMapType& rColorMapElement,
    std::unordered_map<IndexType,Condition::Pointer>& rRefCondition,
    std::unordered_map<IndexType,Element::Pointer>& rRefElement
    )
{
    KRATOS_TRY;

    /* We clone the first condition and element of each type (we will assume that each sub model part has just one kind of condition, in my opinion it is quite reccomended to create more than one sub model part if you have more than one element or condition) */

    auto& r_conditions_array = rModelPart.Conditions();
    const auto it_cond_begin = r_conditions_array.begin();
    auto& r_elements_array = rModelPart.Elements();
    const auto it_elem_begin = r_elements_array.begin();

    if (r_conditions_array.size() > 0) {
        const std::string type_name = (Dimension == 2) ? "LineCondition2D2N" : (TMMGLibrary == MMGLibrary::MMG3D) ? "SurfaceCondition3D3N" : "LineCondition3D2N";
        Condition const& r_clone_condition = KratosComponents<Condition>::Get(type_name);
        rRefCondition[0] = r_clone_condition.Create(0, it_cond_begin->GetGeometry(), it_cond_begin->pGetProperties());
    }
    if (r_elements_array.size() > 0) {
        rRefElement[0] = it_elem_begin->Create(0, it_elem_begin->GetGeometry(), it_elem_begin->pGetProperties());
    }

    // Now we add the reference elements and conditions
    for (auto& ref_cond : rColorMapCondition) {
        Condition::Pointer p_cond = rModelPart.pGetCondition(ref_cond.second);
        if (p_cond->GetGeometry().size() > 0) {
            rRefCondition[ref_cond.first] = p_cond->Create(0, p_cond->GetGeometry(), p_cond->pGetProperties());
        } else {
            rRefCondition[ref_cond.first] = p_cond->Create(0, rRefCondition[0]->GetGeometry(), p_cond->pGetProperties());
        }
    }
    for (auto& ref_elem : rColorMapElement) {
        Element::Pointer p_elem = rModelPart.pGetElement(ref_elem.second);
        if (p_elem->GetGeometry().size() > 0) {
            rRefElement[ref_elem.first] = p_elem->Create(0, p_elem->GetGeometry(), p_elem->pGetProperties());
        } else {
            rRefElement[ref_elem.first] = p_elem->Create(0, rRefElement[0]->GetGeometry(), p_elem->pGetProperties());
        }
    }

    // The ISOSURFACE has some reserved Ids. We reassign
    if (mDiscretization == DiscretizationOption::ISOSURFACE) {
        // Boundary conditions
        Condition const& r_clone_condition = KratosComponents<Condition>::Get("SurfaceCondition3D3N");
        rRefCondition[10] = r_clone_condition.Create(0, r_clone_condition.pGetGeometry(), it_cond_begin->pGetProperties());

        // Inside outside elements
        rRefElement[2] = it_elem_begin->Create(0, it_elem_begin->GetGeometry(), it_elem_begin->pGetProperties());
        rRefElement[3] = it_elem_begin->Create(0, it_elem_begin->GetGeometry(), it_elem_begin->pGetProperties());
    }

    KRATOS_CATCH("");
}

/***********************************************************************************/
/***********************************************************************************/

template<MMGLibrary TMMGLibrary>
void MmgUtilities<TMMGLibrary>::GenerateSolDataFromModelPart(ModelPart& rModelPart)
{
    KRATOS_TRY;

    // Iterate in the nodes
    auto& r_nodes_array = rModelPart.Nodes();
    const auto it_node_begin = r_nodes_array.begin();

    // Set size of the solution
    /* In case of considering metric tensor */
    const Variable<TensorArrayType>& r_tensor_variable = KratosComponents<Variable<TensorArrayType>>::Get("METRIC_TENSOR_" + std::to_string(Dimension)+"D");
    if (it_node_begin->Has(r_tensor_variable)) {
        SetSolSizeTensor(r_nodes_array.size());
    } else {
        SetSolSizeScalar(r_nodes_array.size());
    }

    // In case of considering metric tensor
    if (it_node_begin->Has(r_tensor_variable)) {
        #pragma omp parallel for
        for(int i = 0; i < static_cast<int>(r_nodes_array.size()); ++i) {
            auto it_node = it_node_begin + i;

            const bool old_entity = it_node->IsDefined(OLD_ENTITY) ? it_node->Is(OLD_ENTITY) : false;
            if (!old_entity) {
                KRATOS_DEBUG_ERROR_IF_NOT(it_node->Has(r_tensor_variable)) << "METRIC_TENSOR_" + std::to_string(Dimension) + "D  not defined for node " << it_node->Id() << std::endl;

                // We get the metric
                const TensorArrayType& r_metric = it_node->GetValue(r_tensor_variable);

                // We set the metric
                SetMetricTensor(r_metric, it_node->Id());
            }
        }
    } else {
        #pragma omp parallel for
        for(int i = 0; i < static_cast<int>(r_nodes_array.size()); ++i) {
            auto it_node = it_node_begin + i;
<<<<<<< HEAD

            const bool old_entity = it_node->IsDefined(OLD_ENTITY) ? it_node->Is(OLD_ENTITY) : false;
            if (!old_entity) {
                KRATOS_DEBUG_ERROR_IF_NOT(it_node->Has(METRIC_SCALAR)) << "METRIC_SCALAR not defined for node " << it_node->Id() << std::endl;

=======

            const bool old_entity = it_node->IsDefined(OLD_ENTITY) ? it_node->Is(OLD_ENTITY) : false;
            if (!old_entity) {
                KRATOS_DEBUG_ERROR_IF_NOT(it_node->Has(METRIC_SCALAR)) << "METRIC_SCALAR not defined for node " << it_node->Id() << std::endl;

>>>>>>> 588dd8e4
                // We get the metric
                const double metric = it_node->GetValue(METRIC_SCALAR);

                // We set the metric
                SetMetricScalar(metric, it_node->Id());
            }
        }
    }

    KRATOS_CATCH("");
}

/***********************************************************************************/
/***********************************************************************************/

template<MMGLibrary TMMGLibrary>
void MmgUtilities<TMMGLibrary>::GenerateDisplacementDataFromModelPart(ModelPart& rModelPart)
{
    KRATOS_TRY;

    // Iterate in the nodes
    auto& r_nodes_array = rModelPart.Nodes();
    const auto it_node_begin = r_nodes_array.begin();

    // Set size of the solution
    SetDispSizeVector(r_nodes_array.size());

    #pragma omp parallel for
    for(int i = 0; i < static_cast<int>(r_nodes_array.size()); ++i) {
        auto it_node = it_node_begin + i;

        const bool old_entity = it_node->IsDefined(OLD_ENTITY) ? it_node->Is(OLD_ENTITY) : false;
        if (!old_entity) {
            // We get the displacement
            const array_1d<double, 3>& r_displacement = it_node->FastGetSolutionStepValue(DISPLACEMENT);

            // We set the displacement
            SetDisplacementVector(r_displacement, it_node->Id());
        }
    }

    KRATOS_CATCH("");
}

/***********************************************************************************/
/***********************************************************************************/

template<MMGLibrary TMMGLibrary>
void MmgUtilities<TMMGLibrary>::WriteMeshDataToModelPart(
    ModelPart& rModelPart,
    const std::unordered_map<IndexType,std::vector<std::string>>& rColors,
    const NodeType::DofsContainerType& rDofs,
    const MMGMeshInfo<TMMGLibrary>& rMMGMeshInfo,
    std::unordered_map<IndexType,Condition::Pointer>& rMapPointersRefCondition,
    std::unordered_map<IndexType,Element::Pointer>& rMapPointersRefElement
    )
{
    KRATOS_TRY;

    // Create a new model part // TODO: Use a different kind of element for each submodelpart (in order to be able of remeshing more than one kind o element or condition)
    std::unordered_map<IndexType, IndexVectorType> color_nodes, first_color_cond, second_color_cond, first_color_elem, second_color_elem;

    // The tempotal store of
    ConditionsArrayType created_conditions_vector;
    ElementsArrayType created_elements_vector;

    // Auxiliar values
    int ref, is_required;

    /* NODES */ // TODO: ADD OMP
    for (IndexType i_node = 1; i_node <= rMMGMeshInfo.NumberOfNodes; ++i_node) {
        NodeType::Pointer p_node = CreateNode(rModelPart, i_node, ref, is_required);

        // Set the DOFs in the nodes
        for (auto it_dof = rDofs.begin(); it_dof != rDofs.end(); ++it_dof)
            p_node->pAddDof(**it_dof);

        if (ref != 0) color_nodes[static_cast<IndexType>(ref)].push_back(i_node);// NOTE: ref == 0 is the MainModelPart
    }

    /* CONDITIONS */ // TODO: ADD OMP
    if (rMapPointersRefCondition.size() > 0) {
        IndexType cond_id = rModelPart.NumberOfConditions() + 1;

        IndexType counter_first_cond = 0;
        const IndexVectorType first_condition_to_remove = CheckFirstTypeConditions();
        for (IndexType i_cond = 1; i_cond <= rMMGMeshInfo.NumberFirstTypeConditions(); ++i_cond) {
            bool skip_creation = false;
            if (counter_first_cond < first_condition_to_remove.size()) {
                if (first_condition_to_remove[counter_first_cond] == i_cond) {
                    skip_creation = true;
                    counter_first_cond += 1;
                }
            }

            Condition::Pointer p_condition = CreateFirstTypeCondition(rModelPart, rMapPointersRefCondition, cond_id, ref, is_required, skip_creation);

            if (p_condition.get() != nullptr) {
                created_conditions_vector.push_back(p_condition);
//                 rModelPart.AddCondition(p_condition);
                if (ref != 0) first_color_cond[static_cast<IndexType>(ref)].push_back(cond_id);// NOTE: ref == 0 is the MainModelPart
                cond_id += 1;
            }
        }

        IndexType counter_second_cond = 0;
        const IndexVectorType second_condition_to_remove = CheckSecondTypeConditions();
        for (IndexType i_cond = 1; i_cond <= rMMGMeshInfo.NumberSecondTypeConditions(); ++i_cond) {
            bool skip_creation = false;
            if (counter_second_cond < second_condition_to_remove.size()) {
                if (second_condition_to_remove[counter_second_cond] == i_cond) {
                    skip_creation = true;
                    counter_second_cond += 1;
                }
            }
            Condition::Pointer p_condition = CreateSecondTypeCondition(rModelPart, rMapPointersRefCondition, cond_id, ref, is_required, skip_creation);

            if (p_condition.get() != nullptr) {
                created_conditions_vector.push_back(p_condition);
//                 rModelPart.AddCondition(p_condition);
                if (ref != 0) second_color_cond[static_cast<IndexType>(ref)].push_back(cond_id);// NOTE: ref == 0 is the MainModelPart
                cond_id += 1;
            }
        }
    }

    /* ELEMENTS */ // TODO: ADD OMP
    if (rMapPointersRefElement.size() > 0) {
        IndexType elem_id = rModelPart.NumberOfElements() + 1;

        IndexType counter_first_elem = 0;
        const IndexVectorType first_elements_to_remove = CheckFirstTypeElements();
        for (IndexType i_elem = 1; i_elem <= rMMGMeshInfo.NumberFirstTypeElements(); ++i_elem) {
            bool skip_creation = false;
            if (counter_first_elem < first_elements_to_remove.size()) {
                if (first_elements_to_remove[counter_first_elem] == i_elem) {
                    skip_creation = true;
                    counter_first_elem += 1;
                }
            }

            Element::Pointer p_element = CreateFirstTypeElement(rModelPart, rMapPointersRefElement, elem_id, ref, is_required, skip_creation);

            if (p_element.get() != nullptr) {
                created_elements_vector.push_back(p_element);
//                 rModelPart.AddElement(p_element);
                if (ref != 0) first_color_elem[static_cast<IndexType>(ref)].push_back(elem_id);// NOTE: ref == 0 is the MainModelPart
                elem_id += 1;
            }
        }

        IndexType counter_second_elem = 0;
        const IndexVectorType second_elements_to_remove = CheckSecondTypeElements();
        for (IndexType i_elem = 1; i_elem <= rMMGMeshInfo.NumberSecondTypeElements(); ++i_elem) {
            bool skip_creation = false;
            if (counter_second_elem < second_elements_to_remove.size()) {
                if (second_elements_to_remove[counter_second_elem] == i_elem) {
                    skip_creation = true;
                    counter_second_elem += 1;
                }
            }

            Element::Pointer p_element = CreateSecondTypeElement(rModelPart, rMapPointersRefElement, elem_id, ref, is_required,skip_creation);

            if (p_element.get() != nullptr) {
                created_elements_vector.push_back(p_element);
//                 rModelPart.AddElement(p_element);
                if (ref != 0) second_color_elem[static_cast<IndexType>(ref)].push_back(elem_id);// NOTE: ref == 0 is the MainModelPart
                elem_id += 1;
            }
        }
    }

    // Finally we add the conditions and elements to the main model part
    rModelPart.AddConditions(created_conditions_vector.begin(), created_conditions_vector.end());
    rModelPart.AddElements(created_elements_vector.begin(), created_elements_vector.end());

    // We add nodes, conditions and elements to the sub model parts
    for (auto& r_color_list : rColors) {
        const IndexType key = r_color_list.first;

        if (key != 0) {// NOTE: key == 0 is the MainModelPart
            for (auto sub_model_part_name : r_color_list.second) {
                ModelPart& r_sub_model_part = AssignUniqueModelPartCollectionTagUtility::GetRecursiveSubModelPart(rModelPart, sub_model_part_name);

                if (color_nodes.find(key) != color_nodes.end()) r_sub_model_part.AddNodes(color_nodes[key]);
                if (first_color_cond.find(key) != first_color_cond.end()) r_sub_model_part.AddConditions(first_color_cond[key]);
                if (second_color_cond.find(key) != second_color_cond.end()) r_sub_model_part.AddConditions(second_color_cond[key]);
                if (first_color_elem.find(key) != first_color_elem.end()) r_sub_model_part.AddElements(first_color_elem[key]);
                if (second_color_elem.find(key) != second_color_elem.end()) r_sub_model_part.AddElements(second_color_elem[key]);
            }
        } else if (mDiscretization == DiscretizationOption::ISOSURFACE) {
            if (rModelPart.HasSubModelPart("AUXILIAR_ISOSURFACE_MODEL_PART")) {
                auto& r_sub_model_part = rModelPart.GetSubModelPart("AUXILIAR_ISOSURFACE_MODEL_PART");
                r_sub_model_part.AddConditions(first_color_cond[0]);
                r_sub_model_part.AddConditions(second_color_cond[0]);
            } else {
                if (first_color_cond[0].size() + second_color_cond[0].size() > 0) {
                auto& r_sub_model_part = rModelPart.CreateSubModelPart("AUXILIAR_ISOSURFACE_MODEL_PART");
                    r_sub_model_part.AddConditions(first_color_cond[0]);
                    r_sub_model_part.AddConditions(second_color_cond[0]);
                }
            }
        }
    }

    // In case of need to remove regions we remove the unused elements
    if (mRemoveRegions) {
        rModelPart.RemoveElementsFromAllLevels(TO_ERASE);
    }

    // TODO: Add OMP
    // NOTE: We add the nodes from the elements and conditions to the respective submodelparts
    const std::vector<std::string> sub_model_part_names = AssignUniqueModelPartCollectionTagUtility::GetRecursiveSubModelPartNames(rModelPart);

    for (auto sub_model_part_name : sub_model_part_names) {
        ModelPart& r_sub_model_part = AssignUniqueModelPartCollectionTagUtility::GetRecursiveSubModelPart(rModelPart, sub_model_part_name);

        std::unordered_set<IndexType> node_ids;

        auto& r_sub_conditions_array = r_sub_model_part.Conditions();
        const SizeType sub_num_conditions = r_sub_conditions_array.end() - r_sub_conditions_array.begin();

        for(IndexType i = 0; i < sub_num_conditions; ++i)  {
            auto it_cond = r_sub_conditions_array.begin() + i;
            auto& r_cond_geom = it_cond->GetGeometry();

            for (SizeType i_node = 0; i_node < r_cond_geom.size(); ++i_node)
                node_ids.insert(r_cond_geom[i_node].Id());
        }

        auto& r_sub_elements_array = r_sub_model_part.Elements();
        const SizeType sub_num_elements = r_sub_elements_array.end() - r_sub_elements_array.begin();

        for(IndexType i = 0; i < sub_num_elements; ++i) {
            auto it_elem = r_sub_elements_array.begin() + i;
            auto& r_elem_geom = it_elem->GetGeometry();

            for (SizeType i_node = 0; i_node < r_elem_geom.size(); ++i_node)
                node_ids.insert(r_elem_geom[i_node].Id());
        }

        IndexVectorType vector_ids;
        std::copy(node_ids.begin(), node_ids.end(), std::back_inserter(vector_ids));
        r_sub_model_part.AddNodes(vector_ids);
    }

    KRATOS_CATCH("");
}

/***********************************************************************************/
/***********************************************************************************/

template<MMGLibrary TMMGLibrary>
void MmgUtilities<TMMGLibrary>::WriteSolDataToModelPart(ModelPart& rModelPart)
{
    KRATOS_TRY;

    // Iterate in the nodes
    auto& r_nodes_array = rModelPart.Nodes();
    const auto it_node_begin = r_nodes_array.begin();

    const Variable<TensorArrayType>& r_tensor_variable = KratosComponents<Variable<TensorArrayType>>::Get("METRIC_TENSOR_" + std::to_string(Dimension)+"D");

    // In case of considering metric tensor
    if (it_node_begin->Has(r_tensor_variable)) {
        // Auxilia metric
<<<<<<< HEAD
        TensorArrayType metric;
=======
        TensorArrayType metric = ZeroVector(3 * (Dimension - 1));
>>>>>>> 588dd8e4

        #pragma omp parallel for firstprivate(metric)
        for(int i = 0; i < static_cast<int>(r_nodes_array.size()); ++i) {
            auto it_node = it_node_begin + i;
<<<<<<< HEAD

            // We get the metric
            GetMetricTensor(metric);

            it_node->SetValue(r_tensor_variable, metric);
        }
    } else {
        // Auxilia metric
        double metric;

        #pragma omp parallel for firstprivate(metric)
        for(int i = 0; i < static_cast<int>(r_nodes_array.size()); ++i) {
            auto it_node = it_node_begin + i;

            // We get the metric
            GetMetricScalar(metric);

=======

            // We get the metric
            GetMetricTensor(metric);

            it_node->SetValue(r_tensor_variable, metric);
        }
    } else {
        // Auxilia metric
        double metric = 0.0;

        #pragma omp parallel for firstprivate(metric)
        for(int i = 0; i < static_cast<int>(r_nodes_array.size()); ++i) {
            auto it_node = it_node_begin + i;

            // We get the metric
            GetMetricScalar(metric);

>>>>>>> 588dd8e4
            it_node->SetValue(METRIC_SCALAR, metric);
        }
    }

    KRATOS_CATCH("");
}

/***********************************************************************************/
/***********************************************************************************/

template<MMGLibrary TMMGLibrary>
void MmgUtilities<TMMGLibrary>::WriteReferenceEntitities(
    ModelPart& rModelPart,
    const std::string& rFilename,
    std::unordered_map<IndexType,Condition::Pointer>& rRefCondition,
    std::unordered_map<IndexType,Element::Pointer>& rRefElement
    )
{
    KRATOS_TRY;

    // Getting auxiliar properties
    auto p_auxiliar_prop = rModelPart.CreateNewProperties(0);

    /* Elements */
    std::ifstream elem_infile(rFilename + ".elem.ref.json");
    KRATOS_ERROR_IF_NOT(elem_infile.good()) << "References elements file: " << rFilename  + ".json" << " cannot be found" << std::endl;
    std::stringstream elem_buffer;
    elem_buffer << elem_infile.rdbuf();
    Parameters elem_ref_json(elem_buffer.str());
    for (auto it_param = elem_ref_json.begin(); it_param != elem_ref_json.end(); ++it_param) {
        const std::size_t key = std::stoi(it_param.name());;
        Element const& r_clone_element = KratosComponents<Element>::Get(it_param->GetString());
        rRefElement[key] = r_clone_element.Create(0, r_clone_element.pGetGeometry(), p_auxiliar_prop);
    }

    /* Conditions */
    std::ifstream cond_infile(rFilename + ".cond.ref.json");
    KRATOS_ERROR_IF_NOT(cond_infile.good()) << "References conditions file: " << rFilename  + ".json" << " cannot be found" << std::endl;
    std::stringstream cond_buffer;
    cond_buffer << cond_infile.rdbuf();
    Parameters cond_ref_json(cond_buffer.str());
    for (auto it_param = cond_ref_json.begin(); it_param != cond_ref_json.end(); ++it_param) {
        const std::size_t key = std::stoi(it_param.name());;
        Condition const& r_clone_element = KratosComponents<Condition>::Get(it_param->GetString());
        rRefCondition[key] = r_clone_element.Create(0, r_clone_element.pGetGeometry(), p_auxiliar_prop);
    }

    KRATOS_CATCH("");
}

/***********************************************************************************/
/***********************************************************************************/

template<MMGLibrary TMMGLibrary>
void MmgUtilities<TMMGLibrary>::CreateAuxiliarSubModelPartForFlags(ModelPart& rModelPart)
{
    KRATOS_TRY;

    ModelPart& r_auxiliar_model_part = rModelPart.CreateSubModelPart("AUXILIAR_MODEL_PART_TO_LATER_REMOVE");

    const auto& r_flags = KratosComponents<Flags>::GetComponents();

    for (auto& r_flag : r_flags) {
        const std::string name_sub_model = "FLAG_" + r_flag.first;
        if (name_sub_model.find("NOT") == std::string::npos && name_sub_model.find("ALL") == std::string::npos) { // Avoiding inactive flags
            r_auxiliar_model_part.CreateSubModelPart(name_sub_model);
            ModelPart& r_auxiliar_sub_model_part = r_auxiliar_model_part.GetSubModelPart(name_sub_model);
            FastTransferBetweenModelPartsProcess(r_auxiliar_sub_model_part, rModelPart, FastTransferBetweenModelPartsProcess::EntityTransfered::ALL, *(r_flag.second)).Execute();
            // If the number of elements transfered is 0 we remove the model part
            if (r_auxiliar_sub_model_part.NumberOfNodes() == 0
            && r_auxiliar_sub_model_part.NumberOfElements() == 0
            && r_auxiliar_sub_model_part.NumberOfConditions() == 0) {
                r_auxiliar_model_part.RemoveSubModelPart(name_sub_model);
            }
        }
    }

    KRATOS_CATCH("");
}

/***********************************************************************************/
/***********************************************************************************/

template<MMGLibrary TMMGLibrary>
void MmgUtilities<TMMGLibrary>::AssignAndClearAuxiliarSubModelPartForFlags(ModelPart& rModelPart)
{
    KRATOS_TRY;

    const auto& r_flags = KratosComponents<Flags>::GetComponents();

    ModelPart& r_auxiliar_model_part = rModelPart.GetSubModelPart("AUXILIAR_MODEL_PART_TO_LATER_REMOVE");
    for (auto& r_flag : r_flags) {
        const std::string name_sub_model = "FLAG_" + r_flag.first;
        if (r_auxiliar_model_part.HasSubModelPart(name_sub_model)) {
            ModelPart& r_auxiliar_sub_model_part = r_auxiliar_model_part.GetSubModelPart(name_sub_model);
            VariableUtils().SetFlag(*(r_flag.second), true, r_auxiliar_sub_model_part.Nodes());
            VariableUtils().SetFlag(*(r_flag.second), true, r_auxiliar_sub_model_part.Conditions());
            VariableUtils().SetFlag(*(r_flag.second), true, r_auxiliar_sub_model_part.Elements());
        }
    }

    rModelPart.RemoveSubModelPart("AUXILIAR_MODEL_PART_TO_LATER_REMOVE");

    KRATOS_CATCH("");
}

/***********************************************************************************/
/***********************************************************************************/

template class MmgUtilities<MMGLibrary::MMG2D>;
template class MmgUtilities<MMGLibrary::MMG3D>;
template class MmgUtilities<MMGLibrary::MMGS>;

}// namespace Kratos.<|MERGE_RESOLUTION|>--- conflicted
+++ resolved
@@ -3817,19 +3817,11 @@
         #pragma omp parallel for
         for(int i = 0; i < static_cast<int>(r_nodes_array.size()); ++i) {
             auto it_node = it_node_begin + i;
-<<<<<<< HEAD
 
             const bool old_entity = it_node->IsDefined(OLD_ENTITY) ? it_node->Is(OLD_ENTITY) : false;
             if (!old_entity) {
                 KRATOS_DEBUG_ERROR_IF_NOT(it_node->Has(METRIC_SCALAR)) << "METRIC_SCALAR not defined for node " << it_node->Id() << std::endl;
 
-=======
-
-            const bool old_entity = it_node->IsDefined(OLD_ENTITY) ? it_node->Is(OLD_ENTITY) : false;
-            if (!old_entity) {
-                KRATOS_DEBUG_ERROR_IF_NOT(it_node->Has(METRIC_SCALAR)) << "METRIC_SCALAR not defined for node " << it_node->Id() << std::endl;
-
->>>>>>> 588dd8e4
                 // We get the metric
                 const double metric = it_node->GetValue(METRIC_SCALAR);
 
@@ -4097,16 +4089,11 @@
     // In case of considering metric tensor
     if (it_node_begin->Has(r_tensor_variable)) {
         // Auxilia metric
-<<<<<<< HEAD
-        TensorArrayType metric;
-=======
         TensorArrayType metric = ZeroVector(3 * (Dimension - 1));
->>>>>>> 588dd8e4
 
         #pragma omp parallel for firstprivate(metric)
         for(int i = 0; i < static_cast<int>(r_nodes_array.size()); ++i) {
             auto it_node = it_node_begin + i;
-<<<<<<< HEAD
 
             // We get the metric
             GetMetricTensor(metric);
@@ -4115,7 +4102,7 @@
         }
     } else {
         // Auxilia metric
-        double metric;
+        double metric = 0.0;
 
         #pragma omp parallel for firstprivate(metric)
         for(int i = 0; i < static_cast<int>(r_nodes_array.size()); ++i) {
@@ -4124,25 +4111,6 @@
             // We get the metric
             GetMetricScalar(metric);
 
-=======
-
-            // We get the metric
-            GetMetricTensor(metric);
-
-            it_node->SetValue(r_tensor_variable, metric);
-        }
-    } else {
-        // Auxilia metric
-        double metric = 0.0;
-
-        #pragma omp parallel for firstprivate(metric)
-        for(int i = 0; i < static_cast<int>(r_nodes_array.size()); ++i) {
-            auto it_node = it_node_begin + i;
-
-            // We get the metric
-            GetMetricScalar(metric);
-
->>>>>>> 588dd8e4
             it_node->SetValue(METRIC_SCALAR, metric);
         }
     }
