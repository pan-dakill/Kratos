--- conflicted
+++ resolved
@@ -200,11 +200,7 @@
     }
     else if (rVariable == DENSITY)
     {
-<<<<<<< HEAD
-        const array_1d<double, Dim> velocity = PotentialFlowUtilities::ComputePerturbedVelocity<Dim,NumNodes>(*this, rCurrentProcessInfo);
-=======
         const array_1d<double, Dim>& velocity = PotentialFlowUtilities::ComputePerturbedVelocity<Dim,NumNodes>(*this, rCurrentProcessInfo);
->>>>>>> 043ee77a
 
         const double local_mach_number_squared = PotentialFlowUtilities::ComputeLocalMachNumberSquared<Dim, NumNodes>(velocity, rCurrentProcessInfo);
 
@@ -417,21 +413,13 @@
     // Calculate shape functions
     GeometryUtils::CalculateGeometryData(GetGeometry(), data.DN_DX, data.N, data.vol);
 
-<<<<<<< HEAD
-    const array_1d<double, Dim> velocity = PotentialFlowUtilities::ComputePerturbedVelocity<Dim,NumNodes>(*this, rCurrentProcessInfo);
-=======
     const array_1d<double, Dim>& velocity = PotentialFlowUtilities::ComputePerturbedVelocity<Dim,NumNodes>(*this, rCurrentProcessInfo);
->>>>>>> 043ee77a
 
     BoundedMatrix<double, NumNodes, NumNodes> lhs = ZeroMatrix(NumNodes,NumNodes);
 
     CalculateLeftHandSideContribution(lhs, rCurrentProcessInfo, velocity, data);
 
-<<<<<<< HEAD
-    noalias(rLeftHandSideMatrix) += lhs;
-=======
     noalias(rLeftHandSideMatrix) = lhs;
->>>>>>> 043ee77a
 }
 
 template <int Dim, int NumNodes>
@@ -474,13 +462,8 @@
     GetWakeDistances(data.distances);
 
     // Compute upper and lower velocities
-<<<<<<< HEAD
-    const array_1d<double, Dim> upper_velocity = PotentialFlowUtilities::ComputePerturbedVelocity<Dim,NumNodes>(*this, rCurrentProcessInfo);
-    const array_1d<double, Dim> lower_velocity = PotentialFlowUtilities::ComputePerturbedVelocityLowerElement<Dim,NumNodes>(*this, rCurrentProcessInfo);
-=======
     const array_1d<double, Dim>& upper_velocity = PotentialFlowUtilities::ComputePerturbedVelocity<Dim,NumNodes>(*this, rCurrentProcessInfo);
     const array_1d<double, Dim>& lower_velocity = PotentialFlowUtilities::ComputePerturbedVelocityLowerElement<Dim,NumNodes>(*this, rCurrentProcessInfo);
->>>>>>> 043ee77a
 
     BoundedMatrix<double, NumNodes, NumNodes> upper_lhs_total = ZeroMatrix(NumNodes,NumNodes);
     BoundedMatrix<double, NumNodes, NumNodes> lower_lhs_total = ZeroMatrix(NumNodes,NumNodes);
@@ -522,13 +505,8 @@
     GetWakeDistances(data.distances);
 
     // Compute upper and lower velocities
-<<<<<<< HEAD
-    const array_1d<double, Dim> upper_velocity = PotentialFlowUtilities::ComputePerturbedVelocity<Dim,NumNodes>(*this, rCurrentProcessInfo);
-    const array_1d<double, Dim> lower_velocity = PotentialFlowUtilities::ComputePerturbedVelocityLowerElement<Dim,NumNodes>(*this, rCurrentProcessInfo);
-=======
     const array_1d<double, Dim>& upper_velocity = PotentialFlowUtilities::ComputePerturbedVelocity<Dim,NumNodes>(*this, rCurrentProcessInfo);
     const array_1d<double, Dim>& lower_velocity = PotentialFlowUtilities::ComputePerturbedVelocityLowerElement<Dim,NumNodes>(*this, rCurrentProcessInfo);
->>>>>>> 043ee77a
 
     // Compute upper and lower rhs
     BoundedVector<double, NumNodes> upper_rhs = ZeroVector(NumNodes);
@@ -536,11 +514,7 @@
     CalculateRightHandSideContribution(upper_rhs, rCurrentProcessInfo, upper_velocity, data);
     CalculateRightHandSideContribution(lower_rhs, rCurrentProcessInfo, lower_velocity, data);
 
-<<<<<<< HEAD
-    const array_1d<double, Dim> diff_velocity = upper_velocity - lower_velocity;
-=======
     const array_1d<double, Dim>& diff_velocity = upper_velocity - lower_velocity;
->>>>>>> 043ee77a
 
     // Compute wake condition rhs
     const double free_stream_density = rCurrentProcessInfo[FREE_STREAM_DENSITY];
@@ -646,13 +620,8 @@
         PartitionsSign, GradientsValue, NEnriched);
 
     // Compute upper and lower velocities
-<<<<<<< HEAD
-    const array_1d<double, Dim> upper_velocity = PotentialFlowUtilities::ComputePerturbedVelocity<Dim,NumNodes>(*this, rCurrentProcessInfo);
-    const array_1d<double, Dim> lower_velocity = PotentialFlowUtilities::ComputePerturbedVelocityLowerElement<Dim,NumNodes>(*this, rCurrentProcessInfo);
-=======
     const array_1d<double, Dim>& upper_velocity = PotentialFlowUtilities::ComputePerturbedVelocity<Dim,NumNodes>(*this, rCurrentProcessInfo);
     const array_1d<double, Dim>& lower_velocity = PotentialFlowUtilities::ComputePerturbedVelocityLowerElement<Dim,NumNodes>(*this, rCurrentProcessInfo);
->>>>>>> 043ee77a
 
     // Compute upper and lower densities
     const double upper_local_mach_number_squared = PotentialFlowUtilities::ComputeLocalMachNumberSquared<Dim, NumNodes>(upper_velocity, rCurrentProcessInfo);
@@ -847,11 +816,7 @@
     array_1d<double, NumNodes> distances;
     GetWakeDistances(distances);
 
-<<<<<<< HEAD
-    auto r_geometry = GetGeometry();
-=======
     auto& r_geometry = GetGeometry();
->>>>>>> 043ee77a
     for (unsigned int i = 0; i < NumNodes; i++)
     {
         double aux_potential = r_geometry[i].FastGetSolutionStepValue(AUXILIARY_VELOCITY_POTENTIAL);
