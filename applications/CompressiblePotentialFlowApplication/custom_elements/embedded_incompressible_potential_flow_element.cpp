//    |  /           |
//    ' /   __| _` | __|  _ \   __|
//    . \  |   (   | |   (   |\__ `
//   _|\_\_|  \__,_|\__|\___/ ____/
//                   Multi-Physics
//
//  License:        BSD License
//                  Kratos default license: kratos/license.txt
//
//  Main authors:    Marc Núñez, based on Iñigo Lopez and Riccardo Rossi work
//
#include "embedded_incompressible_potential_flow_element.h"
#include "compressible_potential_flow_application_variables.h"
#include "custom_utilities/potential_flow_utilities.h"
#include "fluid_dynamics_application_variables.h"

namespace Kratos
{
///////////////////////////////////////////////////////////////////////////////////////////////////
// Public Operations

template <int Dim, int NumNodes>
Element::Pointer EmbeddedIncompressiblePotentialFlowElement<Dim, NumNodes>::Create(
    IndexType NewId, NodesArrayType const& ThisNodes, typename PropertiesType::Pointer pProperties) const
{
    KRATOS_TRY
    return Kratos::make_intrusive<EmbeddedIncompressiblePotentialFlowElement>(
        NewId, this->GetGeometry().Create(ThisNodes), pProperties);
    KRATOS_CATCH("");
}

template <int Dim, int NumNodes>
Element::Pointer EmbeddedIncompressiblePotentialFlowElement<Dim, NumNodes>::Create(
    IndexType NewId, typename GeometryType::Pointer pGeom, typename PropertiesType::Pointer pProperties) const
{
    KRATOS_TRY
    return Kratos::make_intrusive<EmbeddedIncompressiblePotentialFlowElement>(
        NewId, pGeom, pProperties);
    KRATOS_CATCH("");
}

template <int Dim, int NumNodes>
Element::Pointer EmbeddedIncompressiblePotentialFlowElement<Dim, NumNodes>::Clone(
    IndexType NewId, NodesArrayType const& ThisNodes) const
{
    KRATOS_TRY
    return Kratos::make_intrusive<EmbeddedIncompressiblePotentialFlowElement>(
        NewId, this->GetGeometry().Create(ThisNodes), this->pGetProperties());
    KRATOS_CATCH("");
}

template <int Dim, int NumNodes>
void EmbeddedIncompressiblePotentialFlowElement<Dim, NumNodes>::CalculateLocalSystem(
    MatrixType& rLeftHandSideMatrix, VectorType& rRightHandSideVector, ProcessInfo& rCurrentProcessInfo)
{
    const EmbeddedIncompressiblePotentialFlowElement& r_this = *this;
    const int wake = r_this.GetValue(WAKE);
    const int kutta = r_this.GetValue(KUTTA);

    BoundedVector<double,NumNodes> distances;
    for(unsigned int i_node = 0; i_node<NumNodes; i_node++){
        distances[i_node] = this->GetGeometry()[i_node].GetSolutionStepValue(GEOMETRY_DISTANCE);
    }
    const bool is_embedded = PotentialFlowUtilities::CheckIfElementIsCutByDistance<Dim,NumNodes>(distances);

<<<<<<< HEAD
    if (is_embedded && wake == 0)
=======
    if (is_embedded && wake == 0 && kutta == 0) {
>>>>>>> 3e5b2c9e
        CalculateEmbeddedLocalSystem(rLeftHandSideMatrix,rRightHandSideVector,rCurrentProcessInfo);
        if (std::abs(rCurrentProcessInfo[PENALTY_COEFFICIENT]) > std::numeric_limits<double>::epsilon()) {
            AddPotentialGradientStabilizationTerm(rLeftHandSideMatrix,rRightHandSideVector,rCurrentProcessInfo);
        }
    }
    else {
        BaseType::CalculateLocalSystem(rLeftHandSideMatrix, rRightHandSideVector, rCurrentProcessInfo);
    }

}

template <int Dim, int NumNodes>
void EmbeddedIncompressiblePotentialFlowElement<Dim, NumNodes>::CalculateEmbeddedLocalSystem(
    MatrixType& rLeftHandSideMatrix, VectorType& rRightHandSideVector, ProcessInfo& rCurrentProcessInfo)
{
    if (rLeftHandSideMatrix.size1() != NumNodes || rLeftHandSideMatrix.size2() != NumNodes)
        rLeftHandSideMatrix.resize(NumNodes, NumNodes, false);
    if (rRightHandSideVector.size() != NumNodes)
        rRightHandSideVector.resize(NumNodes, false);
    rLeftHandSideMatrix.clear();

    array_1d<double, NumNodes> potential;
    Vector distances(NumNodes);
    const EmbeddedIncompressiblePotentialFlowElement& r_this = *this;
    const int kutta = r_this.GetValue(KUTTA);
    for(unsigned int i_node = 0; i_node<NumNodes; i_node++) {
        if ((kutta == 1) && (this->GetGeometry()[i_node].GetValue(TRAILING_EDGE)))
            distances(i_node) = this->GetGeometry()[i_node].GetValue(TEMPERATURE);
        else
            distances(i_node) = this->GetGeometry()[i_node].GetSolutionStepValue(GEOMETRY_DISTANCE);
    }

    // Vector nodal_distances(NumNodes);
    // for(unsigned int i_node = 0; i_node<NumNodes; i_node++) {
    //     nodal_distances(i_node) = this->GetGeometry()[i_node].GetSolutionStepValue(GEOMETRY_DISTANCE);
    // }
    bool is_te = false;
    for (unsigned int i = 0; i < NumNodes; ++i)
    {
        if (this->GetGeometry()[i].GetValue(TRAILING_EDGE))
        {
            is_te = true;
        }
    }

    potential = PotentialFlowUtilities::GetPotentialOnNormalElement<Dim, NumNodes>(*this);

    ModifiedShapeFunctions::Pointer pModifiedShFunc = this->pGetModifiedShapeFunctions(distances);
    Matrix positive_side_sh_func;
    ModifiedShapeFunctions::ShapeFunctionsGradientsType positive_side_sh_func_gradients;
    Vector positive_side_weights;
    pModifiedShFunc -> ComputePositiveSideShapeFunctionsAndGradientsValues(
        positive_side_sh_func,
        positive_side_sh_func_gradients,
        positive_side_weights,
        GeometryData::GI_GAUSS_1);

    const double free_stream_density = rCurrentProcessInfo[FREE_STREAM_DENSITY];
    // Computing Normal
    std::vector<Vector> cut_normal;
    pModifiedShFunc -> ComputePositiveSideInterfaceAreaNormals(cut_normal,GeometryData::GI_GAUSS_1);
    double norm_normal = sqrt(inner_prod(cut_normal[0],cut_normal[0]));
    auto unit_normal = cut_normal[0]/norm_normal;
    this->SetValue(VELOCITY_LOWER,unit_normal);

    BoundedMatrix<double, 2, 1 > n_kutta;
    n_kutta(0,0)=cut_normal[0][0]/norm_normal;
    n_kutta(1,0)=cut_normal[0][1]/norm_normal;
    BoundedMatrix<double, 2, 1 > n_angle;

    double angle_in_deg = rCurrentProcessInfo[ROTATION_ANGLE];
    n_angle(0,0)=sin(angle_in_deg*Globals::Pi/180);
    n_angle(1,0)=cos(angle_in_deg*Globals::Pi/180);
    double projection = -n_kutta(0,0)*n_angle(1,0)+n_kutta(1,0)*n_angle(0,0);

    bool is_neighbour = false;
    for (unsigned int i = 0; i < NumNodes; ++i){
        const GlobalPointersVector<Element>& r_node_elem_candidates = this -> GetGeometry()[i].GetValue(NEIGHBOUR_ELEMENTS);
        for (std::size_t j = 0; j < r_node_elem_candidates.size(); j++) {
            auto r_elem = r_node_elem_candidates(j);
            if (r_elem->Is(STRUCTURE))
                is_neighbour = true;
        }
    }
    bool is_projection = false;
    if (std::abs(projection)>0.5 && is_te)
    // if ((std::abs(projection)>0.5 && is_te) || (is_te))
    // if ((std::abs(projection)>0.5 && is_te) || (is_neighbour && kutta == 1))
    // if ((std::abs(projection)>0.5 && is_te) || (is_neighbour && kutta == 0))
    // if ((std::abs(projection)>0.5 && is_te) || (is_neighbour))
    // if ((std::abs(projection)>0.5 && is_te) || (is_neighbour) || (kutta==1 && is_te))
    // if ((std::abs(projection)>0.5 && is_te) || (kutta==1 && is_te))
    {
        KRATOS_WATCH(this->Id())
        KRATOS_WATCH(projection)
        n_kutta = n_angle;
        is_projection = true;
    }

    // }else{
    // }

    BoundedMatrix<double,NumNodes,Dim> DN_DX;
    BoundedMatrix<double, NumNodes, NumNodes> lhs_kutta = ZeroMatrix(NumNodes, NumNodes);
    for (unsigned int i_gauss=0;i_gauss<positive_side_sh_func_gradients.size();i_gauss++){
        DN_DX=positive_side_sh_func_gradients(i_gauss);
<<<<<<< HEAD
        Matrix test=prod(DN_DX,n_kutta);
        noalias(rLeftHandSideMatrix) += free_stream_density*prod(DN_DX,trans(DN_DX))*positive_side_weights(i_gauss);;
        noalias(lhs_kutta) += free_stream_density * positive_side_weights(i_gauss) * prod(test,trans(test));
=======
        noalias(rLeftHandSideMatrix) += free_stream_density*prod(DN_DX,trans(DN_DX))*positive_side_weights(i_gauss);
>>>>>>> 3e5b2c9e
    }


    auto penalty = rCurrentProcessInfo[INITIAL_PENALTY];
    // if (kutta==1){
    for (unsigned int i = 0; i < NumNodes; ++i)
    {
        // if (this->GetGeometry()[i].GetValue(TRAILING_EDGE) && !is_projection)
        // if (this->GetGeometry()[i].FastGetSolutionStepValue(GEOMETRY_DISTANCE) < 0.0 && !is_projection)
        if (this->GetGeometry()[i].GetValue(TRAILING_EDGE))
        {
            for (unsigned int j = 0; j < NumNodes; ++j)
            {
                // rLeftHandSideMatrix(i, j) = lhs_kutta(i, j);
                rLeftHandSideMatrix(i, j) += penalty*lhs_kutta(i, j);
            }
        }

        // if (is_projection && (this->GetGeometry()[i].GetValue(TRAILING_EDGE)   ) )
        // {
        //     for (unsigned int j = 0; j < NumNodes; ++j)
        //     {
        //         // rLeftHandSideMatrix(i, j) = lhs_kutta(i, j);
        //         rLeftHandSideMatrix(i, j) += penalty*lhs_kutta(i, j);
        //     }
        // }
    // }
    }
    noalias(rRightHandSideVector) = -prod(rLeftHandSideMatrix, potential);
}

template <int Dim, int NumNodes>
void EmbeddedIncompressiblePotentialFlowElement<Dim, NumNodes>::AddPotentialGradientStabilizationTerm(
    MatrixType& rLeftHandSideMatrix, VectorType& rRightHandSideVector, ProcessInfo& rCurrentProcessInfo)
{
    array_1d<double, NumNodes> potential;
    potential = PotentialFlowUtilities::GetPotentialOnNormalElement<Dim, NumNodes>(*this);

    std::vector<array_1d<double, Dim>> nodal_gradient_vector(NumNodes);
    for(std::size_t i_node=0; i_node<NumNodes; ++i_node) {
        auto& nodal_gradient = nodal_gradient_vector[i_node];
        nodal_gradient.clear();
        double neighbour_elements_total_area = 0.0;
        auto neighbour_elem = this->GetGeometry()[i_node].GetValue(NEIGHBOUR_ELEMENTS);
		KRATOS_ERROR_IF(neighbour_elem.size() == 0) << this->Info() << " neighbour elements were not computed\n";

        for (auto r_elem : neighbour_elem){

            BoundedVector<double,NumNodes> neighbour_distances;
            for(unsigned int i = 0; i<NumNodes; i++){
                neighbour_distances[i] = r_elem.GetGeometry()[i].GetSolutionStepValue(GEOMETRY_DISTANCE);
            }
            const bool is_neighbour_embedded = PotentialFlowUtilities::CheckIfElementIsCutByDistance<Dim,NumNodes>(neighbour_distances);
            if(!is_neighbour_embedded && r_elem.Is(ACTIVE)) {
                auto r_geometry = r_elem.GetGeometry();
                const auto& r_integration_method = r_geometry.GetDefaultIntegrationMethod();
                const auto& r_integration_points = r_geometry.IntegrationPoints(r_integration_method);
                Vector detJ0;
                PotentialFlowUtilities::ElementalData<NumNodes,Dim> neighbour_data;

                GeometryUtils::CalculateGeometryData(r_geometry, neighbour_data.DN_DX, neighbour_data.N, neighbour_data.vol);
                neighbour_data.potentials = PotentialFlowUtilities::GetPotentialOnNormalElement<Dim, NumNodes>(r_elem);
                r_geometry.DeterminantOfJacobian(detJ0, r_integration_method);

                const int is_neighbour_wake = r_elem.GetValue(WAKE);
                Vector neighbour_elemental_gradient;
                if (is_neighbour_wake == 0) {
                    neighbour_elemental_gradient = PotentialFlowUtilities::ComputeVelocityNormalElement<Dim,NumNodes>(r_elem);
                }
                else {
                    neighbour_elemental_gradient = PotentialFlowUtilities::ComputeVelocityUpperWakeElement<Dim,NumNodes>(r_elem);
                }

                for (IndexType i_gauss = 0; i_gauss < r_integration_points.size(); ++i_gauss){
                    const double gauss_point_volume = r_integration_points[i_gauss].Weight() * detJ0[i_gauss];
                    IndexType neighbour_node_id = -1;
                    for(std::size_t j=0; j<NumNodes; ++j) {
                        if (this->GetGeometry()[i_node].Id() == r_elem.GetGeometry()[j].Id()){
                            neighbour_node_id = j;
                            break;
                        }
                    }

                    KRATOS_ERROR_IF(neighbour_node_id<0)<<"No neighbour node was found for neighbour element " << r_elem.Id() << " and element " << this-> Id() <<std::endl;

                    for(std::size_t k=0; k<Dim; ++k) {
                        nodal_gradient[k] += neighbour_data.N[neighbour_node_id] * gauss_point_volume * neighbour_elemental_gradient[k];
                    }
                    neighbour_elements_total_area += neighbour_data.N[neighbour_node_id] * gauss_point_volume;
                }
            }
        }
        nodal_gradient = nodal_gradient/neighbour_elements_total_area;
    }

    array_1d<double,Dim> averaged_nodal_gradient;
    averaged_nodal_gradient.clear();
    int number_of_positive_nodes = 0;

    for (IndexType i_node=0; i_node<NumNodes; i_node++){
        if (this->GetGeometry()[i_node].FastGetSolutionStepValue(GEOMETRY_DISTANCE)>0.0){
            number_of_positive_nodes += 1;
            averaged_nodal_gradient += nodal_gradient_vector[i_node];
        }
    }
    averaged_nodal_gradient = averaged_nodal_gradient/number_of_positive_nodes;

    PotentialFlowUtilities::ElementalData<NumNodes,Dim> data;
    GeometryUtils::CalculateGeometryData(this->GetGeometry(), data.DN_DX, data.N, data.vol);

    auto penalty_term_nodal_gradient = data.vol*prod(data.DN_DX, averaged_nodal_gradient);
    auto penalty_term_potential = data.vol*prod(data.DN_DX,trans(data.DN_DX));
    auto penalty_coefficient = rCurrentProcessInfo[PENALTY_COEFFICIENT];

    noalias(rLeftHandSideMatrix) +=  penalty_coefficient*penalty_term_potential;
    noalias(rRightHandSideVector) += penalty_coefficient*(penalty_term_nodal_gradient-prod(penalty_term_potential, potential));
}

template <>
ModifiedShapeFunctions::Pointer EmbeddedIncompressiblePotentialFlowElement<2,3>::pGetModifiedShapeFunctions(Vector& rDistances) {
    return Kratos::make_shared<Triangle2D3ModifiedShapeFunctions>(this->pGetGeometry(), rDistances);
}

template <>
ModifiedShapeFunctions::Pointer EmbeddedIncompressiblePotentialFlowElement<3,4>::pGetModifiedShapeFunctions(Vector& rDistances) {
    return Kratos::make_shared<Tetrahedra3D4ModifiedShapeFunctions>(this->pGetGeometry(), rDistances);
}

///////////////////////////////////////////////////////////////////////////////////////////////////
// Inquiry

template <int Dim, int NumNodes>
int EmbeddedIncompressiblePotentialFlowElement<Dim, NumNodes>::Check(const ProcessInfo& rCurrentProcessInfo)
{
    KRATOS_TRY

    // Generic geometry check
    int out = BaseType::Check(rCurrentProcessInfo);
    if (out != 0)
    {
        return out;
    }

    for (unsigned int i = 0; i < this->GetGeometry().size(); i++)
    {
        KRATOS_CHECK_VARIABLE_IN_NODAL_DATA(GEOMETRY_DISTANCE,this->GetGeometry()[i]);
    }

    return out;

    KRATOS_CATCH("");
}


///////////////////////////////////////////////////////////////////////////////////////////////////
// Input and output

template <int Dim, int NumNodes>
std::string EmbeddedIncompressiblePotentialFlowElement<Dim, NumNodes>::Info() const
{
    std::stringstream buffer;
    buffer << "EmbeddedIncompressiblePotentialFlowElement #" << this->Id();
    return buffer.str();
}

template <int Dim, int NumNodes>
void EmbeddedIncompressiblePotentialFlowElement<Dim, NumNodes>::PrintInfo(std::ostream& rOStream) const
{
    rOStream << "EmbeddedIncompressiblePotentialFlowElement #" << this->Id();
}

template <int Dim, int NumNodes>
void EmbeddedIncompressiblePotentialFlowElement<Dim, NumNodes>::PrintData(std::ostream& rOStream) const
{
    this->pGetGeometry()->PrintData(rOStream);
}

///////////////////////////////////////////////////////////////////////////////////////////////////
// Private functions
///////////////////////////////////////////////////////////////////////////////////////////////////

// serializer

template <int Dim, int NumNodes>
void EmbeddedIncompressiblePotentialFlowElement<Dim, NumNodes>::save(Serializer& rSerializer) const
{
    KRATOS_SERIALIZE_SAVE_BASE_CLASS(rSerializer, Element);
}

template <int Dim, int NumNodes>
void EmbeddedIncompressiblePotentialFlowElement<Dim, NumNodes>::load(Serializer& rSerializer)
{
    KRATOS_SERIALIZE_LOAD_BASE_CLASS(rSerializer, Element);
}

///////////////////////////////////////////////////////////////////////////////////////////////////
// Template class instantiation

template class EmbeddedIncompressiblePotentialFlowElement<2, 3>;
template class EmbeddedIncompressiblePotentialFlowElement<3, 4>;


} // namespace Kratos<|MERGE_RESOLUTION|>--- conflicted
+++ resolved
@@ -63,11 +63,7 @@
     }
     const bool is_embedded = PotentialFlowUtilities::CheckIfElementIsCutByDistance<Dim,NumNodes>(distances);
 
-<<<<<<< HEAD
-    if (is_embedded && wake == 0)
-=======
-    if (is_embedded && wake == 0 && kutta == 0) {
->>>>>>> 3e5b2c9e
+    if (is_embedded && wake == 0) {
         CalculateEmbeddedLocalSystem(rLeftHandSideMatrix,rRightHandSideVector,rCurrentProcessInfo);
         if (std::abs(rCurrentProcessInfo[PENALTY_COEFFICIENT]) > std::numeric_limits<double>::epsilon()) {
             AddPotentialGradientStabilizationTerm(rLeftHandSideMatrix,rRightHandSideVector,rCurrentProcessInfo);
@@ -174,13 +170,9 @@
     BoundedMatrix<double, NumNodes, NumNodes> lhs_kutta = ZeroMatrix(NumNodes, NumNodes);
     for (unsigned int i_gauss=0;i_gauss<positive_side_sh_func_gradients.size();i_gauss++){
         DN_DX=positive_side_sh_func_gradients(i_gauss);
-<<<<<<< HEAD
         Matrix test=prod(DN_DX,n_kutta);
-        noalias(rLeftHandSideMatrix) += free_stream_density*prod(DN_DX,trans(DN_DX))*positive_side_weights(i_gauss);;
+        noalias(rLeftHandSideMatrix) += free_stream_density*prod(DN_DX,trans(DN_DX))*positive_side_weights(i_gauss);
         noalias(lhs_kutta) += free_stream_density * positive_side_weights(i_gauss) * prod(test,trans(test));
-=======
-        noalias(rLeftHandSideMatrix) += free_stream_density*prod(DN_DX,trans(DN_DX))*positive_side_weights(i_gauss);
->>>>>>> 3e5b2c9e
     }
 
 
