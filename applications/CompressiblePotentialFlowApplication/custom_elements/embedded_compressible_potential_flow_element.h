--- conflicted
+++ resolved
@@ -142,11 +142,7 @@
                               VectorType& rRightHandSideVector,
                               const ProcessInfo& rCurrentProcessInfo);
 
-<<<<<<< HEAD
-    void AddPotentialGradientStabilizationTerm(MatrixType& rLeftHandSideMatrix,
-=======
     void CalculateKuttaWakeLocalSystem(MatrixType& rLeftHandSideMatrix,
->>>>>>> bc6da352
                               VectorType& rRightHandSideVector,
                               const ProcessInfo& rCurrentProcessInfo);
 
