//    |  /           |
//    ' /   __| _` | __|  _ \   __|
//    . \  |   (   | |   (   |\__ `
//   _|\_\_|  \__,_|\__|\___/ ____/
//                   Multi-Physics
//
//  License:		 BSD License
//					 Kratos default license: kratos/license.txt
//
//  Main authors:    Inigo Lopez and Riccardo Rossi
//

#include "compressible_potential_flow_element.h"
#include "compressible_potential_flow_application_variables.h"
#include "fluid_dynamics_application_variables.h"
#include "includes/cfd_variables.h"
#include "fluid_dynamics_application_variables.h"
#include "custom_utilities/potential_flow_utilities.h"

namespace Kratos
{
///////////////////////////////////////////////////////////////////////////////////////////////////
// Public Operations

template <int Dim, int NumNodes>
Element::Pointer CompressiblePotentialFlowElement<Dim, NumNodes>::Create(
    IndexType NewId, NodesArrayType const& ThisNodes, PropertiesType::Pointer pProperties) const
{
    KRATOS_TRY
    return Kratos::make_intrusive<CompressiblePotentialFlowElement>(
        NewId, GetGeometry().Create(ThisNodes), pProperties);
    KRATOS_CATCH("");
}

template <int Dim, int NumNodes>
Element::Pointer CompressiblePotentialFlowElement<Dim, NumNodes>::Create(
    IndexType NewId, GeometryType::Pointer pGeom, PropertiesType::Pointer pProperties) const
{
    KRATOS_TRY
    return Kratos::make_intrusive<CompressiblePotentialFlowElement>(NewId, pGeom, pProperties);
    KRATOS_CATCH("");
}

template <int Dim, int NumNodes>
Element::Pointer CompressiblePotentialFlowElement<Dim, NumNodes>::Clone(
    IndexType NewId, NodesArrayType const& ThisNodes) const
{
    KRATOS_TRY
    return Kratos::make_intrusive<CompressiblePotentialFlowElement>(
        NewId, GetGeometry().Create(ThisNodes), pGetProperties());
    KRATOS_CATCH("");
}

template <int Dim, int NumNodes>
void CompressiblePotentialFlowElement<Dim, NumNodes>::CalculateLocalSystem(
    MatrixType& rLeftHandSideMatrix, VectorType& rRightHandSideVector, ProcessInfo& rCurrentProcessInfo)
{
    const CompressiblePotentialFlowElement& r_this = *this;
    const int wake = r_this.GetValue(WAKE);

    if (wake == 0) // Normal element (non-wake) - eventually an embedded
        CalculateLocalSystemNormalElement(
            rLeftHandSideMatrix, rRightHandSideVector, rCurrentProcessInfo);
    else // Wake element
        CalculateLocalSystemWakeElement(
            rLeftHandSideMatrix, rRightHandSideVector, rCurrentProcessInfo);
}

template <int Dim, int NumNodes>
void CompressiblePotentialFlowElement<Dim, NumNodes>::CalculateRightHandSide(
    VectorType& rRightHandSideVector, ProcessInfo& rCurrentProcessInfo)
{
    // TODO: improve speed
    Matrix tmp;
    CalculateLocalSystem(tmp, rRightHandSideVector, rCurrentProcessInfo);
}

template <int Dim, int NumNodes>
void CompressiblePotentialFlowElement<Dim, NumNodes>::CalculateLeftHandSide(
    MatrixType& rLeftHandSideMatrix, ProcessInfo& rCurrentProcessInfo)
{
    // TODO: improve speed
    VectorType tmp;
    CalculateLocalSystem(rLeftHandSideMatrix, tmp, rCurrentProcessInfo);
}

template <int Dim, int NumNodes>
void CompressiblePotentialFlowElement<Dim, NumNodes>::EquationIdVector(
    EquationIdVectorType& rResult, ProcessInfo& CurrentProcessInfo)
{
    const CompressiblePotentialFlowElement& r_this = *this;
    const int wake = r_this.GetValue(WAKE);

    if (wake == 0) // Normal element
    {
        if (rResult.size() != NumNodes)
            rResult.resize(NumNodes, false);

        const int kutta = r_this.GetValue(KUTTA);

        if (kutta == 0)
            GetEquationIdVectorNormalElement(rResult);
        else
            GetEquationIdVectorKuttaElement(rResult);
    }
    else // Wake element
    {
        if (rResult.size() != 2 * NumNodes)
            rResult.resize(2 * NumNodes, false);

        GetEquationIdVectorWakeElement(rResult);
    }
}

template <int Dim, int NumNodes>
void CompressiblePotentialFlowElement<Dim, NumNodes>::GetDofList(DofsVectorType& rElementalDofList,
                                                                 ProcessInfo& CurrentProcessInfo)
{
    const CompressiblePotentialFlowElement& r_this = *this;
    const int wake = r_this.GetValue(WAKE);

    if (wake == 0) // Normal element
    {
        if (rElementalDofList.size() != NumNodes)
            rElementalDofList.resize(NumNodes);

        const int kutta = r_this.GetValue(KUTTA);

        if (kutta == 0)
            GetDofListNormalElement(rElementalDofList);
        else
            GetDofListKuttaElement(rElementalDofList);
    }
    else // wake element
    {
        if (rElementalDofList.size() != 2 * NumNodes)
            rElementalDofList.resize(2 * NumNodes);

        GetDofListWakeElement(rElementalDofList);
    }
}

template <int Dim, int NumNodes>
void CompressiblePotentialFlowElement<Dim, NumNodes>::FinalizeSolutionStep(ProcessInfo& rCurrentProcessInfo)
{
    bool active = true;
    if ((this)->IsDefined(ACTIVE))
        active = (this)->Is(ACTIVE);

    const CompressiblePotentialFlowElement& r_this = *this;
    const int wake = r_this.GetValue(WAKE);

    if (wake != 0 && active == true)
    {
        ComputePotentialJump(rCurrentProcessInfo);
    }
    ComputeElementInternalEnergy();
}

///////////////////////////////////////////////////////////////////////////////////////////////////
// Inquiry

template <int Dim, int NumNodes>
int CompressiblePotentialFlowElement<Dim, NumNodes>::Check(const ProcessInfo& rCurrentProcessInfo)
{
    KRATOS_TRY

    // Generic geometry check
    int out = Element::Check(rCurrentProcessInfo);
    if (out != 0)
    {
        return out;
    }

    KRATOS_ERROR_IF(GetGeometry().Area() <= 0.0)
        << this->Id() << "Area cannot be less than or equal to 0" << std::endl;

    for (unsigned int i = 0; i < this->GetGeometry().size(); i++)
    {
        KRATOS_CHECK_VARIABLE_IN_NODAL_DATA(VELOCITY_POTENTIAL, this->GetGeometry()[i]);
    }

    return out;

    KRATOS_CATCH("");
}

///////////////////////////////////////////////////////////////////////////////////////////////////

template <int Dim, int NumNodes>
void CompressiblePotentialFlowElement<Dim, NumNodes>::GetValueOnIntegrationPoints(
    const Variable<double>& rVariable, std::vector<double>& rValues, const ProcessInfo& rCurrentProcessInfo)
{
    if (rValues.size() != 1)
        rValues.resize(1);

    if (rVariable == PRESSURE_COEFFICIENT)
    {
        rValues[0] = PotentialFlowUtilities::ComputeCompressiblePressureCoefficient<Dim, NumNodes>(*this, rCurrentProcessInfo);
    }
    else if (rVariable == DENSITY)
    {
        rValues[0] = ComputeDensity(rCurrentProcessInfo);
    }
    else if (rVariable == MACH)
    {
        rValues[0] = PotentialFlowUtilities::ComputeLocalMachNumber<Dim, NumNodes>(*this, rCurrentProcessInfo);
    }
    else if (rVariable == SOUND_VELOCITY)
    {
        rValues[0] = PotentialFlowUtilities::ComputeLocalSpeedOfSound<Dim, NumNodes>(*this, rCurrentProcessInfo);
    }
    else if (rVariable == WAKE)
    {
        const CompressiblePotentialFlowElement& r_this = *this;
        rValues[0] = r_this.GetValue(WAKE);
    }
}

template <int Dim, int NumNodes>
void CompressiblePotentialFlowElement<Dim, NumNodes>::GetValueOnIntegrationPoints(
    const Variable<int>& rVariable, std::vector<int>& rValues, const ProcessInfo& rCurrentProcessInfo)
{
    if (rValues.size() != 1)
        rValues.resize(1);
    if (rVariable == TRAILING_EDGE)
        rValues[0] = this->GetValue(TRAILING_EDGE);
    else if (rVariable == KUTTA)
        rValues[0] = this->GetValue(KUTTA);
    else if (rVariable == WAKE)
        rValues[0] = this->GetValue(WAKE);
    else if (rVariable == ZERO_VELOCITY_CONDITION)
        rValues[0] = this->GetValue(ZERO_VELOCITY_CONDITION);
    else if (rVariable == TRAILING_EDGE_ELEMENT)
        rValues[0] = this->GetValue(TRAILING_EDGE_ELEMENT);
    else if (rVariable == DECOUPLED_TRAILING_EDGE_ELEMENT)
        rValues[0] = this->GetValue(DECOUPLED_TRAILING_EDGE_ELEMENT);
}

template <int Dim, int NumNodes>
void CompressiblePotentialFlowElement<Dim, NumNodes>::GetValueOnIntegrationPoints(
    const Variable<array_1d<double, 3>>& rVariable,
    std::vector<array_1d<double, 3>>& rValues,
    const ProcessInfo& rCurrentProcessInfo)
{
    if (rValues.size() != 1)
        rValues.resize(1);
    if (rVariable == VELOCITY)
    {
        array_1d<double, 3> v(3, 0.0);
        array_1d<double, Dim> vaux = PotentialFlowUtilities::ComputeVelocity<Dim, NumNodes>(*this);
        for (unsigned int k = 0; k < Dim; k++)
            v[k] = vaux[k];
        rValues[0] = v;
    }
}

///////////////////////////////////////////////////////////////////////////////////////////////////
// Input and output

template <int Dim, int NumNodes>
std::string CompressiblePotentialFlowElement<Dim, NumNodes>::Info() const
{
    std::stringstream buffer;
    buffer << "CompressiblePotentialFlowElement #" << Id();
    return buffer.str();
}

template <int Dim, int NumNodes>
void CompressiblePotentialFlowElement<Dim, NumNodes>::PrintInfo(std::ostream& rOStream) const
{
    rOStream << "CompressiblePotentialFlowElement #" << Id();
}

template <int Dim, int NumNodes>
void CompressiblePotentialFlowElement<Dim, NumNodes>::PrintData(std::ostream& rOStream) const
{
    pGetGeometry()->PrintData(rOStream);
}

///////////////////////////////////////////////////////////////////////////////////////////////////
// Private functions
///////////////////////////////////////////////////////////////////////////////////////////////////

template <int Dim, int NumNodes>
void CompressiblePotentialFlowElement<Dim, NumNodes>::GetWakeDistances(
    array_1d<double, NumNodes>& distances) const
{
    noalias(distances) = GetValue(WAKE_ELEMENTAL_DISTANCES);
}

template <int Dim, int NumNodes>
void CompressiblePotentialFlowElement<Dim, NumNodes>::GetEquationIdVectorNormalElement(
    EquationIdVectorType& rResult) const
{
    for (unsigned int i = 0; i < NumNodes; i++)
        rResult[i] = GetGeometry()[i].GetDof(VELOCITY_POTENTIAL).EquationId();
}

template <int Dim, int NumNodes>
void CompressiblePotentialFlowElement<Dim, NumNodes>::GetEquationIdVectorKuttaElement(
    EquationIdVectorType& rResult) const
{
    // Kutta elements have only negative part
    for (unsigned int i = 0; i < NumNodes; i++)
    {
        if (!GetGeometry()[i].GetValue(TRAILING_EDGE))
            rResult[i] = GetGeometry()[i].GetDof(VELOCITY_POTENTIAL).EquationId();
        else
            rResult[i] = GetGeometry()[i].GetDof(AUXILIARY_VELOCITY_POTENTIAL).EquationId();
    }
}

template <int Dim, int NumNodes>
void CompressiblePotentialFlowElement<Dim, NumNodes>::GetEquationIdVectorWakeElement(
    EquationIdVectorType& rResult) const
{
    array_1d<double, NumNodes> distances;
    GetWakeDistances(distances);

    // Positive part
    for (unsigned int i = 0; i < NumNodes; i++)
    {
        if (distances[i] > 0.0)
            rResult[i] = GetGeometry()[i].GetDof(VELOCITY_POTENTIAL).EquationId();
        else
            rResult[i] =
                GetGeometry()[i].GetDof(AUXILIARY_VELOCITY_POTENTIAL, 0).EquationId();
    }

    // Negative part - sign is opposite to the previous case
    for (unsigned int i = 0; i < NumNodes; i++)
    {
        if (distances[i] < 0.0)
            rResult[NumNodes + i] =
                GetGeometry()[i].GetDof(VELOCITY_POTENTIAL).EquationId();
        else
            rResult[NumNodes + i] =
                GetGeometry()[i].GetDof(AUXILIARY_VELOCITY_POTENTIAL).EquationId();
    }
}

template <int Dim, int NumNodes>
void CompressiblePotentialFlowElement<Dim, NumNodes>::GetDofListNormalElement(DofsVectorType& rElementalDofList) const
{
    for (unsigned int i = 0; i < NumNodes; i++)
        rElementalDofList[i] = GetGeometry()[i].pGetDof(VELOCITY_POTENTIAL);
}

template <int Dim, int NumNodes>
void CompressiblePotentialFlowElement<Dim, NumNodes>::GetDofListKuttaElement(DofsVectorType& rElementalDofList) const
{
    // Kutta elements have only negative part
    for (unsigned int i = 0; i < NumNodes; i++)
    {
        if (!GetGeometry()[i].GetValue(TRAILING_EDGE))
            rElementalDofList[i] = GetGeometry()[i].pGetDof(VELOCITY_POTENTIAL);
        else
            rElementalDofList[i] = GetGeometry()[i].pGetDof(AUXILIARY_VELOCITY_POTENTIAL);
    }
}

template <int Dim, int NumNodes>
void CompressiblePotentialFlowElement<Dim, NumNodes>::GetDofListWakeElement(DofsVectorType& rElementalDofList) const
{
    array_1d<double, NumNodes> distances;
    GetWakeDistances(distances);

    // Positive part
    for (unsigned int i = 0; i < NumNodes; i++)
    {
        if (distances[i] > 0)
            rElementalDofList[i] = GetGeometry()[i].pGetDof(VELOCITY_POTENTIAL);
        else
            rElementalDofList[i] = GetGeometry()[i].pGetDof(AUXILIARY_VELOCITY_POTENTIAL);
    }

    // Negative part - sign is opposite to the previous case
    for (unsigned int i = 0; i < NumNodes; i++)
    {
        if (distances[i] < 0)
            rElementalDofList[NumNodes + i] = GetGeometry()[i].pGetDof(VELOCITY_POTENTIAL);
        else
            rElementalDofList[NumNodes + i] =
                GetGeometry()[i].pGetDof(AUXILIARY_VELOCITY_POTENTIAL);
    }
}

template <int Dim, int NumNodes>
void CompressiblePotentialFlowElement<Dim, NumNodes>::CalculateLocalSystemNormalElement(
    MatrixType& rLeftHandSideMatrix, VectorType& rRightHandSideVector, const ProcessInfo& rCurrentProcessInfo)
{
    if (rLeftHandSideMatrix.size1() != NumNodes || rLeftHandSideMatrix.size2() != NumNodes)
        rLeftHandSideMatrix.resize(NumNodes, NumNodes, false);
    if (rRightHandSideVector.size() != NumNodes)
        rRightHandSideVector.resize(NumNodes, false);
    rLeftHandSideMatrix.clear();

    ElementalData<NumNodes, Dim> data;

    // Calculate shape functions
    GeometryUtils::CalculateGeometryData(GetGeometry(), data.DN_DX, data.N, data.vol);

    const double density = ComputeDensity(rCurrentProcessInfo);
    const double DrhoDu2 = ComputeDensityDerivative(density, rCurrentProcessInfo);

    // Computing local velocity
    array_1d<double, Dim> v =  PotentialFlowUtilities::ComputeVelocity<Dim, NumNodes> (*this);

    const BoundedVector<double, NumNodes> DNV = prod(data.DN_DX, v);

    noalias(rLeftHandSideMatrix) +=
        data.vol * density * prod(data.DN_DX, trans(data.DN_DX));
    noalias(rLeftHandSideMatrix) += data.vol * 2 * DrhoDu2 * outer_prod(DNV, trans(DNV));

    const BoundedMatrix<double, NumNodes, NumNodes> rLaplacianMatrix =
        data.vol * density * prod(data.DN_DX, trans(data.DN_DX));

    data.potentials= PotentialFlowUtilities::GetPotentialOnNormalElement<Dim, NumNodes>(*this);
    noalias(rRightHandSideVector) = -prod(rLaplacianMatrix, data.potentials);
}

template <int Dim, int NumNodes>
void CompressiblePotentialFlowElement<Dim, NumNodes>::CalculateLocalSystemWakeElement(
    MatrixType& rLeftHandSideMatrix, VectorType& rRightHandSideVector, const ProcessInfo& rCurrentProcessInfo)
{
    // Note that the lhs and rhs have double the size
    if (rLeftHandSideMatrix.size1() != 2 * NumNodes ||
        rLeftHandSideMatrix.size2() != 2 * NumNodes)
        rLeftHandSideMatrix.resize(2 * NumNodes, 2 * NumNodes, false);
    if (rRightHandSideVector.size() != 2 * NumNodes)
        rRightHandSideVector.resize(2 * NumNodes, false);
    rLeftHandSideMatrix.clear();
    rRightHandSideVector.clear();

    MatrixType rLaplacianMatrix = ZeroMatrix(2 * NumNodes, 2 * NumNodes);

    ElementalData<NumNodes, Dim> data;

    // Calculate shape functions
    GeometryUtils::CalculateGeometryData(GetGeometry(), data.DN_DX, data.N, data.vol);
    GetWakeDistances(data.distances);

    const double density = ComputeDensity(rCurrentProcessInfo);
    const double DrhoDu2 = ComputeDensityDerivative(density, rCurrentProcessInfo);

    // Computing local velocity
    array_1d<double, Dim> v = PotentialFlowUtilities::ComputeVelocityUpperWakeElement<Dim, NumNodes>(*this);

    const BoundedVector<double, NumNodes> DNV = prod(data.DN_DX, v);

    const BoundedMatrix<double, NumNodes, NumNodes> laplacian_total =
        data.vol * density * prod(data.DN_DX, trans(data.DN_DX));

    const BoundedMatrix<double, NumNodes, NumNodes> lhs_total =
        data.vol * density * prod(data.DN_DX, trans(data.DN_DX)) +
        data.vol * 2 * DrhoDu2 * outer_prod(DNV, trans(DNV));

    if (this->Is(STRUCTURE))
    {
        Matrix lhs_positive = ZeroMatrix(NumNodes, NumNodes);
        Matrix lhs_negative = ZeroMatrix(NumNodes, NumNodes);

        Matrix laplacian_positive = ZeroMatrix(NumNodes, NumNodes);
        Matrix laplacian_negative = ZeroMatrix(NumNodes, NumNodes);

        CalculateLocalSystemSubdividedElement(lhs_positive, lhs_negative, laplacian_positive,
                                              laplacian_negative, rCurrentProcessInfo);
        AssignLocalSystemSubdividedElement(
            rLeftHandSideMatrix, lhs_positive, lhs_negative, lhs_total, rLaplacianMatrix,
            laplacian_positive, laplacian_negative, laplacian_total, data);
    }
    else
    {
        AssignLocalSystemWakeElement(rLeftHandSideMatrix, lhs_total, data);
        AssignLocalSystemWakeElement(rLaplacianMatrix, laplacian_total, data);
    }

    Vector split_element_values(2 * NumNodes);
    split_element_values = PotentialFlowUtilities::GetPotentialOnWakeElement<Dim, NumNodes>(*this, data.distances);
    noalias(rRightHandSideVector) = -prod(rLaplacianMatrix, split_element_values);
}

template <int Dim, int NumNodes>
void CompressiblePotentialFlowElement<Dim, NumNodes>::CalculateLocalSystemSubdividedElement(
    Matrix& lhs_positive,
    Matrix& lhs_negative,
    Matrix& laplacian_positive,
    Matrix& laplacian_negative,
    const ProcessInfo& rCurrentProcessInfo)
{
    ElementalData<NumNodes, Dim> data;

    // Calculate shape functions
    GeometryUtils::CalculateGeometryData(GetGeometry(), data.DN_DX, data.N, data.vol);

    GetWakeDistances(data.distances);

    // Subdivide the element
    constexpr unsigned int nvolumes = 3 * (Dim - 1);
    BoundedMatrix<double, NumNodes, Dim> Points;
    array_1d<double, nvolumes> PartitionsSign;
    BoundedMatrix<double, nvolumes, NumNodes> GPShapeFunctionValues;
    array_1d<double, nvolumes> Volumes;
    std::vector<Matrix> GradientsValue(nvolumes);
    BoundedMatrix<double, nvolumes, 2> NEnriched;
    for (unsigned int i = 0; i < GradientsValue.size(); ++i)
        GradientsValue[i].resize(2, Dim, false);
    for (unsigned int i = 0; i < NumNodes; ++i)
    {
        const array_1d<double, 3>& coords = GetGeometry()[i].Coordinates();
        for (unsigned int k = 0; k < Dim; ++k)
        {
            Points(i, k) = coords[k];
        }
    }

    const unsigned int nsubdivisions = EnrichmentUtilities::CalculateEnrichedShapeFuncions(
        Points, data.DN_DX, data.distances, Volumes, GPShapeFunctionValues,
        PartitionsSign, GradientsValue, NEnriched);

    const double density = ComputeDensity(rCurrentProcessInfo);
    const double DrhoDu2 = ComputeDensityDerivative(density, rCurrentProcessInfo);

    // Computing local velocity
    array_1d<double, Dim> v = PotentialFlowUtilities::ComputeVelocityUpperWakeElement<Dim, NumNodes>(*this);

    const BoundedVector<double, NumNodes> DNV = prod(data.DN_DX, v);

    // Compute the lhs and rhs that would correspond to it being divided
    for (unsigned int i = 0; i < nsubdivisions; ++i)
    {
        if (PartitionsSign[i] > 0)
        {
            noalias(lhs_positive) +=
                Volumes[i] * density * prod(data.DN_DX, trans(data.DN_DX));
            noalias(lhs_positive) +=
                Volumes[i] * 2 * DrhoDu2 * outer_prod(DNV, trans(DNV));

            noalias(laplacian_positive) +=
                Volumes[i] * density * prod(data.DN_DX, trans(data.DN_DX));
        }
        else
        {
            noalias(lhs_negative) +=
                Volumes[i] * density * prod(data.DN_DX, trans(data.DN_DX));
            noalias(lhs_negative) +=
                Volumes[i] * 2 * DrhoDu2 * outer_prod(DNV, trans(DNV));

            noalias(laplacian_negative) +=
                Volumes[i] * density * prod(data.DN_DX, trans(data.DN_DX));
        }
    }
}

template <int Dim, int NumNodes>
void CompressiblePotentialFlowElement<Dim, NumNodes>::ComputeLHSGaussPointContribution(
    const double weight, Matrix& lhs, const ElementalData<NumNodes, Dim>& data) const
{
    noalias(lhs) += weight * prod(data.DN_DX, trans(data.DN_DX));
}

template <int Dim, int NumNodes>
void CompressiblePotentialFlowElement<Dim, NumNodes>::AssignLocalSystemSubdividedElement(
    Matrix& rLeftHandSideMatrix,
    Matrix& lhs_positive,
    Matrix& lhs_negative,
    const BoundedMatrix<double, NumNodes, NumNodes>& lhs_total,
    MatrixType& rLaplacianMatrix,
    Matrix& laplacian_positive,
    Matrix& laplacian_negative,
    const BoundedMatrix<double, NumNodes, NumNodes>& laplacian_total,
    const ElementalData<NumNodes, Dim>& data) const
{
    for (unsigned int i = 0; i < NumNodes; ++i)
    {
        // The TE node takes the contribution of the subdivided element and
        // we do not apply the wake condition on the TE node
        if (GetGeometry()[i].GetValue(TRAILING_EDGE))
        {
            for (unsigned int j = 0; j < NumNodes; ++j)
            {
                rLeftHandSideMatrix(i, j) = lhs_positive(i, j);
                rLeftHandSideMatrix(i + NumNodes, j + NumNodes) = lhs_negative(i, j);

                rLaplacianMatrix(i, j) = laplacian_positive(i, j);
                rLaplacianMatrix(i + NumNodes, j + NumNodes) = laplacian_negative(i, j);
            }
        }
        else
        {
            AssignLocalSystemWakeNode(rLeftHandSideMatrix, lhs_total, data, i);
            AssignLocalSystemWakeNode(rLaplacianMatrix, laplacian_total, data, i);
        }
    }
}

template <int Dim, int NumNodes>
void CompressiblePotentialFlowElement<Dim, NumNodes>::AssignLocalSystemWakeElement(
    MatrixType& rLeftHandSideMatrix,
    const BoundedMatrix<double, NumNodes, NumNodes>& lhs_total,
    const ElementalData<NumNodes, Dim>& data) const
{
    for (unsigned int row = 0; row < NumNodes; ++row)
        AssignLocalSystemWakeNode(rLeftHandSideMatrix, lhs_total, data, row);
}

template <int Dim, int NumNodes>
void CompressiblePotentialFlowElement<Dim, NumNodes>::AssignLocalSystemWakeNode(
    MatrixType& rLeftHandSideMatrix,
    const BoundedMatrix<double, NumNodes, NumNodes>& lhs_total,
    const ElementalData<NumNodes, Dim>& data,
    unsigned int& row) const
{
    // Filling the diagonal blocks (i.e. decoupling upper and lower dofs)
    for (unsigned int column = 0; column < NumNodes; ++column)
    {
        rLeftHandSideMatrix(row, column) = lhs_total(row, column);
        rLeftHandSideMatrix(row + NumNodes, column + NumNodes) = lhs_total(row, column);
    }

    // Applying wake condition on the AUXILIARY_VELOCITY_POTENTIAL dofs
    if (data.distances[row] < 0.0)
        for (unsigned int column = 0; column < NumNodes; ++column)
            rLeftHandSideMatrix(row, column + NumNodes) = -lhs_total(row, column); // Side 1
    else if (data.distances[row] > 0.0)
        for (unsigned int column = 0; column < NumNodes; ++column)
            rLeftHandSideMatrix(row + NumNodes, column) = -lhs_total(row, column); // Side 2
}

template <int Dim, int NumNodes>
void CompressiblePotentialFlowElement<Dim, NumNodes>::ComputePotentialJump(const ProcessInfo& rCurrentProcessInfo)
{
    const array_1d<double, 3>& vinfinity = rCurrentProcessInfo[FREE_STREAM_VELOCITY];
    const double vinfinity_norm = sqrt(inner_prod(vinfinity, vinfinity));

    array_1d<double, NumNodes> distances;
    GetWakeDistances(distances);

    for (unsigned int i = 0; i < NumNodes; i++)
    {
        double aux_potential =
            GetGeometry()[i].FastGetSolutionStepValue(AUXILIARY_VELOCITY_POTENTIAL);
        double potential = GetGeometry()[i].FastGetSolutionStepValue(VELOCITY_POTENTIAL);
        double potential_jump = aux_potential - potential;

        if (distances[i] > 0)
        {
            GetGeometry()[i].SetValue(POTENTIAL_JUMP,
                                      -2.0 / vinfinity_norm * (potential_jump));
        }
        else
        {
            GetGeometry()[i].SetValue(POTENTIAL_JUMP, 2.0 / vinfinity_norm * (potential_jump));
        }
    }
}

template <int Dim, int NumNodes>
void CompressiblePotentialFlowElement<Dim, NumNodes>::ComputeElementInternalEnergy()
{
    array_1d<double, Dim> velocity = PotentialFlowUtilities::ComputeVelocity<Dim, NumNodes>(*this);

    double internal_energy = 0.5 * inner_prod(velocity, velocity);
    this->SetValue(INTERNAL_ENERGY, std::abs(internal_energy));
}

template <int Dim, int NumNodes>
double CompressiblePotentialFlowElement<Dim, NumNodes>::ComputeDensity(const ProcessInfo& rCurrentProcessInfo) const
{
    // Reading free stream conditions
    const double rho_inf = rCurrentProcessInfo[FREE_STREAM_DENSITY];
    const double M_inf = rCurrentProcessInfo[FREE_STREAM_MACH];
    const double heat_capacity_ratio = rCurrentProcessInfo[HEAT_CAPACITY_RATIO];
    const double mach_number_limit = rCurrentProcessInfo[MACH_LIMIT];

    // Computing local mach number
<<<<<<< HEAD
    const double M = PotentialFlowUtilities::ComputeLocalMachNumber<Dim, NumNodes>(*this, rCurrentProcessInfo);
=======
    double local_mach_number = PotentialFlowUtilities::ComputeLocalMachNumber<Dim, NumNodes>(*this, rCurrentProcessInfo);
>>>>>>> 29e3c7cf

    if (local_mach_number > mach_number_limit)
    { // Clamping the mach number to mach_number_limit
        KRATOS_WARNING("ComputeDensity") << "Clamping the local mach number to " << mach_number_limit << std::endl;
        local_mach_number = mach_number_limit;
    }

    // Computing squares
    const double M_inf_2 = M_inf * M_inf;
    const double M_2 = local_mach_number * local_mach_number;

    // Computing density according to Equation 8.9 of Drela, M. (2014) Flight Vehicle
    // Aerodynamics, The MIT Press, London
    const double numerator = 1 + (heat_capacity_ratio - 1) * M_inf_2 / 2;
    const double denominator = 1 + (heat_capacity_ratio - 1) * M_2 / 2;
    const double base = numerator / denominator;

    if (base > 0.0)
    {
        return rho_inf * pow(base, 1 / (heat_capacity_ratio - 1));
    }
    else
    {
        KRATOS_WARNING("ComputeDensity") << "Using density correction" << std::endl;
        return rho_inf * 0.00001;
    }
}

template <int Dim, int NumNodes>
double CompressiblePotentialFlowElement<Dim, NumNodes>::ComputeDensityDerivative(
    const double rho, const ProcessInfo& rCurrentProcessInfo) const
{
    // Reading free stream conditions
    const double rho_inf = rCurrentProcessInfo[FREE_STREAM_DENSITY];
    const double heat_capacity_ratio = rCurrentProcessInfo[HEAT_CAPACITY_RATIO];
    const double a_inf = rCurrentProcessInfo[SOUND_VELOCITY];

    return -pow(rho_inf, heat_capacity_ratio - 1) *
           pow(rho, 2 - heat_capacity_ratio) / (2 * a_inf * a_inf);
}

// serializer

template <int Dim, int NumNodes>
void CompressiblePotentialFlowElement<Dim, NumNodes>::save(Serializer& rSerializer) const
{
    KRATOS_SERIALIZE_SAVE_BASE_CLASS(rSerializer, Element);
}

template <int Dim, int NumNodes>
void CompressiblePotentialFlowElement<Dim, NumNodes>::load(Serializer& rSerializer)
{
    KRATOS_SERIALIZE_LOAD_BASE_CLASS(rSerializer, Element);
}

///////////////////////////////////////////////////////////////////////////////////////////////////
// Template class instantiation

template class CompressiblePotentialFlowElement<2, 3>;
template class CompressiblePotentialFlowElement<3, 4>;

} // namespace Kratos<|MERGE_RESOLUTION|>--- conflicted
+++ resolved
@@ -675,11 +675,7 @@
     const double mach_number_limit = rCurrentProcessInfo[MACH_LIMIT];
 
     // Computing local mach number
-<<<<<<< HEAD
-    const double M = PotentialFlowUtilities::ComputeLocalMachNumber<Dim, NumNodes>(*this, rCurrentProcessInfo);
-=======
     double local_mach_number = PotentialFlowUtilities::ComputeLocalMachNumber<Dim, NumNodes>(*this, rCurrentProcessInfo);
->>>>>>> 29e3c7cf
 
     if (local_mach_number > mach_number_limit)
     { // Clamping the mach number to mach_number_limit
