--- conflicted
+++ resolved
@@ -35,15 +35,6 @@
     def Execute(self):
         for cond in self.model_part.Conditions:
             cond.SetValue(KratosMultiphysics.VELOCITY, self.velocity_infinity)
-<<<<<<< HEAD
-        
-        
-        #find the node with the minimal x
-        for node in self.model_part.Nodes:
-            node1 = node
-            break
-        
-=======
 
         #select the first node
         for node in self.model_part.Nodes:
@@ -51,7 +42,6 @@
             break
         
         #find the node with the minimal x
->>>>>>> 5b99c2e1
         x0 = node1.X
         y0 = node1.X
         z0 = node1.X
