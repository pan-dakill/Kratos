from __future__ import print_function, absolute_import, division #makes KratosMultiphysics backward compatible with python 2.6 and 2.7
# importing the Kratos Library
import KratosMultiphysics
import KratosMultiphysics.CompressiblePotentialFlowApplication as KCPFApp
from KratosMultiphysics.CompressiblePotentialFlowApplication.potential_flow_solver import PotentialFlowSolver
from KratosMultiphysics.CompressiblePotentialFlowApplication.potential_flow_solver import PotentialFlowFormulation

class PotentialFlowAdjointFormulation(PotentialFlowFormulation):
    def _SetUpIncompressibleElement(self, formulation_settings):
        default_settings = KratosMultiphysics.Parameters(r"""{
            "element_type": "",
            "gradient_mode": ""
        }""")
        formulation_settings.ValidateAndAssignDefaults(default_settings)

        gradient_mode = formulation_settings["gradient_mode"].GetString()
        if gradient_mode == "semi_analytic":
            self.element_name = "AdjointIncompressiblePotentialFlowElement"
            self.condition_name = "AdjointPotentialWallCondition"
        elif gradient_mode == "analytic":
            self.element_name = "AdjointAnalyticalIncompressiblePotentialFlowElement"
            self.condition_name = "AdjointPotentialWallCondition"
        else:
            raise RuntimeError("Gradient mode not yet implemented.")

    def _SetUpCompressibleElement(self, formulation_settings):
        default_settings = KratosMultiphysics.Parameters(r"""{
            "element_type": "",
            "gradient_mode": ""
        }""")
        formulation_settings.ValidateAndAssignDefaults(default_settings)

        self.element_name = "AdjointCompressiblePotentialFlowElement"
        self.condition_name = "AdjointPotentialWallCondition"

    def _SetUpEmbeddedIncompressibleElement(self, formulation_settings):
        default_settings = KratosMultiphysics.Parameters(r"""{
            "element_type": "",
            "gradient_mode": "",
            "penalty_coefficient": 0.0
        }""")
        formulation_settings.ValidateAndAssignDefaults(default_settings)

        self.element_name = "AdjointEmbeddedIncompressiblePotentialFlowElement"
        self.condition_name = "AdjointPotentialWallCondition"

    def _SetUpEmbeddedCompressibleElement(self, formulation_settings):
        default_settings = KratosMultiphysics.Parameters(r"""{
            "element_type": "",
            "gradient_mode": ""
        }""")
        formulation_settings.ValidateAndAssignDefaults(default_settings)

        self.element_name = "AdjointEmbeddedCompressiblePotentialFlowElement"
        self.condition_name = "AdjointPotentialWallCondition"

def CreateSolver(model, custom_settings):
    return PotentialFlowAdjointSolver(model, custom_settings)

class PotentialFlowAdjointSolver(PotentialFlowSolver):
    def __init__(self, model, custom_settings):

        self.response_function_settings = custom_settings["response_function_settings"].Clone()
        self.sensitivity_settings = custom_settings["sensitivity_settings"].Clone()
        custom_settings.RemoveValue("response_function_settings")
        custom_settings.RemoveValue("sensitivity_settings")
        # Construct the base solver.
        super(PotentialFlowAdjointSolver, self).__init__(model, custom_settings)
        # Setting the reference chord
        self.response_function_settings.AddEmptyValue("reference_chord").SetDouble(self.reference_chord)

        gradient_mode = self.response_function_settings["gradient_mode"].GetString()
        self.settings["formulation"].AddEmptyValue("gradient_mode").SetString(gradient_mode)
        self.formulation = PotentialFlowAdjointFormulation(self.settings["formulation"])
        self.element_name = self.formulation.element_name
        self.condition_name = self.formulation.condition_name

        KratosMultiphysics.Logger.PrintInfo(self.__class__.__name__, "Construction finished")

    def AddVariables(self):
        super(PotentialFlowAdjointSolver, self).AddVariables()
        self.main_model_part.AddNodalSolutionStepVariable(KCPFApp.ADJOINT_VELOCITY_POTENTIAL)
        self.main_model_part.AddNodalSolutionStepVariable(KCPFApp.ADJOINT_AUXILIARY_VELOCITY_POTENTIAL)
        self.main_model_part.AddNodalSolutionStepVariable(KratosMultiphysics.SHAPE_SENSITIVITY)
        self.main_model_part.AddNodalSolutionStepVariable(KratosMultiphysics.NORMAL_SENSITIVITY)

        KratosMultiphysics.Logger.PrintInfo(self.__class__.__name__, "Variables ADDED")

    def AddDofs(self):
        KratosMultiphysics.VariableUtils().AddDof(KCPFApp.ADJOINT_VELOCITY_POTENTIAL, self.main_model_part)
        KratosMultiphysics.VariableUtils().AddDof(KCPFApp.ADJOINT_AUXILIARY_VELOCITY_POTENTIAL, self.main_model_part)

    def Initialize(self):
        # Call base solver Initialize() to calculate the nodal neighbours and initialize the strategy
        super(PotentialFlowAdjointSolver, self).Initialize()

        # Initialize the response function and the sensitivity builder
<<<<<<< HEAD
        self.get_response_function().Initialize()
        self.get_sensitivity_builder().Initialize()
=======
        self._GetResponseFunction().Initialize()
        self._GetSensitivityBuilder().Initialize()
>>>>>>> 6f8185c5

        KratosMultiphysics.Logger.PrintInfo(self.__class__.__name__, "Finished initialization.")

    def InitializeSolutionStep(self):
        super(PotentialFlowAdjointSolver, self).InitializeSolutionStep()
<<<<<<< HEAD
        self.get_response_function().InitializeSolutionStep()

    def FinalizeSolutionStep(self):
        super(PotentialFlowAdjointSolver, self).FinalizeSolutionStep()
        self.get_response_function().FinalizeSolutionStep()
        self.get_sensitivity_builder().UpdateSensitivities()

    def _get_strategy_type(self):
        strategy_type = "linear"
        return strategy_type

    def _create_solution_scheme(self):
        # Fake scheme creation to do the solution update
        response_function = self.get_response_function()
        solution_scheme = KratosMultiphysics.ResidualBasedAdjointStaticScheme(response_function)
        return solution_scheme

    def get_response_function(self):
        if not hasattr(self, '_response_function'):
            self._response_function = self._create_response_function()
        return self._response_function

    def _create_response_function(self):
        if self.response_function_settings["response_type"].GetString() == "adjoint_lift_jump_coordinates":
            response_function = KCPFApp.AdjointLiftJumpCoordinatesResponseFunction(
                self.main_model_part,
=======
        self._GetResponseFunction().InitializeSolutionStep()

    def FinalizeSolutionStep(self):
        super(PotentialFlowAdjointSolver, self).FinalizeSolutionStep()
        self._GetResponseFunction().FinalizeSolutionStep()
        self._GetSensitivityBuilder().UpdateSensitivities()

    @classmethod
    def _GetStrategyType(self):
        strategy_type = "linear"
        return strategy_type

    def _CreateScheme(self):
        # Fake scheme creation to do the solution update
        response_function = self._GetResponseFunction()
        scheme = KratosMultiphysics.ResidualBasedAdjointStaticScheme(response_function)
        return scheme

    def _GetResponseFunction(self):
        if not hasattr(self, '_response_function'):
            self._response_function = self.__CreateResponseFunction()
        return self._response_function

    def __CreateResponseFunction(self):
        computing_model_part = self.GetComputingModelPart()
        if self.response_function_settings["response_type"].GetString() == "adjoint_lift_jump_coordinates":
            response_function = KCPFApp.AdjointLiftJumpCoordinatesResponseFunction(
                computing_model_part,
>>>>>>> 6f8185c5
                self.response_function_settings)
        else:
            raise Exception("Invalid response_type: " + self.response_function_settings["response_type"].GetString())
        return response_function

<<<<<<< HEAD
    def get_sensitivity_builder(self):
        if not hasattr(self, '_sensitivity_builder'):
            self._sensitivity_builder = self._create_sensitivity_builder()
        return self._sensitivity_builder

    def _create_sensitivity_builder(self):
        response_function = self.get_response_function()
        sensitivity_builder = KratosMultiphysics.SensitivityBuilder(
            self.sensitivity_settings,
            self.main_model_part,
=======
    def _GetSensitivityBuilder(self):
        if not hasattr(self, '_sensitivity_builder'):
            self._sensitivity_builder = self.__CreateSensitivityBuilder()
        return self._sensitivity_builder

    def __CreateSensitivityBuilder(self):
        computing_model_part = self.GetComputingModelPart()
        response_function = self._GetResponseFunction()
        sensitivity_builder = KratosMultiphysics.SensitivityBuilder(
            self.sensitivity_settings,
            computing_model_part,
>>>>>>> 6f8185c5
            response_function)
        return sensitivity_builder<|MERGE_RESOLUTION|>--- conflicted
+++ resolved
@@ -95,46 +95,13 @@
         super(PotentialFlowAdjointSolver, self).Initialize()
 
         # Initialize the response function and the sensitivity builder
-<<<<<<< HEAD
-        self.get_response_function().Initialize()
-        self.get_sensitivity_builder().Initialize()
-=======
         self._GetResponseFunction().Initialize()
         self._GetSensitivityBuilder().Initialize()
->>>>>>> 6f8185c5
 
         KratosMultiphysics.Logger.PrintInfo(self.__class__.__name__, "Finished initialization.")
 
     def InitializeSolutionStep(self):
         super(PotentialFlowAdjointSolver, self).InitializeSolutionStep()
-<<<<<<< HEAD
-        self.get_response_function().InitializeSolutionStep()
-
-    def FinalizeSolutionStep(self):
-        super(PotentialFlowAdjointSolver, self).FinalizeSolutionStep()
-        self.get_response_function().FinalizeSolutionStep()
-        self.get_sensitivity_builder().UpdateSensitivities()
-
-    def _get_strategy_type(self):
-        strategy_type = "linear"
-        return strategy_type
-
-    def _create_solution_scheme(self):
-        # Fake scheme creation to do the solution update
-        response_function = self.get_response_function()
-        solution_scheme = KratosMultiphysics.ResidualBasedAdjointStaticScheme(response_function)
-        return solution_scheme
-
-    def get_response_function(self):
-        if not hasattr(self, '_response_function'):
-            self._response_function = self._create_response_function()
-        return self._response_function
-
-    def _create_response_function(self):
-        if self.response_function_settings["response_type"].GetString() == "adjoint_lift_jump_coordinates":
-            response_function = KCPFApp.AdjointLiftJumpCoordinatesResponseFunction(
-                self.main_model_part,
-=======
         self._GetResponseFunction().InitializeSolutionStep()
 
     def FinalizeSolutionStep(self):
@@ -163,24 +130,11 @@
         if self.response_function_settings["response_type"].GetString() == "adjoint_lift_jump_coordinates":
             response_function = KCPFApp.AdjointLiftJumpCoordinatesResponseFunction(
                 computing_model_part,
->>>>>>> 6f8185c5
                 self.response_function_settings)
         else:
             raise Exception("Invalid response_type: " + self.response_function_settings["response_type"].GetString())
         return response_function
 
-<<<<<<< HEAD
-    def get_sensitivity_builder(self):
-        if not hasattr(self, '_sensitivity_builder'):
-            self._sensitivity_builder = self._create_sensitivity_builder()
-        return self._sensitivity_builder
-
-    def _create_sensitivity_builder(self):
-        response_function = self.get_response_function()
-        sensitivity_builder = KratosMultiphysics.SensitivityBuilder(
-            self.sensitivity_settings,
-            self.main_model_part,
-=======
     def _GetSensitivityBuilder(self):
         if not hasattr(self, '_sensitivity_builder'):
             self._sensitivity_builder = self.__CreateSensitivityBuilder()
@@ -192,6 +146,5 @@
         sensitivity_builder = KratosMultiphysics.SensitivityBuilder(
             self.sensitivity_settings,
             computing_model_part,
->>>>>>> 6f8185c5
             response_function)
         return sensitivity_builder