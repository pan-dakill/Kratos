import KratosMultiphysics
import KratosMultiphysics.CompressiblePotentialFlowApplication as CPFApp
import math

def Factory(settings, Model):
    if(not isinstance(settings, KratosMultiphysics.Parameters)):
        raise Exception(
            "expected input shall be a Parameters object, encapsulating a json string")

    return DefineWakeProcess2D(Model, settings["Parameters"])

# TODO Implement this process in C++ and make it open mp parallel to save time selecting the wake elements
class DefineWakeProcess2D(KratosMultiphysics.Process):
    def __init__(self, Model, settings):
        # Call the base Kratos process constructor
        KratosMultiphysics.Process.__init__(self)

        # Check default settings
        default_settings_wake = KratosMultiphysics.Parameters(r'''{
            "model_part_name": "",
            "epsilon": 1e-9
        }''')
        settings.ValidateAndAssignDefaults(default_settings_wake)

<<<<<<< HEAD
        # Extract and check data from custom settings
        self.wake_direction = settings["wake_direction"].GetVector()

        if(self.wake_direction.Size() != 3):
            raise Exception('The wake direction should be a vector with 3 components!')

=======
>>>>>>> 8f16a252
        body_model_part_name = settings["model_part_name"].GetString()
        if body_model_part_name == "":
            err_msg = "Empty model_part_name in DefineWakeProcess2D\n"
            err_msg += "Please specify the model part that contains the body surface nodes"
            raise Exception(err_msg)

        self.body_model_part = Model[body_model_part_name]

        self.epsilon = settings["epsilon"].GetDouble()

        self.fluid_model_part = self.body_model_part.GetRootModelPart()
<<<<<<< HEAD
        if not self.fluid_model_part.HasSubModelPart("trailing_edge_model_part"):
            self.trailing_edge_model_part = self.fluid_model_part.CreateSubModelPart("trailing_edge_model_part")
        else: self.trailing_edge_model_part = self.fluid_model_part.GetSubModelPart("trailing_edge_model_part")
=======
        self.trailing_edge_model_part = self.fluid_model_part.CreateSubModelPart("trailing_edge_model_part")
        #List to store trailing edge elements id
        self.trailing_edge_element_id_list = []
>>>>>>> 8f16a252

        # Find nodal neigbours util call
        avg_elem_num = 10
        avg_node_num = 10
        KratosMultiphysics.FindNodalNeighboursProcess(
            self.fluid_model_part, avg_elem_num, avg_node_num).Execute()

        for cond in self.body_model_part.Conditions:
            for node in cond.GetNodes():
                node.Set(KratosMultiphysics.SOLID)


    def ExecuteInitialize(self):
<<<<<<< HEAD
        print("9999999999999999999999999999999999")
        self.SaveTrailingEdgeNode()
        self.MarkWakeElements()
        self.MarkKuttaElements()
        self.MarkWakeTEElement()

    def SolveSolutionStep(self):
        print("55555555555555555")
        self.FindWakeElements()

    def FindWakeElements(self):
=======
        self.__SetWakeDirectionAndNormal()
>>>>>>> 8f16a252
        # Save the trailing edge for further computations
        self.__SaveTrailingEdgeNode()
        # Check which elements are cut and mark them as wake
        self.__MarkWakeElements()
        # Mark the elements touching the trailing edge from below as kutta
        self.__MarkKuttaElements()
        # Mark the trailing edge element that is further downstream as wake
<<<<<<< HEAD
        self.MarkWakeTEElement()
        self.CleanMarking()
=======
        self.__MarkWakeTEElement()

    def __SetWakeDirectionAndNormal(self):
        free_stream_velocity = self.fluid_model_part.ProcessInfo.GetValue(CPFApp.FREE_STREAM_VELOCITY)
        if(free_stream_velocity.Size() != 3):
            raise Exception('The free stream velocity should be a vector with 3 components!')
        self.wake_direction = KratosMultiphysics.Vector(3)
        vnorm = math.sqrt(
            free_stream_velocity[0]**2 + free_stream_velocity[1]**2 + free_stream_velocity[2]**2)
        self.wake_direction[0] = free_stream_velocity[0]/vnorm
        self.wake_direction[1] = free_stream_velocity[1]/vnorm
        self.wake_direction[2] = free_stream_velocity[2]/vnorm
>>>>>>> 8f16a252

        self.wake_normal = KratosMultiphysics.Vector(3)
        self.wake_normal[0] = -self.wake_direction[1]
        self.wake_normal[1] = self.wake_direction[0]
        self.wake_normal[2] = 0.0

    def __SaveTrailingEdgeNode(self):
        # This function finds and saves the trailing edge for further computations
        max_x_coordinate = -1e30
        for node in self.body_model_part.Nodes:
            if(node.X > max_x_coordinate):
                max_x_coordinate = node.X
                self.trailing_edge_node = node

        self.trailing_edge_node.SetValue(CPFApp.TRAILING_EDGE, True)

    def __MarkWakeElements(self):
        # This function checks which elements are cut by the wake
        # and marks them as wake elements
        KratosMultiphysics.Logger.PrintInfo('...Selecting wake elements...')

        for elem in self.fluid_model_part.Elements:
            # Mark and save the elements touching the trailing edge
            self.__MarkTrailingEdgeElement(elem)

            # Elements downstream the trailing edge can be wake elements
            potentially_wake = self.__CheckIfPotentiallyWakeElement(elem)

            if(potentially_wake):
                # Compute the nodal distances of the element to the wake
                distances_to_wake = self.__ComputeDistancesToWake(elem)

                # Selecting the cut (wake) elements
<<<<<<< HEAD
                wake_element = self.SelectWakeElements(distances_to_wake)
                if(wake_element):
=======
                is_wake_element = self.__CheckIfWakeElement(distances_to_wake)

                if(is_wake_element):
>>>>>>> 8f16a252
                    elem.SetValue(CPFApp.WAKE, True)
                    elem.SetValue(KratosMultiphysics.ELEMENTAL_DISTANCES, distances_to_wake)
                    counter=0
                    for node in elem.GetNodes():
                        node.SetSolutionStepValue(KratosMultiphysics.DISTANCE,distances_to_wake[counter])
                        counter += 1
        self.__SaveTrailingEdgeElements()

        KratosMultiphysics.Logger.PrintInfo('...Selecting wake elements finished...')

    def __MarkTrailingEdgeElement(self, elem):
        # This function marks the elements touching the trailing
<<<<<<< HEAD
        # edge and saves them in the trailing_edge_model_part for
        # further computations
        # self.trailing_edge_model_part
        for elnode in elem.GetNodes():
            if(elnode.GetValue(CPFApp.TRAILING_EDGE)):
                elem.SetValue(CPFApp.TRAILING_EDGE, True)
                self.trailing_edge_model_part.Elements.append(elem)
                print("TRAILING EDGE ELEMENTS >>>>>>>", elem.Id)
=======
        # edge and saves them in the trailing_edge_element_id_list
        # for further computations
        for elnode in elem.GetNodes():
            if(elnode.GetValue(CPFApp.TRAILING_EDGE)):
                elem.SetValue(CPFApp.TRAILING_EDGE, True)
                self.trailing_edge_element_id_list.append(elem.Id)
>>>>>>> 8f16a252
                break

    def __SaveTrailingEdgeElements(self):
        # This function stores the trailing edge element
        # to its submodelpart.
        self.trailing_edge_model_part.AddElements(self.trailing_edge_element_id_list)

    def __CheckIfPotentiallyWakeElement(self, elem):
        # This function selects the elements downstream the
        # trailing edge as potentially wake elements

        # Compute the distance from the element's center to
        # the trailing edge
        x_distance_to_te = elem.GetGeometry().Center().X - self.trailing_edge_node.X
        y_distance_to_te = elem.GetGeometry().Center().Y - self.trailing_edge_node.Y

        # Compute the projection of the distance in the wake direction
        projection_on_wake = x_distance_to_te*self.wake_direction[0] + \
            y_distance_to_te*self.wake_direction[1]

        # Elements downstream the trailing edge can be wake elements
        if(projection_on_wake > 0):
            return True
        else:
            return False

    def __ComputeDistancesToWake(self, elem):
        # This function computes the distance of the element nodes
        # to the wake
        nodal_distances_to_wake = KratosMultiphysics.Vector(3)
        counter = 0
        for elnode in elem.GetNodes():
            # Compute the distance from the node to the trailing edge
            x_distance_to_te = elnode.X - self.trailing_edge_node.X
            y_distance_to_te = elnode.Y - self.trailing_edge_node.Y

            # Compute the projection of the distance vector in the wake normal direction
            distance_to_wake = x_distance_to_te*self.wake_normal[0] + \
                y_distance_to_te*self.wake_normal[1]

            # Nodes laying on the wake have a positive distance
            if(abs(distance_to_wake) < self.epsilon):
                distance_to_wake = self.epsilon

            nodal_distances_to_wake[counter] = distance_to_wake
            counter += 1

        return nodal_distances_to_wake

    @staticmethod
    def __CheckIfWakeElement(distances_to_wake):
        # This function checks whether the element is cut by the wake

        # Initialize counters
        number_of_nodes_with_positive_distance = 0
        number_of_nodes_with_negative_distance = 0

        # Count how many element nodes are above and below the wake
        for nodal_distance_to_wake in distances_to_wake:
            if(nodal_distance_to_wake < 0.0):
                number_of_nodes_with_negative_distance += 1
            else:
                number_of_nodes_with_positive_distance += 1

        # Elements with nodes above and below the wake are wake elements
        return(number_of_nodes_with_negative_distance > 0 and number_of_nodes_with_positive_distance > 0)

    def __MarkKuttaElements(self):
        # This function selects the kutta elements. Kutta elements
        # are touching the trailing edge from below.
        for elem in self.trailing_edge_model_part.Elements:
            # Compute the distance from the element center to the trailing edge
            x_distance_to_te = elem.GetGeometry().Center().X - self.trailing_edge_node.X
            y_distance_to_te = elem.GetGeometry().Center().Y - self.trailing_edge_node.Y

            # Compute the projection of the distance vector in the wake normal direction
            distance_to_wake = x_distance_to_te*self.wake_normal[0] + \
                y_distance_to_te*self.wake_normal[1]

            # Marking the elements under the trailing edge as kutta
            if(distance_to_wake < 0.0):
                elem.SetValue(CPFApp.KUTTA, True)

    @staticmethod
    def __CheckIfElemIsCutByWake(elem):
        nneg=0
        # REMINDER: In 3D the elemental_distances may not be match with
        # the nodal distances if CalculateDistanceToSkinProcess is used.
        distances = elem.GetValue(KratosMultiphysics.ELEMENTAL_DISTANCES)
        for nodal_distance in distances:
            if nodal_distance<0:
                nneg += 1

        return nneg==1

    def __MarkWakeTEElement(self):
        # This function finds the trailing edge element that is further downstream
        # and marks it as wake trailing edge element. The rest of trailing edge elements are
        # unassigned from the wake.

        for elem in self.trailing_edge_model_part.Elements:
            if (elem.GetValue(CPFApp.WAKE)):
<<<<<<< HEAD
                print("WAKE ELEMENTS", elem.Id)
                if(self.CheckIfElemIsCutByWake(elem)): #TE Element
=======
                if(self.__CheckIfElemIsCutByWake(elem)): #TE Element
>>>>>>> 8f16a252
                    elem.Set(KratosMultiphysics.STRUCTURE)
                    elem.SetValue(CPFApp.KUTTA, False)
                else: #Rest of elements touching the trailing edge but not part of the wake
                    elem.SetValue(CPFApp.WAKE, False)

    def CleanMarking(self):
        # This function removes all the markers set by FindWakeElements()

        for elem in self.fluid_model_part.Elements:
            elem.SetValue(CPFApp.WAKE, False)
            elem.SetValue(CPFApp.KUTTA, False)
            elem.Reset(KratosMultiphysics.STRUCTURE)
            elem.SetValue(KratosMultiphysics.ELEMENTAL_DISTANCES, KratosMultiphysics.Vector(3))

        for elem in self.trailing_edge_model_part.Elements:
            elem.SetValue(CPFApp.TRAILING_EDGE, False)
            elem.SetValue(KratosMultiphysics.ELEMENTAL_DISTANCES, KratosMultiphysics.Vector(3))

        for node in self.body_model_part.Nodes:
            node.SetValue(CPFApp.TRAILING_EDGE, False)
            node.SetSolutionStepValue(KratosMultiphysics.DISTANCE, 0.0)

        print("CLEAN AGAIN")<|MERGE_RESOLUTION|>--- conflicted
+++ resolved
@@ -22,15 +22,6 @@
         }''')
         settings.ValidateAndAssignDefaults(default_settings_wake)
 
-<<<<<<< HEAD
-        # Extract and check data from custom settings
-        self.wake_direction = settings["wake_direction"].GetVector()
-
-        if(self.wake_direction.Size() != 3):
-            raise Exception('The wake direction should be a vector with 3 components!')
-
-=======
->>>>>>> 8f16a252
         body_model_part_name = settings["model_part_name"].GetString()
         if body_model_part_name == "":
             err_msg = "Empty model_part_name in DefineWakeProcess2D\n"
@@ -42,15 +33,12 @@
         self.epsilon = settings["epsilon"].GetDouble()
 
         self.fluid_model_part = self.body_model_part.GetRootModelPart()
-<<<<<<< HEAD
         if not self.fluid_model_part.HasSubModelPart("trailing_edge_model_part"):
             self.trailing_edge_model_part = self.fluid_model_part.CreateSubModelPart("trailing_edge_model_part")
         else: self.trailing_edge_model_part = self.fluid_model_part.GetSubModelPart("trailing_edge_model_part")
-=======
-        self.trailing_edge_model_part = self.fluid_model_part.CreateSubModelPart("trailing_edge_model_part")
+
         #List to store trailing edge elements id
         self.trailing_edge_element_id_list = []
->>>>>>> 8f16a252
 
         # Find nodal neigbours util call
         avg_elem_num = 10
@@ -64,21 +52,19 @@
 
 
     def ExecuteInitialize(self):
-<<<<<<< HEAD
         print("9999999999999999999999999999999999")
-        self.SaveTrailingEdgeNode()
-        self.MarkWakeElements()
-        self.MarkKuttaElements()
-        self.MarkWakeTEElement()
+        self.__SetWakeDirectionAndNormal()
+        self.__SaveTrailingEdgeNode()
+        self.__MarkWakeElements()
+        self.__MarkKuttaElements()
+        self.__MarkWakeTEElement()
 
     def SolveSolutionStep(self):
         print("55555555555555555")
         self.FindWakeElements()
 
     def FindWakeElements(self):
-=======
         self.__SetWakeDirectionAndNormal()
->>>>>>> 8f16a252
         # Save the trailing edge for further computations
         self.__SaveTrailingEdgeNode()
         # Check which elements are cut and mark them as wake
@@ -86,11 +72,8 @@
         # Mark the elements touching the trailing edge from below as kutta
         self.__MarkKuttaElements()
         # Mark the trailing edge element that is further downstream as wake
-<<<<<<< HEAD
-        self.MarkWakeTEElement()
+        self.__MarkWakeTEElement()
         self.CleanMarking()
-=======
-        self.__MarkWakeTEElement()
 
     def __SetWakeDirectionAndNormal(self):
         free_stream_velocity = self.fluid_model_part.ProcessInfo.GetValue(CPFApp.FREE_STREAM_VELOCITY)
@@ -102,7 +85,6 @@
         self.wake_direction[0] = free_stream_velocity[0]/vnorm
         self.wake_direction[1] = free_stream_velocity[1]/vnorm
         self.wake_direction[2] = free_stream_velocity[2]/vnorm
->>>>>>> 8f16a252
 
         self.wake_normal = KratosMultiphysics.Vector(3)
         self.wake_normal[0] = -self.wake_direction[1]
@@ -136,14 +118,9 @@
                 distances_to_wake = self.__ComputeDistancesToWake(elem)
 
                 # Selecting the cut (wake) elements
-<<<<<<< HEAD
-                wake_element = self.SelectWakeElements(distances_to_wake)
-                if(wake_element):
-=======
                 is_wake_element = self.__CheckIfWakeElement(distances_to_wake)
 
                 if(is_wake_element):
->>>>>>> 8f16a252
                     elem.SetValue(CPFApp.WAKE, True)
                     elem.SetValue(KratosMultiphysics.ELEMENTAL_DISTANCES, distances_to_wake)
                     counter=0
@@ -156,7 +133,6 @@
 
     def __MarkTrailingEdgeElement(self, elem):
         # This function marks the elements touching the trailing
-<<<<<<< HEAD
         # edge and saves them in the trailing_edge_model_part for
         # further computations
         # self.trailing_edge_model_part
@@ -165,14 +141,6 @@
                 elem.SetValue(CPFApp.TRAILING_EDGE, True)
                 self.trailing_edge_model_part.Elements.append(elem)
                 print("TRAILING EDGE ELEMENTS >>>>>>>", elem.Id)
-=======
-        # edge and saves them in the trailing_edge_element_id_list
-        # for further computations
-        for elnode in elem.GetNodes():
-            if(elnode.GetValue(CPFApp.TRAILING_EDGE)):
-                elem.SetValue(CPFApp.TRAILING_EDGE, True)
-                self.trailing_edge_element_id_list.append(elem.Id)
->>>>>>> 8f16a252
                 break
 
     def __SaveTrailingEdgeElements(self):
@@ -275,12 +243,8 @@
 
         for elem in self.trailing_edge_model_part.Elements:
             if (elem.GetValue(CPFApp.WAKE)):
-<<<<<<< HEAD
                 print("WAKE ELEMENTS", elem.Id)
-                if(self.CheckIfElemIsCutByWake(elem)): #TE Element
-=======
                 if(self.__CheckIfElemIsCutByWake(elem)): #TE Element
->>>>>>> 8f16a252
                     elem.Set(KratosMultiphysics.STRUCTURE)
                     elem.SetValue(CPFApp.KUTTA, False)
                 else: #Rest of elements touching the trailing edge but not part of the wake
@@ -303,4 +267,4 @@
             node.SetValue(CPFApp.TRAILING_EDGE, False)
             node.SetSolutionStepValue(KratosMultiphysics.DISTANCE, 0.0)
 
-        print("CLEAN AGAIN")+        print("CLEAN AGAIN")
