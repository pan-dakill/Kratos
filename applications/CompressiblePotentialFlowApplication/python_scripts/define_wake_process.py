--- conflicted
+++ resolved
@@ -55,30 +55,18 @@
         
         self.epsilon = settings["epsilon"].GetDouble()
 
-<<<<<<< HEAD
-        self.kutta_model_part =         Model[settings["model_part_name"].GetString()]
-        self.fluid_model_part =         Model[settings["fluid_part_name"].GetString()]
-        self.upper_surface_model_part = Model[settings["upper_surface_model_part_name"].GetString()]
-        self.lower_surface_model_part = Model[settings["lower_surface_model_part_name"].GetString()]
-        
-=======
         self.kutta_model_part = Model[settings["model_part_name"].GetString()]
         self.fluid_model_part = Model[settings["fluid_part_name"].GetString()]
 
 
         KratosMultiphysics.NormalCalculationUtils().CalculateOnSimplex(self.fluid_model_part,self.fluid_model_part.ProcessInfo[KratosMultiphysics.DOMAIN_SIZE])
 
->>>>>>> 46c73754
         # Neigbour search tool instance
         AvgElemNum = 10
         AvgNodeNum = 10
         nodal_neighbour_search = KratosMultiphysics.FindNodalNeighboursProcess(self.fluid_model_part,AvgElemNum, AvgNodeNum)
         # Find neighbours
-<<<<<<< HEAD
-        nodal_neighbour_search.Execute()       
-=======
         nodal_neighbour_search.Execute()
->>>>>>> 46c73754
         
         self.stl_filename = settings["stl_filename"].GetString()
         
