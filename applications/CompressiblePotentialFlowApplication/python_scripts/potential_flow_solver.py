from __future__ import print_function, absolute_import, division  # makes KratosMultiphysics backward compatible with python 2.6 and 2.7

# Importing the Kratos Library
import KratosMultiphysics
import KratosMultiphysics.CompressiblePotentialFlowApplication as KCPFApp

# Importing the base class
from KratosMultiphysics.FluidDynamicsApplication.fluid_solver import FluidSolver

class PotentialFlowFormulation(object):
    """Helper class to define embedded-dependent parameters."""
    def __init__(self, formulation_settings):
        self.element_name = None
        self.condition_name = None

        if formulation_settings.Has("element_type"):
            element_type = formulation_settings["element_type"].GetString()
            if element_type == "incompressible":
                self._SetUpIncompressibleElement(formulation_settings)
            elif element_type == "embedded_incompressible":
                self._SetUpEmbeddedIncompressibleElement(formulation_settings)
        else:
            raise RuntimeError("Argument \'element_type\' not found in stabilization settings.")


    def _SetUpIncompressibleElement(self, formulation_settings):
        default_settings = KratosMultiphysics.Parameters(r"""{
            "element_type": "incompressible"
        }""")
        formulation_settings.ValidateAndAssignDefaults(default_settings)

        self.element_name = "IncompressiblePotentialFlowElement"
        self.condition_name = "PotentialWallCondition"

    def _SetUpEmbeddedIncompressibleElement(self, formulation_settings):
        default_settings = KratosMultiphysics.Parameters(r"""{
            "element_type": "embedded_incompressible"
        }""")
        formulation_settings.ValidateAndAssignDefaults(default_settings)

        self.element_name = "EmbeddedIncompressiblePotentialFlowElement"
        self.condition_name = "PotentialWallCondition"

def CreateSolver(model, custom_settings):
    return PotentialFlowSolver(model, custom_settings)

class PotentialFlowSolver(FluidSolver):

    def _ValidateSettings(self, settings):
        # Defaul settings string in json format
        default_settings = KratosMultiphysics.Parameters(r'''{
            "solver_type": "potential_flow_solver",
            "model_part_name": "PotentialFluidModelPart",
            "domain_size": -1,
            "model_import_settings": {
                "input_type": "mdpa",
                "input_filename": "unknown_name"
            },
            "material_import_settings": {
                "materials_filename": "unknown_materials.json"
            },
            "formulation": {
                "element_type": "imcompressible_potential"
            },
            "maximum_iterations": 10,
            "echo_level": 0,
            "relative_tolerance": 1e-5,
            "absolute_tolerance": 1e-9,
            "compute_reactions": false,
            "reform_dofs_at_each_step": false,
            "calculate_solution_norm": false,
            "linear_solver_settings": {
                "solver_type": "amgcl"
            },
            "formulation": {
                "element_type": "incompressible"
            },
            "volume_model_part_name": "volume_model_part",
            "skin_parts":[""],
            "no_skin_parts": [""],
            "move_mesh_flag": false
        }''')

        settings.ValidateAndAssignDefaults(default_settings)
        return settings

    def __init__(self, model, custom_settings):
        super(PotentialFlowSolver, self).__init__(model, custom_settings)

        # There is only a single rank in OpenMP, we always print
        self._is_printing_rank = True
        # Set the element and condition names for the replace settings
        self.formulation = PotentialFlowFormulation(self.settings["formulation"])
        self.element_name = self.formulation.element_name
        self.condition_name = self.formulation.condition_name
        self.min_buffer_size = 1

        # Construct the linear solvers
        import KratosMultiphysics.python_linear_solver_factory as linear_solver_factory
        self.linear_solver = linear_solver_factory.ConstructSolver(self.settings["linear_solver_settings"])

    def AddVariables(self):
        # Degrees of freedom
        self.main_model_part.AddNodalSolutionStepVariable(KCPFApp.VELOCITY_POTENTIAL)
        self.main_model_part.AddNodalSolutionStepVariable(KCPFApp.AUXILIARY_VELOCITY_POTENTIAL)
        # Embedded variables
        self.main_model_part.AddNodalSolutionStepVariable(KCPFApp.GEOMETRY_DISTANCE)
        # Kratos variables
        self.main_model_part.AddNodalSolutionStepVariable(KratosMultiphysics.FLAG_VARIABLE) # Required for variational_distance_process
        self.main_model_part.AddNodalSolutionStepVariable(KratosMultiphysics.DISTANCE)
<<<<<<< HEAD
        self.main_model_part.AddNodalSolutionStepVariable(KratosMultiphysics.REACTION)
=======
        self.main_model_part.AddNodalSolutionStepVariable(KratosMultiphysics.DISTANCE_GRADIENT)
        self.main_model_part.AddNodalSolutionStepVariable(KratosMultiphysics.NODAL_H) # Required for modify_distance_process
        self.main_model_part.AddNodalSolutionStepVariable(KratosMultiphysics.VELOCITY) # Required for modify_distance_process
        self.main_model_part.AddNodalSolutionStepVariable(KratosMultiphysics.PRESSURE) # Required for modify_distance_process
>>>>>>> ad8b5aab

    def AddDofs(self):
        KratosMultiphysics.VariableUtils().AddDof(KCPFApp.VELOCITY_POTENTIAL, self.main_model_part)
        KratosMultiphysics.VariableUtils().AddDof(KCPFApp.AUXILIARY_VELOCITY_POTENTIAL, self.main_model_part)

        KratosMultiphysics.Logger.PrintInfo("PotentialFlowSolver", "Fluid solver DOFs added correctly.")

    def Initialize(self):
        time_scheme = KratosMultiphysics.ResidualBasedIncrementalUpdateStaticScheme()
        # TODO: Rename to self.strategy once we upgrade the base FluidDynamicsApplication solvers
        self.solver = KratosMultiphysics.ResidualBasedLinearStrategy(
            self.GetComputingModelPart(),
            time_scheme,
            self.linear_solver,
            self.settings["compute_reactions"].GetBool(),
            self.settings["reform_dofs_at_each_step"].GetBool(),
            self.settings["calculate_solution_norm"].GetBool(),
            self.settings["move_mesh_flag"].GetBool())

        (self.solver).SetEchoLevel(self.settings["echo_level"].GetInt())
        (self.solver).Initialize()

    def Predict(self):
        self.solver.Predict()

    '''
    def InitializeSolutionStep(self):
        self.solver.Clear()
        print("ooooooooooooooooooooooooooooooooooo")
        self.solver.InitializeSolutionStep()
    '''

    def FinalizeSolutionStep(self):
        (self.solver).FinalizeSolutionStep()

    def SolveSolutionStep(self):
        self.solver.Clear()
        is_converged = self.solver.SolveSolutionStep()
        if not is_converged:
            msg  = "Fluid solver did not converge for step " + str(self.main_model_part.ProcessInfo[KratosMultiphysics.STEP]) + "\n"
            msg += "corresponding to time " + str(self.main_model_part.ProcessInfo[KratosMultiphysics.TIME]) + "\n"
            KratosMultiphysics.Logger.PrintWarning("PotentialFlowSolver",msg)
            return is_converged
<|MERGE_RESOLUTION|>--- conflicted
+++ resolved
@@ -108,14 +108,11 @@
         # Kratos variables
         self.main_model_part.AddNodalSolutionStepVariable(KratosMultiphysics.FLAG_VARIABLE) # Required for variational_distance_process
         self.main_model_part.AddNodalSolutionStepVariable(KratosMultiphysics.DISTANCE)
-<<<<<<< HEAD
         self.main_model_part.AddNodalSolutionStepVariable(KratosMultiphysics.REACTION)
-=======
         self.main_model_part.AddNodalSolutionStepVariable(KratosMultiphysics.DISTANCE_GRADIENT)
         self.main_model_part.AddNodalSolutionStepVariable(KratosMultiphysics.NODAL_H) # Required for modify_distance_process
         self.main_model_part.AddNodalSolutionStepVariable(KratosMultiphysics.VELOCITY) # Required for modify_distance_process
         self.main_model_part.AddNodalSolutionStepVariable(KratosMultiphysics.PRESSURE) # Required for modify_distance_process
->>>>>>> ad8b5aab
 
     def AddDofs(self):
         KratosMultiphysics.VariableUtils().AddDof(KCPFApp.VELOCITY_POTENTIAL, self.main_model_part)
