--- conflicted
+++ resolved
@@ -2,14 +2,7 @@
 
 # Importing the Kratos Library
 import KratosMultiphysics
-<<<<<<< HEAD
-import KratosMultiphysics.ConvectionDiffusionApplication
-import KratosMultiphysics.CompressiblePotentialFlowApplication
-import eigen_solver_factory
-KratosMultiphysics.CheckForPreviousImport()
-=======
 import KratosMultiphysics.CompressiblePotentialFlowApplication as KCPFApp
->>>>>>> 46c73754
 
 # Importing the base class
 from KratosMultiphysics.FluidDynamicsApplication.fluid_solver import FluidSolver
@@ -43,64 +36,6 @@
             "reform_dofs_at_each_step": false,
             "calculate_solution_norm": false,
             "linear_solver_settings": {
-<<<<<<< HEAD
-                    "solver_type": "AMGCL",
-                    "max_iteration": 400,
-                    "gmres_krylov_space_dimension": 100,
-                    "coarse_enough" : 1000,
-                    "smoother_type":"ilu0",
-                    "coarsening_type":"ruge_stuben",
-                    "krylov_type": "lgmres",
-                    "tolerance": 1e-9,
-                    "verbosity": 2,
-                    "scaling": false
-            }
-        }""")
-                    
-        ##overwrite the default settings with user-provided parameters
-        self.settings = custom_settings
-        self.settings.ValidateAndAssignDefaults(default_settings)
-        
-        #construct the linear solvers
-        import linear_solver_factory
-        self.linear_solver = linear_solver_factory.ConstructSolver(self.settings["linear_solver_settings"])
-        
-        ##settings for the condition number
-        settings_max = KratosMultiphysics.Parameters("""
-        {
-            "solver_type"             : "power_iteration_highest_eigenvalue_solver",
-            "max_iteration"           : 10000,
-            "tolerance"               : 1e-9,
-            "required_eigen_number"   : 1,
-            "verbosity"               : 0,
-            "linear_solver_settings"  : {
-                "solver_type"             : "SuperLUSolver",
-                "max_iteration"           : 500,
-                "tolerance"               : 1e-9,
-                "scaling"                 : false,
-                "verbosity"               : 0
-            }
-        }
-        """)
-        self.eigen_solver_max = eigen_solver_factory.ConstructSolver(settings_max)
-        settings_min = KratosMultiphysics.Parameters("""
-        {
-            "solver_type"             : "power_iteration_eigenvalue_solver",
-            "max_iteration"           : 10000,
-            "tolerance"               : 1e-9,
-            "required_eigen_number"   : 1,
-            "verbosity"               : 0,
-            "linear_solver_settings"  : {
-                "solver_type"             : "SuperLUSolver",
-                "max_iteration"           : 500,
-                "tolerance"               : 1e-9,
-                "scaling"                 : false,
-                "verbosity"               : 0
-            }
-        }
-        """)
-        self.eigen_solver_min = eigen_solver_factory.ConstructSolver(settings_min)
-=======
                 "solver_type": "amgcl"
             },
             "volume_model_part_name": "volume_model_part",
@@ -108,7 +43,6 @@
             "no_skin_parts": [""],
             "move_mesh_flag": false
         }''')
->>>>>>> 46c73754
 
         settings.ValidateAndAssignDefaults(default_settings)
         return settings
@@ -138,19 +72,6 @@
         # Kratos variables
         self.main_model_part.AddNodalSolutionStepVariable(KratosMultiphysics.NORMAL)
         self.main_model_part.AddNodalSolutionStepVariable(KratosMultiphysics.DISTANCE)
-<<<<<<< HEAD
-        self.main_model_part.AddNodalSolutionStepVariable(KratosMultiphysics.NORMAL)
-        self.main_model_part.AddNodalSolutionStepVariable(KratosMultiphysics.WATER_PRESSURE)
-        self.main_model_part.AddNodalSolutionStepVariable(KratosMultiphysics.TEMPERATURE)
-        self.main_model_part.AddNodalSolutionStepVariable(KratosMultiphysics.CompressiblePotentialFlowApplication.UPPER_SURFACE)
-        self.main_model_part.AddNodalSolutionStepVariable(KratosMultiphysics.CompressiblePotentialFlowApplication.LOWER_SURFACE)
-        self.main_model_part.AddNodalSolutionStepVariable(KratosMultiphysics.CompressiblePotentialFlowApplication.WAKE_NORMAL)
-
-        
-        
-=======
-
->>>>>>> 46c73754
     def AddDofs(self):
         KratosMultiphysics.VariableUtils().AddDof(KCPFApp.VELOCITY_POTENTIAL, self.main_model_part)
         KratosMultiphysics.VariableUtils().AddDof(KCPFApp.AUXILIARY_VELOCITY_POTENTIAL, self.main_model_part)
@@ -168,90 +89,7 @@
             self.settings["move_mesh_flag"].GetBool())
 
         (self.solver).SetEchoLevel(self.settings["echo_level"].GetInt())
-<<<<<<< HEAD
-        self.solver.Check()
-        
-        #'''
-        for node in self.main_model_part.Nodes:
-            node.SetSolutionStepValue(KratosMultiphysics.POSITIVE_FACE_PRESSURE,0)
-            node.SetSolutionStepValue(KratosMultiphysics.NEGATIVE_FACE_PRESSURE,0)
-        #'''    
-        
-    def ImportModelPart(self):
-        
-        if(self.settings["model_import_settings"]["input_type"].GetString() == "mdpa"):
-            #here it would be the place to import restart data if required
-            print(self.settings["model_import_settings"]["input_filename"].GetString())
-            KratosMultiphysics.ModelPartIO(self.settings["model_import_settings"]["input_filename"].GetString()).ReadModelPart(self.main_model_part)
-                     
-            throw_errors = False
-            KratosMultiphysics.TetrahedralMeshOrientationCheck(self.main_model_part,throw_errors).Execute()
-            #here we replace the dummy elements we read with proper elements
-            self.settings.AddEmptyValue("element_replace_settings")
-            if(self.main_model_part.ProcessInfo[KratosMultiphysics.DOMAIN_SIZE] == 3):
-                self.settings["element_replace_settings"] = KratosMultiphysics.Parameters("""
-                    {
-                    "element_name":"CompressiblePotentialFlowElement3D4N",
-                    "condition_name": "PotentialWallCondition3D3N"
-                    }
-                    """)
-            elif(self.main_model_part.ProcessInfo[KratosMultiphysics.DOMAIN_SIZE] == 2):
-                self.settings["element_replace_settings"] = KratosMultiphysics.Parameters("""
-                    {
-                    "element_name":"CompressiblePotentialFlowElement2D3N",
-                    "condition_name": "PotentialWallCondition2D2N"
-                    }
-                    """)
-            else:
-                raise Exception("Domain size is not 2 or 3!!")
-            
-            KratosMultiphysics.ReplaceElementsAndConditionsProcess(self.main_model_part, self.settings["element_replace_settings"]).Execute()
-            
-        else:
-            raise Exception("other input options are not yet implemented")
-        
-        current_buffer_size = self.main_model_part.GetBufferSize()
-        if(self.GetMinimumBufferSize() > current_buffer_size):
-            self.main_model_part.SetBufferSize( self.GetMinimumBufferSize() )
-                
-        print ("model reading finished")
-        
-    def GetMinimumBufferSize(self):
-        return 2;
-    
-    def GetComputingModelPart(self):
-        return self.main_model_part
-        
-    def GetOutputVariables(self):
-        pass
-        
-    def ComputeDeltaTime(self):
-        pass
-        
-    def SaveRestart(self):
-        pass #one should write the restart file here
-        
-    def Solve(self):
-        (self.solver).Solve()
-        #'''
-        # Solve condition number
-        condition_number_utility = KratosMultiphysics.ConditionNumberUtility()
-        condition_number = condition_number_utility.GetConditionNumber(self.solver.GetSystemMatrix(), self.eigen_solver_max, self.eigen_solver_min)
-        print('Condition number = {:.6e}'.format(condition_number))
-        condition_number_file = open("condition_number.txt", "a")
-        condition_number_file.write('{0:.6e}\t'.format(condition_number))
-        #'''
-
-    #
-    def SetEchoLevel(self, level):
-        (self.solver).SetEchoLevel(level)
-
-    #
-    def Clear(self):
-        (self.solver).Clear()
-=======
         (self.solver).Initialize()
 
     def AdvanceInTime(self, current_time):
-        raise Exception("AdvanceInTime is not implemented. Potential Flow simulations are steady state.")
->>>>>>> 46c73754
+        raise Exception("AdvanceInTime is not implemented. Potential Flow simulations are steady state.")