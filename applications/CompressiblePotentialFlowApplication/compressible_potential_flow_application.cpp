--- conflicted
+++ resolved
@@ -54,10 +54,6 @@
     KRATOS_REGISTER_VARIABLE(ADJOINT_AUXILIARY_VELOCITY_POTENTIAL);
 
     // Flow field magnitudes
-<<<<<<< HEAD
-    KRATOS_REGISTER_3D_VARIABLE_WITH_COMPONENTS(FREE_STREAM_VELOCITY);
-=======
->>>>>>> ea88e25b
     KRATOS_REGISTER_3D_VARIABLE_WITH_COMPONENTS(VELOCITY_LOWER);
     KRATOS_REGISTER_VARIABLE(PRESSURE_LOWER);
     KRATOS_REGISTER_VARIABLE(POTENTIAL_JUMP);
