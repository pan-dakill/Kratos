--- conflicted
+++ resolved
@@ -13,10 +13,6 @@
 // System includes
 
 // External includes
-<<<<<<< HEAD
-//#include <boost/python.hpp>
-=======
->>>>>>> 46c73754
 
 
 // Project includes
@@ -31,33 +27,11 @@
 {
 	namespace py = pybind11;
 
-<<<<<<< HEAD
-
-  void  AddCustomProcessesToPython(pybind11::module& m)
-  {
-	using namespace pybind11;
-
-        // class_<KuttaConditionProcess, KuttaConditionProcess::Pointer, Process >("KuttaConditionProcess",init<ModelPart&>())
-        //     .def("Execute",&KuttaConditionProcess::Execute)
-        //     ;
-
-        class_<KuttaConditionProcess, Process >
-        (m, "KuttaConditionProcess")
-        .def(init<ModelPart&>())
-        .def("Execute",&KuttaConditionProcess::Execute)
-            ;
-  }
-
-
-
-
-=======
     py::class_<KuttaConditionProcess, KuttaConditionProcess::Pointer, Process >
         (m, "KuttaConditionProcess")
         .def(py::init<ModelPart&>())
         ;
 }
->>>>>>> 46c73754
 
 }  // namespace Python.
 
