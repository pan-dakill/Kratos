--- conflicted
+++ resolved
@@ -24,12 +24,9 @@
 #include "custom_processes/apply_far_field_process.h"
 #include "custom_processes/compute_embedded_lift_process.h"
 #include "custom_processes/define_embedded_wake_process.h"
-<<<<<<< HEAD
 #include "custom_processes/compute_nodal_value_process.h"
-=======
 #include "custom_processes/define_embedded_wake_process_3d.h"
-#include "custom_processes/compute_nodal_potential_flow_velocity_process.h"
->>>>>>> 93701797
+#include "custom_processes/compute_nodal_value_process.h"
 
 namespace Kratos {
 namespace Python {
@@ -73,21 +70,15 @@
         .def(py::init<ModelPart&, ModelPart&>())
         ;
 
-<<<<<<< HEAD
     py::class_<ComputeNodalValueProcess, ComputeNodalValueProcess::Pointer, Process>
         (m,"ComputeNodalValueProcess")
         .def(py::init<ModelPart&, const std::vector<std::string>&>())
-=======
+        ;
+
     py::class_<DefineEmbeddedWake3DProcess, DefineEmbeddedWake3DProcess::Pointer, Process >
         (m, "DefineEmbeddedWakeProcess3D")
         .def(py::init<ModelPart&, ModelPart&>())
         ;
-
-    py::class_<ComputeNodalPotentialFlowVelocityProcess, ComputeNodalPotentialFlowVelocityProcess::Pointer, Process>
-        (m,"ComputeNodalPotentialFlowVelocityProcess")
-        .def(py::init<ModelPart&>())
->>>>>>> 93701797
-    ;
 }
 
 }  // namespace Python.
