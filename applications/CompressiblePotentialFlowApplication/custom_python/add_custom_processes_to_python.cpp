//    |  /           |
//    ' /   __| _` | __|  _ \   __|
//    . \  |   (   | |   (   |\__ `
//   _|\_\_|  \__,_|\__|\___/ ____/
//                   Multi-Physics
//
//  License:		 BSD License
//					 Kratos default license: kratos/license.txt
//
//  Main authors:    Riccardo Rossi
//

// System includes

// External includes


// Project includes
#include "includes/define.h"
#include "custom_python/add_custom_processes_to_python.h"
#include "custom_processes/kutta_condition_process.h"
#include "custom_processes/move_model_part_process.h"
#include "custom_processes/define_2d_wake_process.h"
#include "custom_processes/apply_far_field_process.h"
#include "custom_processes/compute_embedded_lift_process.h"
#include "custom_processes/define_embedded_wake_process.h"
#include "custom_processes/compute_nodal_value_process.h"
<<<<<<< HEAD
#include "custom_processes/define_embedded_wake_process_3d.h"
#include "custom_processes/compute_nodal_value_process.h"
=======
#include "custom_processes/compute_wing_section_variable_process.h"
>>>>>>> 8871764c

namespace Kratos {
namespace Python {

void  AddCustomProcessesToPython(pybind11::module& m)
{
	namespace py = pybind11;

    py::class_<KuttaConditionProcess, KuttaConditionProcess::Pointer, Process >
        (m, "KuttaConditionProcess")
        .def(py::init<ModelPart&>())
        ;

    py::class_<MoveModelPartProcess, MoveModelPartProcess::Pointer, Process >
        (m, "MoveModelPartProcess")
        .def(py::init<ModelPart&, Parameters>())
        ;

    py::class_<Define2DWakeProcess, Define2DWakeProcess::Pointer, Process >
        (m, "Define2DWakeProcess")
        .def(py::init<ModelPart&, const double>())
        ;

    py::class_<ApplyFarFieldProcess, ApplyFarFieldProcess::Pointer, Process >
        (m, "ApplyFarFieldProcess")
        .def(py::init<ModelPart&, const double, const bool, const bool>())
        ;

    py::class_<ComputeEmbeddedLiftProcess<2,3>, ComputeEmbeddedLiftProcess<2,3>::Pointer, Process >
        (m, "ComputeEmbeddedLiftProcess2D")
        .def(py::init<ModelPart&, Vector&>())
        ;

    py::class_<ComputeEmbeddedLiftProcess<3,4>, ComputeEmbeddedLiftProcess<3,4>::Pointer, Process >
        (m, "ComputeEmbeddedLiftProcess3D")
        .def(py::init<ModelPart&, Vector&>())
        ;

    py::class_<DefineEmbeddedWakeProcess, DefineEmbeddedWakeProcess::Pointer, Process >
        (m, "DefineEmbeddedWakeProcess")
        .def(py::init<ModelPart&, ModelPart&>())
        ;

    py::class_<ComputeNodalValueProcess, ComputeNodalValueProcess::Pointer, Process>
        (m,"ComputeNodalValueProcess")
        .def(py::init<ModelPart&, const std::vector<std::string>&>())
<<<<<<< HEAD
        ;

    py::class_<DefineEmbeddedWakeProcess3D, DefineEmbeddedWakeProcess3D::Pointer, Process >
        (m, "DefineEmbeddedWakeProcess3D")
        .def(py::init<ModelPart&, ModelPart&>())
        ;
=======
    ;

    py::class_<ComputeWingSectionVariableProcess, ComputeWingSectionVariableProcess::Pointer, Process>
        (m,"ComputeWingSectionVariableProcess")
        .def(py::init<ModelPart&, ModelPart&, const array_1d<double, 3>&, const array_1d<double, 3>&>())
        .def(py::init<ModelPart&, ModelPart&, const array_1d<double, 3>&, const array_1d<double, 3>&, const std::vector<std::string>& >())
    ;
>>>>>>> 8871764c
}

}  // namespace Python.

} // Namespace Kratos<|MERGE_RESOLUTION|>--- conflicted
+++ resolved
@@ -25,12 +25,9 @@
 #include "custom_processes/compute_embedded_lift_process.h"
 #include "custom_processes/define_embedded_wake_process.h"
 #include "custom_processes/compute_nodal_value_process.h"
-<<<<<<< HEAD
 #include "custom_processes/define_embedded_wake_process_3d.h"
 #include "custom_processes/compute_nodal_value_process.h"
-=======
 #include "custom_processes/compute_wing_section_variable_process.h"
->>>>>>> 8871764c
 
 namespace Kratos {
 namespace Python {
@@ -77,14 +74,12 @@
     py::class_<ComputeNodalValueProcess, ComputeNodalValueProcess::Pointer, Process>
         (m,"ComputeNodalValueProcess")
         .def(py::init<ModelPart&, const std::vector<std::string>&>())
-<<<<<<< HEAD
         ;
 
     py::class_<DefineEmbeddedWakeProcess3D, DefineEmbeddedWakeProcess3D::Pointer, Process >
         (m, "DefineEmbeddedWakeProcess3D")
         .def(py::init<ModelPart&, ModelPart&>())
         ;
-=======
     ;
 
     py::class_<ComputeWingSectionVariableProcess, ComputeWingSectionVariableProcess::Pointer, Process>
@@ -92,7 +87,6 @@
         .def(py::init<ModelPart&, ModelPart&, const array_1d<double, 3>&, const array_1d<double, 3>&>())
         .def(py::init<ModelPart&, ModelPart&, const array_1d<double, 3>&, const array_1d<double, 3>&, const std::vector<std::string>& >())
     ;
->>>>>>> 8871764c
 }
 
 }  // namespace Python.
