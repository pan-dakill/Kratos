//    |  /           |
//    ' /   __| _` | __|  _ \   __|
//    . \  |   (   | |   (   |\__ `
//   _|\_\_|  \__,_|\__|\___/ ____/
//                   Multi-Physics
//
//  License:		 BSD License
//					 Kratos default license: kratos/license.txt
//
//  Main authors:    Riccardo Rossi
//

// System includes

// External includes


// Project includes
#include "includes/define.h"
#include "custom_python/add_custom_processes_to_python.h"
#include "custom_processes/kutta_condition_process.h"
#include "custom_processes/compute_lift_level_set_process.h"

namespace Kratos {
namespace Python {

void  AddCustomProcessesToPython(pybind11::module& m)
{
	namespace py = pybind11;

    py::class_<KuttaConditionProcess, KuttaConditionProcess::Pointer, Process >
        (m, "KuttaConditionProcess")
<<<<<<< HEAD
        .def(init<ModelPart&>())
        .def("Execute",&KuttaConditionProcess::Execute)
            ;

        class_<ComputeLiftLevelSetProcess, ComputeLiftLevelSetProcess::Pointer, Process >
        (m, "ComputeLiftLevelSetProcess")
        .def(init<ModelPart&,Vector&>())
        .def("Execute",&ComputeLiftLevelSetProcess::Execute)
            ;
  }
=======
        .def(py::init<ModelPart&>())
        ;
}
>>>>>>> 8580199e

}  // namespace Python.

} // Namespace Kratos<|MERGE_RESOLUTION|>--- conflicted
+++ resolved
@@ -26,11 +26,10 @@
 
 void  AddCustomProcessesToPython(pybind11::module& m)
 {
-	namespace py = pybind11;
+	using namespace pybind11;
 
-    py::class_<KuttaConditionProcess, KuttaConditionProcess::Pointer, Process >
+        class_<KuttaConditionProcess, KuttaConditionProcess::Pointer, Process >
         (m, "KuttaConditionProcess")
-<<<<<<< HEAD
         .def(init<ModelPart&>())
         .def("Execute",&KuttaConditionProcess::Execute)
             ;
@@ -41,11 +40,6 @@
         .def("Execute",&ComputeLiftLevelSetProcess::Execute)
             ;
   }
-=======
-        .def(py::init<ModelPart&>())
-        ;
-}
->>>>>>> 8580199e
 
 }  // namespace Python.
 
