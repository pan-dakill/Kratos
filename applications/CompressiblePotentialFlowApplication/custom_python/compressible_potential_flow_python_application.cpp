--- conflicted
+++ resolved
@@ -14,13 +14,7 @@
 
 #if defined(KRATOS_PYTHON)
 // External includes
-<<<<<<< HEAD
-//#include <boost/python.hpp>
 #include <pybind11/pybind11.h>
-
-=======
-#include <pybind11/pybind11.h>
->>>>>>> 46c73754
 
 // Project includes
 #include "includes/define_python.h"
@@ -33,40 +27,6 @@
 namespace Python
 {
 
-<<<<<<< HEAD
-  using namespace pybind11;
-
-
-
-  PYBIND11_MODULE(KratosCompressiblePotentialFlowApplication,m)
-  {
-
-	  class_<KratosCompressiblePotentialFlowApplication,
-			  KratosCompressiblePotentialFlowApplication::Pointer,
-			  KratosApplication >(m,"KratosCompressiblePotentialFlowApplication")
-			  .def(init<>())
-			;
-
-	AddCustomStrategiesToPython(m);
-	AddCustomUtilitiesToPython(m);
-	AddCustomProcessesToPython(m);
-	//registering variables in python
-
-//	KRATOS_REGISTER_IN_PYTHON_VARIABLE(m,NODAL_AREA);
-  KRATOS_REGISTER_IN_PYTHON_VARIABLE(m, UPPER_SURFACE )
-  KRATOS_REGISTER_IN_PYTHON_VARIABLE(m, LOWER_SURFACE )
-  KRATOS_REGISTER_IN_PYTHON_3D_VARIABLE_WITH_COMPONENTS(m, WAKE_NORMAL )
-  KRATOS_REGISTER_IN_PYTHON_VARIABLE(m, PROJECTION_MATRIX )
-  KRATOS_REGISTER_IN_PYTHON_VARIABLE(m, UPPER_PROJECTION )
-  KRATOS_REGISTER_IN_PYTHON_VARIABLE(m, LOWER_PROJECTION )
-
-  }
-
-
-}  // namespace Python.
-
-}  // namespace Kratos.
-=======
 PYBIND11_MODULE(KratosCompressiblePotentialFlowApplication, m)
 {
     namespace py = pybind11;
@@ -111,6 +71,5 @@
 
 } // namespace Python.
 } // namespace Kratos.
->>>>>>> 46c73754
 
 #endif // KRATOS_PYTHON defined