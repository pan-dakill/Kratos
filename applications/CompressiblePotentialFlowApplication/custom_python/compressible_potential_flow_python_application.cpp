--- conflicted
+++ resolved
@@ -46,12 +46,7 @@
     KRATOS_REGISTER_IN_PYTHON_VARIABLE(m, AUXILIARY_VELOCITY_POTENTIAL);
 
     //Embedded variables
-<<<<<<< HEAD
-    KRATOS_REGISTER_IN_PYTHON_VARIABLE(m, LEVEL_SET_DISTANCE)
-    KRATOS_REGISTER_IN_PYTHON_VARIABLE(m, WAKE_DISTANCE)
-=======
     KRATOS_REGISTER_IN_PYTHON_VARIABLE(m, GEOMETRY_DISTANCE)
->>>>>>> c7fa9f79
 
     // Adjoint potential
     KRATOS_REGISTER_IN_PYTHON_VARIABLE(m, ADJOINT_VELOCITY_POTENTIAL);
