--- conflicted
+++ resolved
@@ -32,13 +32,9 @@
       rModelPart.AddNodalSolutionStepVariable(AUXILIARY_VELOCITY_POTENTIAL);
 
       // Set the element properties
-<<<<<<< HEAD
-      Properties::Pointer pElemProp = rModelPart.CreateNewProperties(0);
-      pElemProp->SetValue(DENSITY_INFINITY,1.0);
-=======
       rModelPart.CreateNewProperties(0);
       Properties::Pointer pElemProp = rModelPart.pGetProperties(0);
->>>>>>> f61ad8e2
+      pElemProp->SetValue(FREE_STREAM_DENSITY,1.0);
 
       // Geometry creation
       rModelPart.CreateNewNode(1, 0.0, 0.0, 0.0);
