--- conflicted
+++ resolved
@@ -326,11 +326,7 @@
     GenerateTestingElement(model_part);
     Element::Pointer pElement = model_part.pGetElement(1);
 
-<<<<<<< HEAD
-    std::array<double, 3> potential{1.0, 733.13764, 929.1948};
-=======
     const std::array<double, 3>& potential{1.0, 733.13764, 929.1948};
->>>>>>> 043ee77a
     AssignCustomPerturbationPotentialsToElement(*pElement, potential);
     const ProcessInfo& r_current_process_info = model_part.GetProcessInfo();
     const double pressure_coefficient =
