//    |  /           |
//    ' /   __| _` | __|  _ \   __|
//    . \  |   (   | |   (   |\__ `
//   _|\_\_|  \__,_|\__|\___/ ____/
//                   Multi-Physics
//
//  License:         BSD License
//                   Kratos default license: kratos/license.txt
//
//  Main authors:    Inigo Lopez
//
//

// Project includes
#include "containers/model.h"
#include "testing/testing.h"
#include "compressible_potential_flow_application_variables.h"
#include "fluid_dynamics_application_variables.h"
#include "custom_elements/compressible_potential_flow_element.h"
#include "custom_elements/embedded_compressible_potential_flow_element.h"

namespace Kratos {
namespace Testing {

typedef ModelPart::IndexType IndexType;
typedef ModelPart::NodeIterator NodeIteratorType;

void GenerateCompressibleElement(ModelPart& rModelPart) {
    // Variables addition
    rModelPart.AddNodalSolutionStepVariable(VELOCITY_POTENTIAL);
    rModelPart.AddNodalSolutionStepVariable(AUXILIARY_VELOCITY_POTENTIAL);

    // Set the element properties
    Properties::Pointer pElemProp = rModelPart.CreateNewProperties(0);
    BoundedVector<double, 3> v_inf = ZeroVector(3);
    v_inf(0) = 34.0;

    rModelPart.GetProcessInfo()[FREE_STREAM_VELOCITY] = v_inf;
    rModelPart.GetProcessInfo()[FREE_STREAM_DENSITY] = 1.225;
    rModelPart.GetProcessInfo()[FREE_STREAM_MACH] = 0.1;
    rModelPart.GetProcessInfo()[HEAT_CAPACITY_RATIO] = 1.4;
    rModelPart.GetProcessInfo()[SOUND_VELOCITY] = 340.0;
<<<<<<< HEAD
=======
    rModelPart.GetProcessInfo()[MACH_LIMIT] = 0.94;
>>>>>>> 29e3c7cf

    // Geometry creation
    rModelPart.CreateNewNode(1, 0.0, 0.0, 0.0);
    rModelPart.CreateNewNode(2, 1.0, 0.0, 0.0);
    rModelPart.CreateNewNode(3, 1.0, 1.0, 0.0);
    std::vector<ModelPart::IndexType> elemNodes{1, 2, 3};
    rModelPart.CreateNewElement("CompressiblePotentialFlowElement2D3N", 1, elemNodes, pElemProp);
}

void GenerateCompressibleEmbeddedElement(ModelPart& rModelPart) {
    // Variables addition
    rModelPart.AddNodalSolutionStepVariable(VELOCITY_POTENTIAL);
    rModelPart.AddNodalSolutionStepVariable(AUXILIARY_VELOCITY_POTENTIAL);
    rModelPart.AddNodalSolutionStepVariable(GEOMETRY_DISTANCE);

    // Set the element properties
    rModelPart.CreateNewProperties(0);
    Properties::Pointer pElemProp = rModelPart.pGetProperties(0);
    BoundedVector<double, 3> v_inf = ZeroVector(3);
    v_inf(0) = 34.0;

    rModelPart.GetProcessInfo()[FREE_STREAM_VELOCITY] = v_inf;
    rModelPart.GetProcessInfo()[FREE_STREAM_DENSITY] = 1.0;
    rModelPart.GetProcessInfo()[FREE_STREAM_MACH] = 0.1;
    rModelPart.GetProcessInfo()[HEAT_CAPACITY_RATIO] = 1.4;
    rModelPart.GetProcessInfo()[SOUND_VELOCITY] = 340.0;
<<<<<<< HEAD
=======
    rModelPart.GetProcessInfo()[MACH_LIMIT] = 0.94;
>>>>>>> 29e3c7cf

    // Geometry creation
    rModelPart.CreateNewNode(1, 0.0, 0.0, 0.0);
    rModelPart.CreateNewNode(2, 1.0, 0.0, 0.0);
    rModelPart.CreateNewNode(3, 1.0, 1.0, 0.0);
    std::vector<ModelPart::IndexType> elemNodes{1, 2, 3};
    rModelPart.CreateNewElement("EmbeddedCompressiblePotentialFlowElement2D3N", 1, elemNodes, pElemProp);
}

/** Checks the IncompressiblePotentialFlowElement element.
 * Checks the LHS and RHS computation.
 */
KRATOS_TEST_CASE_IN_SUITE(CompressiblePotentialFlowElementRHS, CompressiblePotentialApplicationFastSuite) {
    Model this_model;
    ModelPart& model_part = this_model.CreateModelPart("Main", 3);

    GenerateCompressibleElement(model_part);
    Element::Pointer pElement = model_part.pGetElement(1);

    // Define the nodal values
    std::array<double, 3> potential;
    potential[0] = 1.0;
    potential[1] = 2.0;
    potential[2] = 3.0;

    for (unsigned int i = 0; i < 3; i++) {
        pElement->GetGeometry()[i].FastGetSolutionStepValue(VELOCITY_POTENTIAL) = potential[i];
    }
    // Compute RHS and LHS
    Vector RHS = ZeroVector(3);
    Matrix LHS = ZeroMatrix(3, 3);

    pElement->CalculateLocalSystem(LHS, RHS, model_part.GetProcessInfo());

    std::vector<double> reference({0.615561780, 0.0, -0.615561780});

    for (unsigned int i = 0; i < RHS.size(); i++) {
        KRATOS_CHECK_NEAR(RHS(i), reference[i], 1e-6);
    }
}

/** Checks the IncompressiblePotentialFlowElement element.
 * Checks the LHS and RHS computation.
 */
KRATOS_TEST_CASE_IN_SUITE(CompressiblePotentialFlowElementLHS, CompressiblePotentialApplicationFastSuite) {
    Model this_model;
    ModelPart& model_part = this_model.CreateModelPart("Main", 3);

    GenerateCompressibleElement(model_part);
    Element::Pointer pElement = model_part.pGetElement(1);

    // Define the nodal values
    std::array<double, 3> potential;
    potential[0] = 1.0;
    potential[1] = 2.0;
    potential[2] = 3.0;

    for (unsigned int i = 0; i < 3; i++) {
        pElement->GetGeometry()[i].FastGetSolutionStepValue(VELOCITY_POTENTIAL) = potential[i];
    }
    // Compute RHS and LHS
    Vector RHS = ZeroVector(3);
    Matrix LHS = ZeroMatrix(3, 3);

    pElement->CalculateLocalSystem(LHS, RHS, model_part.GetProcessInfo());

    std::array<double, 9> reference({0.615556466, -0.615561780, 5.314318652e-06, -0.615561780, 1.231123561, -0.615561780, 5.314318652e-06, -0.615561780, 0.615556466});

    for (unsigned int i = 0; i < LHS.size1(); i++) {
        for (unsigned int j = 0; j < LHS.size2(); j++) {
            KRATOS_CHECK_NEAR(LHS(i, j), reference[i * 3 + j], 1e-6);
        }
    }
}

KRATOS_TEST_CASE_IN_SUITE(EmbeddedCompressiblePotentialFlowElementCalculateLocalSystemRHS, CompressiblePotentialApplicationFastSuite) {
    Model this_model;
    ModelPart& model_part = this_model.CreateModelPart("Main", 3);

    GenerateCompressibleEmbeddedElement(model_part);
    Element::Pointer pElement = model_part.pGetElement(1);

    // Define the nodal values
    std::array<double, 3> potential({1.0, 2.0, 3.0});
    // Define the distance values
    std::array<double, 3> level_set({1.0, -1.0, -1.0});

    for (unsigned int i = 0; i < 3; i++) {
        pElement->GetGeometry()[i].FastGetSolutionStepValue(VELOCITY_POTENTIAL) = potential[i];
        pElement->GetGeometry()[i].FastGetSolutionStepValue(GEOMETRY_DISTANCE) = level_set[i];
    }

    // Compute RHS and LHS
    Vector RHS = ZeroVector(3);
    Matrix LHS = ZeroMatrix(3, 3);

    pElement->CalculateLocalSystem(LHS, RHS, model_part.GetProcessInfo());

    std::vector<double> reference({0.125625, 0.0, -0.125625});

    KRATOS_CHECK_VECTOR_NEAR(RHS, reference, 1e-6);
}

KRATOS_TEST_CASE_IN_SUITE(EmbeddedCompressiblePotentialFlowElementCalculateLocalSystemLHS, CompressiblePotentialApplicationFastSuite) {
    Model this_model;
    ModelPart& model_part = this_model.CreateModelPart("Main", 3);

    GenerateCompressibleEmbeddedElement(model_part);
    Element::Pointer pElement = model_part.pGetElement(1);

    // Define the nodal values
    std::array<double, 3> potential({1.0, 2.0, 3.0});
    // Define the distance values
    std::array<double, 3> level_set({1.0, -1.0, -1.0});
    for (unsigned int i = 0; i < 3; i++) {
        pElement->GetGeometry()[i].FastGetSolutionStepValue(VELOCITY_POTENTIAL) = potential[i];
        pElement->GetGeometry()[i].FastGetSolutionStepValue(GEOMETRY_DISTANCE) = level_set[i];
    }

    // Compute RHS and LHS
    Vector RHS = ZeroVector(3);
    Matrix LHS = ZeroMatrix(3, 3);

    pElement->CalculateLocalSystem(LHS, RHS, model_part.GetProcessInfo());

    std::array<double, 9> reference_array({0.251249, -0.25125, 1.08455e-06, -0.25125, 0.502499, -0.25125, 1.08455e-06, -0.25125, 0.251249});
    // Copying to a 3x3 matrix to check against LHS
    Matrix reference(3, 3);
    for (unsigned int i = 0; i < reference.size1(); i++) {
        for (unsigned int j = 0; j < reference.size2(); j++) {
            reference(i, j) = reference_array[i * reference.size1() + j];
        }
    }

    KRATOS_CHECK_MATRIX_NEAR(LHS, reference, 1e-6);
}

KRATOS_TEST_CASE_IN_SUITE(CompressiblePotentialFlowElementRHSWake, CompressiblePotentialApplicationFastSuite) {
    Model this_model;
    ModelPart& model_part = this_model.CreateModelPart("Main", 3);

    GenerateCompressibleElement(model_part);
    Element::Pointer pElement = model_part.pGetElement(1);

    // Define the nodal values
    std::array<double, 3> potential;
    potential[0] = 1.0;
    potential[1] = 2.0;
    potential[2] = 3.0;

    Vector distances(3);
    distances(0) = 1.0;
    distances(1) = -1.0;
    distances(2) = -1.0;

    pElement->GetValue(WAKE_ELEMENTAL_DISTANCES) = distances;
    pElement->GetValue(WAKE) = true;

    for (unsigned int i = 0; i < 3; i++) {
        if (distances(i) > 0.0) {
            pElement->GetGeometry()[i].FastGetSolutionStepValue(VELOCITY_POTENTIAL) = potential[i];
        }
        else {
            pElement->GetGeometry()[i].FastGetSolutionStepValue(AUXILIARY_VELOCITY_POTENTIAL) = potential[i];
        }
    }
    for (unsigned int i = 0; i < 3; i++) {
        if (distances(i) < 0.0) {
            pElement->GetGeometry()[i].FastGetSolutionStepValue(VELOCITY_POTENTIAL) = potential[i] + 5;
        }
        else {
            pElement->GetGeometry()[i].FastGetSolutionStepValue(AUXILIARY_VELOCITY_POTENTIAL) = potential[i] + 5;
        }
    }

    // Compute RHS and LHS
    Vector RHS = ZeroVector(6);
    Matrix LHS = ZeroMatrix(6, 6);

    pElement->CalculateLocalSystem(LHS, RHS, model_part.GetProcessInfo());

    std::array<double, 6> reference({0.615561780, 0.0, 0.0, 0.0, 0.0, -0.615561780});

    for (unsigned int i = 0; i < RHS.size(); i++) {
        KRATOS_CHECK_NEAR(RHS(i), reference[i], 1e-6);
    }
}

KRATOS_TEST_CASE_IN_SUITE(CompressiblePotentialFlowElementLHSWake, CompressiblePotentialApplicationFastSuite) {
    Model this_model;
    ModelPart& model_part = this_model.CreateModelPart("Main", 3);

    GenerateCompressibleElement(model_part);
    Element::Pointer pElement = model_part.pGetElement(1);

    // Define the nodal values
    std::array<double, 3> potential;
    potential[0] = 1.0;
    potential[1] = 2.0;
    potential[2] = 3.0;

    Vector distances(3);
    distances(0) = 1.0;
    distances(1) = -1.0;
    distances(2) = -1.0;

    pElement->GetValue(WAKE_ELEMENTAL_DISTANCES) = distances;
    pElement->GetValue(WAKE) = true;

    for (unsigned int i = 0; i < 3; i++) {
        if (distances(i) > 0.0) {
            pElement->GetGeometry()[i].FastGetSolutionStepValue(VELOCITY_POTENTIAL) = potential[i];
        }
        else {
            pElement->GetGeometry()[i].FastGetSolutionStepValue(AUXILIARY_VELOCITY_POTENTIAL) = potential[i];
        }
    }
    for (unsigned int i = 0; i < 3; i++) {
        if (distances(i) < 0.0) {
            pElement->GetGeometry()[i].FastGetSolutionStepValue(VELOCITY_POTENTIAL) = potential[i] + 5;
        }
        else {
            pElement->GetGeometry()[i].FastGetSolutionStepValue(AUXILIARY_VELOCITY_POTENTIAL) = potential[i] + 5;
        }
    }

    // Compute RHS and LHS
    Vector RHS = ZeroVector(6);
    Matrix LHS = ZeroMatrix(6, 6);

    pElement->CalculateLocalSystem(LHS, RHS, model_part.GetProcessInfo());

    // Check the RHS values (the RHS is computed as the LHS x previous_solution,
    // hence, it is assumed that if the RHS is correct, the LHS is correct as well)
    std::array<double,36> reference({0.615556466,-0.615561780,5.314318652e-06,0.0,0.0,0.0,
                                  -0.615561780,1.231123561,-0.615561780,0.615561780,-1.231123561,0.615561780,
                                  5.314318652e-06,-0.615561780, 0.615556466,-5.314318652e-06,0.615561780, -0.615556466,
                                  -0.615556466, 0.615561780,-5.314318652e-06,0.615556466, -0.615561780,5.314318652e-06,
                                  0.0,0.0,0.0,-0.615561780,1.231123561,-0.615561780,
                                  0.0,0.0,0.0,5.314318652e-06,-0.615561780,0.615556466});

    for (unsigned int i = 0; i < LHS.size1(); i++) {
        for (unsigned int j = 0; j < LHS.size2(); j++) {
            KRATOS_CHECK_NEAR(LHS(i, j), reference[6 * i + j], 1e-6);
        }
    }
}

/** Checks the IncompressiblePotentialFlowElement element.
* Checks the EquationIdVector.
*/
KRATOS_TEST_CASE_IN_SUITE(CompressiblePotentialFlowElementEquationIdVector, CompressiblePotentialApplicationFastSuite) {
    Model this_model;
    ModelPart& model_part = this_model.CreateModelPart("Main", 3);

    GenerateCompressibleElement(model_part);
    Element::Pointer pElement = model_part.pGetElement(1);

    for (unsigned int i = 0; i < 3; i++) {
        pElement->GetGeometry()[i].AddDof(VELOCITY_POTENTIAL);
    }

    Element::DofsVectorType ElementalDofList;
    pElement->GetDofList(ElementalDofList, model_part.GetProcessInfo());

    for (int i = 0; i < 3; i++) {
        ElementalDofList[i]->SetEquationId(i);
    }

    Element::EquationIdVectorType EquationIdVector;
    pElement->EquationIdVector(EquationIdVector, model_part.GetProcessInfo());

    // Check the EquationIdVector values
    for (unsigned int i = 0; i < EquationIdVector.size(); i++) {
        KRATOS_CHECK(EquationIdVector[i] == i);
    }
}

/** Checks the IncompressiblePotentialFlowElement element.
* Checks the EquationIdVector for the Wake.
*/
KRATOS_TEST_CASE_IN_SUITE(CompressiblePotentialFlowElementEquationIdVectorWake, CompressiblePotentialApplicationFastSuite) {
    Model this_model;
    ModelPart& model_part = this_model.CreateModelPart("Main", 3);

    GenerateCompressibleElement(model_part);
    Element::Pointer pElement = model_part.pGetElement(1);
    pElement->SetValue(WAKE, true);

    Vector distances(3);
    distances(0) = -0.5;
    distances(1) = -0.5;
    distances(2) = 0.5;
    pElement->SetValue(WAKE_ELEMENTAL_DISTANCES, distances);

    for (unsigned int i = 0; i < 3; i++) {
        pElement->GetGeometry()[i].AddDof(VELOCITY_POTENTIAL);
        pElement->GetGeometry()[i].AddDof(AUXILIARY_VELOCITY_POTENTIAL);
    }

    Element::DofsVectorType ElementalDofList;
    pElement->GetDofList(ElementalDofList, model_part.GetProcessInfo());

    for (int i = 0; i < 6; i++) {
        ElementalDofList[i]->SetEquationId(i);
    }

    Element::EquationIdVectorType EquationIdVector;
    pElement->EquationIdVector(EquationIdVector, model_part.GetProcessInfo());

    // Check the EquationIdVector values
    for (unsigned int i = 0; i < EquationIdVector.size(); i++) {
        KRATOS_CHECK(EquationIdVector[i] == i);
    }
}

} // namespace Testing
} // namespace Kratos.<|MERGE_RESOLUTION|>--- conflicted
+++ resolved
@@ -40,10 +40,7 @@
     rModelPart.GetProcessInfo()[FREE_STREAM_MACH] = 0.1;
     rModelPart.GetProcessInfo()[HEAT_CAPACITY_RATIO] = 1.4;
     rModelPart.GetProcessInfo()[SOUND_VELOCITY] = 340.0;
-<<<<<<< HEAD
-=======
     rModelPart.GetProcessInfo()[MACH_LIMIT] = 0.94;
->>>>>>> 29e3c7cf
 
     // Geometry creation
     rModelPart.CreateNewNode(1, 0.0, 0.0, 0.0);
@@ -70,10 +67,7 @@
     rModelPart.GetProcessInfo()[FREE_STREAM_MACH] = 0.1;
     rModelPart.GetProcessInfo()[HEAT_CAPACITY_RATIO] = 1.4;
     rModelPart.GetProcessInfo()[SOUND_VELOCITY] = 340.0;
-<<<<<<< HEAD
-=======
     rModelPart.GetProcessInfo()[MACH_LIMIT] = 0.94;
->>>>>>> 29e3c7cf
 
     // Geometry creation
     rModelPart.CreateNewNode(1, 0.0, 0.0, 0.0);
