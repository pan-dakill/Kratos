###############################################################################
#
#    NAME: wkcfdem.tcl
#
#    PURPOSE: Useful procedures to write the properties of DEM application to the Kratos *.mdpa
#
#    QUANTECH ATZ-DEVELOPMENT DEPARTMENT
#
#    AUTHOR : G. Socorro
#
#    CREATED AT: 01/10/13
#
#    HISTORY:
#
#     0.6- 31/01/14-G. Socorro, correct a bug in the proc WriteDEMConditionProperties (write the value of IMPOSED_VELOCITY_X_VALUE, etc.)
#     0.5- 23/01/14-J. Garate, procs GetDEMGroupMeshProperties, ::wkcf::WriteDEMGroupMeshProperties, WriteDampingData,WriteMatTestData
#                              , WritePostProcessData, WriteMaterialModelData,WriteExplicitSolverVariables created or modified
#     0.4- 08/11/13-G. Socorro, modify some variable identifier (add DEM-*)
#     0.3- 03/11/13-G. Socorro, add the proc GetInletGroupNodes to get the inlet condition group node list
#     0.2- 02/11/13-G. Socorro, add the proc AssignSpecialBoundaries and GetBoundariesNodeList
#     0.1- 01/10/13-G. Socorro, create a base source code from wkcf.tcl
#
###############################################################################

proc ::wkcf::GetBoundariesNodeList {} {
    variable ndime

    set nlist [list]
    set cgroupid "-AKGDEMSkinMesh2D"
    if {$ndime =="3D"} {
	set cgroupid "-AKGDEMSkinMesh3D"
    }
    if { [GiD_Groups exists $cgroupid] } {
	if {[GiD_EntitiesGroups get $cgroupid nodes -count]} {
	    set nlist [GiD_EntitiesGroups get $cgroupid nodes]
	}
    }
    return $nlist
}

proc ::wkcf::GetElementType {} {

    variable ActiveAppList
    variable ndime
    global KPriv
    set gelemlist ""
    set elembasexpath "DEM//c.DEM-Elements//c.DEM-Element"
    set grouplist [::xmlutils::setXmlContainerIds $elembasexpath]

    if {$grouplist != ""} {
	foreach cgroup $grouplist {
	    if {[::xmlutils::setXml "$elembasexpath//c.[list ${cgroup}]//c.Properties//i.Material" dv] eq "DEM-IceMaterial"} {
		return [list "IceContPartDEMElement3D"]
	    }
	}
    }

    if {"Fluid" in $ActiveAppList} {
	set grouplist [::xmlutils::setXmlContainerIds $elembasexpath]
	if {$grouplist != ""} {
	    foreach cgroup $grouplist {
		set cproperty "dv"
		set cxpath "$elembasexpath//c.[list ${cgroup}]//c.Properties//i.Material"
		set material_name [::xmlutils::setXml $cxpath $cproperty]
		set cxpath "DEM//c.DEM-Elements//c.DEM-Element//c.[list ${cgroup}]//c.Properties//i.ElementType"
		set element_type [::xmlutils::setXml $cxpath "dv"]
		  if {$element_type eq "Nano"} {
		    set gelemlist [list "SwimmingNanoParticle"]
		    break
		} else {
		    set gelemlist [list "SwimmingDEMElement"]
		}
	    }
	}
    } else {
	if {$ndime eq "3D"} {
	    set gelemlist [list "SphericPartDEMElement3D"]
	    if {$KPriv(what_dempack_package) eq "C-DEMPack"} {
		set thermal_option [::xmlutils::setXml "DEM//c.DEM-Options//c.DEM-AdvancedOptions//i.DEM-Thermal" dv]
		if {$thermal_option eq "Yes"} {
		    set gelemlist [list "ThermalSphericContPartDEMElement3D"]
		} else {
		    set gelemlist [list "SphericContPartDEMElement3D"]
		}
	    }
	} else {
	    set gelemlist [list "CylinderPartDEMElement2D"]
	    if {$KPriv(what_dempack_package) eq "C-DEMPack"} {
		set cproperty "dv"
		set cxpath "DEM//c.DEM-Options//c.DEM-AdvancedOptions//i.DEM-Thermal"
		set thermal_option [::xmlutils::setXml $cxpath $cproperty]
		if {$thermal_option eq "Yes"} {
		    set gelemlist [list "ThermalCylinderContPartDEMElement2D"]
		} else {
		    set gelemlist [list "CylinderContPartDEMElement2D"]
		}
	    }
	}
    }
    return $gelemlist
}

proc ::wkcf::GetDEMActiveElements {} {

    variable ActiveAppList
    variable ndime
    global KPriv
    set gelemlist ""
    set elembasexpath "DEM//c.DEM-Elements//c.DEM-Element"

    if {"Fluid" in $ActiveAppList} {
	set grouplist [::xmlutils::setXmlContainerIds $elembasexpath]
	if {$grouplist != ""} {
	    foreach cgroup $grouplist {
		set cproperty "dv"
		set cxpath "$elembasexpath//c.[list ${cgroup}]//c.Properties//i.Material"
		set material_name [::xmlutils::setXml $cxpath $cproperty]
		set cxpath "DEM//c.DEM-Elements//c.DEM-Element//c.[list ${cgroup}]//c.Properties//i.ElementType"
		set element_type [::xmlutils::setXml $cxpath "dv"]
		  if {$element_type eq "Nano"} {
		    set gelemlist [list "SwimmingNanoParticle"]
		    break
		} else {
		    set gelemlist [list "SwimmingDEMElement"]
		}
	    }
	}
    } else {
	if {$ndime eq "3D"} {
	    set gelemlist [list "SphericPartDEMElement3D"]
	    if {$KPriv(what_dempack_package) eq "C-DEMPack"} {
		set thermal_option [::xmlutils::setXml "DEM//c.DEM-Options//c.DEM-AdvancedOptions//i.DEM-Thermal" dv]
		if {$thermal_option eq "Yes"} {
		    set gelemlist [list "ThermalSphericContPartDEMElement3D"]
		} else {
		    set gelemlist [list "SphericContPartDEMElement3D"]
		}
	    }
	} else {
	    set gelemlist [list "CylinderPartDEMElement2D"]
	    if {$KPriv(what_dempack_package) eq "C-DEMPack"} {
		set cproperty "dv"
		set cxpath "DEM//c.DEM-Options//c.DEM-AdvancedOptions//i.DEM-Thermal"
		set thermal_option [::xmlutils::setXml $cxpath $cproperty]
		if {$thermal_option eq "Yes"} {
		    set gelemlist [list "ThermalCylinderContPartDEMElement2D"]
		} else {
		    set gelemlist [list "CylinderContPartDEMElement2D"]
		}
	    }
	}
    }
    return $gelemlist
}

proc ::wkcf::AssignSpecialBoundaries {ndime entitylist} {
    set DEMApplication "No"
    catch {set DEMApplication [::xmlutils::setXml {GeneralApplicationData//c.ApplicationTypes//i.DEM} dv]}
    if {$DEMApplication eq "Yes"} {
	if {$ndime =="2D"} {
	    # Automatic Kratos Group for all DEM boundary points
	    set groupid "-AKGDEMSkinMesh2D"
	    set entitytype "point"
	    ::wkcf::CleanAutomaticConditionGroupGiD $entitytype $groupid
	    # Get all end point list from the boundary lines
	    set endpointlist [list]
	    foreach lineid $entitylist {
		lappend endpointlist {*}[lrange [GiD_Geometry get line $lineid] 2 end]
	    }
	    set endpointlist [lsort -integer -unique $endpointlist]
	    # Assign the boundary condition
	    ::wkcf::AssignConditionToGroupGID $entitytype $endpointlist $groupid
	} elseif {$ndime =="3D"} {
	    # Automatic Kratos Group for all DEM boundary lines
	    set groupid "-AKGDEMSkinMesh3D"
	    set entitytype "line"
	    ::wkcf::CleanAutomaticConditionGroupGiD $entitytype $groupid
	    # Get all end line list from the boundary surfaces
	    set endlinelist [list]
	    foreach surfid $entitylist {
		set surfprop [GiD_Geometry get surface $surfid]
		set surfacetype [lindex $surfprop 0]
		set nline [lindex $surfprop 2]
		set lineprop [list]
		if {$surfacetype eq "nurbssurface"} {
		    set lineprop [lrange $surfprop 9 [expr {9+$nline-1}]]
		} else {
			set lineprop [lrange $surfprop 3 [expr {3+$nline-1}]]
		}
		foreach lprop $lineprop {
		    lassign $lprop lineid orientation
		    lappend endlinelist $lineid
		}
	    }
	    set endlinelist [lsort -integer -unique $endlinelist]
		#W "endlinelist: $endlinelist"

	    # Assign the boundary condition
	    ::wkcf::AssignConditionToGroupGID $entitytype $endlinelist $groupid
	}
    }
}

proc ::wkcf::ForceTheMeshingOfDEMFEMWallGroups {} {
    foreach group_id [::xmlutils::setXmlContainerIds "DEM//c.DEM-Conditions//c.DEM-FEM-Wall"] {
		GiD_Process Mescape Meshing MeshCriteria Mesh Surfaces {*}[lindex [GiD_EntitiesGroups get $group_id all_geometry] 2] escape
    }
}

proc ::wkcf::ForceTheMeshingOfDEMInletGroups {} {
    foreach group_id [::xmlutils::setXmlContainerIds "DEM//c.DEM-Conditions//c.DEM-Inlet"] {
		GiD_Process Mescape Meshing MeshCriteria Mesh Surfaces {*}[lindex [GiD_EntitiesGroups get $group_id all_geometry] 2] escape
    }
}

proc ::wkcf::GetInletGroupNodes {AppId cgroupid} {
    # ABSTRACT: Get the inlet condition group node list
    variable dprops
    set cprop [list]
    # For debug
    if {!$::wkcf::pflag} {
	set inittime [clock seconds]
    }
    # Set the rootid
    set rootid "$AppId"
    set cproperty "dv"
    # Get the values
    set basexpath "$rootid//c.DEM-Conditions//c.DEM-Inlet"
    # Get the group properties
    set cxpath "${basexpath}//c.[list ${cgroupid}]//c.MainProperties"
    set allgprop [::xmlutils::setXmlContainerPairs $cxpath "" "dv"]
    if {[llength $allgprop]} {
	if {[GiD_EntitiesGroups get $cgroupid nodes -count]} {
	    # Check for the exclude boundaries option
	    set findeb [lsearch -index 0 $allgprop "ExcludeBoundaries"]
	    set ExcludeBoundaries "No"
	    if {$findeb !="-1"} {
		set ExcludeBoundaries [lindex $allgprop $findeb 1]
	    }
	    if {$ExcludeBoundaries eq "No"} {
		set cprop [GiD_EntitiesGroups get $cgroupid nodes]
	    } else {
		# Get the boundary node list
		set nlist [::wkcf::GetBoundariesNodeList]
		foreach node_id [GiD_EntitiesGroups get $cgroupid nodes] {
		    set findnode [lsearch $nlist $node_id]
		    if {$findnode =="-1"} {
		        lappend cprop $node_id
		    }
		}
	    }
	}
    }
    # For debug
    if {!$::wkcf::pflag} {
	set endtime [clock seconds]
	set ttime [expr {$endtime-$inittime}]
	WarnWinText "Get DEM-Inlet group nodes list: [::KUtils::Duration $ttime]"
    }
	#W "cprop: $cprop"
    return $cprop
}

proc ::wkcf::GetDemFemWallGroupNodes {cgroupid} {
    set list_of_nodes [list]
    if {[GiD_EntitiesGroups get $cgroupid elements -count]} {
	foreach element_id [GiD_EntitiesGroups get $cgroupid elements] {
	    # JG cambiar a GiD_Mesh
	    set info_from_gid [GiD_Mesh get element $element_id]
	    set element_type [lindex $info_from_gid 1]
	    if {$element_type eq "Sphere" || $element_type eq "Circle"} {
		GiD_EntitiesGroups unassign $cgroupid elements $element_id
		GiD_EntitiesGroups unassign $cgroupid nodes [lindex $info_from_gid 3]
		continue
	    }
	    if {$element_type != "Triangle" && $element_type != "Quadrilateral" && $element_type != "Linear"} {
		return [list 1 [= "Non-triangular, non-quadrilateral or non-linear elements found in a DEM-FEM Wall group. Please check the entities inside group '%s'." $cgroupid] {}]
	    }
	    # JG OJO REPETIDOS LSORT + FLAGS
	    lappend list_of_nodes {*}[lrange $info_from_gid 3 end]
	}
    }
    return [list 0 "" [lsort -increasing -integer -unique $list_of_nodes]]
}

proc ::wkcf::GetDSOLIDContactGroupNodes {AppId cgroupid} {
    variable dprops
    set cprop [list]

    set rootid DSOLID
    set cproperty "dv"
    # Get the values
    set basexpath "$rootid//c.DEM-Conditions//c.DEM-FEM-Solid-Wall"
    if {[GiD_EntitiesGroups get $cgroupid elements -count]} {
	set elems [GiD_EntitiesGroups get $cgroupid elements]
	foreach eid $elems {
	    set info_from_gid [GiD_Mesh get element $eid]
	    set elem_type [lrange $info_from_gid 1 1]
	    set nodes [lrange $info_from_gid 3 end]
	    lappend cprop {*}$nodes
	}
    }
    set nlist [lsort -increasing -integer -unique $cprop]
    return [list 0 "" $nlist]
}


proc ::wkcf::GetDSOLIDBoundaryConditionNodes {AppId cgroupid} {
    variable dprops
    set cprop [list]

    set rootid DSOLID
    set cproperty "dv"
    # Get the values
    set basexpath "$rootid//c.DEM-Conditions//c.Displacements"

    if {[GiD_EntitiesGroups get $cgroupid nodes -count]} {

      set nodes [GiD_EntitiesGroups get $cgroupid nodes]

    }
    set nlist [lsort -increasing -integer -unique $nodes]
    return [list 0 "" $nlist]
}


proc ::wkcf::GetDSOLIDGroupNodes {AppId cgroupid} {
    variable dprops

    set cprop [list]
    set rootid DSOLID
    set cproperty "dv"
    set basexpath "$rootid//c.Solid-Elements//c.Solid-Element"

    if {[GiD_EntitiesGroups get $cgroupid elements -count]} {
	set elems [GiD_EntitiesGroups get $cgroupid elements]
	foreach eid $elems {
	    set info_from_gid [GiD_Mesh get element $eid]
	    set nodes [lrange $info_from_gid 3 end]
	    lappend cprop {*}$nodes
	}
    }
    set nlist [lsort -increasing -integer -unique $cprop]
    return [list 0 "" $nlist]
}
###############################################################################

proc ::wkcf::GetDemGroupNodes {AppId cgroupid} {

    variable dprops

    set cprop [list]


    # Set the rootid
    set rootid "$AppId"
    set cproperty "dv"

    # Get the values
    set basexpath "$rootid//c.DEM-Conditions//c.DEM-FEM-Wall"
    # Get the group properties

    if {[GiD_EntitiesGroups get $cgroupid elements -count]} {
	set elems [GiD_EntitiesGroups get $cgroupid elements]
	foreach eid $elems {
	    set nodes [lrange [GiD_Mesh get element $eid] 3 end]
	    lappend cprop {*}$nodes

	}
    }

    return [lsort -increasing -integer -unique $cprop]
}

###############################################################################

proc ::wkcf::WriteDEMGroupMeshProperties {AppId} {
    # ABSTRACT: Write all DEM condition group properties mdpa file (only the nodes)
    variable filechannel
    variable ndime
    global KPriv
    # For debug
    if {!$::wkcf::pflag} {
	set inittime [clock seconds]
    }
    set basexpath "$AppId//c.DEM-Conditions//c.DEM-FEM-Wall"
    set gFEMproplist [::xmlutils::setXmlContainerIds $basexpath]
    variable dem_group_mesh_property_number
    set condlist [list "DEM-ForceIntegrationGroup" "DEM-TopLayerGroup" \
	    "DEM-BottomLayerGroup" "DEM-VelocityBC" "DEM-VelocityIC"]
    set pathlist [list "$AppId//c.DEM-Results//c.DEM-Graphs//c.DEM-ForceIntegrationGroup" \
	    "$AppId//c.DEM-MaterialTest//c.DEM-TopLayerGroup" \
	    "$AppId//c.DEM-MaterialTest//c.DEM-BottomLayerGroup" \
	    "$AppId//c.DEM-Conditions//c.DEM-VelocityBC" \
	    "$AppId//c.DEM-Conditions//c.DEM-VelocityIC"]
    foreach condid $condlist cpath $pathlist {
	set gproplist [::xmlutils::setXmlContainerIds $cpath]
	foreach cgroupid $gproplist {
	    if {$cgroupid ni $gFEMproplist} {
		if {[GiD_EntitiesGroups get $cgroupid elements -count]} {
		    set my_element [lindex [GiD_Mesh get element [lindex [GiD_EntitiesGroups get $cgroupid elements] 0] ] 1]
		    if {$my_element == "Sphere" || $my_element == "Circle"} {
		        #incr meshgroupid 1
		        set localpath "$cpath//c.$cgroupid"
		        set allgprop [::xmlutils::setXmlContainerPairs $localpath "" "dv"]
		        set motion_type ""
		        if {$condid eq "DEM-VelocityBC"} {
		            set cxpath "${localpath}//i.DEM-VelocityBCMotion"
		            set motion_type [::xmlutils::setXml $cxpath "dv"]
		        }
		        set is_condition_active "Yes"
		        if {$condid eq "DEM-VelocityBC"  || $condid eq "DEM-VelocityIC"} {
		            set cxpath "$localpath//i.SetActive"
		            set is_condition_active [::xmlutils::setXml $cxpath "dv"]
		        }
		        set dem_motion_local_path "$cpath//c.$cgroupid"
		        set cxpath "${dem_motion_local_path}//i.SetActive"
		        if {$condid eq "DEM-ForceIntegrationGroup"} {
		            set is_motion_activated "Yes"
		        } else {
		            set is_motion_activated [::xmlutils::setXml $cxpath "dv"]
		        }
		        set dem_elem_full_path "$AppId//c.DEM-Elements//c.DEM-Element//c.$cgroupid//c.Properties//i.SetActive"
		        set is_dem_element_active [::xmlutils::setXml $dem_elem_full_path dv]
		        if {$motion_type=="RigidBodyMotion" || $is_motion_activated=="No" || $is_condition_active=="No"|| $is_dem_element_active=="No"} {
		        #if {$motion_type=="RigidBodyMotion" || $is_motion_activated=="No" || $is_condition_active=="No"} {}
		            continue
		        }
		        incr dem_group_mesh_property_number
		        # Ai Vi FIG Top Bottom
		        GiD_File fprintf $filechannel "%s" "Begin SubModelPart $dem_group_mesh_property_number \/\/ GUI conditionid $condid group identifier: $cgroupid"
		        #::wkcf::WriteDEMConditionProperties $AppId $cgroupid $valuelist

		        GiD_File fprintf $filechannel "%s" "  Begin SubModelPartData"
		        ##############IMPOSED VELOCITIES########################
		        if {$condid eq "DEM-VelocityBC"} {
		            set active [::xmlutils::setXml "${localpath}//i.SetActive" "dv"]
		            if {$active eq "No"} { continue }
		            set motion_type [::xmlutils::setXml "${localpath}//i.DEM-VelocityBCMotion" "dv"]
		            if {$motion_type eq "RigidBodyMotion" } {
		        GiD_File fprintf $filechannel "  RIGID_BODY_MOTION 1"

		        GiD_File fprintf $filechannel "  LINEAR_VELOCITY [3] ([::xmlutils::setXml "${localpath}//c.LinearVelocity//i.LinearVelocityX" "dv"],[::xmlutils::setXml "${localpath}//c.LinearVelocity//i.LinearVelocityY" "dv"],[::xmlutils::setXml "${localpath}//c.LinearVelocity//i.LinearVelocityZ" "dv"])"

		        set linear_is_periodic [::xmlutils::setXml "${localpath}//c.LinearVelocity//i.LinearPeriodic" "dv"]
		        if {linear_is_periodic eq "Yes"} {
		            GiD_File fprintf $filechannel "  VELOCITY_PERIOD [::xmlutils::setXml "${localpath}//c.LinearVelocity//i.LinearPeriod" "dv"]"
		        } else {
		            GiD_File fprintf $filechannel "  VELOCITY_PERIOD 0.0"
		        }

		        GiD_File fprintf $filechannel "  VELOCITY_START_TIME [::xmlutils::setXml "${localpath}//c.LinearVelocity//i.LinearStartTime" "dv"]"
		        GiD_File fprintf $filechannel "  VELOCITY_STOP_TIME [::xmlutils::setXml "${localpath}//c.LinearVelocity//i.LinearEndTime" "dv"]"

		        GiD_File fprintf $filechannel "  ANGULAR_VELOCITY [3] ([::xmlutils::setXml "${localpath}//c.AngularVelocity//i.AngularVelocityX" "dv"],[::xmlutils::setXml "${localpath}//c.AngularVelocity//i.AngularVelocityY" "dv"],[::xmlutils::setXml "${localpath}//c.AngularVelocity//i.AngularVelocityZ" "dv"])"

		        GiD_File fprintf $filechannel "  ROTATION_CENTER [3] ([::xmlutils::setXml "${localpath}//c.AngularVelocity//i.CenterOfRotationX" "dv"],[::xmlutils::setXml "${localpath}//c.AngularVelocity//i.CenterOfRotationY" "dv"],[::xmlutils::setXml "${localpath}//c.AngularVelocity//i.CenterOfRotationZ" "dv"])"

		        set angular_is_periodic [::xmlutils::setXml "${localpath}//c.AngularVelocity//i.AngularPeriodic" "dv"]
		        if {angular_is_periodic eq "Yes"} {
		            GiD_File fprintf $filechannel "  ANGULAR_VELOCITY_PERIOD [::xmlutils::setXml "${localpath}//c.AngularVelocity//i.AngularPeriod" "dv"]"
		        } else {
		            GiD_File fprintf $filechannel "  ANGULAR_VELOCITY_PERIOD 0.0"
		        }

		        GiD_File fprintf $filechannel "  ANGULAR_VELOCITY_START_TIME [::xmlutils::setXml "${localpath}//c.AngularVelocity//i.AngularStartTime" "dv"]"
		        GiD_File fprintf $filechannel "  ANGULAR_VELOCITY_STOP_TIME [::xmlutils::setXml "${localpath}//c.AngularVelocity//i.AngularEndTime" "dv"]"
		    } else {
		        GiD_File fprintf $filechannel "  RIGID_BODY_MOTION 0"
		        GiD_File fprintf $filechannel "  VELOCITY_START_TIME [::xmlutils::setXml "${localpath}//i.VStart" "dv"]"
		        GiD_File fprintf $filechannel "  VELOCITY_STOP_TIME [::xmlutils::setXml "${localpath}//i.VEnd" "dv"]"

		        if { [::xmlutils::setXml "${localpath}//i.Ax" "dv"] eq "Yes" } {
		            GiD_File fprintf $filechannel "  IMPOSED_VELOCITY_X_VALUE [::xmlutils::setXml "${localpath}//i.Vx" "dv"]"
		        }
		        if { [::xmlutils::setXml "${localpath}//i.Ay" "dv"] eq "Yes" } {
		            GiD_File fprintf $filechannel "  IMPOSED_VELOCITY_Y_VALUE [::xmlutils::setXml "${localpath}//i.Vy" "dv"]"
		        }
		        if { [::xmlutils::setXml "${localpath}//i.Az" "dv"] eq "Yes" } {
		            GiD_File fprintf $filechannel "  IMPOSED_VELOCITY_Z_VALUE [::xmlutils::setXml "${localpath}//i.Vz" "dv"]"
		        }
		        if { [::xmlutils::setXml "${localpath}//i.Bx" "dv"] eq "Yes" } {
		            GiD_File fprintf $filechannel "  IMPOSED_ANGULAR_VELOCITY_X_VALUE [::xmlutils::setXml "${localpath}//i.AVx" "dv"]"
		        }
		        if { [::xmlutils::setXml "${localpath}//i.By" "dv"] eq "Yes" } {
		            GiD_File fprintf $filechannel "  IMPOSED_ANGULAR_VELOCITY_Y_VALUE [::xmlutils::setXml "${localpath}//i.AVy" "dv"]"
		        }
		        if { [::xmlutils::setXml "${localpath}//i.Bz" "dv"] eq "Yes" } {
		            GiD_File fprintf $filechannel "  IMPOSED_ANGULAR_VELOCITY_Z_VALUE [::xmlutils::setXml "${localpath}//i.AVz" "dv"]"
		        }
		    }

		##############INITIAL VELOCITIES########################
		        } elseif {$condid eq "DEM-VelocityIC"} {
		            if {[::xmlutils::setXml "${localpath}//i.SetActive" "dv"] eq "No"} { continue }
		    GiD_File fprintf $filechannel "  INITIAL_VELOCITY_X_VALUE [::xmlutils::setXml "${localpath}//c.Values//i.Vx" "dv"]"
		    GiD_File fprintf $filechannel "  INITIAL_VELOCITY_Y_VALUE [::xmlutils::setXml "${localpath}//c.Values//i.Vy" "dv"]"
		    GiD_File fprintf $filechannel "  INITIAL_VELOCITY_Z_VALUE [::xmlutils::setXml "${localpath}//c.Values//i.Vz" "dv"]"
		    GiD_File fprintf $filechannel "  INITIAL_ANGULAR_VELOCITY_X_VALUE [::xmlutils::setXml "${localpath}//c.Values//i.AVx" "dv"]"
		    GiD_File fprintf $filechannel "  INITIAL_ANGULAR_VELOCITY_Y_VALUE [::xmlutils::setXml "${localpath}//c.Values//i.AVy" "dv"]"
		    GiD_File fprintf $filechannel "  INITIAL_ANGULAR_VELOCITY_Z_VALUE [::xmlutils::setXml "${localpath}//c.Values//i.AVz" "dv"]"

		        } elseif {$condid eq "DEM-ForceIntegrationGroup"} {
		    set active [::xmlutils::setXml "${localpath}//i.SetActive" "dv"]
		            if {$active eq "No"} { continue }
		            GiD_File fprintf $filechannel "  FORCE_INTEGRATION_GROUP 1"
		            GiD_File fprintf $filechannel "  IDENTIFIER $cgroupid"
		        } elseif {$condid eq "DEM-TopLayerGroup"} {
		    set active [::xmlutils::setXml "${localpath}//i.SetActive" "dv"]
		            if {$active eq "No"} { continue }
		            GiD_File fprintf $filechannel "TOP 1"
		        } elseif {$condid eq "DEM-BottomLayerGroup"} {
		    set active [::xmlutils::setXml "${localpath}//i.SetActive" "dv"]
		            if {$active eq "No"} { continue }
		            GiD_File fprintf $filechannel "  BOTTOM 1"

		        }


		        GiD_File fprintf $filechannel "%s" "  End SubModelPartData"
		        # Write nodes
		        GiD_File fprintf $filechannel "%s" "  Begin SubModelPartNodes"
		        foreach eid [GiD_EntitiesGroups get $cgroupid elements] {
		            # JG cambiar a Mesh
		            if {$ndime eq "2D"} {
		                set node_id [lindex [GiD_Info Mesh Elements circle $eid $eid] 1]
		            } else {
		                set node_id [lindex [GiD_Info Mesh Elements sphere $eid $eid] 1]
		            }
		            GiD_File fprintf $filechannel "  $node_id"
		        }
		        GiD_File fprintf $filechannel "%s" "  End SubModelPartNodes"
		        GiD_File fprintf $filechannel "%s" "End SubModelPart"
		        GiD_File fprintf $filechannel "%s" ""
		    }
		}
	    }
	}
    }
    # Write Mesh Properties for DEM Element Groups
    ::wkcf::WriteDEMElementMeshProperties $AppId
    # Write Applied Loads condition
    ::wkcf::WriteAppliedLoadsData $AppId
    # Write Mesh Properties for DEM FEM Wall Conditions
    ::wkcf::WriteDEMFEMWallMeshProperties $AppId
    # For debug
    if {!$::wkcf::pflag} {
	set endtime [clock seconds]
	set ttime [expr {$endtime-$inittime}]
	WarnWinText "Write DEM-Mesh Properties group: [::KUtils::Duration $ttime]"
    }
}

proc ::wkcf::WriteAppliedLoadsData {AppId} {

    variable filechannel
    variable ndime
    variable dem_group_mesh_property_number

    set basepath "DEM//c.DEM-LoadConditions//c.BlastLoad"
    set cgrouplist [::xmlutils::setXmlContainerIds $basepath]
    set dem_applied_loads [ expr $dem_group_mesh_property_number ]

    foreach cgroupid $cgrouplist {

	incr dem_applied_loads
	GiD_File fprintf $filechannel "Begin SubModelPart $dem_applied_loads // GUI DEM-LoadConditions group identifier: $cgroupid"
	GiD_File fprintf $filechannel "  Begin SubModelPartData // GUI DEM-LoadConditions group identifier: $cgroupid"

	set basegrouppath "$basepath//c.$cgroupid//c.MainProperties"

	set BlR [::xmlutils::setXml "$basegrouppath//i.Radius" "dv"]
	GiD_File fprintf $filechannel "   BLAST_RADIUS            $BlR"

	set cxpath "$basegrouppath//i.Pressure_curve"
	set BlC [::xmlutils::setXml $cxpath "dv"]
	GiD_File fprintf $filechannel "   BLAST_CURVE             $BlC"

	set cxpath "$basegrouppath//i.Pressure_max"
	set BlP [::xmlutils::setXml $cxpath "dv"]
	GiD_File fprintf $filechannel "   BLAST_PRESSURE_MAX      $BlP"

	set cxpath "$basegrouppath//i.Time_max"
	set BlT [::xmlutils::setXml $cxpath "dv"]
	GiD_File fprintf $filechannel "   BLAST_TIME_PRESSURE_MAX $BlT"

	set cxpath "$basegrouppath//i.ShapeFactor"
	set BlSF [::xmlutils::setXml $cxpath "dv"]
	GiD_File fprintf $filechannel "   BLAST_SHAPE_FACTOR      $BlSF"

	set cxpath "$basegrouppath//i.Delay"
	set BlD [::xmlutils::setXml $cxpath "dv"]
	GiD_File fprintf $filechannel "   BLAST_TIME_DELAY        $BlD"

	set cxpath "$basegrouppath//i.BoreHole"
	set BlBH [::xmlutils::setXml $cxpath "dv"]
	GiD_File fprintf $filechannel "   BLAST_BOREHOLE          $BlBH"

	set icoord 0
	set boreholes [GiD_EntitiesGroups get $cgroupid point]
	set BlNBH [ llength $boreholes ]
	GiD_File fprintf $filechannel "   BLAST_NPOINTS           $BlNBH"

	foreach iborehole $boreholes {
	    incr icoord
	    set coordinates_string [lrange [GiD_Geometry get point $iborehole] 1 end ]
	    set coordX [lindex $coordinates_string 0]
	    set coordY [lindex $coordinates_string 1]
	    set coordZ [lindex $coordinates_string 2]
	    GiD_File fprintf $filechannel "   BLAST_COORDINATES_$icoord \[3\] ( $coordX, $coordY, $coordZ )"
	}

	GiD_File fprintf $filechannel "  End SubModelPartData"
	GiD_File fprintf $filechannel "  Begin SubModelPartNodes"
	GiD_File fprintf $filechannel "  End SubModelPartNodes"
	GiD_File fprintf $filechannel "End SubModelPart"
	GiD_File fprintf $filechannel ""

    }
}

proc ::wkcf::WriteBoundingBoxDefaults {fileid} {
	global KPriv

	if {$KPriv(what_dempack_package) eq "C-DEMPack"} {
		puts $fileid "BoundingBoxMaxX                  =  10.0"
		puts $fileid "BoundingBoxMaxY                  =  10.0"
		puts $fileid "BoundingBoxMaxZ                  =  10.0"
		puts $fileid "BoundingBoxMinX                  = -10.0"
		puts $fileid "BoundingBoxMinY                  = -10.0"
		puts $fileid "BoundingBoxMinZ                  = -10.0"
	} else {
		puts $fileid "BoundingBoxMaxX                  =  1.00000e+01"
		puts $fileid "BoundingBoxMaxY                  =  1.00000e+01"
		puts $fileid "BoundingBoxMaxZ                  =  1.00000e+01"
		puts $fileid "BoundingBoxMinX                  = -1.00000e+01"
		puts $fileid "BoundingBoxMinY                  = -1.00000e+01"
		puts $fileid "BoundingBoxMinZ                  = -1.00000e+01"
	}
}

proc ::wkcf::WriteBoundingBoxDefaultsInJsonFile {fileid} {

	global KPriv

	if {$KPriv(what_dempack_package) eq "C-DEMPack"} {
		puts $fileid "\"BoundingBoxMaxX\"                  : 10.0,"
		puts $fileid "\"BoundingBoxMaxY\"                  : 10.0,"
		puts $fileid "\"BoundingBoxMaxZ\"                  : 10.0,"
		puts $fileid "\"BoundingBoxMinX\"                  : -10.0,"
		puts $fileid "\"BoundingBoxMinY\"                  : -10.0,"
		puts $fileid "\"BoundingBoxMinZ\"                  : -10.0,"
	} else {
		puts $fileid "\"BoundingBoxMaxX\"                  :  1.00000e+01,"
		puts $fileid "\"BoundingBoxMaxY\"                  :  1.00000e+01,"
		puts $fileid "\"BoundingBoxMaxZ\"                  :  1.00000e+01,"
		puts $fileid "\"BoundingBoxMinX\"                  : -1.00000e+01,"
		puts $fileid "\"BoundingBoxMinY\"                  : -1.00000e+01,"
		puts $fileid "\"BoundingBoxMinZ\"                  : -1.00000e+01,"
	}
}

proc ::wkcf::WriteMatTestData {fileid} {
    global KPriv
    set cxpath "DEM//c.DEM-Options//c.DEM-AdvancedOptions//i.DEM-MaterialTestActivate"
    set TestTypeOn [::xmlutils::setXml $cxpath "dv"]
    set cxpath "DEM//c.DEM-MaterialTest//i.DEM-TestType"
    set TestType [::xmlutils::setXml $cxpath "dv"]
    puts $fileid ""
    if {$TestTypeOn eq "Yes" && $KPriv(what_dempack_package) eq "C-DEMPack"} {
	puts $fileid "\"TestType\"                       : \"$TestType\","
    } else {
	puts $fileid "\"TestType\"                       : \"None\","
    }
    set LVelt 0.0
    set LVelb 0.0
    set cxpath "DEM//c.DEM-MaterialTest//i.DEM-ConfinementPressure"
    set ConfPress [::xmlutils::setXml $cxpath "dv"]
    puts $fileid "\"ConfinementPressure\"              : $ConfPress,"

    set basexpath "DEM//c.DEM-MaterialTest//c.DEM-TopLayerGroup"
    set topgroup [::xmlutils::setXmlContainerIds $basexpath]
    if {[llength $topgroup]} {
    set basexpath "DEM//c.DEM-Conditions//c.DEM-FEM-Wall"
    set gproplist [::xmlutils::setXmlContainerIds $basexpath]
    if {[llength $gproplist]} {
        set cxpath "DEM//c.DEM-Conditions//c.DEM-FEM-Wall//c.[lindex $topgroup 0]//c.LinearVelocity//i.LinearVelocityY"
        set LVelt [::xmlutils::setXml $cxpath "dv"]
    }
    }

    set basexpath "DEM//c.DEM-MaterialTest//c.DEM-BotLayerGroup"
    set botgroup [::xmlutils::setXmlContainerIds $basexpath]
    if {[llength $botgroup]} {
    set basexpath "DEM//c.DEM-Conditions//c.DEM-FEM-Wall"
    set gproplist [::xmlutils::setXmlContainerIds $basexpath]
    if {[llength $gproplist]} {
        set cxpath "DEM//c.DEM-Conditions//c.DEM-FEM-Wall//c.[lindex $botgroup 0]//c.LinearVelocity//i.LinearVelocityY"
        set LVelb [::xmlutils::setXml $cxpath "dv"]
    }
    }

    if {$TestTypeOn eq "No"} {set LVelt 0.0}
    if {$TestTypeOn eq "No"} {set LVelb 0.0}
    puts $fileid "\"LoadingVelocity\"              : [expr ($LVelt-$LVelb)],"
    set cxpath "DEM//c.DEM-MaterialTest//i.DEM-MeshType"
    set mt [::xmlutils::setXml $cxpath "dv"]
    puts $fileid "\"MeshType\"                        : \"$mt\","
    set cxpath "DEM//c.DEM-MaterialTest//i.DEM-MeshPath"
    set mp [::xmlutils::setXml $cxpath "dv"]
    if {$mp eq ""} {set mp "0"}
    puts $fileid "\"MeshPath\"                        : \"$mp\","
    set cxpath "DEM//c.DEM-MaterialTest//i.DEM-ProbeLength"
    set pl [::xmlutils::setXml $cxpath "dv"]
    puts $fileid "\"SpecimenLength\"                  : $pl,"
    set cxpath "DEM//c.DEM-MaterialTest//i.DEM-ProbeDiameter"
    set pd [::xmlutils::setXml $cxpath "dv"]
    puts $fileid "\"SpecimenDiameter\"                : $pd,"
    set ms [expr {3.14159265359*$pd*$pd/4}]
    puts $fileid "\"MeasuringSurface\"                 : $ms,"
}

proc ::wkcf::TranslateToBinary {yes_no_var} {
    if {($yes_no_var eq "1") || ($yes_no_var eq "Yes") || ($yes_no_var eq "Active") || ($yes_no_var eq "Activate")} {
	return 1
    } else {
	return 0}
}

proc ::wkcf::TranslateToBinaryJson {yes_no_var} {
    if { [::wkcf::TranslateToBinary $yes_no_var] == 1 } {
	return true
    } else {
	return false
    }
}

proc ::wkcf::WritePostProcessData {fileid} {
    variable ActiveAppList
    global KPriv
    puts $fileid "# PostProcess Results"

    # GraphExportFreq
    set cxpath "DEM//c.DEM-Results//c.DEM-Graphs//i.DEM-GraphExportFreq"
    set GEF [::xmlutils::setXml $cxpath "dv"]
    puts $fileid "GraphExportFreq                  = $GEF"

    # VelocityTrapGraphExportFreq
    set cxpath "DEM//c.DEM-Results//c.DEM-VelocityTrap//i.DEM-VelTrapGraphExportFreq"
    set VTGEF [::xmlutils::setXml $cxpath "dv"]
    puts $fileid "VelTrapGraphExportFreq           = $VTGEF"

    # Output Time Step
    if {"Fluid" in $ActiveAppList} {
	set cxpath "GeneralApplicationData//c.SimulationOptions//i.OutputDeltaTime"
	set OTS [::xmlutils::setXml $cxpath "dv"]
	puts $fileid "OutputTimeStep                   = $OTS"
    } else {
	set cxpath "DEM//c.DEM-Results//i.DEM-OTimeStepType"
	set OTimeStepType [::xmlutils::setXml $cxpath "dv"]

	if {$OTimeStepType eq "Detail_priority"} {
	    set cxpath "DEM//c.DEM-Results//i.DEM-OTimeStepDetail"
	    set OTimeStepDetail [::xmlutils::setXml $cxpath "dv"]
	    puts $fileid "OutputTimeStep                   = $OTimeStepDetail"
	}

	if {$OTimeStepType eq "Storage_priority"} {

	    set cxpath "DEM//c.DEM-SolutionStrategy//c.DEM-TimeParameters//i.DEM-TotalTime"
	    set TTime [::xmlutils::setXml $cxpath "dv"]
	    set cxpath "DEM//c.DEM-Results//i.DEM-OTimeStepStorage"
	    set amount [::xmlutils::setXml $cxpath "dv"]
	    set OTimeStepStorage [expr {double($TTime)/$amount}]
	    set cxpath "DEM//c.DEM-SolutionStrategy//c.DEM-TimeParameters//i.DeltaTime"
	    set MaxTimeStep [::xmlutils::setXml $cxpath "dv"]
	    set maxamount [expr {$TTime/$MaxTimeStep}]
	    if {$amount < $maxamount} {
		puts $fileid "OutputTimeStep                   = $OTimeStepStorage"
	    } else {
		puts $fileid "OutputTimeStep                   = $MaxTimeStep" }
	}
    }

    set cxpath "DEM//c.DEM-Options//c.DEM-Boundingbox//i.PrintBoundingBox"
    set PrintOrNot [::xmlutils::setXml $cxpath "dv"]
    puts $fileid "PostBoundingBox                  = [::wkcf::TranslateToBinary $PrintOrNot]"

    # Size distribution curve
    if {$KPriv(what_dempack_package) eq "C-DEMPack"} {
    set cproperty "dv"
    set cxpath "DEM//c.DEM-Results//i.DEM-Granulometry"
    set granulometry_option [::xmlutils::setXml $cxpath $cproperty]
    if {$granulometry_option eq "Yes"} {
    puts $fileid "Granulometry                     = \"[::xmlutils::setXml {DEM//c.DEM-Results//i.DEM-Granulometry} dv]\""
    }
    }

    # PostDisplacement
    if {"Fluid" in $ActiveAppList} {
	set cxpathtoDEMresults "GeneralApplicationData//c.SDEM-Results//c.ResultsToPrint//c.DEMResults"
	set cxpathtoFLUIDresults "GeneralApplicationData//c.SDEM-Results//c.ResultsToPrint//c.FluidResults"
    } else {
	set cxpathtoDEMresults "DEM//c.DEM-Results//c.DEM-PartElem"
    }

    set cxpath "$cxpathtoDEMresults//i.DEM-Displacement"
    set PrintOrNot [::xmlutils::setXml $cxpath "dv"]
    puts $fileid "PostDisplacement                 = [::wkcf::TranslateToBinary $PrintOrNot]"

    # PostVelocity
    set cxpath "$cxpathtoDEMresults//i.DEM-PostVel"
    set PrintOrNot [::xmlutils::setXml $cxpath "dv"]
    puts $fileid "PostVelocity                     = [::wkcf::TranslateToBinary $PrintOrNot]"

    puts $fileid "# DEM only Results"

    # PostTotalForces
    set cxpath "$cxpathtoDEMresults//i.DEM-TotalForces"
    set PrintOrNot [::xmlutils::setXml $cxpath "dv"]
    puts $fileid "PostTotalForces                  = [::wkcf::TranslateToBinary $PrintOrNot]"

    # PostRigidElementForces
    set cxpath "$cxpathtoDEMresults//i.DEM-RigidElementForces"
    set PrintOrNot [::xmlutils::setXml $cxpath "dv"]
    puts $fileid "PostRigidElementForces           = [::wkcf::TranslateToBinary $PrintOrNot]"

    if {$KPriv(what_dempack_package) eq "C-DEMPack"} {
	# PostExportSkinSphere
	set PrintOrNot [::xmlutils::setXml "$cxpathtoDEMresults//i.DEM-SkinSphere" dv]
	puts $fileid "PostSkinSphere                   = [::wkcf::TranslateToBinary $PrintOrNot]"
	# PostPoissonRatio
	puts $fileid "PostPoissonRatio                 = [::wkcf::TranslateToBinary [::xmlutils::setXml $cxpathtoDEMresults//i.DEM-PoissonRatio dv]]"

	set cproperty "dv"
	set cxpath "DEM//c.DEM-Options//c.DEM-AdvancedOptions//i.DEM-Thermal"
	set thermal_option [::xmlutils::setXml $cxpath $cproperty]
	if {$thermal_option eq "Yes"} {
	    # PostThermalTemp
	    set cxpath "DEM//c.DEM-Results//c.DEM-ThermalPost//i.DEM-ParticleTemperature"
	    set PrintOrNot [::xmlutils::setXml $cxpath "dv"]
	    puts $fileid "PostTemperature                  = [::wkcf::TranslateToBinary $PrintOrNot]"
	    # PostThermalFlux
	    set cxpath "DEM//c.DEM-Results//c.DEM-ThermalPost//i.DEM-ParticleHeatFlux"
	    set PrintOrNot [::xmlutils::setXml $cxpath "dv"]
	    puts $fileid "PostHeatFlux                     = [::wkcf::TranslateToBinary $PrintOrNot]"
	}

	# PostPrintVirtualSeaSurface
	if {[::wkcf::TranslateToBinary [::xmlutils::setXml "$cxpathtoDEMresults//i.DEM-SeaSurface" dv]]} {
	    puts $fileid "PostVirtualSeaSurfaceX1          = [::xmlutils::setXml "$cxpathtoDEMresults//i.DEM-VirtualSeaSurfaceX1" dv]"
	    puts $fileid "PostVirtualSeaSurfaceY1          = [::xmlutils::setXml "$cxpathtoDEMresults//i.DEM-VirtualSeaSurfaceY1" dv]"
	    puts $fileid "PostVirtualSeaSurfaceX2          = [::xmlutils::setXml "$cxpathtoDEMresults//i.DEM-VirtualSeaSurfaceX2" dv]"
	    puts $fileid "PostVirtualSeaSurfaceY2          = [::xmlutils::setXml "$cxpathtoDEMresults//i.DEM-VirtualSeaSurfaceY2" dv]"
	    puts $fileid "PostVirtualSeaSurfaceX3          = [::xmlutils::setXml "$cxpathtoDEMresults//i.DEM-VirtualSeaSurfaceX3" dv]"
	    puts $fileid "PostVirtualSeaSurfaceY3          = [::xmlutils::setXml "$cxpathtoDEMresults//i.DEM-VirtualSeaSurfaceY3" dv]"
	    puts $fileid "PostVirtualSeaSurfaceX4          = [::xmlutils::setXml "$cxpathtoDEMresults//i.DEM-VirtualSeaSurfaceX4" dv]"
	    puts $fileid "PostVirtualSeaSurfaceY4          = [::xmlutils::setXml "$cxpathtoDEMresults//i.DEM-VirtualSeaSurfaceY4" dv]"
	}
    }

    # Radius
    set cxpath "$cxpathtoDEMresults//i.DEM-Radius"
    set PrintOrNot [::xmlutils::setXml $cxpath "dv"]
    puts $fileid "PostRadius                       = [::wkcf::TranslateToBinary $PrintOrNot]"

    # Calculate Rotations
    set cxpath "DEM//c.DEM-Options//c.DEM-AdvancedOptions//i.DEM-CalculateRotations"
    set useRotationOption [::xmlutils::setXml $cxpath "dv"]
    if {$useRotationOption == "Yes"} {
	# PostAngularVelocity
	set cxpath "$cxpathtoDEMresults//i.DEM-AngularVelocity"
	set PrintOrNot [::xmlutils::setXml $cxpath "dv"]
	puts $fileid "PostAngularVelocity              = [::wkcf::TranslateToBinary $PrintOrNot]"

	# PostParticleMoment
	set cxpath "$cxpathtoDEMresults//i.DEM-ParticleMoment"
	set PrintOrNot [::xmlutils::setXml $cxpath "dv"]
	puts $fileid "PostParticleMoment               = [::wkcf::TranslateToBinary $PrintOrNot]"

	# PostEulerAngles
	set cxpath "$cxpathtoDEMresults//i.DEM-EulerAngles"
	set PrintOrNot [::xmlutils::setXml $cxpath "dv"]
	puts $fileid "PostEulerAngles                  = [::wkcf::TranslateToBinary $PrintOrNot]"

	set cxpath "DEM//c.DEM-Options//c.DEM-AdvancedOptions//i.DEM-RollingFriction"
	set rf [::xmlutils::setXml $cxpath "dv"]
	if {$rf == "Yes"} {
	    # PostRollingResistanceMoment
	    set cxpath "$cxpathtoDEMresults//i.DEM-RollingResistanceMoment"
	    set PrintOrNot [::xmlutils::setXml $cxpath "dv"]
	    puts $fileid "PostRollingResistanceMoment      = [::wkcf::TranslateToBinary $PrintOrNot]"
	} else {
	    puts $fileid "PostRollingResistanceMoment      = 0"
	}
    } else {
	puts $fileid "PostAngularVelocity              = 0"
	puts $fileid "PostParticleMoment               = 0"
	puts $fileid "PostEulerAngles                  = 0"
	puts $fileid "PostRollingResistanceMoment      = 0"
    }

    puts $fileid "# FEM only Results"
    # PostElasticForces
    set cxpath "$cxpathtoDEMresults//i.DEM-ElasForces"
    set PrintOrNot [::xmlutils::setXml $cxpath "dv"]
    puts $fileid "PostElasticForces                = [::wkcf::TranslateToBinary $PrintOrNot]"

    # PostContactForces
    set cxpath "$cxpathtoDEMresults//i.DEM-ContactForces"
    set PrintOrNot [::xmlutils::setXml $cxpath "dv"]
    puts $fileid "PostContactForces                = [::wkcf::TranslateToBinary $PrintOrNot]"

    # PostTangentialElasticForces
    set cxpath "$cxpathtoDEMresults//i.DEM-TangElasForces"
    set PrintOrNot [::xmlutils::setXml $cxpath "dv"]
    puts $fileid "PostTangentialElasticForces      = [::wkcf::TranslateToBinary $PrintOrNot]"

    # PostShearStress
    set cxpath "$cxpathtoDEMresults//i.DEM-ShearStress"
    set PrintOrNot [::xmlutils::setXml $cxpath "dv"]
    puts $fileid "PostShearStress                  = [::wkcf::TranslateToBinary $PrintOrNot]"

    # PostPressure
    set cxpath "$cxpathtoDEMresults//i.DEM-Pressure"
    set PrintOrNot [::xmlutils::setXml $cxpath "dv"]
    puts $fileid "PostPressure                     = [::wkcf::TranslateToBinary $PrintOrNot]"

    puts $fileid "# FEM_wear only Results"
    # PostWear
    set cxpath "$cxpathtoDEMresults//i.DEM-Wear"
    set PrintOrNot [::xmlutils::setXml $cxpath "dv"]
    puts $fileid "PostNonDimensionalVolumeWear     = [::wkcf::TranslateToBinary $PrintOrNot]"

    # PostNodalArea
    set cxpath "$cxpathtoDEMresults//i.DEM-NodalArea"
    set PrintOrNot [::xmlutils::setXml $cxpath "dv"]
    puts $fileid "PostNodalArea                    = [::wkcf::TranslateToBinary $PrintOrNot]"

    # Write Dem Bond Elem Force
    puts $fileid "# Results on bond elements"
	set cxpath "DEM//c.DEM-Results//c.DEM-BondElem//i.DEM-LocalContactForce"
	set PrintOrNot [::xmlutils::setXml $cxpath "dv"]
	puts $fileid "PostLocalContactForce            = [::wkcf::TranslateToBinary $PrintOrNot]"

    if {$KPriv(what_dempack_package) eq "C-DEMPack"} {
		# PostStressStrainOnSpheres
		puts $fileid "PostStressStrainOption           = [::wkcf::TranslateToBinary [::xmlutils::setXml $cxpathtoDEMresults//i.DEM-Stresses dv]]"

		# Write Dem Bond Elem Properties For Continuum
		set basexpath "DEM//c.DEM-Results//c.DEM-BondElem"
		set ilist [::xmlutils::setXmlContainerIds $basexpath "Item"]
		set kxpath "Applications/DEM"

		set cxpath "DEM//c.DEM-Results//c.DEM-BondElem//i.DEM-ContactSigma"
		set PrintOrNot [::xmlutils::setXml $cxpath "dv"]
		puts $fileid "PostContactSigma                 = [::wkcf::TranslateToBinary $PrintOrNot]"

		set cxpath "DEM//c.DEM-Results//c.DEM-BondElem//i.DEM-ContactTau"
		set PrintOrNot [::xmlutils::setXml $cxpath "dv"]
		puts $fileid "PostContactTau                   = [::wkcf::TranslateToBinary $PrintOrNot]"

		set cxpath "DEM//c.DEM-Results//c.DEM-BondElem//i.DEM-FailureCrit"
		set PrintOrNot [::xmlutils::setXml $cxpath "dv"]
		puts $fileid "PostFailureCriterionState        = [::wkcf::TranslateToBinary $PrintOrNot]"

		set cxpath "DEM//c.DEM-Results//c.DEM-BondElem//i.DEM-Failureid"
		set PrintOrNot [::xmlutils::setXml $cxpath "dv"]
		puts $fileid "PostContactFailureId             = [::wkcf::TranslateToBinary $PrintOrNot]"

		set cxpath "DEM//c.DEM-Results//c.DEM-BondElem//i.DEM-MeanContactArea"
		set PrintOrNot [::xmlutils::setXml $cxpath "dv"]
		puts $fileid "PostMeanContactArea              = [::wkcf::TranslateToBinary $PrintOrNot]"
	}
    puts $fileid "# Under revision"
    # PostRHS
    set cxpath "$cxpathtoDEMresults//i.DEM-Rhs"
    set PrintOrNot [::xmlutils::setXml $cxpath "dv"]
    puts $fileid "PostRHS                          = [::wkcf::TranslateToBinary $PrintOrNot]"

    # DampForces
    set cxpath "$cxpathtoDEMresults//i.DEM-DampForces"
    set PrintOrNot [::xmlutils::setXml $cxpath "dv"]
    puts $fileid "PostDampForces                   = [::wkcf::TranslateToBinary $PrintOrNot]"

    # AppliedForces
    set cxpath "$cxpathtoDEMresults//i.DEM-AppliedForces"
    set PrintOrNot [::xmlutils::setXml $cxpath "dv"]
    puts $fileid "PostAppliedForces                = [::wkcf::TranslateToBinary $PrintOrNot]"

    # PostGroupId
    set cxpath "$cxpathtoDEMresults//i.DEM-GroupId"
    set PrintOrNot [::xmlutils::setXml $cxpath "dv"]
    puts $fileid "PostGroupId                      = [::wkcf::TranslateToBinary $PrintOrNot]"

    # PostExportId
    set cxpath "$cxpathtoDEMresults//i.DEM-ExportId"
    set PrintOrNot [::xmlutils::setXml $cxpath "dv"]
    puts $fileid "PostExportId                     = [::wkcf::TranslateToBinary $PrintOrNot]"



    # SWIMMING-SPECIFIC SECTION BEGINS ###########################################################################

    if {"Fluid" in $ActiveAppList} {
	puts $fileid "# Swimming DEM-specific section begins"
	puts $fileid "#-------------------------------------"

	# PostPressure
	# DEM variables
	set cxpath "$cxpathtoFLUIDresults//i.Fluid-Pressure"
	set PrintOrNot [::xmlutils::setXml $cxpath "dv"]
	puts $fileid "PostFluidPressure                          = [::wkcf::TranslateToBinary $PrintOrNot]"
	set cxpath "DEM//c.DEM-Options//c.DEM-Boundingbox//i.PrintBoundingBox"
	set PBB [::xmlutils::setXml $cxpath "dv"]
	set cxpath "$cxpathtoDEMresults//i.DEM-ReynoldsNumber"
	set PrintOrNot [::xmlutils::setXml $cxpath "dv"]
	puts $fileid "print_REYNOLDS_NUMBER_option               = [::wkcf::TranslateToBinary $PrintOrNot]"
	set cxpath "$cxpathtoDEMresults//i.DEM-PressureGradProj"
	set PrintOrNot [::xmlutils::setXml $cxpath "dv"]
	puts $fileid "print_PRESSURE_GRAD_PROJECTED_option       = [::wkcf::TranslateToBinary $PrintOrNot]"
	set cxpath "$cxpathtoDEMresults//i.DEM-FluidVelProj"
	set PrintOrNot [::xmlutils::setXml $cxpath "dv"]
	puts $fileid "print_FLUID_VEL_PROJECTED_option           = [::wkcf::TranslateToBinary $PrintOrNot]"
	set cxpath "$cxpathtoDEMresults//i.DEM-FluidAccelProj"
	set PrintOrNot [::xmlutils::setXml $cxpath "dv"]
	puts $fileid "print_FLUID_ACCEL_PROJECTED_option         = [::wkcf::TranslateToBinary $PrintOrNot]"
	set cxpath "$cxpathtoDEMresults//i.DEM-Buoyancy"
	set PrintOrNot [::xmlutils::setXml $cxpath "dv"]
	puts $fileid "print_BUOYANCY_option                      = [::wkcf::TranslateToBinary $PrintOrNot]"
	set cxpath "$cxpathtoDEMresults//i.DEM-Drag"
	set PrintOrNot [::xmlutils::setXml $cxpath "dv"]
	puts $fileid "print_DRAG_FORCE_option                    = [::wkcf::TranslateToBinary $PrintOrNot]"
	set cxpath "$cxpathtoDEMresults//i.DEM-VirtualMass"
	set PrintOrNot [::xmlutils::setXml $cxpath "dv"]
	puts $fileid "print_VIRTUAL_MASS_FORCE_option            = [::wkcf::TranslateToBinary $PrintOrNot]"
	set cxpath "$cxpathtoDEMresults//i.DEM-Basset"
	set PrintOrNot [::xmlutils::setXml $cxpath "dv"]
	puts $fileid "print_BASSET_FORCE_option                  = [::wkcf::TranslateToBinary $PrintOrNot]"
	set cxpath "$cxpathtoDEMresults//i.DEM-Lift"
	set PrintOrNot [::xmlutils::setXml $cxpath "dv"]
	puts $fileid "print_LIFT_FORCE_option                    = [::wkcf::TranslateToBinary $PrintOrNot]"
	set cxpath "$cxpathtoDEMresults//i.DEM-FluidVelRate"
	set PrintOrNot [::xmlutils::setXml $cxpath "dv"]
	puts $fileid "print_FLUID_VEL_PROJECTED_RATE_option      = [::wkcf::TranslateToBinary $PrintOrNot]"
	set cxpath "$cxpathtoDEMresults//i.DEM-FluidViscosity"
	set PrintOrNot [::xmlutils::setXml $cxpath "dv"]
	puts $fileid "print_FLUID_VISCOSITY_PROJECTED_option     = [::wkcf::TranslateToBinary $PrintOrNot]"
	set cxpath "$cxpathtoDEMresults//i.DEM-FluidFractionProj"
	set PrintOrNot [::xmlutils::setXml $cxpath "dv"]
	puts $fileid "print_FLUID_FRACTION_PROJECTED_option      = [::wkcf::TranslateToBinary $PrintOrNot]"
	set cxpath "$cxpathtoDEMresults//i.DEM-VelocityLaplacianProjected"
	set PrintOrNot [::xmlutils::setXml $cxpath "dv"]
	puts $fileid "print_FLUID_VEL_LAPL_PROJECTED_option      = [::wkcf::TranslateToBinary $PrintOrNot]"
	set cxpath "$cxpathtoDEMresults//i.DEM-VelocityLaplacianRateProjected"
	set PrintOrNot [::xmlutils::setXml $cxpath "dv"]
	puts $fileid "print_FLUID_VEL_LAPL_RATE_PROJECTED_option = [::wkcf::TranslateToBinary $PrintOrNot]"
	set cxpath "$cxpathtoDEMresults//i.DEM-HydroForce"
	set PrintOrNot [::xmlutils::setXml $cxpath "dv"]
	puts $fileid "print_HYDRODYNAMIC_FORCE_option            = [::wkcf::TranslateToBinary $PrintOrNot]"
	set cxpath "$cxpathtoDEMresults//i.DEM-HydroMoment"
	set PrintOrNot [::xmlutils::setXml $cxpath "dv"]
	puts $fileid "print_HYDRODYNAMIC_MOMENT_option           = [::wkcf::TranslateToBinary $PrintOrNot]"

	# Fluid variables
    set cxpath "$cxpathtoFLUIDresults//i.Fluid-AugmentedVel"
	set PrintOrNot [::xmlutils::setXml $cxpath "dv"]
	puts $fileid "print_MESH_VELOCITY1_option                = [::wkcf::TranslateToBinary $PrintOrNot]"
    set cxpath "$cxpathtoFLUIDresults//i.Fluid-BodyForce"
	set PrintOrNot [::xmlutils::setXml $cxpath "dv"]
	puts $fileid "print_BODY_FORCE_option                    = [::wkcf::TranslateToBinary $PrintOrNot]"
	set cxpath "$cxpathtoFLUIDresults//i.Fluid-FluidFraction"
	set PrintOrNot [::xmlutils::setXml $cxpath "dv"]
	puts $fileid "print_FLUID_FRACTION_option                = [::wkcf::TranslateToBinary $PrintOrNot]"
	set cxpath "$cxpathtoFLUIDresults//i.Fluid-FluidFractionGrad"
	set PrintOrNot [::xmlutils::setXml $cxpath "dv"]
	puts $fileid "print_FLUID_FRACTION_GRADIENT_option       = [::wkcf::TranslateToBinary $PrintOrNot]"
	set cxpath "$cxpathtoFLUIDresults//i.Fluid-HydroReaction"
	set PrintOrNot [::xmlutils::setXml $cxpath "dv"]
	puts $fileid "print_HYDRODYNAMIC_REACTION_option         = [::wkcf::TranslateToBinary $PrintOrNot]"
	set cxpath "$cxpathtoFLUIDresults//i.Fluid-Pressure"
	set PrintOrNot [::xmlutils::setXml $cxpath "dv"]
	puts $fileid "print_PRESSURE_option                      = [::wkcf::TranslateToBinary $PrintOrNot]"
	set cxpath "$cxpathtoFLUIDresults//i.Fluid-PressureGrad"
	set PrintOrNot [::xmlutils::setXml $cxpath "dv"]
	puts $fileid "print_PRESSURE_GRADIENT_option             = [::wkcf::TranslateToBinary $PrintOrNot]"
	set cxpath "$cxpathtoFLUIDresults//i.Fluid-SolidFraction"
	set PrintOrNot [::xmlutils::setXml $cxpath "dv"]
	puts $fileid "print_DISPERSE_FRACTION_option                = [::wkcf::TranslateToBinary $PrintOrNot]"
    set cxpath "$cxpathtoFLUIDresults//i.Fluid-MeanHydroReaction"
    set PrintOrNot [::xmlutils::setXml $cxpath "dv"]
    puts $fileid "print_MEAN_HYDRODYNAMIC_REACTION_option    = [::wkcf::TranslateToBinary $PrintOrNot]"
	set cxpath "$cxpathtoFLUIDresults//i.Fluid-VelocityLaplacian"
	set PrintOrNot [::xmlutils::setXml $cxpath "dv"]
	puts $fileid "print_VELOCITY_LAPLACIAN_option            = [::wkcf::TranslateToBinary $PrintOrNot]"
	set cxpath "$cxpathtoFLUIDresults//i.Fluid-VelocityLaplacianRate"
	set PrintOrNot [::xmlutils::setXml $cxpath "dv"]
	puts $fileid "print_VELOCITY_LAPLACIAN_RATE_option       = [::wkcf::TranslateToBinary $PrintOrNot]"
	puts $fileid ""
	puts $fileid "#-------------------------------------"
	puts $fileid "# Swimming DEM-specific section ends"
	puts $fileid ""
	# SWIMMING-SPECIFIC SECTION ENDS ###########################################################################
    }
}


proc ::wkcf::WritePostProcessDataForJson {fileid} {

    variable ActiveAppList
    global KPriv

    # GraphExportFreq
    set cxpath "DEM//c.DEM-Results//c.DEM-Graphs//i.DEM-GraphExportFreq"
    set GEF [::xmlutils::setXml $cxpath "dv"]
    puts $fileid "\"GraphExportFreq\"                  : $GEF,"

    # VelocityTrapGraphExportFreq
    set cxpath "DEM//c.DEM-Results//c.DEM-VelocityTrap//i.DEM-VelTrapGraphExportFreq"
    set VTGEF [::xmlutils::setXml $cxpath "dv"]
    puts $fileid "\"VelTrapGraphExportFreq\"           : $VTGEF,"

    # Output Time Step
    if {"Fluid" in $ActiveAppList} {
	set cxpath "GeneralApplicationData//c.SimulationOptions//i.OutputDeltaTime"
	set OTS [::xmlutils::setXml $cxpath "dv"]
	puts $fileid "\"OutputTimeStep\"                   : $OTS,"
    } else {
	set cxpath "DEM//c.DEM-Results//i.DEM-OTimeStepType"
	set OTimeStepType [::xmlutils::setXml $cxpath "dv"]

	if {$OTimeStepType eq "Detail_priority"} {
	    set cxpath "DEM//c.DEM-Results//i.DEM-OTimeStepDetail"
	    set OTimeStepDetail [::xmlutils::setXml $cxpath "dv"]
	    puts $fileid "\"OutputTimeStep\"                   : $OTimeStepDetail,"
	}

	if {$OTimeStepType eq "Storage_priority"} {

	    set cxpath "DEM//c.DEM-SolutionStrategy//c.DEM-TimeParameters//i.DEM-TotalTime"
	    set TTime [::xmlutils::setXml $cxpath "dv"]
	    set cxpath "DEM//c.DEM-Results//i.DEM-OTimeStepStorage"
	    set amount [::xmlutils::setXml $cxpath "dv"]
	    set OTimeStepStorage [expr {double($TTime)/$amount}]
	    set cxpath "DEM//c.DEM-SolutionStrategy//c.DEM-TimeParameters//i.DeltaTime"
	    set MaxTimeStep [::xmlutils::setXml $cxpath "dv"]
	    set maxamount [expr {$TTime/$MaxTimeStep}]
	    if {$amount < $maxamount} {
		puts $fileid "\"OutputTimeStep\"                   : $OTimeStepStorage,"
	    } else {
		puts $fileid "\"OutputTimeStep\"                   : $MaxTimeStep," }
	}
    }

    set cxpath "DEM//c.DEM-Options//c.DEM-Boundingbox//i.PrintBoundingBox"
    set PrintOrNot [::xmlutils::setXml $cxpath "dv"]
    puts $fileid "\"PostBoundingBox\"                  : [::wkcf::TranslateToBinaryJson $PrintOrNot],"

    # Size distribution curve
    if {$KPriv(what_dempack_package) eq "C-DEMPack"} {
    set cproperty "dv"
    set cxpath "DEM//c.DEM-Results//i.DEM-Granulometry"
    set granulometry_option [::xmlutils::setXml $cxpath $cproperty]
    if {$granulometry_option eq "Yes"} {
    puts $fileid "\"Granulometry\"                     : \"[::xmlutils::setXml {DEM//c.DEM-Results//i.DEM-Granulometry} dv]\","
    }
    }

    # PostDisplacement
    if {"Fluid" in $ActiveAppList} {
	set cxpathtoDEMresults "GeneralApplicationData//c.SDEM-Results//c.ResultsToPrint//c.DEMResults"
	set cxpathtoFLUIDresults "GeneralApplicationData//c.SDEM-Results//c.ResultsToPrint//c.FluidResults"
    } else {
	set cxpathtoDEMresults "DEM//c.DEM-Results//c.DEM-PartElem"
    }

    set cxpath "$cxpathtoDEMresults//i.DEM-Displacement"
    set PrintOrNot [::xmlutils::setXml $cxpath "dv"]
    puts $fileid "\"PostDisplacement\"                 : [::wkcf::TranslateToBinaryJson $PrintOrNot],"

    # PostVelocity
    set cxpath "$cxpathtoDEMresults//i.DEM-PostVel"
    set PrintOrNot [::xmlutils::setXml $cxpath "dv"]
    puts $fileid "\"PostVelocity\"                     : [::wkcf::TranslateToBinaryJson $PrintOrNot],"

    # PostTotalForces
    set cxpath "$cxpathtoDEMresults//i.DEM-TotalForces"
    set PrintOrNot [::xmlutils::setXml $cxpath "dv"]
    puts $fileid "\"PostTotalForces\"                  : [::wkcf::TranslateToBinaryJson $PrintOrNot],"

    # PostRigidElementForces
    set cxpath "$cxpathtoDEMresults//i.DEM-RigidElementForces"
    set PrintOrNot [::xmlutils::setXml $cxpath "dv"]
    puts $fileid "\"PostRigidElementForces\"           : [::wkcf::TranslateToBinaryJson $PrintOrNot],"

    if {$KPriv(what_dempack_package) eq "C-DEMPack"} {
	# PostExportSkinSphere
	set PrintOrNot [::xmlutils::setXml "$cxpathtoDEMresults//i.DEM-SkinSphere" dv]
	puts $fileid "\"PostSkinSphere\"                   : [::wkcf::TranslateToBinaryJson $PrintOrNot],"
	# PostPoissonRatio
	puts $fileid "\"PostPoissonRatio\"                 : [::wkcf::TranslateToBinaryJson [::xmlutils::setXml $cxpathtoDEMresults//i.DEM-PoissonRatio dv]],"

	set cproperty "dv"
	set cxpath "DEM//c.DEM-Options//c.DEM-AdvancedOptions//i.DEM-Thermal"
	set thermal_option [::xmlutils::setXml $cxpath $cproperty]
	if {$thermal_option eq "Yes"} {
	    # PostThermalTemp
	    set cxpath "DEM//c.DEM-Results//c.DEM-ThermalPost//i.DEM-ParticleTemperature"
	    set PrintOrNot [::xmlutils::setXml $cxpath "dv"]
	    puts $fileid "\"PostTemperature\"                  : [::wkcf::TranslateToBinaryJson $PrintOrNot],"
	    # PostThermalFlux
	    set cxpath "DEM//c.DEM-Results//c.DEM-ThermalPost//i.DEM-ParticleHeatFlux"
	    set PrintOrNot [::xmlutils::setXml $cxpath "dv"]
	    puts $fileid "\"PostHeatFlux\"                     : [::wkcf::TranslateToBinaryJson $PrintOrNot],"
	}

	# PostPrintVirtualSeaSurface
	if {[::wkcf::TranslateToBinaryJson [::xmlutils::setXml "$cxpathtoDEMresults//i.DEM-SeaSurface" dv]]} {
	    puts $fileid "\"virtual_sea_surface_settings\"     : {"
	    puts $fileid "\"print_sea_surface\"                : true,"
	    puts $fileid "\"PostVirtualSeaSurfaceX1\"          : [::xmlutils::setXml "$cxpathtoDEMresults//i.DEM-VirtualSeaSurfaceX1" dv],"
	    puts $fileid "\"PostVirtualSeaSurfaceY1\"          : [::xmlutils::setXml "$cxpathtoDEMresults//i.DEM-VirtualSeaSurfaceY1" dv],"
	    puts $fileid "\"PostVirtualSeaSurfaceX2\"          : [::xmlutils::setXml "$cxpathtoDEMresults//i.DEM-VirtualSeaSurfaceX2" dv],"
	    puts $fileid "\"PostVirtualSeaSurfaceY2\"          : [::xmlutils::setXml "$cxpathtoDEMresults//i.DEM-VirtualSeaSurfaceY2" dv],"
	    puts $fileid "\"PostVirtualSeaSurfaceX3\"          : [::xmlutils::setXml "$cxpathtoDEMresults//i.DEM-VirtualSeaSurfaceX3" dv],"
	    puts $fileid "\"PostVirtualSeaSurfaceY3\"          : [::xmlutils::setXml "$cxpathtoDEMresults//i.DEM-VirtualSeaSurfaceY3" dv],"
	    puts $fileid "\"PostVirtualSeaSurfaceX4\"          : [::xmlutils::setXml "$cxpathtoDEMresults//i.DEM-VirtualSeaSurfaceX4" dv],"
	    puts $fileid "\"PostVirtualSeaSurfaceY4\"          : [::xmlutils::setXml "$cxpathtoDEMresults//i.DEM-VirtualSeaSurfaceY4" dv]"
	    puts $fileid "},"
	}
    }

    # Radius
    set cxpath "$cxpathtoDEMresults//i.DEM-Radius"
    set PrintOrNot [::xmlutils::setXml $cxpath "dv"]
    puts $fileid "\"PostRadius\"                       : [::wkcf::TranslateToBinaryJson $PrintOrNot],"

    # Calculate Rotations
    set cxpath "DEM//c.DEM-Options//c.DEM-AdvancedOptions//i.DEM-CalculateRotations"
    set useRotationOption [::xmlutils::setXml $cxpath "dv"]
    if {$useRotationOption == "Yes"} {
	# PostAngularVelocity
	set cxpath "$cxpathtoDEMresults//i.DEM-AngularVelocity"
	set PrintOrNot [::xmlutils::setXml $cxpath "dv"]
	puts $fileid "\"PostAngularVelocity\"              : [::wkcf::TranslateToBinaryJson $PrintOrNot],"

	# PostParticleMoment
	set cxpath "$cxpathtoDEMresults//i.DEM-ParticleMoment"
	set PrintOrNot [::xmlutils::setXml $cxpath "dv"]
	puts $fileid "\"PostParticleMoment\"               : [::wkcf::TranslateToBinaryJson $PrintOrNot],"

	# PostEulerAngles
	set cxpath "$cxpathtoDEMresults//i.DEM-EulerAngles"
	set PrintOrNot [::xmlutils::setXml $cxpath "dv"]
	puts $fileid "\"PostEulerAngles\"                  : [::wkcf::TranslateToBinaryJson $PrintOrNot],"

	set cxpath "DEM//c.DEM-Options//c.DEM-AdvancedOptions//i.DEM-RollingFriction"
	set rf [::xmlutils::setXml $cxpath "dv"]
	if {$rf == "Yes"} {
	    # PostRollingResistanceMoment
	    set cxpath "$cxpathtoDEMresults//i.DEM-RollingResistanceMoment"
	    set PrintOrNot [::xmlutils::setXml $cxpath "dv"]
	    puts $fileid "\"PostRollingResistanceMoment\"      : [::wkcf::TranslateToBinaryJson $PrintOrNot],"
	} else {
	    puts $fileid "\"PostRollingResistanceMoment\"      : false,"
	}
    } else {
	puts $fileid "\"PostAngularVelocity\"              : false,"
	puts $fileid "\"PostParticleMoment\"               : false,"
	puts $fileid "\"PostEulerAngles\"                  : false,"
	puts $fileid "\"PostRollingResistanceMoment\"      : false,"
    }
    # PostCharacteristicLength
    if {$KPriv(what_dempack_package) ne "F-DEMPack"} {
	set PrintOrNot [::xmlutils::setXml "$cxpathtoDEMresults//i.DEM-CharacteristicLength" dv]
	puts $fileid "\"PostCharacteristicLength\"         : [::wkcf::TranslateToBinaryJson $PrintOrNot],"
    }
    puts $fileid ""
    # PostElasticForces
    set cxpath "$cxpathtoDEMresults//i.DEM-ElasForces"
    set PrintOrNot [::xmlutils::setXml $cxpath "dv"]
    puts $fileid "\"PostElasticForces\"                : [::wkcf::TranslateToBinaryJson $PrintOrNot],"

    # PostContactForces
    set cxpath "$cxpathtoDEMresults//i.DEM-ContactForces"
    set PrintOrNot [::xmlutils::setXml $cxpath "dv"]
    puts $fileid "\"PostContactForces\"                : [::wkcf::TranslateToBinaryJson $PrintOrNot],"

    # PostTangentialElasticForces
    set cxpath "$cxpathtoDEMresults//i.DEM-TangElasForces"
    set PrintOrNot [::xmlutils::setXml $cxpath "dv"]
    puts $fileid "\"PostTangentialElasticForces\"      : [::wkcf::TranslateToBinaryJson $PrintOrNot],"

    # PostShearStress
    set cxpath "$cxpathtoDEMresults//i.DEM-ShearStress"
    set PrintOrNot [::xmlutils::setXml $cxpath "dv"]
    puts $fileid "\"PostShearStress\"                  : [::wkcf::TranslateToBinaryJson $PrintOrNot],"

    # PostReactions
	if {$KPriv(what_dempack_package) eq "C-DEMpack"} {
		set cxpath "$cxpathtoDEMresults//i.DEM-Reactions"
		set PrintOrNot [::xmlutils::setXml $cxpath "dv"]
		puts $fileid "\"PostReactions\"                    : [::wkcf::TranslateToBinaryJson [::xmlutils::setXml "$cxpathtoDEMresults//i.DEM-Reactions" "dv"]],"
	}

    # PostPressure
    set cxpath "$cxpathtoDEMresults//i.DEM-Pressure"
    set PrintOrNot [::xmlutils::setXml $cxpath "dv"]
    puts $fileid "\"PostPressure\"                     : [::wkcf::TranslateToBinaryJson $PrintOrNot],"

    puts $fileid ""
    # PostWear
    set cxpath "$cxpathtoDEMresults//i.DEM-Wear"
    set PrintOrNot [::xmlutils::setXml $cxpath "dv"]
    puts $fileid "\"PostNonDimensionalVolumeWear\"     : [::wkcf::TranslateToBinaryJson $PrintOrNot],"

    # PostNodalArea
    set cxpath "$cxpathtoDEMresults//i.DEM-NodalArea"
    set PrintOrNot [::xmlutils::setXml $cxpath "dv"]
    puts $fileid "\"PostNodalArea\"                    : [::wkcf::TranslateToBinaryJson $PrintOrNot],"

    puts $fileid ""
    if {$KPriv(what_dempack_package) eq "C-DEMPack"} {
	# PostStressStrainOnSpheres
	puts $fileid "\"PostStressStrainOption\"           : [::wkcf::TranslateToBinaryJson [::xmlutils::setXml $cxpathtoDEMresults//i.DEM-Stresses dv]],"
   }

    # Write Dem Bond Elem Force
    set cxpath "DEM//c.DEM-Results//c.DEM-BondElem//i.DEM-LocalContactForce"
    set PrintOrNot [::xmlutils::setXml $cxpath "dv"]
    puts $fileid "\"PostLocalContactForce\"            : [::wkcf::TranslateToBinaryJson $PrintOrNot],"

   if {$KPriv(what_dempack_package) eq "C-DEMPack"} {
       # Write Dem Bond Elem Properties For Continuum
       set basexpath "DEM//c.DEM-Results//c.DEM-BondElem"
       set ilist [::xmlutils::setXmlContainerIds $basexpath "Item"]
       set kxpath "Applications/DEM"

       set cxpath "DEM//c.DEM-Results//c.DEM-BondElem//i.DEM-ContactSigma"
       set PrintOrNot [::xmlutils::setXml $cxpath "dv"]
       puts $fileid "\"PostContactSigma\"                 : [::wkcf::TranslateToBinaryJson $PrintOrNot],"

       set cxpath "DEM//c.DEM-Results//c.DEM-BondElem//i.DEM-ContactTau"
       set PrintOrNot [::xmlutils::setXml $cxpath "dv"]
       puts $fileid "\"PostContactTau\"                   : [::wkcf::TranslateToBinaryJson $PrintOrNot],"

       set cxpath "DEM//c.DEM-Results//c.DEM-BondElem//i.DEM-FailureCrit"
       set PrintOrNot [::xmlutils::setXml $cxpath "dv"]
       puts $fileid "\"PostFailureCriterionState\"        : [::wkcf::TranslateToBinaryJson $PrintOrNot],"

       set cxpath "DEM//c.DEM-Results//c.DEM-BondElem//i.DEM-Failureid"
       set PrintOrNot [::xmlutils::setXml $cxpath "dv"]
       puts $fileid "\"PostContactFailureId\"             : [::wkcf::TranslateToBinaryJson $PrintOrNot],"

       set cxpath "DEM//c.DEM-Results//c.DEM-BondElem//i.DEM-MeanContactArea"
       set PrintOrNot [::xmlutils::setXml $cxpath "dv"]
       puts $fileid "\"PostMeanContactArea\"              : [::wkcf::TranslateToBinaryJson $PrintOrNot],"
   }

    # PostRHS
    set cxpath "$cxpathtoDEMresults//i.DEM-Rhs"
    set PrintOrNot [::xmlutils::setXml $cxpath "dv"]
    puts $fileid "\"PostRHS\"                          : [::wkcf::TranslateToBinaryJson $PrintOrNot],"

    # DampForces
    set cxpath "$cxpathtoDEMresults//i.DEM-DampForces"
    set PrintOrNot [::xmlutils::setXml $cxpath "dv"]
    puts $fileid "\"PostDampForces\"                   : [::wkcf::TranslateToBinaryJson $PrintOrNot],"

    # AppliedForces
    set cxpath "$cxpathtoDEMresults//i.DEM-AppliedForces"
    set PrintOrNot [::xmlutils::setXml $cxpath "dv"]
    puts $fileid "\"PostAppliedForces\"                : [::wkcf::TranslateToBinaryJson $PrintOrNot],"

    # PostGroupId
    set cxpath "$cxpathtoDEMresults//i.DEM-GroupId"
    set PrintOrNot [::xmlutils::setXml $cxpath "dv"]
    puts $fileid "\"PostGroupId\"                      : [::wkcf::TranslateToBinaryJson $PrintOrNot],"

    # PostExportId
    set cxpath "$cxpathtoDEMresults//i.DEM-ExportId"
    set PrintOrNot [::xmlutils::setXml $cxpath "dv"]
    puts $fileid "\"PostExportId\"                     : [::wkcf::TranslateToBinaryJson $PrintOrNot],"


    # SWIMMING-SPECIFIC SECTION BEGINS ###########################################################################

    if {"Fluid" in $ActiveAppList} {
	puts $fileid ""

	# PostPressure
	# DEM variables
	set cxpath "$cxpathtoFLUIDresults//i.Fluid-Pressure"
	set PrintOrNot [::xmlutils::setXml $cxpath "dv"]
	puts $fileid "\"PostFluidPressure\"                          : [::wkcf::TranslateToBinaryJson $PrintOrNot],"
	set cxpath "DEM//c.DEM-Options//c.DEM-Boundingbox//i.PrintBoundingBox"
	set PBB [::xmlutils::setXml $cxpath "dv"]
	set cxpath "$cxpathtoDEMresults//i.DEM-ReynoldsNumber"
	set PrintOrNot [::xmlutils::setXml $cxpath "dv"]
	puts $fileid "\"print_REYNOLDS_NUMBER_option\"               : [::wkcf::TranslateToBinaryJson $PrintOrNot],"
	set cxpath "$cxpathtoDEMresults//i.DEM-PressureGradProj"
	set PrintOrNot [::xmlutils::setXml $cxpath "dv"]
	puts $fileid "\"print_PRESSURE_GRAD_PROJECTED_option\"       : [::wkcf::TranslateToBinaryJson $PrintOrNot],"
	set cxpath "$cxpathtoDEMresults//i.DEM-FluidVelProj"
	set PrintOrNot [::xmlutils::setXml $cxpath "dv"]
	puts $fileid "\"print_FLUID_VEL_PROJECTED_option\"           : [::wkcf::TranslateToBinaryJson $PrintOrNot],"
	set cxpath "$cxpathtoDEMresults//i.DEM-FluidAccelProj"
	set PrintOrNot [::xmlutils::setXml $cxpath "dv"]
	puts $fileid "\"print_FLUID_ACCEL_PROJECTED_option\"         : [::wkcf::TranslateToBinaryJson $PrintOrNot],"
	set cxpath "$cxpathtoDEMresults//i.DEM-Buoyancy"
	set PrintOrNot [::xmlutils::setXml $cxpath "dv"]
	puts $fileid "\"print_BUOYANCY_option\"                      : [::wkcf::TranslateToBinaryJson $PrintOrNot],"
	set cxpath "$cxpathtoDEMresults//i.DEM-Drag"
	set PrintOrNot [::xmlutils::setXml $cxpath "dv"]
	puts $fileid "\"print_DRAG_FORCE_option\"                    : [::wkcf::TranslateToBinaryJson $PrintOrNot],"
	set cxpath "$cxpathtoDEMresults//i.DEM-VirtualMass"
	set PrintOrNot [::xmlutils::setXml $cxpath "dv"]
	puts $fileid "\"print_VIRTUAL_MASS_FORCE_option\"            : [::wkcf::TranslateToBinaryJson $PrintOrNot],"
	set cxpath "$cxpathtoDEMresults//i.DEM-Basset"
	set PrintOrNot [::xmlutils::setXml $cxpath "dv"]
	puts $fileid "\"print_BASSET_FORCE_option\"                  : [::wkcf::TranslateToBinaryJson $PrintOrNot],"
	set cxpath "$cxpathtoDEMresults//i.DEM-Lift"
	set PrintOrNot [::xmlutils::setXml $cxpath "dv"]
	puts $fileid "\"print_LIFT_FORCE_option\"                    : [::wkcf::TranslateToBinaryJson $PrintOrNot],"
	set cxpath "$cxpathtoDEMresults//i.DEM-FluidVelRate"
	set PrintOrNot [::xmlutils::setXml $cxpath "dv"]
	puts $fileid "\"print_FLUID_VEL_PROJECTED_RATE_option\"      : [::wkcf::TranslateToBinaryJson $PrintOrNot],"
	set cxpath "$cxpathtoDEMresults//i.DEM-FluidViscosity"
	set PrintOrNot [::xmlutils::setXml $cxpath "dv"]
	puts $fileid "\"print_FLUID_VISCOSITY_PROJECTED_option\"     : [::wkcf::TranslateToBinaryJson $PrintOrNot],"
	set cxpath "$cxpathtoDEMresults//i.DEM-FluidFractionProj"
	set PrintOrNot [::xmlutils::setXml $cxpath "dv"]
	puts $fileid "\"print_FLUID_FRACTION_PROJECTED_option\"      : [::wkcf::TranslateToBinaryJson $PrintOrNot],"
	set cxpath "$cxpathtoDEMresults//i.DEM-VelocityLaplacianProjected"
	set PrintOrNot [::xmlutils::setXml $cxpath "dv"]
	puts $fileid "\"print_FLUID_VEL_LAPL_PROJECTED_option\"      : [::wkcf::TranslateToBinaryJson $PrintOrNot],"
	set cxpath "$cxpathtoDEMresults//i.DEM-VelocityLaplacianRateProjected"
	set PrintOrNot [::xmlutils::setXml $cxpath "dv"]
	puts $fileid "\"print_FLUID_VEL_LAPL_RATE_PROJECTED_option\" : [::wkcf::TranslateToBinaryJson $PrintOrNot],"
	set cxpath "$cxpathtoDEMresults//i.DEM-HydroForce"
	set PrintOrNot [::xmlutils::setXml $cxpath "dv"]
	puts $fileid "\"print_HYDRODYNAMIC_FORCE_option\"            : [::wkcf::TranslateToBinaryJson $PrintOrNot],"
	set cxpath "$cxpathtoDEMresults//i.DEM-HydroMoment"
	set PrintOrNot [::xmlutils::setXml $cxpath "dv"]
	puts $fileid "\"print_HYDRODYNAMIC_MOMENT_option\"           : [::wkcf::TranslateToBinaryJson $PrintOrNot],"

	# Fluid variables
    set cxpath "$cxpathtoFLUIDresults//i.Fluid-AugmentedVel"
	set PrintOrNot [::xmlutils::setXml $cxpath "dv"]
	puts $fileid "\"print_MESH_VELOCITY1_option\"                : [::wkcf::TranslateToBinaryJson $PrintOrNot],"
    set cxpath "$cxpathtoFLUIDresults//i.Fluid-BodyForce"
	set PrintOrNot [::xmlutils::setXml $cxpath "dv"]
	puts $fileid "\"print_BODY_FORCE_option\"                    : [::wkcf::TranslateToBinaryJson $PrintOrNot],"
	set cxpath "$cxpathtoFLUIDresults//i.Fluid-FluidFraction"
	set PrintOrNot [::xmlutils::setXml $cxpath "dv"]
	puts $fileid "\"print_FLUID_FRACTION_option\"                : [::wkcf::TranslateToBinaryJson $PrintOrNot],"
	set cxpath "$cxpathtoFLUIDresults//i.Fluid-FluidFractionGrad"
	set PrintOrNot [::xmlutils::setXml $cxpath "dv"]
	puts $fileid "\"print_FLUID_FRACTION_GRADIENT_option\"       : [::wkcf::TranslateToBinaryJson $PrintOrNot],"
	set cxpath "$cxpathtoFLUIDresults//i.Fluid-HydroReaction"
	set PrintOrNot [::xmlutils::setXml $cxpath "dv"]
	puts $fileid "\"print_HYDRODYNAMIC_REACTION_option\"         : [::wkcf::TranslateToBinaryJson $PrintOrNot],"
	set cxpath "$cxpathtoFLUIDresults//i.Fluid-Pressure"
	set PrintOrNot [::xmlutils::setXml $cxpath "dv"]
	puts $fileid "\"print_PRESSURE_option\"                      : [::wkcf::TranslateToBinaryJson $PrintOrNot],"
	set cxpath "$cxpathtoFLUIDresults//i.Fluid-PressureGrad"
	set PrintOrNot [::xmlutils::setXml $cxpath "dv"]
	puts $fileid "\"print_PRESSURE_GRADIENT_option\"             : [::wkcf::TranslateToBinaryJson $PrintOrNot],"
	set cxpath "$cxpathtoFLUIDresults//i.Fluid-SolidFraction"
	set PrintOrNot [::xmlutils::setXml $cxpath "dv"]
	puts $fileid "\"print_DISPERSE_FRACTION_option\"             : [::wkcf::TranslateToBinaryJson $PrintOrNot],"
	set cxpath "$cxpathtoFLUIDresults//i.Fluid-MeanHydroReaction"
	set PrintOrNot [::xmlutils::setXml $cxpath "dv"]
	puts $fileid "\"print_MEAN_HYDRODYNAMIC_REACTION_option\"    : [::wkcf::TranslateToBinaryJson $PrintOrNot],"
	set cxpath "$cxpathtoFLUIDresults//i.Fluid-VelocityLaplacian"
	set PrintOrNot [::xmlutils::setXml $cxpath "dv"]
	puts $fileid "\"print_VELOCITY_LAPLACIAN_option\"            : [::wkcf::TranslateToBinaryJson $PrintOrNot],"
	set cxpath "$cxpathtoFLUIDresults//i.Fluid-VelocityLaplacianRate"
	set PrintOrNot [::xmlutils::setXml $cxpath "dv"]
	puts $fileid "\"print_VELOCITY_LAPLACIAN_RATE_option\"       : [::wkcf::TranslateToBinaryJson $PrintOrNot],"

	# SWIMMING-SPECIFIC SECTION ENDS ###########################################################################
    }
}

proc ::wkcf::WriteExplicitSolverVariables {} {
    # Write constitutive laws properties
    variable dprops;  variable ActiveAppList
    global KPriv
    variable ndime
    set AppId "DEM"
    set filename "DEM_explicit_solver_var.py"
    set PDir [::KUtils::GetPaths "PDir"]
    set fullname [file native [file join $PDir $filename]]
    # First delete the file
    if {[file exists $fullname]} {
	set res [file delete -force -- $fullname]
    }
    if {[catch {set fileid [open $fullname w+]}]} {
	WarnWin [= "Cannot write file %s. Permission denied" $fullname].
	return 0
    }
    # Write the group properties
    set cproperty "dv"
    set rootid $AppId
    puts $fileid ""
    puts $fileid "# DEM General Options"

    # Dimension
    set cxpath "GeneralApplicationData//c.Domain//i.SpatialDimension"
    set ndim [string range [::xmlutils::setXml $cxpath $cproperty] 0 0]
    puts $fileid "Dimension                        = $ndim"
    #if {$KPriv(what_dempack_package) ne "C-DEMPack"} {}
    # Periodicity of the DEM domain
    set cxpath "$rootid//c.DEM-Options//c.DEM-Physical-opts//i.PeriodicDomainOption"
    set PeriodicDomainOption [::xmlutils::setXml $cxpath $cproperty]

    if {$PeriodicDomainOption == "Yes"} {
	puts $fileid "PeriodicDomainOption             = \"ON\""
    } else {
	puts $fileid "PeriodicDomainOption             = \"OFF\""
    }
    #
    # Get the use bounding box
    set cxpath "$rootid//c.DEM-Options//c.DEM-Boundingbox//i.UseBoundingBox"
    set UseBoundingBox [::xmlutils::setXml $cxpath $cproperty]
    if {$UseBoundingBox == "Yes"} {
	puts $fileid "BoundingBoxOption                = \"ON\""

	# Get the enlargement factor
	set enl_fct_path "$rootid//c.DEM-Options//c.DEM-Boundingbox//i.EnlargementFactor"
	set EnlargementFactor [::xmlutils::setXml $enl_fct_path $cproperty]

	# Get the bounding box type
	set cxpath "$rootid//c.DEM-Options//c.DEM-Boundingbox//i.BoundingBoxType"
	set BoundingBoxType [::xmlutils::setXml $cxpath $cproperty]
	set cxpath "$rootid//c.DEM-Options//c.DEM-Boundingbox//i.StartTime"
	set BoundingBoxStartTime [::xmlutils::setXml $cxpath $cproperty]
	set cxpath "$rootid//c.DEM-Options//c.DEM-Boundingbox//i.StopTime"
	set BoundingBoxStopTime [::xmlutils::setXml $cxpath $cproperty]
	if {$BoundingBoxType eq "Automatic"} {
	    puts $fileid "AutomaticBoundingBoxOption       = \"ON\""
	    puts $fileid "BoundingBoxEnlargementFactor     = $EnlargementFactor"
	    puts $fileid "BoundingBoxStartTime             = $BoundingBoxStartTime"
	    puts $fileid "BoundingBoxStopTime              = $BoundingBoxStopTime"
	    # Write default bounding box values
	    ::wkcf::WriteBoundingBoxDefaults $fileid

	} elseif {$BoundingBoxType eq "Fixed"} {
	    puts $fileid "AutomaticBoundingBoxOption       = \"OFF\""
	    puts $fileid "BoundingBoxEnlargementFactor     = 1.0"
	    puts $fileid "BoundingBoxStartTime             = $BoundingBoxStartTime"
	    puts $fileid "BoundingBoxStopTime              = $BoundingBoxStopTime"

	    # Get the bounding limit
	    set varlist [list MaxX MaxY MaxZ MinX MinY MinZ]
	    foreach varid $varlist {
		set cxpath "$rootid//c.DEM-Options//c.DEM-Boundingbox//i.$varid"
		set $varid [::xmlutils::setXml $cxpath $cproperty]
		puts $fileid "BoundingBox$varid                  = [set $varid]"
	    }
	}
    } else {
	puts $fileid "BoundingBoxOption                = \"OFF\""
	puts $fileid "BoundingBoxEnlargementFactor     = 1.0"
	puts $fileid "AutomaticBoundingBoxOption       = \"OFF\""

	# Write default bounding box values
	::wkcf::WriteBoundingBoxDefaults $fileid
    }
    puts $fileid ""

    #Inlet
    set cxpath "$rootid//c.DEM-Conditions//c.DEM-Inlet"
    set group [::xmlutils::setXmlContainerIds $cxpath]

    if {$group != ""} {
	puts $fileid "dem_inlet_option                 = 1"
    } else {
	puts $fileid "dem_inlet_option                 = 0"
    }

    # Get the gravity
    if {"Fluid" in $ActiveAppList} {
	set cxpathtogravity "GeneralApplicationData//c.SDEM-Physical-opts"
    } else {
	set cxpathtogravity "$rootid//c.DEM-Options//c.DEM-Physical-opts"
    }

    set cxpath "$cxpathtogravity//i.GravityValue"
    set usergravitymod [::xmlutils::setXml $cxpath $cproperty]
    set cxpath "$cxpathtogravity//i.Cx"
    set gravityCx [::xmlutils::setXml $cxpath $cproperty]
    set cxpath "$cxpathtogravity//i.Cy"
    set gravityCy [::xmlutils::setXml $cxpath $cproperty]
    set cxpath "$cxpathtogravity//i.Cz"
    if {$ndime eq "3D"} {
	set gravityCz [::xmlutils::setXml $cxpath $cproperty]
    } else {
	set gravityCz "0.0"
    }

    set gravityvector [list $gravityCx $gravityCy $gravityCz]
    set gravitymod [::MathUtils::VectorModulus $gravityvector]

    if {$gravitymod==0.0} {
	W "The null vector is not a valid direction for the gravity force!"
	W "Computations will proceed anyway...\nPlease make sure that value was intentional..."
    }

    if {$gravitymod !=0.0} {
	set endgravityCx [expr {($gravityCx*$usergravitymod)/$gravitymod}]
	set endgravityCy [expr {($gravityCy*$usergravitymod)/$gravitymod}]
	set endgravityCz [expr {($gravityCz*$usergravitymod)/$gravitymod}]
    } else {
	set endgravityCx $gravityCx
	set endgravityCy $gravityCy
	set endgravityCz $gravityCz
    }
    puts $fileid "GravityX                         = $endgravityCx"
    puts $fileid "GravityY                         = $endgravityCy"
    puts $fileid "GravityZ                         = $endgravityCz"
    puts $fileid ""

    # Compute energies
    set UseComputeEnergies [::xmlutils::setXml "$rootid//c.DEM-Results//c.DEM-Graphs//i.UseComputeEnergies" dv]
    if {$UseComputeEnergies eq "Yes"} {
	puts $fileid "EnergyCalculationOption          = 1"
	# Get the bounding limit
	set varlist [list PotentialEnergyReferencePointX PotentialEnergyReferencePointY PotentialEnergyReferencePointZ]
	foreach varid $varlist {
	    set cxpath "$rootid//c.DEM-Results//c.DEM-Graphs//i.$varid"
	    set $varid [::xmlutils::setXml $cxpath $cproperty]
	    puts $fileid "$varid   = [set $varid]"
	}
    } else {
	puts $fileid "EnergyCalculationOption          = 0"
    }

    # Get the use velocity trap
    set cxpath "$rootid//c.DEM-Results//c.DEM-VelocityTrap//i.UseVelocityTrap"
    set UseVelocityTrap [::xmlutils::setXml $cxpath $cproperty]
    if {$UseVelocityTrap eq "Yes"} {
	puts $fileid "VelocityTrapOption               = 1"

	# Get the bounding limit
	set varlist [list MaxX MaxY MaxZ MinX MinY MinZ]
	foreach varid $varlist {
	    set cxpath "$rootid//c.DEM-Results//c.DEM-VelocityTrap//i.$varid"
	    set $varid [::xmlutils::setXml $cxpath $cproperty]
	    puts $fileid "VelocityTrap$varid                  = [set $varid]"
	}

    } else {
	puts $fileid "VelocityTrapOption               = 0"
    }

    # Calculate Rotations
    set cxpath "$rootid//c.DEM-Options//c.DEM-AdvancedOptions//i.DEM-CalculateRotations"
    set useRotationOption [::xmlutils::setXml $cxpath $cproperty]
    if {$useRotationOption == "Yes"} {
	puts $fileid "RotationOption                   = \"ON\""
    } else {
	puts $fileid "RotationOption                   = \"OFF\""
    }

    # Clean IndentationsOption
    set cxpath "$rootid//c.DEM-Options//c.DEM-AdvancedOptions//i.DEM-CleanInitialIndentations"
    set CleanIndentationsOption [::xmlutils::setXml $cxpath $cproperty]
    if {$KPriv(what_dempack_package) eq "C-DEMPack"} {
	puts $fileid "CleanIndentationsOption          = \"OFF\""
    } elseif {$CleanIndentationsOption == "Yes"} {
	puts $fileid "CleanIndentationsOption          = \"ON\""
    } else {
	puts $fileid "CleanIndentationsOption          = \"OFF\""
    }

    if {$KPriv(what_dempack_package) ne "C-DEMPack"} {
	# RemoveBallsInEmbedded
	set cxpath "$rootid//c.DEM-Options//c.DEM-AdvancedOptions//i.DEM-RemoveBallsInEmbedded"
	set RemoveBallsInEmbedded [::xmlutils::setXml $cxpath $cproperty]
	if {$RemoveBallsInEmbedded == "Yes"} {
	    puts $fileid "RemoveBallsInEmbeddedOption      = 1"
	} else {
	    puts $fileid "RemoveBallsInEmbeddedOption      = 0"
	}
	puts $fileid ""
    }

    # Tangency Tolerance
    set cxpath "$rootid//c.DEM-Options//c.DEM-AdvancedOptions//i.DEM-TangencyTolerance"
    set TangencyToleranceType [::xmlutils::setXml $cxpath $cproperty]
    puts $fileid "DeltaOption                      = \"$TangencyToleranceType\""

    if {$TangencyToleranceType eq "Absolute"} {
	set cxpath "$rootid//c.DEM-Options//c.DEM-AdvancedOptions//i.DEM-TangencyToleranceValueAbsolute"
	set TangenTolerValue [::xmlutils::setXml $cxpath $cproperty]
	puts $fileid "SearchTolerance                  = $TangenTolerValue"
    }

    if {$TangencyToleranceType eq "Coordination_Number"} {
	set cxpath "$rootid//c.DEM-Options//c.DEM-AdvancedOptions//i.DEM-TangencyCoordinationNumber"
	set CoordNumber [::xmlutils::setXml $cxpath $cproperty]
	puts $fileid "CoordinationNumber               = $CoordNumber"
    }

    if {$KPriv(what_dempack_package) eq "C-DEMPack"} {
	# Amplified Search Radius Extension
	set cxpath "$rootid//c.DEM-Options//c.DEM-AdvancedOptions//i.DEM-NeighbourSearchAcceptedGap"
	set AcceptedGap [::xmlutils::setXml $cxpath $cproperty]
	puts $fileid "AmplifiedSearchRadiusExtension   = $AcceptedGap"

	set cxpath "$rootid//c.DEM-Options//c.DEM-AdvancedOptions//i.DEM-MaxAmplificationRatioOfSearchRadius"
	set MaxAmplificationRatioOfSearchRadius [::xmlutils::setXml $cxpath $cproperty]
	puts $fileid "MaxAmplificationRatioOfSearchRadius = $MaxAmplificationRatioOfSearchRadius"

    } else {
	puts $fileid "AmplifiedSearchRadiusExtension   = 0.0"
    }

    # Export Model Data Info
    set cxpath "$rootid//c.DEM-Options//c.DEM-AdvancedOptions//i.DEM-ExportModelDataInformation"
    set modatainfo [::xmlutils::setXml $cxpath $cproperty]
    if {$modatainfo eq "Yes"} {
	puts $fileid "ModelDataInfo                    = \"ON\""
    } else {
	puts $fileid "ModelDataInfo                    = \"OFF\""
    }

    # Virtual Mass Coefficient
    set cxpath "$rootid//c.DEM-Options//c.DEM-AdvancedOptions//i.DEM-VirtualMassCoef"
    set vm [::xmlutils::setXml $cxpath $cproperty]
    puts $fileid "VirtualMassCoefficient           = $vm"

    # Rolling Friction
    set cxpath "$rootid//c.DEM-Options//c.DEM-AdvancedOptions//i.DEM-RollingFriction"
    set rf [::xmlutils::setXml $cxpath $cproperty]
    if {$rf eq "Yes"} {
	puts $fileid "RollingFrictionOption            = \"ON\""
    } else {
	puts $fileid "RollingFrictionOption            = \"OFF\""
    }


    # Compute Stress Tensor
    if {$KPriv(what_dempack_package) eq "C-DEMPack"} {
	set tensor [::xmlutils::setXml "$rootid//c.DEM-Options//c.DEM-AdvancedOptions//i.DEM-ComputeStressTensorOption" "dv"]
	if {$tensor eq "Yes"} {
	    puts $fileid "ComputeStressTensorOption        = \"ON\""
	} else {
	    puts $fileid "ComputeStressTensorOption        = \"OFF\""
	}
    }

    # Poisson Effect Option
    if {$KPriv(what_dempack_package) eq "C-DEMPack"} {
	set pe [::xmlutils::setXml "$rootid//c.DEM-Options//c.DEM-AdvancedOptions//i.DEM-PoissonEffect" "dv"]
	if {$pe eq "Yes"} {
	    puts $fileid "PoissonEffectOption              = \"ON\""
	} else {
	    puts $fileid "PoissonEffectOption              = \"OFF\""
	}
    }

    # Shear Strains Parallel To Bonds Effect Option
    if {$KPriv(what_dempack_package) eq "C-DEMPack"} {
	set ssptb [::xmlutils::setXml "$rootid//c.DEM-Options//c.DEM-AdvancedOptions//i.DEM-ShearStrainParallelToBondEffect" "dv"]
	if {$ssptb eq "Yes"} {
	    puts $fileid "ShearStrainParallelToBondOption  = \"ON\""
	} else {
	    puts $fileid "ShearStrainParallelToBondOption  = \"OFF\""
	}
    }

    #set cxpath "$rootid//c.DEM-Options//c.DEM-AdvancedOptions//i.DEM-ComputeEnergies"
    #set ceo [::xmlutils::setXml $cxpath $cproperty]
    #if {$ceo eq "Activate"} {
	#    set ceo 1
	#} else {
	#    set ceo 0
	#}
    #puts $fileid "ComputeEnergiesOption            = $ceo"

    # Dont search until failure
    if {$KPriv(what_dempack_package) eq "C-DEMPack"} {
	set io [::xmlutils::setXml "$rootid//c.DEM-Options//c.DEM-AdvancedOptions//i.DEM-DontSearchUntilFail" "dv"]
	if {$io eq "Yes"} {
	    puts $fileid {DontSearchUntilFailure           = "ON"}
	} else {
	    puts $fileid {DontSearchUntilFailure           = "OFF"}
	}
    }

    #set cxpath "$rootid//c.DEM-Options//c.DEM-AdvancedOptions//i.DEM-DontSearchUntilFail"
    #set DSUF [::xmlutils::setXml $cxpath $cproperty]
    #puts $fileid "DontSearchUntilFailure           = \"$DSUF\""

    # Contact Mesh Option
	set CMO [::xmlutils::setXml "$rootid//c.DEM-Results//i.DEM-ShowBondElements" dv]
	if {$CMO eq "Yes"} {
	    puts $fileid "ContactMeshOption                = \"ON\""
	} else {
	    puts $fileid "ContactMeshOption                = \"OFF\""
	}

    # Output file Type
    if {"Fluid" in $ActiveAppList} {
	set cxpath "GeneralApplicationData//c.SDEM-Results//c.GiDOptions//i.GiDPostMode"
    } else {
	set cxpath "$rootid//c.DEM-Results//c.GiDOptions//i.GiDPostMode"
    }
    set GiDMode [::xmlutils::setXml $cxpath $cproperty]
    puts $fileid "OutputFileType                   = \"$GiDMode\""

    # Multifile
    if {"Fluid" in $ActiveAppList} {
	set cxpath "GeneralApplicationData//c.SDEM-Results//c.GiDOptions//i.GiDMultiFileFlag"
    } else {
	set cxpath "$rootid//c.DEM-Results//c.GiDOptions//i.GiDMultiFileFlag"
    }
    set GiDMultiFileFlag [::xmlutils::setXml $cxpath $cproperty]
    if {$GiDMultiFileFlag eq "Single"} {
	puts $fileid "Multifile                        = \"single_file\""
    } else {
	puts $fileid "Multifile                        = \"multiple_files\""
    }

    puts $fileid "ElementType                      = \"[::wkcf::GetElementType]\""
    ######################################################################################

    puts $fileid ""
    puts $fileid "# Solution Strategy"

    # Translational Integration Scheme
    set cxpath "$rootid//c.DEM-SolutionStrategy//i.DEM-TimeTranslationalIntegrationScheme"
    set TransIntegScheme [::xmlutils::setXml $cxpath $cproperty]

    puts $fileid "TranslationalIntegrationScheme       = \"$TransIntegScheme\""

    # Rotational Integration Scheme
    set cxpath "$rootid//c.DEM-SolutionStrategy//i.DEM-TimeRotationalIntegrationScheme"
    set RotIntegScheme [::xmlutils::setXml $cxpath $cproperty]

    puts $fileid "RotationalIntegrationScheme          = \"$RotIntegScheme\""

    # Auto Reduction of Time Step Option
    set cxpath "$rootid//c.DEM-SolutionStrategy//c.DEM-TimeParameters//i.UseAutomaticDeltaTime"
    set DTimeSelection [::xmlutils::setXml $cxpath $cproperty]

    if {$DTimeSelection eq "Fixed"} {
	puts $fileid "AutomaticTimestep                = \"OFF\""
    } else {
	puts $fileid "AutomaticTimestep                = \"ON\""
    }
    set cxpath "$rootid//c.DEM-SolutionStrategy//c.DEM-TimeParameters//i.DeltaTimeSafetyFactor"
    set SafetyFact [::xmlutils::setXml $cxpath $cproperty]
    puts $fileid "DeltaTimeSafetyFactor            = $SafetyFact"

    set cxpath "$rootid//c.DEM-SolutionStrategy//c.DEM-TimeParameters//i.DeltaTime"
    set MaxTimeStep [::xmlutils::setXml $cxpath $cproperty]
    puts $fileid "MaxTimeStep                      = $MaxTimeStep"

    # Final Time
    if {"Fluid" in $ActiveAppList} {
	set cxpath "GeneralApplicationData//c.SimulationOptions//i.EndTime"
	set TTime [::xmlutils::setXml $cxpath $cproperty]
    } else {
	set cxpath "$rootid//c.DEM-SolutionStrategy//c.DEM-TimeParameters//i.DEM-TotalTime"
	set TTime [::xmlutils::setXml $cxpath $cproperty]
    }
    puts $fileid "FinalTime                        = $TTime"

    # Control Time
    set cxpath "$rootid//c.DEM-SolutionStrategy//c.DEM-TimeParameters//i.DEM-ScreenInfoOutput"
    set CTime [::xmlutils::setXml $cxpath $cproperty]
    puts $fileid "ControlTime                      = $CTime"

    # Neighbour Search Frequency
    set cxpath "$rootid//c.DEM-SolutionStrategy//c.DEM-TimeParameters//i.DEM-NeighbourSearchFrequency"
    set FrecTime [::xmlutils::setXml $cxpath $cproperty]
    puts $fileid "NeighbourSearchFrequency         = $FrecTime"

    # Material Test Data #########################################################################################
    if {$KPriv(what_dempack_package) eq "C-DEMPack"} {
		set cproperty "dv"
		set cxpath "DEM//c.DEM-Options//c.DEM-AdvancedOptions//i.DEM-MaterialTestActivate"
		set material_option [::xmlutils::setXml $cxpath $cproperty]
		if {$material_option eq "Yes"} {
		        ::wkcf::WriteMatTestData $fileid
		}
    }

    # SWIMMING-SPECIFIC SECTION BEGINS ###########################################################################
    if {"Fluid" in $ActiveAppList} {
	set cxpath "$rootid//c.DEM-Fluid-interaction//i.DEM-TwoWayCoupling"
	set cproperty "dv"
	set cxpath "GeneralApplicationData//c.CouplingParameters//i.CouplingLevel"
	set coupling_level_type [::xmlutils::setXml $cxpath $cproperty]
    set cproperty "dv"
    set cxpath "GeneralApplicationData//c.CouplingParameters//i.TimeAveragingType"
    set time_averaging_type [::xmlutils::setXml $cxpath $cproperty]

    set interaction_start_time [::xmlutils::setXml {GeneralApplicationData//c.CouplingParameters//i.InteractionStartTime} dv]

	set cxpath "GeneralApplicationData//c.CouplingParameters//c.HydrodynamicForceModel//i.PickIndividualForces"
	set pick_individual_forces_option [::wkcf::TranslateToBinary [::xmlutils::setXml $cxpath $cproperty]]

	set cxpath "GeneralApplicationData//c.CouplingParameters//c.HydrodynamicForceModel//i.BuoyancyForceType"
	set buoyancy_force_type [::xmlutils::setXml $cxpath $cproperty]

	set cxpath "GeneralApplicationData//c.CouplingParameters//c.HydrodynamicForceModel//i.DragForceType"
	set drag_force_type [::xmlutils::setXml $cxpath $cproperty]

	set cxpath "GeneralApplicationData//c.CouplingParameters//c.HydrodynamicForceModel//i.VirtualMassForceType"
	set virtual_mass_force_type [::xmlutils::setXml $cxpath $cproperty]

	set cxpath "GeneralApplicationData//c.CouplingParameters//c.HydrodynamicForceModel//i.SaffmanLiftForceType"
	set lift_force_type [::xmlutils::setXml $cxpath $cproperty]

	set cxpath "GeneralApplicationData//c.CouplingParameters//c.HydrodynamicForceModel//i.MagnusLiftForceType"
	set magnus_force_type [::xmlutils::setXml $cxpath $cproperty]

	set cxpath "GeneralApplicationData//c.CouplingParameters//c.HydrodynamicForceModel//i.HydrodynamicTorqueType"
	set hydro_torque_type [::xmlutils::setXml $cxpath $cproperty]

	set cxpath "GeneralApplicationData//c.CouplingParameters//c.HydrodynamicForceModel//i.DragModifier"
	set drag_modifier_type [::xmlutils::setXml $cxpath $cproperty]

	set cxpath "GeneralApplicationData//c.CouplingParameters//c.HydrodynamicForceModel//i.ViscosityModificationType"
	set viscosity_modification_type [::xmlutils::setXml $cxpath $cproperty]

	set cxpath "GeneralApplicationData//c.CouplingParameters//c.HydrodynamicForceModel//c.MaxeyRileyEquations//i.MRDragModifier"
	set MR_drag_modifier_type [::xmlutils::setXml $cxpath $cproperty]

	set cxpath "GeneralApplicationData//c.PostProcessingVariables//i.GradientCalculationType"
	set gradient_calculation_type [::xmlutils::setXml $cxpath $cproperty]

	set cxpath "GeneralApplicationData//c.PostProcessingVariables//i.VelocityLaplacianCalculationType"
	set velocity_laplacian_calculation_type [::xmlutils::setXml $cxpath $cproperty]

	if {$velocity_laplacian_calculation_type == "0"} {
	    set cxpath "GeneralApplicationData//c.CouplingParameters//c.HydrodynamicForceModel//i.IncludeFaxenTerms0"
	} elseif {$velocity_laplacian_calculation_type == "1"} {
	    set cxpath "GeneralApplicationData//c.CouplingParameters//c.HydrodynamicForceModel//i.IncludeFaxenTerms1"
	} elseif {$velocity_laplacian_calculation_type == "2"} {
	    set cxpath "GeneralApplicationData//c.CouplingParameters//c.HydrodynamicForceModel//i.IncludeFaxenTerms"
	}

	set include_faxen_terms_option [::wkcf::TranslateToBinary [::xmlutils::setXml $cxpath $cproperty]]

	if {!$pick_individual_forces_option} { # Maxey-Riley
	    if {!$include_faxen_terms_option} {
		set drag_force_type 2
		set virtual_mass_force_type 0
	    } else {
		set drag_force_type 11
		set virtual_mass_force_type 11
	    }
	    set lift_force_type 0
	    set magnus_force_type 0
	    set hydro_torque_type 0
	    set drag_modifier_type $MR_drag_modifier_type

		set buoyancy_force_type 2
	}

	puts $fileid ""
	puts $fileid "# Swimming DEM-specific section begins"
	puts $fileid "#-------------------------------------"
	puts $fileid "coupling_level_type                    = $coupling_level_type"
    puts $fileid "time_averaging_type                    = $time_averaging_type"
    puts $fileid "interaction_start_time                 = $interaction_start_time"
    puts $fileid "pick_individual_forces_option          = $pick_individual_forces_option"
    puts $fileid "include_faxen_terms_option             = $include_faxen_terms_option # (relevant if the Maxey Riley equation is used)"
    puts $fileid "gradient_calculation_type              = $gradient_calculation_type # (Not calculated (0), volume-weighed average(1), Superconvergent recovery(2))"
    puts $fileid "laplacian_calculation_type             = $velocity_laplacian_calculation_type # (Not calculated (0), Finite element projection (1), Superconvergent recovery(2))"
    puts $fileid "buoyancy_force_type                    = $buoyancy_force_type # null buoyancy (0), compute buoyancy (1)  if drag_force_type is 2 buoyancy is always parallel to gravity"
    puts $fileid "drag_force_type                        = $drag_force_type # null drag (0), Stokes (1), Weatherford (2), Ganser (3), Ishii (4), Newtonian Regime (5)"
    puts $fileid "virtual_mass_force_type                = $virtual_mass_force_type # null virtual mass force (0)"
    puts $fileid "lift_force_type                        = $lift_force_type # null lift force (0), Saffman (1)"
    puts $fileid "magnus_force_type                      = $magnus_force_type # null magnus force (0), Rubinow and Keller (1), Oesterle and Bui Dihn (2)"
    puts $fileid "hydro_torque_type                      = $hydro_torque_type # null hydrodynamic torque (0), Dennis (1)"
    puts $fileid "drag_modifier_type                     = $drag_modifier_type"
    puts $fileid "viscosity_modification_type            = $viscosity_modification_type"
    puts $fileid ""
    puts $fileid "# Parameters not yet settable from interface"
    puts $fileid ""
	puts $fileid "coupling_weighing_type                 = 2 # {fluid_to_DEM, DEM_to_fluid, fluid_fraction} = {lin, lin, imposed} (-1), {lin, const, const} (0), {lin, lin, const} (1), {lin, lin, lin} (2), averaging method (3)"
	puts $fileid "fluid_model_type                       = 1 # untouched, velocity incremented by 1/fluid_fraction (0), modified mass conservation only (1)"
	puts $fileid "coupling_scheme_type                   = \"UpdatedFluid\" # \"UpdatedFluid\", \"UpdatedDEM\""
	puts $fileid "print_particles_results_option         = 0"
	puts $fileid "add_each_hydro_force_option            = 1 # add each of the hydrodynamic forces (drag, lift and virtual mass)"
	puts $fileid "project_at_every_substep_option        = 1"
	puts $fileid "velocity_trap_option                   = 0"
	puts $fileid "inlet_option                           = 1"
	puts $fileid "manually_imposed_drag_law_option       = 0"
	puts $fileid "stationary_problem_option              = 0 # stationary, stop calculating the fluid after it reaches the stationary state"
	puts $fileid "flow_in_porous_medium_option           = 0 # the porosity is an imposed field"
	puts $fileid "flow_in_porous_DEM_medium_option       = 0 # the DEM part is kept static"
	puts $fileid "embedded_option                        = 1 # the embedded domain tools are to be used"
	puts $fileid "make_results_directories_option        = 1 # results are written into a folder (../results) inside the problem folder"
	puts $fileid "body_force_on_fluid_option             = 1"
	puts $fileid "print_debug_info_option                = 0 # print a summary of global physical measures"
	puts $fileid "print_particles_results_cycle          = 1 # number of 'ticks' per printing cycle"
	puts $fileid "debug_tool_cycle                       = 10 # number of 'ticks' per debug computations cycle"
	puts $fileid "similarity_transformation_type         = 0 # no transformation (0), Tsuji (1)"
	puts $fileid "dem_inlet_element_type                 = \"SphericSwimmingParticle3D\"  # \"SphericParticle3D\", \"SphericSwimmingParticle3D\""
	puts $fileid "drag_modifier_type                     = 2 # Hayder (2), Chien (3) # problemtype option"
	puts $fileid "drag_porosity_correction_type          = 0 # No correction (0), Richardson and Zaki (1)"
	puts $fileid "min_fluid_fraction                     = 0.2"
	puts $fileid "initial_drag_force                     = 0.0   # problemtype option"
	puts $fileid "drag_law_slope                         = 0.0   # problemtype option"
	puts $fileid "power_law_tol                          = 0.0"
	puts $fileid "model_over_real_diameter_factor        = 1.0 # not active if similarity_transformation_type = 0"
	puts $fileid "max_pressure_variation_rate_tol        = 1e-3 # for stationary problems, criterion to stop the fluid calculations"
	puts $fileid "time_steps_per_stationarity_step       = 15 # number of fluid time steps between consecutive assessment of stationarity steps"
	puts $fileid "meso_scale_length                      = 0.2 # the radius of the support of the averaging function for homogenization (<=0 for automatic calculation)"
	puts $fileid "shape_factor                           = 0.5 # the density function's maximum over its support's radius (only relevant if coupling_weighing_type == 3)"
	puts $fileid "#-------------------------------------"
	puts $fileid "# Swimming DEM-specific section ends"
	puts $fileid ""
    }
    # SWIMMING-SPECIFIC SECTION ENDS ###########################################################################

    puts $fileid ""
    ::wkcf::WritePostProcessData $fileid
    puts $fileid ""
    # Get the problem name
    set PName [::KUtils::GetPaths "PName"]
    puts $fileid "#"
    puts $fileid "problem_name=\"${PName}\""

    # Get the kratos path
    set KratosPath [::xmlutils::setXml {GeneralApplicationData//c.ProjectConfiguration//i.KratosPath} dv]
    set KratosPath [file native $KratosPath]

    close $fileid
}

proc ::wkcf::WriteExplicitSolverVariablesInJsonFile {} {
    # Write constitutive laws properties
    variable dprops;  variable ActiveAppList
    global KPriv
    variable ndime
    set AppId "DEM"
    set filename "ProjectParametersDEM.json"
    set PDir [::KUtils::GetPaths "PDir"]
    set fullname [file native [file join $PDir $filename]]
    # First delete the file
    if {[file exists $fullname]} {
	set res [file delete -force -- $fullname]
    }
    if {[catch {set fileid [open $fullname w+]}]} {
	WarnWin [= "Cannot write file %s. Permission denied" $fullname].
	return 0
    }
    # Write the group properties
    set cproperty "dv"
    set rootid $AppId
    puts $fileid "{"

    # Dimension
    set cxpath "GeneralApplicationData//c.Domain//i.SpatialDimension"
    set ndim [string range [::xmlutils::setXml $cxpath $cproperty] 0 0]
    puts $fileid "\"Dimension\"                        : $ndim,"
    #if {$KPriv(what_dempack_package) ne "C-DEMPack"} {}
    # Periodicity of the DEM domain
    set cxpath "$rootid//c.DEM-Options//c.DEM-Physical-opts//i.PeriodicDomainOption"
    set PeriodicDomainOption [::xmlutils::setXml $cxpath $cproperty]

    if {$PeriodicDomainOption == "Yes"} {
	puts $fileid "\"PeriodicDomainOption\"             : true,"
    } else {
	puts $fileid "\"PeriodicDomainOption\"             : false,"
    }
    #
    # Get the use bounding box
    set cxpath "$rootid//c.DEM-Options//c.DEM-Boundingbox//i.UseBoundingBox"
    set UseBoundingBox [::xmlutils::setXml $cxpath $cproperty]
    if {$UseBoundingBox == "Yes"} {
	puts $fileid "\"BoundingBoxOption\"                : true,"

	# Get the enlargement factor
	set enl_fct_path "$rootid//c.DEM-Options//c.DEM-Boundingbox//i.EnlargementFactor"
	set EnlargementFactor [::xmlutils::setXml $enl_fct_path $cproperty]

	# Get the bounding box type
	set cxpath "$rootid//c.DEM-Options//c.DEM-Boundingbox//i.BoundingBoxType"
	set BoundingBoxType [::xmlutils::setXml $cxpath $cproperty]
	set cxpath "$rootid//c.DEM-Options//c.DEM-Boundingbox//i.StartTime"
	set BoundingBoxStartTime [::xmlutils::setXml $cxpath $cproperty]
	set cxpath "$rootid//c.DEM-Options//c.DEM-Boundingbox//i.StopTime"
	set BoundingBoxStopTime [::xmlutils::setXml $cxpath $cproperty]
	if {$BoundingBoxType eq "Automatic"} {
	    puts $fileid "\"AutomaticBoundingBoxOption\"       : true,"
	    puts $fileid "\"BoundingBoxEnlargementFactor\"     : $EnlargementFactor,"
	    puts $fileid "\"BoundingBoxStartTime\"             : $BoundingBoxStartTime,"
	    puts $fileid "\"BoundingBoxStopTime\"              : $BoundingBoxStopTime,"
	    # Write default bounding box values
	    ::wkcf::WriteBoundingBoxDefaultsInJsonFile $fileid

	} elseif {$BoundingBoxType eq "Fixed"} {
	    puts $fileid "\"AutomaticBoundingBoxOption\"       : false,"
	    puts $fileid "\"BoundingBoxEnlargementFactor\"     : 1.0,"
	    puts $fileid "\"BoundingBoxStartTime\"             : $BoundingBoxStartTime,"
	    puts $fileid "\"BoundingBoxStopTime\"              : $BoundingBoxStopTime,"

	    # Get the bounding limit
	    set varlist [list MaxX MaxY MaxZ MinX MinY MinZ]
	    foreach varid $varlist {
		set cxpath "$rootid//c.DEM-Options//c.DEM-Boundingbox//i.$varid"
		set $varid [::xmlutils::setXml $cxpath $cproperty]
		puts $fileid "\"BoundingBox$varid\"                  : [set $varid],"
	    }
	}
    } else {
	puts $fileid "\"BoundingBoxOption\"                : false,"
	puts $fileid "\"BoundingBoxEnlargementFactor\"     : 1.0,"
	puts $fileid "\"AutomaticBoundingBoxOption\"       : false,"

	# Write default bounding box values
	::wkcf::WriteBoundingBoxDefaultsInJsonFile $fileid
    }
    puts $fileid ""

    #Inlet
    set cxpath "$rootid//c.DEM-Conditions//c.DEM-Inlet"
    set group [::xmlutils::setXmlContainerIds $cxpath]

    if {$group != ""} {
	puts $fileid "\"dem_inlet_option\"                 : true,"
    } else {
	puts $fileid "\"dem_inlet_option\"                 : false,"
    }

    # Get the gravity
    if {"Fluid" in $ActiveAppList} {
	set cxpathtogravity "GeneralApplicationData//c.SDEM-Physical-opts"
    } else {
	set cxpathtogravity "$rootid//c.DEM-Options//c.DEM-Physical-opts"
    }

    set cxpath "$cxpathtogravity//i.GravityValue"
    set usergravitymod [::xmlutils::setXml $cxpath $cproperty]
    set cxpath "$cxpathtogravity//i.Cx"
    set gravityCx [::xmlutils::setXml $cxpath $cproperty]
    set cxpath "$cxpathtogravity//i.Cy"
    set gravityCy [::xmlutils::setXml $cxpath $cproperty]
    set cxpath "$cxpathtogravity//i.Cz"
    if {$ndime eq "3D"} {
	set gravityCz [::xmlutils::setXml $cxpath $cproperty]
    } else {
	set gravityCz "0.0"
    }

    set gravityvector [list $gravityCx $gravityCy $gravityCz]
    set gravitymod [::MathUtils::VectorModulus $gravityvector]

    if {$gravitymod==0.0} {
	W "The null vector is not a valid direction for the gravity force!"
	W "Computations will proceed anyway...\nPlease make sure that value was intentional..."
    }

    if {$gravitymod !=0.0} {
	set endgravityCx [expr {($gravityCx*$usergravitymod)/$gravitymod}]
	set endgravityCy [expr {($gravityCy*$usergravitymod)/$gravitymod}]
	set endgravityCz [expr {($gravityCz*$usergravitymod)/$gravitymod}]
    } else {
	set endgravityCx $gravityCx
	set endgravityCy $gravityCy
	set endgravityCz $gravityCz
    }
    puts $fileid "\"GravityX\"                         : $endgravityCx,"
    puts $fileid "\"GravityY\"                         : $endgravityCy,"
    puts $fileid "\"GravityZ\"                         : $endgravityCz,"
    puts $fileid ""

    # Compute energies
    set UseComputeEnergies [::xmlutils::setXml "$rootid//c.DEM-Results//c.DEM-Graphs//i.UseComputeEnergies" dv]
    if {$UseComputeEnergies eq "Yes"} {
	puts $fileid "\"EnergyCalculationOption\"          : true,"
	# Get the bounding limit
	set varlist [list PotentialEnergyReferencePointX PotentialEnergyReferencePointY PotentialEnergyReferencePointZ]
	foreach varid $varlist {
	    set cxpath "$rootid//c.DEM-Results//c.DEM-Graphs//i.$varid"
	    set $varid [::xmlutils::setXml $cxpath $cproperty]
	    puts $fileid "\"$varid\"   : [set $varid],"
	}
    } else {
	puts $fileid "\"EnergyCalculationOption\"          : false,"
    }

    # Get the use velocity trap
    set cxpath "$rootid//c.DEM-Results//c.DEM-VelocityTrap//i.UseVelocityTrap"
    set UseVelocityTrap [::xmlutils::setXml $cxpath $cproperty]
    if {$UseVelocityTrap eq "Yes"} {
	puts $fileid "\"VelocityTrapOption\"               : true,"

	# Get the bounding limit
	set varlist [list MaxX MaxY MaxZ MinX MinY MinZ]
	foreach varid $varlist {
	    set cxpath "$rootid//c.DEM-Results//c.DEM-VelocityTrap//i.$varid"
	    set $varid [::xmlutils::setXml $cxpath $cproperty]
	    puts $fileid "\"VelocityTrap$varid\"                  : [set $varid],"
	}

    } else {
	puts $fileid "\"VelocityTrapOption\"               : false,"
    }

    # Calculate Rotations
    set cxpath "$rootid//c.DEM-Options//c.DEM-AdvancedOptions//i.DEM-CalculateRotations"
    set useRotationOption [::xmlutils::setXml $cxpath $cproperty]
    if {$useRotationOption == "Yes"} {
	puts $fileid "\"RotationOption\"                   : true,"
    } else {
	puts $fileid "\"RotationOption\"                   : false,"
    }

    # Clean IndentationsOption
    set cxpath "$rootid//c.DEM-Options//c.DEM-AdvancedOptions//i.DEM-CleanInitialIndentations"
    set CleanIndentationsOption [::xmlutils::setXml $cxpath $cproperty]
    if {$KPriv(what_dempack_package) eq "C-DEMPack"} {
	puts $fileid "\"CleanIndentationsOption\"          : false,"
    } elseif {$CleanIndentationsOption == "Yes"} {
	puts $fileid "\"CleanIndentationsOption\"          : true,"
    } else {
	puts $fileid "\"CleanIndentationsOption\"          : false,"
    }

	puts $fileid "\"strategy_parameters\" : {"

	# Remove initially indented balls with walls
	set cxpath "$rootid//c.DEM-Options//c.DEM-AdvancedOptions//i.DEM-RemoveBallsInitiallyTouchingWalls"
    set RemoveBallsInitiallyTouchingWallsOption [::xmlutils::setXml $cxpath $cproperty]
  	if {$RemoveBallsInitiallyTouchingWallsOption == "Yes"} {
		puts $fileid "    \"RemoveBallsInitiallyTouchingWalls\"          : true"
    } else {
		puts $fileid "    \"RemoveBallsInitiallyTouchingWalls\"          : false"
    }

	puts $fileid "},"

    if {$KPriv(what_dempack_package) ne "C-DEMPack"} {
	# RemoveBallsInEmbedded
	set cxpath "$rootid//c.DEM-Options//c.DEM-AdvancedOptions//i.DEM-RemoveBallsInEmbedded"
	set RemoveBallsInEmbedded [::xmlutils::setXml $cxpath $cproperty]
	if {$RemoveBallsInEmbedded == "Yes"} {
	    puts $fileid "\"RemoveBallsInEmbeddedOption\"      : true,"
	} else {
	    puts $fileid "\"RemoveBallsInEmbeddedOption\"      : false,"
	}
	puts $fileid ""
    }

    # Tangency Tolerance
    set cxpath "$rootid//c.DEM-Options//c.DEM-AdvancedOptions//i.DEM-TangencyTolerance"
    set TangencyToleranceType [::xmlutils::setXml $cxpath $cproperty]
    puts $fileid "\"DeltaOption\"                      : \"$TangencyToleranceType\","

    if {$TangencyToleranceType eq "Absolute"} {
	set cxpath "$rootid//c.DEM-Options//c.DEM-AdvancedOptions//i.DEM-TangencyToleranceValueAbsolute"
	set TangenTolerValue [::xmlutils::setXml $cxpath $cproperty]
	puts $fileid "\"SearchTolerance\"                  : $TangenTolerValue,"
    }

    if {$TangencyToleranceType eq "Coordination_Number"} {
	set cxpath "$rootid//c.DEM-Options//c.DEM-AdvancedOptions//i.DEM-TangencyCoordinationNumber"
	set CoordNumber [::xmlutils::setXml $cxpath $cproperty]
	puts $fileid "\"CoordinationNumber\"               : $CoordNumber,"
    }

    if {$KPriv(what_dempack_package) eq "C-DEMPack"} {
	# Amplified Search Radius Extension
	set cxpath "$rootid//c.DEM-Options//c.DEM-AdvancedOptions//i.DEM-NeighbourSearchAcceptedGap"
	set AcceptedGap [::xmlutils::setXml $cxpath $cproperty]
	puts $fileid "\"AmplifiedSearchRadiusExtension\"   : $AcceptedGap,"

	set cxpath "$rootid//c.DEM-Options//c.DEM-AdvancedOptions//i.DEM-MaxAmplificationRatioOfSearchRadius"
	set MaxAmplificationRatioOfSearchRadius [::xmlutils::setXml $cxpath $cproperty]
	puts $fileid "\"MaxAmplificationRatioOfSearchRadius\" : $MaxAmplificationRatioOfSearchRadius,"

    } else {
	puts $fileid "\"AmplifiedSearchRadiusExtension\"   : 0.0,"
    }

    # Export Model Data Info
    set cxpath "$rootid//c.DEM-Options//c.DEM-AdvancedOptions//i.DEM-ExportModelDataInformation"
    set modatainfo [::xmlutils::setXml $cxpath $cproperty]
    if {$modatainfo eq "Yes"} {
	puts $fileid "\"ModelDataInfo\"                    : true,"
    } else {
	puts $fileid "\"ModelDataInfo\"                    : false,"
    }

    # Virtual Mass Coefficient
    set cxpath "$rootid//c.DEM-Options//c.DEM-AdvancedOptions//i.DEM-VirtualMassCoef"
    set vm [::xmlutils::setXml $cxpath $cproperty]
    puts $fileid "\"VirtualMassCoefficient\"           : $vm,"

    # Rolling Friction
    set cxpath "$rootid//c.DEM-Options//c.DEM-AdvancedOptions//i.DEM-RollingFriction"
    set rf [::xmlutils::setXml $cxpath $cproperty]
    if {$rf eq "Yes"} {
	puts $fileid "\"RollingFrictionOption\"            : true,"
    } else {
	puts $fileid "\"RollingFrictionOption\"            : false,"
    }

    # Global Damping
    puts $fileid "\"GlobalDamping\"                    : [::xmlutils::setXml "$rootid//c.DEM-Options//c.DEM-AdvancedOptions//i.DEM-GlobalDamping" dv],"

    # Compute Stress Tensor
    if {$KPriv(what_dempack_package) eq "C-DEMPack"} {
	set tensor [::xmlutils::setXml "$rootid//c.DEM-Options//c.DEM-AdvancedOptions//i.DEM-ComputeStressTensorOption" "dv"]
	if {$tensor eq "Yes"} {
	    puts $fileid "\"ComputeStressTensorOption\"        : true,"
	} else {
	    puts $fileid "\"ComputeStressTensorOption\"        : false,"
	}
    }

    # Poisson Effect Option
    if {$KPriv(what_dempack_package) eq "C-DEMPack"} {
	set pe [::xmlutils::setXml "$rootid//c.DEM-Options//c.DEM-AdvancedOptions//i.DEM-PoissonEffect" "dv"]
	if {$pe eq "Yes"} {
	    puts $fileid "\"PoissonEffectOption\"              : true,"
	} else {
	    puts $fileid "\"PoissonEffectOption\"              : false,"
	}
    }

    # Shear Strains Parallel To Bonds Effect Option
    if {$KPriv(what_dempack_package) eq "C-DEMPack"} {
	set ssptb [::xmlutils::setXml "$rootid//c.DEM-Options//c.DEM-AdvancedOptions//i.DEM-ShearStrainParallelToBondEffect" "dv"]
	if {$ssptb eq "Yes"} {
	    puts $fileid "\"ShearStrainParallelToBondOption\"  : true,"
	} else {
	    puts $fileid "\"ShearStrainParallelToBondOption\"  : false,"
	}
    }

    #set cxpath "$rootid//c.DEM-Options//c.DEM-AdvancedOptions//i.DEM-ComputeEnergies"
    #set ceo [::xmlutils::setXml $cxpath $cproperty]
    #if {$ceo eq "Activate"} {
	#    set ceo 1
	#} else {
	#    set ceo 0
	#}
    #puts $fileid "\"ComputeEnergiesOption\"            : $ceo"

    # Dont search until failure
    if {$KPriv(what_dempack_package) eq "C-DEMPack"} {
	set io [::xmlutils::setXml "$rootid//c.DEM-Options//c.DEM-AdvancedOptions//i.DEM-DontSearchUntilFail" "dv"]
	if {$io eq "Yes"} {
	    puts $fileid "\"DontSearchUntilFailure\"           : true,"
	} else {
	    puts $fileid "\"DontSearchUntilFailure\"           : false,"
	}
    }

    #set cxpath "$rootid//c.DEM-Options//c.DEM-AdvancedOptions//i.DEM-DontSearchUntilFail"
    #set DSUF [::xmlutils::setXml $cxpath $cproperty]
    #puts $fileid "\"DontSearchUntilFailure\"           : \"$DSUF\""

    # Contact Mesh Option
	set CMO [::xmlutils::setXml "$rootid//c.DEM-Results//i.DEM-ShowBondElements" dv]
	if {$CMO eq "Yes"} {
	    puts $fileid "\"ContactMeshOption\"                : true,"
	} else {
	    puts $fileid "\"ContactMeshOption\"                : false,"
	}

    # Output file Type
    if {"Fluid" in $ActiveAppList} {
	set cxpath "GeneralApplicationData//c.SDEM-Results//c.GiDOptions//i.GiDPostMode"
    } else {
	set cxpath "$rootid//c.DEM-Results//c.GiDOptions//i.GiDPostMode"
    }
    set GiDMode [::xmlutils::setXml $cxpath $cproperty]
    puts $fileid "\"OutputFileType\"                   : \"$GiDMode\","

    # Multifile
    if {"Fluid" in $ActiveAppList} {
	set cxpath "GeneralApplicationData//c.SDEM-Results//c.GiDOptions//i.GiDMultiFileFlag"
    } else {
	set cxpath "$rootid//c.DEM-Results//c.GiDOptions//i.GiDMultiFileFlag"
    }
    set GiDMultiFileFlag [::xmlutils::setXml $cxpath $cproperty]
    if {$GiDMultiFileFlag eq "Single"} {
	puts $fileid "\"Multifile\"                        : \"single_file\","
    } else {
	puts $fileid "\"Multifile\"                        : \"multiple_files\","
    }

    puts $fileid "\"ElementType\"                      : \"[::wkcf::GetElementType]\","
    ######################################################################################

    puts $fileid ""

    # Translational Integration Scheme
    set cxpath "$rootid//c.DEM-SolutionStrategy//i.DEM-TimeTranslationalIntegrationScheme"
    set TransIntegScheme [::xmlutils::setXml $cxpath $cproperty]

    puts $fileid "\"TranslationalIntegrationScheme\"   : \"$TransIntegScheme\","

    # Rotational Integration Scheme
    set cxpath "$rootid//c.DEM-SolutionStrategy//i.DEM-TimeRotationalIntegrationScheme"
    set RotIntegScheme [::xmlutils::setXml $cxpath $cproperty]

    puts $fileid "\"RotationalIntegrationScheme\"      : \"$RotIntegScheme\","

    # Auto Reduction of Time Step Option
    set cxpath "$rootid//c.DEM-SolutionStrategy//c.DEM-TimeParameters//i.UseAutomaticDeltaTime"
    set DTimeSelection [::xmlutils::setXml $cxpath $cproperty]

    if {$DTimeSelection eq "Fixed"} {
	puts $fileid "\"AutomaticTimestep\"                : false,"
    } else {
	puts $fileid "\"AutomaticTimestep\"                : true,"
    }
    set cxpath "$rootid//c.DEM-SolutionStrategy//c.DEM-TimeParameters//i.DeltaTimeSafetyFactor"
    set SafetyFact [::xmlutils::setXml $cxpath $cproperty]
    puts $fileid "\"DeltaTimeSafetyFactor\"            : $SafetyFact,"

    set cxpath "$rootid//c.DEM-SolutionStrategy//c.DEM-TimeParameters//i.DeltaTime"
    set MaxTimeStep [::xmlutils::setXml $cxpath $cproperty]
    puts $fileid "\"MaxTimeStep\"                      : $MaxTimeStep,"

    if {"Fluid" in $ActiveAppList} {
	set cxpath "GeneralApplicationData//c.SimulationOptions//i.EndTime"
	set TTime [::xmlutils::setXml $cxpath $cproperty]
    } else {
	set cxpath "$rootid//c.DEM-SolutionStrategy//c.DEM-TimeParameters//i.DEM-TotalTime"
	set TTime [::xmlutils::setXml $cxpath $cproperty]
    }
    puts $fileid "\"FinalTime\"                        : $TTime,"


    set cxpath "$rootid//c.DEM-SolutionStrategy//c.DEM-TimeParameters//i.DEM-ScreenInfoOutput"
    set CTime [::xmlutils::setXml $cxpath $cproperty]
    puts $fileid "\"ControlTime\"                      : $CTime,"


    set cxpath "$rootid//c.DEM-SolutionStrategy//c.DEM-TimeParameters//i.DEM-NeighbourSearchFrequency"
    set FrecTime [::xmlutils::setXml $cxpath $cproperty]
    puts $fileid "\"NeighbourSearchFrequency\"         : $FrecTime,"

    if {$KPriv(what_dempack_package) eq "C-DEMPack"} {
	set cproperty "dv"
	set cxpath "DEM//c.DEM-Options//c.DEM-AdvancedOptions//i.DEM-MaterialTestActivate"
	set material_option [::xmlutils::setXml $cxpath $cproperty]
	if {$material_option eq "Yes"} {
	    ::wkcf::WriteMatTestData $fileid
	}
    }

    if {"Fluid" in $ActiveAppList} {
	set cxpath "$rootid//c.DEM-Fluid-interaction//i.DEM-TwoWayCoupling"
	set cproperty "dv"
	set cxpath "GeneralApplicationData//c.CouplingParameters//i.CouplingLevel"
	set coupling_level_type [::xmlutils::setXml $cxpath $cproperty]
    set cproperty "dv"
    set cxpath "GeneralApplicationData//c.CouplingParameters//i.TimeAveragingType"
    set time_averaging_type [::xmlutils::setXml $cxpath $cproperty]

    set interaction_start_time [::xmlutils::setXml {GeneralApplicationData//c.CouplingParameters//i.InteractionStartTime} dv]

	set cxpath "GeneralApplicationData//c.CouplingParameters//c.HydrodynamicForceModel//i.PickIndividualForces"
	set pick_individual_forces_option [::wkcf::TranslateToBinary [::xmlutils::setXml $cxpath $cproperty]]

	set cxpath "GeneralApplicationData//c.CouplingParameters//c.HydrodynamicForceModel//i.BuoyancyForceType"
	set buoyancy_force_type [::xmlutils::setXml $cxpath $cproperty]

	set cxpath "GeneralApplicationData//c.CouplingParameters//c.HydrodynamicForceModel//i.DragForceType"
	set drag_force_type [::xmlutils::setXml $cxpath $cproperty]

	set cxpath "GeneralApplicationData//c.CouplingParameters//c.HydrodynamicForceModel//i.VirtualMassForceType"
	set virtual_mass_force_type [::xmlutils::setXml $cxpath $cproperty]

	set cxpath "GeneralApplicationData//c.CouplingParameters//c.HydrodynamicForceModel//i.SaffmanLiftForceType"
	set lift_force_type [::xmlutils::setXml $cxpath $cproperty]

	set cxpath "GeneralApplicationData//c.CouplingParameters//c.HydrodynamicForceModel//i.MagnusLiftForceType"
	set magnus_force_type [::xmlutils::setXml $cxpath $cproperty]

	set cxpath "GeneralApplicationData//c.CouplingParameters//c.HydrodynamicForceModel//i.HydrodynamicTorqueType"
	set hydro_torque_type [::xmlutils::setXml $cxpath $cproperty]

	set cxpath "GeneralApplicationData//c.CouplingParameters//c.HydrodynamicForceModel//i.DragModifier"
	set drag_modifier_type [::xmlutils::setXml $cxpath $cproperty]

	set cxpath "GeneralApplicationData//c.CouplingParameters//c.HydrodynamicForceModel//i.ViscosityModificationType"
	set viscosity_modification_type [::xmlutils::setXml $cxpath $cproperty]

	set cxpath "GeneralApplicationData//c.CouplingParameters//c.HydrodynamicForceModel//c.MaxeyRileyEquations//i.MRDragModifier"
	set MR_drag_modifier_type [::xmlutils::setXml $cxpath $cproperty]

	set cxpath "GeneralApplicationData//c.PostProcessingVariables//i.GradientCalculationType"
	set gradient_calculation_type [::xmlutils::setXml $cxpath $cproperty]

	set cxpath "GeneralApplicationData//c.PostProcessingVariables//i.VelocityLaplacianCalculationType"
	set velocity_laplacian_calculation_type [::xmlutils::setXml $cxpath $cproperty]

	if {$velocity_laplacian_calculation_type == "0"} {
	    set cxpath "GeneralApplicationData//c.CouplingParameters//c.HydrodynamicForceModel//i.IncludeFaxenTerms0"
	} elseif {$velocity_laplacian_calculation_type == "1"} {
	    set cxpath "GeneralApplicationData//c.CouplingParameters//c.HydrodynamicForceModel//i.IncludeFaxenTerms1"
	} elseif {$velocity_laplacian_calculation_type == "2"} {
	    set cxpath "GeneralApplicationData//c.CouplingParameters//c.HydrodynamicForceModel//i.IncludeFaxenTerms"
	}

	set include_faxen_terms_option [::wkcf::TranslateToBinary [::xmlutils::setXml $cxpath $cproperty]]

	if {!$pick_individual_forces_option} { # Maxey-Riley
	    if {!$include_faxen_terms_option} {
		set drag_force_type 2
		set virtual_mass_force_type 0
	    } else {
		set drag_force_type 11
		set virtual_mass_force_type 11
	    }
	    set lift_force_type 0
	    set magnus_force_type 0
	    set hydro_torque_type 0
	    set drag_modifier_type $MR_drag_modifier_type
	}

	puts $fileid ""
	puts $fileid "\"coupling_level_type\"                    : $coupling_level_type,"
    puts $fileid "\"time_averaging_type\"                    : $time_averaging_type,"
    puts $fileid "\"interaction_start_time\"                 : $interaction_start_time,"
    if {$pick_individual_forces_option} {
	puts $fileid "\"pick_individual_forces_option\"          : true,"
    } else {
	puts $fileid "\"pick_individual_forces_option\"          : false,"
    }
    set SearchNeighboursOption [::xmlutils::setXml "$rootid//c.DEM-Options//c.DEM-Physical-opts//i.SearchNeighboursOption" dv]
    if {$SearchNeighboursOption == "Yes"} {
	puts $fileid "\"do_search_neighbours\"                   : true,"
    } else {
	puts $fileid "\"do_search_neighbours\"                   : false,"
    }
    if {$include_faxen_terms_option} {
	puts $fileid "\"include_faxen_terms_option\"             : true,"
    } else {
	puts $fileid "\"include_faxen_terms_option\"             : false,"
    }
    puts $fileid "\"include_faxen_terms_option_comment\"     : \"(relevant if the Maxey Riley equation is used)\","

    puts $fileid "\"gradient_calculation_type\"              : $gradient_calculation_type,"
    puts $fileid "\"gradient_calculation_type_comment\"      : \"(Not calculated (0), volume-weighed average(1), Superconvergent recovery(2))\","

    puts $fileid "\"laplacian_calculation_type\"             : $velocity_laplacian_calculation_type,"
    puts $fileid "\"laplacian_calculation_type_comment\"     : \"(Not calculated (0), Finite element projection (1), Superconvergent recovery(2))\","
    puts $fileid "\"buoyancy_force_type\"                    : $buoyancy_force_type,"
    puts $fileid "\"buoyancy_force_type_comment\"            : \"null buoyancy (0), compute buoyancy (1)  if drag_force_type is 2 buoyancy is always parallel to gravity\","

    puts $fileid "\"drag_force_type\"                        : $drag_force_type,"
    puts $fileid "\"drag_force_type_comment\"                : \" null drag (0), Stokes (1), Weatherford (2), Ganser (3), Ishii (4), Newtonian Regime (5)\","

    puts $fileid "\"virtual_mass_force_type\"                : $virtual_mass_force_type,"
    puts $fileid "\"virtual_mass_force_type_comment\"        : \"null virtual mass force (0)\","

    puts $fileid "\"lift_force_type\"                        : $lift_force_type,"
    puts $fileid "\"lift_force_type_comment\"                : \"# null lift force (0), Saffman (1)\","

    puts $fileid "\"magnus_force_type\"                      : $magnus_force_type,"
    puts $fileid "\"magnus_force_type_comment\"              : \" null magnus force (0), Rubinow and Keller (1), Oesterle and Bui Dihn (2)\","

    puts $fileid "\"hydro_torque_type\"                      : $hydro_torque_type,"
    puts $fileid "\"hydro_torque_type_comment\"              : \"null hydrodynamic torque (0), Dennis (1)\","

    puts $fileid "\"drag_modifier_type\"                     : $drag_modifier_type,"
    puts $fileid "\"viscosity_modification_type\"            : $viscosity_modification_type,"
    puts $fileid ""

	puts $fileid "\"coupling_weighing_type\"                 : 2,"
	puts $fileid "\"coupling_weighing_type_comment\"         : \"{fluid_to_DEM, DEM_to_fluid, fluid_fraction} = {lin, lin, imposed} (-1), {lin, const, const} (0), {lin, lin, const} (1), {lin, lin, lin} (2), averaging method (3)\","

	puts $fileid "\"fluid_model_type\"                       : 1,"
	puts $fileid "\"fluid_model_type_comment\"               : \" untouched, velocity incremented by 1/fluid_fraction (0), modified mass conservation only (1)\","

	puts $fileid "\"coupling_scheme_type\"                   : \"UpdatedFluid\","
	puts $fileid "\"coupling_scheme_type_comment\"           : \" UpdatedFluid, UpdatedDEM\","

	puts $fileid "\"print_particles_results_option\"         : false,"

	puts $fileid "\"add_each_hydro_force_option\"            : true,"
	puts $fileid "\"add_each_hydro_force_option_comment\"    : \" add each of the hydrodynamic forces (drag, lift and virtual mass)\","

	puts $fileid "\"project_at_every_substep_option\"        : true,"
	puts $fileid "\"velocity_trap_option\"                   : false,"
	puts $fileid "\"inlet_option\"                           : true,"
	puts $fileid "\"manually_imposed_drag_law_option\"       : false,"

	puts $fileid "\"stationary_problem_option\"              : false,"
	puts $fileid "\"stationary_problem_option_comment\"      : \" stationary, stop calculating the fluid after it reaches the stationary state\","

	puts $fileid "\"flow_in_porous_medium_option\"           : false,"
	puts $fileid "\"flow_in_porous_medium_option_comment\"   : \" the porosity is an imposed field\","

	puts $fileid "\"flow_in_porous_DEM_medium_option\"       : false,"
	puts $fileid "\"flow_in_porous_DEM_medium_option_comment\" : \"the DEM part is kept static\","

	puts $fileid "\"embedded_option\"                        : true,"
	puts $fileid "\"embedded_option_comment\"                : \"the embedded domain tools are to be used\","

	puts $fileid "\"make_results_directories_option\"        : true,"
	puts $fileid "\"make_results_directories_option_comment\": \"results are written into a folder (../results) inside the problem folder\","

	puts $fileid "\"body_force_on_fluid_option\"             : true,"

	puts $fileid "\"print_debug_info_option\"                : false,"
	puts $fileid "\"print_debug_info_option_comment\"        : \" print a summary of global physical measures\","

	puts $fileid "\"print_particles_results_cycle\"          : 1,"
	puts $fileid "\"print_particles_results_cycle_comment\"  : \" number of 'ticks' per printing cycle\","

	puts $fileid "\"debug_tool_cycle\"                       : 10,"
	puts $fileid "\"debug_tool_cycle_comment\"               : \" number of 'ticks' per debug computations cycle\","

	puts $fileid "\"similarity_transformation_type\"         : 0,"
	puts $fileid "\"similarity_transformation_type_comment\" : \" no transformation (0), Tsuji (1)\","

	puts $fileid "\"dem_inlet_element_type\"                 : \"SphericSwimmingParticle3D\","
	puts $fileid "\"dem_inlet_element_type_comment\"         : \" SphericParticle3D, SphericSwimmingParticle3D\","

	puts $fileid "\"drag_modifier_type\"                     : 2,"
	puts $fileid "\"drag_modifier_type_comment\"             : \" Hayder (2), Chien (3) # problemtype option\","

	puts $fileid "\"drag_porosity_correction_type\"          : 0,"
	puts $fileid "\"drag_porosity_correction_type_comment\"  : \" No correction (0), Richardson and Zaki (1)\","

	puts $fileid "\"min_fluid_fraction\"                     : 0.2,"
	puts $fileid "\"initial_drag_force\"                     : 0.0,"
	puts $fileid "\"drag_law_slope\"                         : 0.0,"
	puts $fileid "\"power_law_tol\"                          : 0.0,"
	puts $fileid "\"model_over_real_diameter_factor\"        : 1.0,"
	puts $fileid "\"model_over_real_diameter_factor_comment\": \" not active if similarity_transformation_type = 0\","

	puts $fileid "\"max_pressure_variation_rate_tol\"        : 1e-3,"
	puts $fileid "\"max_pressure_variation_rate_tol_comment\": \" for stationary problems, criterion to stop the fluid calculations\","

	puts $fileid "\"time_steps_per_stationarity_step\"       : 15,"
	puts $fileid "\"time_steps_per_stationarity_step_comment\": \" number of fluid time steps between consecutive assessment of stationarity steps\","

	puts $fileid "\"meso_scale_length\"                      : 0.2,"
	puts $fileid "\"meso_scale_length_comment\"              : \" the radius of the support of the averaging function for homogenization (<=0 for automatic calculation)\","

	puts $fileid "\"shape_factor\"                           : 0.5,"
	if {[dict get [::wkcf::GetFluidMaterialProperties "Fluid"] "NonNewtonianFluid"] eq "No"} {
	    puts $fileid "\"non_newtonian_option\"                   : false,"
	} else {
	    puts $fileid "\"non_newtonian_option\"                   : true,"
	    puts $fileid "\"yield_stress\"                           : [dict get [::wkcf::GetFluidMaterialProperties "Fluid"] "YieldStress"],"
	    puts $fileid "\"regularization_coefficient\"             : [dict get [::wkcf::GetFluidMaterialProperties "Fluid"] "BinghamSmoother"],"
	    puts $fileid "\"power_law_k\"                            : [dict get [::wkcf::GetFluidMaterialProperties "Fluid"] "PowerLawK"],"
	    puts $fileid "\"power_law_n\"                            : [dict get [::wkcf::GetFluidMaterialProperties "Fluid"] "PowerLawN"],"
	}
    }
    # SWIMMING-SPECIFIC SECTION ENDS ###########################################################################

    puts $fileid ""
    ::wkcf::WritePostProcessDataForJson $fileid
    puts $fileid ""
    # Get the problem name
    set PName [::KUtils::GetPaths "PName"]
    puts $fileid "\"problem_name\" : \"${PName}\""

    puts $fileid "}"

    # Get the kratos path
    set KratosPath [::xmlutils::setXml {GeneralApplicationData//c.ProjectConfiguration//i.KratosPath} dv]
    set KratosPath [file native $KratosPath]

    close $fileid
}

proc ::wkcf::WriteDemNodalVariables { AppId } {
    variable filechannel
    variable dprops
    variable ndime

    set nodelistbuffer [dict create ]

    # Write RADIUS
    set nodvar [::xmlutils::getKKWord "Applications/$AppId" "Radius"]

    set basexpath "$AppId//c.DEM-Elements"

    set gelemlist [::wkcf::GetDEMActiveElements]
    set nodelistbuffer ""

    foreach celemid $gelemlist {

	set elembasexpath "$basexpath//c.DEM-Element"
	# Get the group node list
	set grouplist [::xmlutils::setXmlContainerIds $elembasexpath]
	if {$grouplist != ""} {

	    foreach cgroupid $grouplist {

		if {$cgroupid != ""} {
		    if {[GiD_EntitiesGroups get $cgroupid elements -count]} {

		        GiD_File fprintf $filechannel "%s" "Begin NodalData $nodvar  // GUI group identifier: $cgroupid Elementid $celemid"
		        # De cada elemento necesitamos su nodo y su radio
		        foreach elem [GiD_EntitiesGroups get $cgroupid elements] {
		            set r 0
		            set info [GiD_Info list_entities -more elements $elem]
		            if { ![regexp {Type=([^ ]+) Nnode=([0-9]+) Volume=([^ ]+)} $info dummy type nnode volume] } {
		                set type ?
		                set nnode 0
		                set volume 0
		            }
		            if { $nnode > 0} {
		                set nodeid [lindex [GiD_Mesh get element $elem] 3]
		                dict lappend nodelistbuffer $cgroupid $nodeid
		                if {$ndime eq "3D"} {
		                    set r [expr {pow(3.0/4.0*$volume/$::MathUtils::Pi,1.0/3.0)}]
		                } else {
		                    set r [expr {sqrt($volume/$::MathUtils::Pi)}]
		                }
		                set r [GiD_FormatReal "%10.5e" $r]
		                GiD_File fprintf $filechannel "%s" "$nodeid 0 $r"
		            }
		        }

		        GiD_File fprintf $filechannel "%s" "End NodalData"
		        GiD_File fprintf $filechannel "%s" ""
		    }

		}
	    }
	}
    }

    # Write Cohesive Groups
    set nodvar [::xmlutils::getKKWord "Applications/$AppId" "Cohesive_Group"]

    set basexpath "$AppId//c.DEM-Cohesivegroup"
    set grouplist [::xmlutils::setXmlContainerIds $basexpath]

    foreach cgroupid $grouplist {
	if {$cgroupid != ""} {
	    if {[GiD_EntitiesGroups get $cgroupid elements -count]} {
		GiD_File fprintf $filechannel "%s" "Begin NodalData $nodvar  // GUI group identifier: $cgroupid"
		set cproperty "dv"
		set cxpath "$elembasexpath//c.[list ${cgroupid}]//c.Properties//i.SetActive"
		set active_or_not [::xmlutils::setXml $cxpath $cproperty]
		if {$active_or_not=="No"} {
		    continue
		}
		set elembasexpath "$basexpath//c.$cgroupid//c.Properties//i.CohGroup"
		# Get the group cohesive group
		set cohgroup [::xmlutils::setXml $elembasexpath "dv" ]

		if {[dict exists $nodelistbuffer $cgroupid]} {
		    foreach nodeid [dict get $nodelistbuffer $cgroupid] {
		        GiD_File fprintf $filechannel "%s" "$nodeid 0 $cohgroup"
		    }
		} else {
		    foreach elem [GiD_EntitiesGroups get $cgroupid elements] {
		        # Get the node from the element
		        set nodeid [lindex [GiD_Mesh get element $elem] 3]
		        dict lappend nodelistbuffer $cgroupid $nodeid
		        GiD_File fprintf $filechannel "%s" "$nodeid 0 $cohgroup"
		    }
		}
		GiD_File fprintf $filechannel "%s" "End NodalData"
		GiD_File fprintf $filechannel "%s" ""
	    }
	}
    }

    # Write All Material Dependent Properties; pe. Density, young modulus...
    #     set proplist [list "Density" "YoungModulus" "PoissonRatio" "ParticleFrictionAngle" "CoefficientOfRestitution" "Color"]
    #     foreach cproperty $proplist {
	#         set nodvar [::xmlutils::getKKWord "Applications/$AppId" $cproperty]
	#
	#         set basexpath "$AppId//c.DEM-Elements"
	#
	#         foreach celemid $gelemlist {
	    #
	    #             set elembasexpath "$basexpath//c.DEM-Element"
	    #             # Get the group node list
	    #             set grouplist [::xmlutils::setXmlContainerIds $elembasexpath]
	    #             if {$grouplist != ""} {
		#                 foreach cgroupid $grouplist {
		    #                     if {$cgroupid != ""} {
		        #                         if {[GiD_EntitiesGroups get $cgroupid elements -count]} {
		            #                             set matxpath "$elembasexpath//c.$cgroupid//c.Properties//i.Material"
		            #                             set material [::xmlutils::setXml $matxpath "dv" ]
		            #
		            #                             set cxpath "DEMMaterial//m.$material//p.$cproperty"
		            #                             set propvalue [::xmlutils::setXml $cxpath "dv" "read" "" "mat"]
		            #
		            #                             if {$cproperty eq "CoefficientOfRestitution"} {
		                #                                 if {$propvalue == 0.0} {
		                    #                                     set propvalue 1.0
		                    #                                 } else {
		                    #                                     set propvalue [expr {log($propvalue)}]
		                    #                                 }
		                #                             }
		            #                             set propvalue [GiD_FormatReal "%10.5e" $propvalue]
		            #                             GiD_File fprintf $filechannel "%s" "Begin NodalData $nodvar  // GUI group identifier: $cgroupid"
		            #                             # De cada elemento necesitamos su nodo y su radio
		            #                             if {[dict exists $nodelistbuffer $cgroupid]} {
		                #                                 foreach nodeid [dict get $nodelistbuffer $cgroupid] {
		                    #                                     GiD_File fprintf $filechannel "%s" "$nodeid 0 $propvalue"
		                    #                                 }
		                #                             } else {
		                #                                 foreach elem [GiD_EntitiesGroups get $cgroupid elements] {
		                    #                                     # Get the node from the element
		                    #                                     set nodeid [lindex [GiD_Mesh get element $elem] 3]
		                    #                                     dict lappend nodelistbuffer $cgroupid $nodeid
		                    #                                     GiD_File fprintf $filechannel "%s" "$nodeid 0 $propvalue"
		                    #                                 }
		                #                             }
		            #
		            #                             GiD_File fprintf $filechannel "%s" "End NodalData"
		            #                             GiD_File fprintf $filechannel "%s" ""
		            #                         }
		        #                     }
		    #                 }
		#             }
	    #         }
	#     }
}

proc ::wkcf::WriteDemNodalVariables2 {AppId filechannel} {

    global KPriv
    # Write RADIUS
    variable ndime
    set nodvar [::xmlutils::getKKWord Applications/$AppId Radius]
    set basexpath $AppId//c.DEM-Elements
    set gelemlist [::wkcf::GetDEMActiveElements]
    set elembasexpath $basexpath//c.DEM-Element
    if {$ndime eq "2D"} {
	lassign [lindex [GiD_Info Mesh elements Circle -array] 0] type element_ids element_nodes element_materials element_radii
	foreach element_id $element_ids element_node [lindex $element_nodes 0] element_radius $element_radii {
	    set element_data($element_id) [list $element_node $element_radius]}
    } else {
	set a [GiD_Info Mesh elements Sphere -array]
	set b [lindex $a 0]
	lassign $b type element_ids element_nodes element_materials element_radii
	foreach element_id $element_ids element_node [lindex $element_nodes 0] element_radius $element_radii {
	    set element_data($element_id) [list $element_node $element_radius]}
    }
    #release memory
    foreach variable_name {element_ids element_nodes element_materials element_radii} {
	unset $variable_name
    }
    # Get the group node list
    set list_of_active_dem_elements ""
    set grouplist [::xmlutils::setXmlContainerIds $elembasexpath]
    if {[llength $grouplist]} {
	foreach celemid $gelemlist {
	    foreach cgroupid $grouplist {

		set cproperty "dv"
		set cxpath "$elembasexpath//c.[list ${cgroupid}]//c.Properties//i.SetActive"
		set active_or_not [::xmlutils::setXml $cxpath $cproperty]
		if {$active_or_not=="No"} {
		    continue
		}

		if {[GiD_EntitiesGroups get $cgroupid elements -count]} {
		    GiD_File fprintf $filechannel "Begin NodalData $nodvar  // GUI group identifier: $cgroupid Elementid $celemid"
		    set element_list [GiD_EntitiesGroups get $cgroupid elements]
		    lappend list_of_active_dem_elements $element_list
		    foreach element_id $element_list {
		        lassign $element_data($element_id) element_node element_radius
		        lappend group_nodes($cgroupid) $element_node
		        GiD_File fprintf $filechannel "$element_node 0 $element_radius"
		    }
		    GiD_File fprintf $filechannel "End NodalData"
		    GiD_File fprintf $filechannel ""
		}
	    }
	}
    }
    # Write Cohesive Groups
    set nodvar [::xmlutils::getKKWord Applications/$AppId Cohesive_Group]
    set basexpath $AppId//c.DEM-Cohesivegroup
    set grouplist [::xmlutils::setXmlContainerIds $basexpath]
    foreach cgroupid $grouplist {
	if {[GiD_EntitiesGroups get $cgroupid elements -count]} {
	    set cproperty "dv"
	    set cxpath "$AppId//c.DEM-Elements//c.DEM-Element//c.[list ${cgroupid}]//c.Properties//i.SetActive"
	    set active_or_not [::xmlutils::setXml $cxpath $cproperty]
	    if {$active_or_not=="No"} {
		continue
	    }
	    GiD_File fprintf $filechannel "Begin NodalData $nodvar  // GUI group identifier: $cgroupid"
	    set elembasexpath $basexpath//c.$cgroupid//c.Properties//i.CohGroup
	    set cohesive_group [::xmlutils::setXml $elembasexpath dv]
	    if { [info exists group_nodes($cgroupid)] } {
		foreach node_id $group_nodes($cgroupid) {
		    GiD_File fprintf $filechannel "$node_id 0 $cohesive_group"
		}
	    } else {
		# Get the node from the element
		foreach element_id [GiD_EntitiesGroups get $cgroupid elements] {
		    set node_id [lindex $element_data($element_id) 0]
		    lappend group_nodes($cgroupid) $node_id
		    GiD_File fprintf $filechannel "$node_id 0 $cohesive_group"
		}
	    }
	    GiD_File fprintf $filechannel "End NodalData"
	    GiD_File fprintf $filechannel ""
	}
    }
    if {$KPriv(what_dempack_package) eq "C-DEMPack"} {

	# Write Skin Sphere
	if {[GiD_Groups exists SKIN_SPHERE_DO_NOT_DELETE]} {
	if {$ndime eq "2D"} {
	    set skin_element_ids [GiD_EntitiesGroups get SKIN_SPHERE_DO_NOT_DELETE all_mesh -element_type circle] ; # Get the ids of elements in SKIN_SPHERE
	} else {
	    set skin_element_ids [GiD_EntitiesGroups get SKIN_SPHERE_DO_NOT_DELETE all_mesh -element_type sphere]
	}
	} else {
	set skin_element_ids [list]
	}

	set only_skin_elems_ids [lindex $skin_element_ids 1]
	set list_of_active_dem_elements [regsub -all {\{|\}} $list_of_active_dem_elements ""]

	foreach active_element $list_of_active_dem_elements {
	    set temporal_list($active_element) 1
	}

	set elements_in_common_list ""
	foreach skin_element $only_skin_elems_ids {
	    if {[info exists temporal_list($skin_element)]} {
		lappend elements_in_common_list $skin_element
	    }
	}

	foreach element_id $elements_in_common_list { ; # Here we loop on each of the elements by id
	    set element_nodes_id($element_id) [lindex [GiD_Mesh get element $element_id] 3] ; # We get the nodes of the element
	}
	GiD_File fprintf $filechannel "Begin NodalData SKIN_SPHERE"
	foreach element_id $elements_in_common_list {
	    GiD_File fprintf $filechannel "$element_nodes_id($element_id) 0 1"
	}
	GiD_File fprintf $filechannel "End NodalData"
	GiD_File fprintf $filechannel ""
    }
    #    # Write All Material Dependent Properties; pe. Density, young modulus...
    #     set basexpath $AppId//c.DEM-Elements
    #     set elembasexpath $basexpath//c.DEM-Element
    #     set grouplist [::xmlutils::setXmlContainerIds $elembasexpath]
    #     foreach cproperty {Density YoungModulus PoissonRatio ParticleFrictionAngle CoefficientOfRestitution Color} {
	#         set nodvar [::xmlutils::getKKWord Applications/$AppId $cproperty]
	#         foreach celemid $gelemlist {
	    #             foreach cgroupid $grouplist {
		#                 if {[GiD_EntitiesGroups get $cgroupid elements -count]} {
		    #                     set matxpath $elembasexpath//c.$cgroupid//c.Properties//i.Material
		    #                     set material [::xmlutils::setXml $matxpath dv]
		    #                     set cxpath DEMMaterial//m.$material//p.$cproperty
		    #                     set propvalue [::xmlutils::setXml $cxpath dv read "" mat]
		    #                     if {$cproperty eq "CoefficientOfRestitution"} {
		        #                         if {$propvalue == 0.0} {
		            #                             set propvalue 1.0
		            #                         } else {
		            #                             set propvalue [expr {log($propvalue)}]
		            #                         }
		        #                     }
		    #                     GiD_File fprintf $filechannel "Begin NodalData $nodvar  // GUI group identifier: $cgroupid"
		    #                     if { [info exists group_nodes($cgroupid)] } {
		        #                         foreach node_id $group_nodes($cgroupid) {
		            #                             GiD_File fprintf $filechannel "$node_id 0 $propvalue"
		            #                         }
		        #                     } else {
		        #                         # Get the node from the element
		        #                         foreach element_id [GiD_EntitiesGroups get $cgroupid elements] {
		            #                             set node_id [lindex $element_data($element_id) 0]
		            #                             lappend group_nodes($cgroupid) $node_id
		            #                             GiD_File fprintf $filechannel "$node_id 0 $propvalue"
		            #                         }
		        #                     }
		    #                     GiD_File fprintf $filechannel "End NodalData"
		    #                     GiD_File fprintf $filechannel ""
		    #                 }
		#             }
	    #         }
	#     }
    return 0
}

proc ::wkcf::WriteDEMConditionProperties {AppId cgroupid cpropvalue} {
    variable dprops; variable pflag
    variable filechannel

    # For debug
    if {!$pflag} {
	set inittime [clock seconds]
    }

    # Kratos key word xpath
    set kxpath "Applications/$AppId"

    set proplist [list "IMPOSED_VELOCITY_X" "IMPOSED_VELOCITY_X_VALUE" \
	    "IMPOSED_VELOCITY_Y" "IMPOSED_VELOCITY_Y_VALUE" \
	    "IMPOSED_VELOCITY_Z" "IMPOSED_VELOCITY_Z_VALUE" \
	    "IMPOSED_ANGULAR_VELOCITY_X" "IMPOSED_ANGULAR_VELOCITY_X_VALUE" \
	    "IMPOSED_ANGULAR_VELOCITY_Y" "IMPOSED_ANGULAR_VELOCITY_Y_VALUE" \
	    "IMPOSED_ANGULAR_VELOCITY_Z" "IMPOSED_ANGULAR_VELOCITY_Z_VALUE" \
	    "VELOCITY_START_TIME" "VELOCITY_STOP_TIME" \
	    "FORCE_INTEGRATION_GROUP" \
	    "TOP" "BOTTOM" \
	    "INITIAL_VELOCITY_X_VALUE" "INITIAL_VELOCITY_Y_VALUE" "INITIAL_VELOCITY_Z_VALUE" \
	    "INITIAL_ANGULAR_VELOCITY_X_VALUE" "INITIAL_ANGULAR_VELOCITY_Y_VALUE" \
	    "INITIAL_ANGULAR_VELOCITY_Z_VALUE" "IDENTIFIER"]

    GiD_File fprintf $filechannel "%s" "  Begin SubModelPartData // GUI Groupid: $cgroupid"

    foreach cprop $proplist cval $cpropvalue {
	set my_data($cprop) $cval
    }

    foreach cprop [array names my_data] {
	if {$cprop == "IMPOSED_VELOCITY_X_VALUE" && !$my_data(IMPOSED_VELOCITY_X)} {
	    continue
	}
	if {$cprop == "IMPOSED_VELOCITY_Y_VALUE" && !$my_data(IMPOSED_VELOCITY_Y)} {
	    continue
	}
	if {$cprop == "IMPOSED_VELOCITY_Z_VALUE" && !$my_data(IMPOSED_VELOCITY_Z)} {
	    continue
	}
	if {$cprop == "IMPOSED_ANGULAR_VELOCITY_X_VALUE" && !$my_data(IMPOSED_ANGULAR_VELOCITY_X)} {
	    continue
	}
	if {$cprop == "IMPOSED_ANGULAR_VELOCITY_Y_VALUE" && !$my_data(IMPOSED_ANGULAR_VELOCITY_Y)} {
	    continue
	}
	if {$cprop == "IMPOSED_ANGULAR_VELOCITY_Z_VALUE" && !$my_data(IMPOSED_ANGULAR_VELOCITY_Z)} {
	    continue
	}
	if {$cprop == "INITIAL_VELOCITY_X_VALUE" && !$my_data(INITIAL_VELOCITY_X_VALUE)} {
	    continue
	}
	if {$cprop == "INITIAL_VELOCITY_Y_VALUE" && !$my_data(INITIAL_VELOCITY_Y_VALUE)} {
	    continue
	}
	if {$cprop == "INITIAL_VELOCITY_Z_VALUE" && !$my_data(INITIAL_VELOCITY_Z_VALUE)} {
	    continue
	}
	if {$cprop == "INITIAL_ANGULAR_VELOCITY_X_VALUE" && !$my_data(INITIAL_ANGULAR_VELOCITY_X_VALUE)} {
	    continue
	}
	if {$cprop == "INITIAL_ANGULAR_VELOCITY_Y_VALUE" && !$my_data(INITIAL_ANGULAR_VELOCITY_Y_VALUE)} {
	    continue
	}
	if {$cprop == "INITIAL_ANGULAR_VELOCITY_Z_VALUE" && !$my_data(INITIAL_ANGULAR_VELOCITY_Z_VALUE)} {
	    continue
	}
	set fix_list [list "IMPOSED_VELOCITY_X" "IMPOSED_VELOCITY_Y" "IMPOSED_VELOCITY_Z" "IMPOSED_ANGULAR_VELOCITY_X" \
		"IMPOSED_ANGULAR_VELOCITY_Y" "IMPOSED_ANGULAR_VELOCITY_Z"]
	if {[lsearch -exact $fix_list $cprop] >= 0} {continue}

	GiD_File fprintf $filechannel "%s" "  $cprop $my_data($cprop)"
    }

    GiD_File fprintf $filechannel "%s" "  End SubModelPartData"

    # For debug
    if {!$::wkcf::pflag} {
	set endtime [clock seconds]
	set ttime [expr {$endtime-$inittime}]
	WarnWinText "Obtaining DEM-Inlet group using the new mesh format: [::KUtils::Duration $ttime]"
    }
}

proc ::wkcf::WriteDEMElementMeshProperties {AppId} {

    variable filechannel
    variable ndime
    set basexpath "$AppId//c.DEM-Conditions//c.DEM-VelocityBC"
    set gproplist [::xmlutils::setXmlContainerIds $basexpath]
    set pathtoDEMElems "$AppId//c.DEM-Elements//c.DEM-Element"

    foreach cgroupid $gproplist {
	set cproperty "dv"
	set cxpath "${basexpath}//c.[list ${cgroupid}]//i.SetActive"
	set active_or_not [::xmlutils::setXml $cxpath $cproperty]
	set cproperty "dv"
	set cxpath "${pathtoDEMElems}//c.[list ${cgroupid}]//c.Properties//i.SetActive"
	set dem_elem_active_or_not [::xmlutils::setXml $cxpath $cproperty]

	if {$active_or_not=="No" || $dem_elem_active_or_not=="No"} {
	    continue
	}

	set cproperty "dv"
	set cxpath "${basexpath}//c.[list ${cgroupid}]//i.DEM-VelocityBCMotion"
	set motion_type [::xmlutils::setXml $cxpath $cproperty]
    # Get the group node list
    set elist [GiD_EntitiesGroups get $cgroupid elements]
    if {[llength $elist]} {
    # Write all nodes for this group in increasing order
    set nodeslist [list]
    foreach eid $elist {
	if { $ndime eq "2D"} {
	    set nodeid [lindex [GiD_Info Mesh Elements circle $eid $eid] 1]
	} else {
	    set nodeid [lindex [GiD_Info Mesh Elements sphere $eid $eid] 1]
	}
	#if { $nodeid == "" } {
	    #    return [list 1 [= "Some elements in this group are not spheres! Check Group %s" $cgroupid]]
	    #}
	lappend nodeslist $nodeid
    }
    set nodeslist [lsort -integer -unique $nodeslist]
    set cproperty "dv"
    set cxpath "${basexpath}//c.[list ${cgroupid}]//c.LinearVelocity//i.LinearVelocityX"
    set LinearVelocityX [::xmlutils::setXml $cxpath $cproperty]
    set cxpath "${basexpath}//c.[list ${cgroupid}]//c.LinearVelocity//i.LinearVelocityY"
    set LinearVelocityY [::xmlutils::setXml $cxpath $cproperty]
    set cxpath "${basexpath}//c.[list ${cgroupid}]//c.LinearVelocity//i.LinearVelocityZ"
    set LinearVelocityZ [::xmlutils::setXml $cxpath $cproperty]
    set cxpath "${basexpath}//c.[list ${cgroupid}]//c.LinearVelocity//i.LinearPeriodic"
    set IsPeriodic [::xmlutils::setXml $cxpath $cproperty]
    if {$IsPeriodic=="Yes"} {
	set cxpath "${basexpath}//c.[list ${cgroupid}]//c.LinearVelocity//i.LinearPeriod"
	set Period [::xmlutils::setXml $cxpath $cproperty]
    } else {
	set Period "0.0"
    }
    set cxpath "${basexpath}//c.[list ${cgroupid}]//c.LinearVelocity//i.LinearStartTime"
    set LinearVelocityStartTime [::xmlutils::setXml $cxpath $cproperty]
    set cxpath "${basexpath}//c.[list ${cgroupid}]//c.LinearVelocity//i.LinearEndTime"
    set LinearVelocityEndTime [::xmlutils::setXml $cxpath $cproperty]
    set cxpath "${basexpath}//c.[list ${cgroupid}]//c.AngularVelocity//i.AngularVelocityX"
    set AngularVelocityX [::xmlutils::setXml $cxpath $cproperty]
    set cxpath "${basexpath}//c.[list ${cgroupid}]//c.AngularVelocity//i.AngularVelocityY"
    set AngularVelocityY [::xmlutils::setXml $cxpath $cproperty]
    set cxpath "${basexpath}//c.[list ${cgroupid}]//c.AngularVelocity//i.AngularVelocityZ"
    set AngularVelocityZ [::xmlutils::setXml $cxpath $cproperty]
    set cxpath "${basexpath}//c.[list ${cgroupid}]//c.AngularVelocity//i.CenterOfRotationX"
    set CenterOfRotationX [::xmlutils::setXml $cxpath $cproperty]
    set cxpath "${basexpath}//c.[list ${cgroupid}]//c.AngularVelocity//i.CenterOfRotationY"
    set CenterOfRotationY [::xmlutils::setXml $cxpath $cproperty]
    set cxpath "${basexpath}//c.[list ${cgroupid}]//c.AngularVelocity//i.CenterOfRotationZ"
    set CenterOfRotationZ [::xmlutils::setXml $cxpath $cproperty]
    set cxpath "${basexpath}//c.[list ${cgroupid}]//c.AngularVelocity//i.AngularPeriodic"
    set AngularIsPeriodic [::xmlutils::setXml $cxpath $cproperty]
    if {$AngularIsPeriodic=="Yes"} {
	set cxpath "${basexpath}//c.[list ${cgroupid}]//c.AngularVelocity//i.AngularPeriod"
	set AngularPeriod [::xmlutils::setXml $cxpath $cproperty]
    } else {
	set AngularPeriod "0.0"
    }
    set cxpath "${basexpath}//c.[list ${cgroupid}]//c.AngularVelocity//i.AngularStartTime"
    set AngularVelocityStartTime [::xmlutils::setXml $cxpath $cproperty]
    set cxpath "${basexpath}//c.[list ${cgroupid}]//c.AngularVelocity//i.AngularEndTime"
    set AngularVelocityEndTime [::xmlutils::setXml $cxpath $cproperty]
    set RigidBodyMotion 1
    set TableNumber 0
    set TableVelocityComponent 0

    variable dem_group_mesh_property_number
    incr dem_group_mesh_property_number

	if {$motion_type=="FromATable"} {
	set RigidBodyMotion 0
	set TableNumber $dem_group_mesh_property_number
	set TableVelocityComponent [::xmlutils::setXml "${basexpath}//c.[list ${cgroupid}]//i.TableVelocityComponent" dv]
	}
	if {$motion_type=="None"} {
	foreach {LinearVelocityX LinearVelocityY LinearVelocityZ AngularVelocityX AngularVelocityY AngularVelocityZ} {0.0 0.0 0.0 0.0 0.0 0.0} {}
    }
    if {$motion_type=="FixedDOFs"} {
	set RigidBodyMotion 0
    }

    GiD_File fprintf $filechannel "Begin SubModelPart $dem_group_mesh_property_number // DEM-Element-RigidBodyMotion. Group name: $cgroupid"
    GiD_File fprintf $filechannel "  Begin SubModelPartData // DEM-Element-RigidBodyMotion. Group name: $cgroupid"
    if {$motion_type=="None" || $motion_type=="LinearPeriodic"} {
	GiD_File fprintf $filechannel "  LINEAR_VELOCITY \[3\] ($LinearVelocityX,$LinearVelocityY,$LinearVelocityZ)"
	GiD_File fprintf $filechannel "  VELOCITY_PERIOD $Period"
	GiD_File fprintf $filechannel "  ANGULAR_VELOCITY \[3\] ($AngularVelocityX,$AngularVelocityY,$AngularVelocityZ)"
	GiD_File fprintf $filechannel "  ROTATION_CENTER \[3\] ($CenterOfRotationX,$CenterOfRotationY,$CenterOfRotationZ)"
	GiD_File fprintf $filechannel "  ANGULAR_VELOCITY_PERIOD $AngularPeriod"
	GiD_File fprintf $filechannel "  VELOCITY_START_TIME $LinearVelocityStartTime"
	GiD_File fprintf $filechannel "  VELOCITY_STOP_TIME $LinearVelocityEndTime"
	GiD_File fprintf $filechannel "  ANGULAR_VELOCITY_START_TIME $AngularVelocityStartTime"
	GiD_File fprintf $filechannel "  ANGULAR_VELOCITY_STOP_TIME $AngularVelocityEndTime"
    }
    GiD_File fprintf $filechannel "  RIGID_BODY_MOTION $RigidBodyMotion"
    GiD_File fprintf $filechannel "  IDENTIFIER $cgroupid"
    GiD_File fprintf $filechannel "  End SubModelPartData"
    GiD_File fprintf $filechannel "  Begin SubModelPartNodes"
    foreach nid $nodeslist {
	#lassign [GiD_Mesh get node $nid] layer x y z
	GiD_File fprintf $filechannel "  $nid"
    }
    GiD_File fprintf $filechannel "  End SubModelPartNodes"
    GiD_File fprintf $filechannel "End SubModelPart"
    GiD_File fprintf $filechannel ""

    if {$motion_type=="FromATable"} {
	set filename [::xmlutils::setXml "${basexpath}//c.[list ${cgroupid}]//i.VelocitiesFilename" dv]
	GiD_File fprintf $filechannel "Begin Table $TableNumber TIME VELOCITY"
	set file_open [open [file native [file join [::KUtils::GetPaths "PDir"] $filename]] r]
	set file_data [read $file_open]
	close $file_open
	GiD_File fprintf -nonewline $filechannel $file_data
	GiD_File fprintf $filechannel "End Table"
	GiD_File fprintf $filechannel ""
    }
	}
    }
    GiD_File fprintf $filechannel "Begin Table 0 TIME VELOCITY"
    GiD_File fprintf $filechannel "0.0  0.0"
    GiD_File fprintf $filechannel "1.0  0.0"
    GiD_File fprintf $filechannel "End Table"
    GiD_File fprintf $filechannel ""
}
proc ::wkcf::WriteDSOLIDContactKinematics {AppId} {
    variable demfemchannel
    set rootid DSOLID

    set basexpath "$rootid//c.DEM-Conditions//c.Displacements"
    set gproplist [::xmlutils::setXmlContainerIds $basexpath]
    foreach cgroupid $gproplist {

	# Get the group node list
  set nlist [list]
	lassign [::wkcf::GetDSOLIDBoundaryConditionNodes $AppId $cgroupid] fail msg nlist
	if {$fail == 1} {

	    return [list 1 $msg]
	}

	if {[llength $nlist]} {

	    set cproperty "dv"
	    set cxpath "${basexpath}//c.[list ${cgroupid}]//c.Values//i.Vx"
	    set LinearX [::xmlutils::setXml $cxpath $cproperty]
	    set cxpath "${basexpath}//c.[list ${cgroupid}]//c.Values//i.Vy"
	    set LinearY [::xmlutils::setXml $cxpath $cproperty]
	    set cxpath "${basexpath}//c.[list ${cgroupid}]//c.Values//i.Vz"
	    set LinearZ [::xmlutils::setXml $cxpath $cproperty]

	    set cxpath "${basexpath}//c.[list ${cgroupid}]//c.Activation//i.Ax"
	    set FixX [::xmlutils::setXml $cxpath $cproperty]
	    set cxpath "${basexpath}//c.[list ${cgroupid}]//c.Activation//i.Ay"
	    set FixY [::xmlutils::setXml $cxpath $cproperty]
	    set cxpath "${basexpath}//c.[list ${cgroupid}]//c.Activation//i.Az"
	    set FixZ [::xmlutils::setXml $cxpath $cproperty]

	    variable contact_property_number 3
	    #set contact_property_number [expr $contact_property_number + 1 ]


	    GiD_File fprintf $demfemchannel "Begin NodalData DISPLACEMENT_X"
	    foreach nodeid $nlist {
		GiD_File fprintf $demfemchannel "$nodeid $FixX $LinearX"
	    }
	    GiD_File fprintf $demfemchannel "End NodalData"
	    GiD_File fprintf $demfemchannel ""

	    GiD_File fprintf $demfemchannel "Begin NodalData DISPLACEMENT_Y"
	    foreach nodeid $nlist {
		GiD_File fprintf $demfemchannel "$nodeid $FixY $LinearY"
	    }
	    GiD_File fprintf $demfemchannel "End NodalData"
	    GiD_File fprintf $demfemchannel ""

	    GiD_File fprintf $demfemchannel "Begin NodalData DISPLACEMENT_Z"
	    foreach nodeid $nlist {
		GiD_File fprintf $demfemchannel "$nodeid $FixZ $LinearZ"
	    }
	    GiD_File fprintf $demfemchannel "End NodalData"
	    GiD_File fprintf $demfemchannel ""


	}
    }
}

proc ::wkcf::WriteDSOLIDVolumeAccelerationOnNodes {AppId} {
    variable demfemchannel
    set rootid DSOLID

    set basexpath "$rootid//c.Solid-Elements//c.Solid-Element"

    set gproplist [::xmlutils::setXmlContainerIds $basexpath]
    foreach cgroupid $gproplist {


   # Get the group node list
   set nlist [list]
   lassign [::wkcf::GetDSOLIDGroupNodes $AppId $cgroupid] fail msg nlist

    set cproperty "dv"
    set cxpathtogravity "DEM//c.DEM-Options//c.DEM-Physical-opts"

    set cxpath "$cxpathtogravity//i.GravityValue"
    set usergravitymod [::xmlutils::setXml $cxpath $cproperty]
    set cxpath "$cxpathtogravity//i.Cx"
    set gravityCx [::xmlutils::setXml $cxpath $cproperty]
    set cxpath "$cxpathtogravity//i.Cy"
    set gravityCy [::xmlutils::setXml $cxpath $cproperty]
    set cxpath "$cxpathtogravity//i.Cz"
    set gravityCz [::xmlutils::setXml $cxpath $cproperty]

    set gravityvector [list $gravityCx $gravityCy $gravityCz]
    set gravitymod [::MathUtils::VectorModulus $gravityvector]

    if {$gravitymod==0.0} {
	W "The null vector is not a valid direction for the gravity force!"
	W "Computations will proceed anyway...\nPlease make sure that value was intentional..."
    }

    if {$gravitymod !=0.0} {
  set endgravityCx [expr {($gravityCx*$usergravitymod)/$gravitymod}]
  set endgravityCy [expr {($gravityCy*$usergravitymod)/$gravitymod}]
  set endgravityCz [expr {($gravityCz*$usergravitymod)/$gravitymod}]
    } else {
  set endgravityCx $gravityCx
  set endgravityCy $gravityCy
  set endgravityCz $gravityCz
    }

  if {$fail == 1} {
      return [list 1 $msg]
  }
  if {[llength $nlist]} {

      GiD_File fprintf $demfemchannel "Begin NodalData VOLUME_ACCELERATION_X"
      foreach nodeid $nlist {
    GiD_File fprintf $demfemchannel "$nodeid 1 $endgravityCx"
      }
      GiD_File fprintf $demfemchannel "End NodalData"
      GiD_File fprintf $demfemchannel ""

      GiD_File fprintf $demfemchannel "Begin NodalData VOLUME_ACCELERATION_Y"
      foreach nodeid $nlist {
    GiD_File fprintf $demfemchannel "$nodeid 1 $endgravityCy"
      }
      GiD_File fprintf $demfemchannel "End NodalData"
      GiD_File fprintf $demfemchannel ""

      GiD_File fprintf $demfemchannel "Begin NodalData VOLUME_ACCELERATION_Z"
      foreach nodeid $nlist {
    GiD_File fprintf $demfemchannel "$nodeid 1 $endgravityCz"
      }
      GiD_File fprintf $demfemchannel "End NodalData"
      GiD_File fprintf $demfemchannel ""

}
}
}

proc ::wkcf::WriteDEMFEMWallMeshProperties {AppId} {
    variable demfemchannel
    variable demfem_ref_to_props_number
    set demfem_ref_to_props_number  0
	variable demfem_motion_table
    set demfem_motion_table  0
    global KPriv
    set rootid $AppId

    set basexpath "$rootid//c.DEM-Results//c.DEM-Graphs//c.DEM-ForceIntegrationGroup"
    set FIGgrlist [::xmlutils::setXmlContainerIds $basexpath]
    set basexpath "$AppId//c.DEM-MaterialTest//c.DEM-TopLayerGroup"
    set TOPgrlist [::xmlutils::setXmlContainerIds $basexpath]
    set basexpath "$AppId//c.DEM-MaterialTest//c.DEM-BottomLayerGroup"
    set BOTgrlist [::xmlutils::setXmlContainerIds $basexpath]

    set basexpath "$rootid//c.DEM-Conditions//c.DEM-FEM-Wall"
    set gproplist [::xmlutils::setXmlContainerIds $basexpath]

    foreach cgroupid $gproplist {
	set cproperty "dv"
	set cxpath "$rootid//c.DEM-Conditions//c.DEM-FEM-Wall//c.[list ${cgroupid}]//i.SetActive"
	set active_or_not [::xmlutils::setXml $cxpath $cproperty]
	if {$active_or_not=="No"} {
	    continue
	}
	# Get the group node list
	lassign [::wkcf::GetDemFemWallGroupNodes $cgroupid] fail msg nlist
	if {$fail == 1} {
	    return [list 1 $msg]
	}
	#set nlist [::wkcf::GetDemFemWallGroupNodes $AppId $cgroupid]

	if {[llength $nlist]} {

	    set cproperty "dv"
	    set cxpath "${basexpath}//c.[list ${cgroupid}]//c.LinearVelocity//i.LinearVelocityX"
	    set LinearVelocityX [::xmlutils::setXml $cxpath $cproperty]
	    set cxpath "${basexpath}//c.[list ${cgroupid}]//c.LinearVelocity//i.LinearVelocityY"
	    set LinearVelocityY [::xmlutils::setXml $cxpath $cproperty]
	    set cxpath "${basexpath}//c.[list ${cgroupid}]//c.LinearVelocity//i.LinearVelocityZ"
	    set LinearVelocityZ [::xmlutils::setXml $cxpath $cproperty]
	    set cxpath "${basexpath}//c.[list ${cgroupid}]//c.LinearVelocity//i.LinearPeriodic"
	    set IsPeriodic [::xmlutils::setXml $cxpath $cproperty]
	    if {$IsPeriodic=="Yes"} {
		set cxpath "${basexpath}//c.[list ${cgroupid}]//c.LinearVelocity//i.LinearPeriod"
		set Period [::xmlutils::setXml $cxpath $cproperty]
	    } else {
		set Period "0.0"
	    }
	    set cxpath "${basexpath}//c.[list ${cgroupid}]//c.LinearVelocity//i.LinearStartTime"
	    set LinearVelocityStartTime [::xmlutils::setXml $cxpath $cproperty]
	    set cxpath "${basexpath}//c.[list ${cgroupid}]//c.LinearVelocity//i.LinearEndTime"
	    set LinearVelocityEndTime [::xmlutils::setXml $cxpath $cproperty]

	    set cxpath "${basexpath}//c.[list ${cgroupid}]//c.AngularVelocity//i.AngularVelocityX"
	    set AngularVelocityX [::xmlutils::setXml $cxpath $cproperty]
	    set cxpath "${basexpath}//c.[list ${cgroupid}]//c.AngularVelocity//i.AngularVelocityY"
	    set AngularVelocityY [::xmlutils::setXml $cxpath $cproperty]
	    set cxpath "${basexpath}//c.[list ${cgroupid}]//c.AngularVelocity//i.AngularVelocityZ"
	    set AngularVelocityZ [::xmlutils::setXml $cxpath $cproperty]
	    set cxpath "${basexpath}//c.[list ${cgroupid}]//c.AngularVelocity//i.CenterOfRotationX"
	    set CenterOfRotationX [::xmlutils::setXml $cxpath $cproperty]
	    set cxpath "${basexpath}//c.[list ${cgroupid}]//c.AngularVelocity//i.CenterOfRotationY"
	    set CenterOfRotationY [::xmlutils::setXml $cxpath $cproperty]
	    set cxpath "${basexpath}//c.[list ${cgroupid}]//c.AngularVelocity//i.CenterOfRotationZ"
	    set CenterOfRotationZ [::xmlutils::setXml $cxpath $cproperty]
	    set cxpath "${basexpath}//c.[list ${cgroupid}]//c.AngularVelocity//i.AngularPeriodic"
	    set AngularIsPeriodic [::xmlutils::setXml $cxpath $cproperty]
	    if {$AngularIsPeriodic=="Yes"} {
		set cxpath "${basexpath}//c.[list ${cgroupid}]//c.AngularVelocity//i.AngularPeriod"
		set AngularPeriod [::xmlutils::setXml $cxpath $cproperty]
	    } else {
		set AngularPeriod "0.0"
	    }
	    set cxpath "${basexpath}//c.[list ${cgroupid}]//c.Options//i.fixed_wall"
            set fixed_wall [::xmlutils::setXml $cxpath $cproperty]
	    if {$fixed_wall=="Yes"} {
		set fixed_wall_value 1
	    } else {
		set fixed_wall_value 0
	    }
            set ghostpath "${basexpath}//c.[list ${cgroupid}]//c.Options//i.AnalyticProps"
            set ghost_wall [::xmlutils::setXml $ghostpath $cproperty]
	    if {$ghost_wall=="Yes"} {
		set ghost_wall_value 1
	    } else {
		set ghost_wall_value 0
	    }
	    set cxpath "${basexpath}//c.[list ${cgroupid}]//c.AngularVelocity//i.AngularStartTime"
	    set AngularVelocityStartTime [::xmlutils::setXml $cxpath $cproperty]
	    set cxpath "${basexpath}//c.[list ${cgroupid}]//c.AngularVelocity//i.AngularEndTime"
	    set AngularVelocityEndTime [::xmlutils::setXml $cxpath $cproperty]
	    set RigidBodyMotionOption 1
	    set TableNumber 0
	    set TableVelocityComponent 0
	    foreach {FreeBodyMotion RigidBodyMass CentroidX CentroidY CentroidZ InertiaX InertiaY InertiaZ Buoyancy} {0 0 0.0 0.0 0.0 1.0 1.0 1.0 "No"} {}
	    set type_of_motion [::xmlutils::setXml "${basexpath}//c.[list ${cgroupid}]//i.DEM-RBImposedMotion" dv]
	    if {$type_of_motion=="None"} {
		    foreach {LinearVelocityX LinearVelocityY LinearVelocityZ AngularVelocityX AngularVelocityY AngularVelocityZ RigidBodyMotionOption} {0.0 0.0 0.0 0.0 0.0 0.0 0} {}
	    }
	if {$type_of_motion=="FreeMotion"} {
	    set RigidBodyMotionOption 0
	    set FreeBodyMotion 1
	    set RigidBodyMass [::xmlutils::setXml "${basexpath}//c.[list ${cgroupid}]//i.Mass" dv]
	    set CentroidX [::xmlutils::setXml "${basexpath}//c.[list ${cgroupid}]//c.Centroid//i.CX" dv]
	    set CentroidY [::xmlutils::setXml "${basexpath}//c.[list ${cgroupid}]//c.Centroid//i.CY" dv]
	    set CentroidZ [::xmlutils::setXml "${basexpath}//c.[list ${cgroupid}]//c.Centroid//i.CZ" dv]
	    set InertiaX [::xmlutils::setXml "${basexpath}//c.[list ${cgroupid}]//c.DEM-Inertias//i.IX" dv]
	    set InertiaY [::xmlutils::setXml "${basexpath}//c.[list ${cgroupid}]//c.DEM-Inertias//i.IY" dv]
	    set InertiaZ [::xmlutils::setXml "${basexpath}//c.[list ${cgroupid}]//c.DEM-Inertias//i.IZ" dv]
	    #Imposed velocities
		set imposed_velocity_X [::xmlutils::setXml "${basexpath}//c.[list ${cgroupid}]//c.DEM-RBE-DOFS//i.Ax" dv]
		set imposed_velocity_Y [::xmlutils::setXml "${basexpath}//c.[list ${cgroupid}]//c.DEM-RBE-DOFS//i.Ay" dv]
		set imposed_velocity_Z [::xmlutils::setXml "${basexpath}//c.[list ${cgroupid}]//c.DEM-RBE-DOFS//i.Az" dv]
		set imposed_angular_velocity_X [::xmlutils::setXml "${basexpath}//c.[list ${cgroupid}]//c.DEM-RBE-DOFS//i.Bx" dv]
		set imposed_angular_velocity_Y [::xmlutils::setXml "${basexpath}//c.[list ${cgroupid}]//c.DEM-RBE-DOFS//i.By" dv]
		set imposed_angular_velocity_Z [::xmlutils::setXml "${basexpath}//c.[list ${cgroupid}]//c.DEM-RBE-DOFS//i.Bz" dv]
		foreach {TableNumberVX TableNumberVY TableNumberVZ TableNumberAVX TableNumberAVY TableNumberAVZ} {0 0 0 0 0 0} {}
	    if {$imposed_velocity_X=="Constant"} {
			set VelocityX [::xmlutils::setXml "${basexpath}//c.[list ${cgroupid}]//c.DEM-RBE-DOFS//i.Vx" dv]
	    }
	    if {$imposed_velocity_X=="FromATable"} {
			incr demfem_motion_table
	        set TableNumberVX $demfem_motion_table
	    }
	    if {$imposed_velocity_Y=="Constant"} {
			set VelocityY [::xmlutils::setXml "${basexpath}//c.[list ${cgroupid}]//c.DEM-RBE-DOFS//i.Vy" dv]
	    }
	    if {$imposed_velocity_Y=="FromATable"} {
			incr demfem_motion_table
	        set TableNumberVY $demfem_motion_table
	    }
	    if {$imposed_velocity_Z=="Constant"} {
			set VelocityZ [::xmlutils::setXml "${basexpath}//c.[list ${cgroupid}]//c.DEM-RBE-DOFS//i.Vz" dv]
	    }
	    if {$imposed_velocity_Z=="FromATable"} {
			incr demfem_motion_table
	        set TableNumberVZ $demfem_motion_table
	    }
	    if {$imposed_angular_velocity_X=="Constant"} {
			set AngularVelocityX [::xmlutils::setXml "${basexpath}//c.[list ${cgroupid}]//c.DEM-RBE-DOFS//i.AVx" dv]
	    }
	    if {$imposed_angular_velocity_X=="FromATable"} {
			incr demfem_motion_table
	        set TableNumberAVX $demfem_motion_table
	    }
	    if {$imposed_angular_velocity_Y=="Constant"} {
			set AngularVelocityY [::xmlutils::setXml "${basexpath}//c.[list ${cgroupid}]//c.DEM-RBE-DOFS//i.AVy" dv]
	    }
	    if {$imposed_angular_velocity_Y=="FromATable"} {
			incr demfem_motion_table
	        set TableNumberAVY $demfem_motion_table
	    }
	    if {$imposed_angular_velocity_Z=="Constant"} {
			set AngularVelocityZ [::xmlutils::setXml "${basexpath}//c.[list ${cgroupid}]//c.DEM-RBE-DOFS//i.AVz" dv]
	    }
	    if {$imposed_angular_velocity_Z=="FromATable"} {
			incr demfem_motion_table
	        set TableNumberAVZ $demfem_motion_table
	    }
		set velocity_start_time [::xmlutils::setXml "${basexpath}//c.[list ${cgroupid}]//c.DEM-RBE-DOFS//i.VStart" dv]
	    set velocity_stop_time [::xmlutils::setXml "${basexpath}//c.[list ${cgroupid}]//c.DEM-RBE-DOFS//i.VEnd" dv]
	    #Initial velocities
		set initial_velocity_X [::xmlutils::setXml "${basexpath}//c.[list ${cgroupid}]//c.DEM-RBE-InitialVelocities//i.Ax" dv]
		set initial_velocity_Y [::xmlutils::setXml "${basexpath}//c.[list ${cgroupid}]//c.DEM-RBE-InitialVelocities//i.Ay" dv]
		set initial_velocity_Z [::xmlutils::setXml "${basexpath}//c.[list ${cgroupid}]//c.DEM-RBE-InitialVelocities//i.Az" dv]
		set initial_angular_velocity_X [::xmlutils::setXml "${basexpath}//c.[list ${cgroupid}]//c.DEM-RBE-InitialVelocities//i.Bx" dv]
		set initial_angular_velocity_Y [::xmlutils::setXml "${basexpath}//c.[list ${cgroupid}]//c.DEM-RBE-InitialVelocities//i.By" dv]
		set initial_angular_velocity_Z [::xmlutils::setXml "${basexpath}//c.[list ${cgroupid}]//c.DEM-RBE-InitialVelocities//i.Bz" dv]
	    if {$initial_velocity_X=="Yes"} {
		    set InitialVelocityX [::xmlutils::setXml "${basexpath}//c.[list ${cgroupid}]//c.DEM-RBE-InitialVelocities//i.Vx" dv]
	    }
	    if {$initial_velocity_Y == "Yes" } {
		    set InitialVelocityY [::xmlutils::setXml "${basexpath}//c.[list ${cgroupid}]//c.DEM-RBE-InitialVelocities//i.Vy" dv]
	    }
	    if {$initial_velocity_Z == "Yes" } {
		    set InitialVelocityZ [::xmlutils::setXml "${basexpath}//c.[list ${cgroupid}]//c.DEM-RBE-InitialVelocities//i.Vz" dv]
	    }
	    if {$initial_angular_velocity_X == "Yes" } {
		    set InitialAngularVelocityX [::xmlutils::setXml "${basexpath}//c.[list ${cgroupid}]//c.DEM-RBE-InitialVelocities//i.AVx" dv]
	    }
	    if {$initial_angular_velocity_Y == "Yes" } {
		    set InitialAngularVelocityY [::xmlutils::setXml "${basexpath}//c.[list ${cgroupid}]//c.DEM-RBE-InitialVelocities//i.AVy" dv]
	    }
	    if {$initial_angular_velocity_Z == "Yes" } {
		    set InitialAngularVelocityZ [::xmlutils::setXml "${basexpath}//c.[list ${cgroupid}]//c.DEM-RBE-InitialVelocities//i.AVz" dv]
	    }
        #External forces and moments
	    set external_force_X [::xmlutils::setXml "${basexpath}//c.[list ${cgroupid}]//c.DEM-RBImposedForces//i.DEM-RBE-ExternalForceX" dv]
	    set external_force_Y [::xmlutils::setXml "${basexpath}//c.[list ${cgroupid}]//c.DEM-RBImposedForces//i.DEM-RBE-ExternalForceY" dv]
	    set external_force_Z [::xmlutils::setXml "${basexpath}//c.[list ${cgroupid}]//c.DEM-RBImposedForces//i.DEM-RBE-ExternalForceZ" dv]
	    set external_moment_X [::xmlutils::setXml "${basexpath}//c.[list ${cgroupid}]//c.DEM-RBImposedForces//i.DEM-RBE-ExternalForceX" dv]
	    set external_moment_Y [::xmlutils::setXml "${basexpath}//c.[list ${cgroupid}]//c.DEM-RBImposedForces//i.DEM-RBE-ExternalForceY" dv]
	    set external_moment_Z [::xmlutils::setXml "${basexpath}//c.[list ${cgroupid}]//c.DEM-RBImposedForces//i.DEM-RBE-ExternalForceZ" dv]
		foreach {TableNumberFX TableNumberFY TableNumberFZ TableNumberMX TableNumberMY TableNumberMZ} {0 0 0 0 0 0} {}
	    if {$external_force_X=="None"} {
		    set ExternalFX 0.0
	    }
	    if {$external_force_Y=="None"} {
		    set ExternalFY 0.0
	    }
	    if {$external_force_Z=="None"} {
		    set ExternalFZ 0.0
	    }
	    if {$external_force_X=="Constant"} {
	        set ExternalFX [::xmlutils::setXml "${basexpath}//c.[list ${cgroupid}]//c.DEM-RBImposedForces//i.FX" dv]
		}
	    if {$external_force_Y=="Constant"} {
	        set ExternalFY [::xmlutils::setXml "${basexpath}//c.[list ${cgroupid}]//c.DEM-RBImposedForces//i.FY" dv]
		}
	    if {$external_force_Z=="Constant"} {
	        set ExternalFZ [::xmlutils::setXml "${basexpath}//c.[list ${cgroupid}]//c.DEM-RBImposedForces//i.FZ" dv]
		}
	    if {$external_force_X=="FromATable"} {
			incr demfem_motion_table
	        set TableNumberFX $demfem_motion_table
		}
	    if {$external_force_Y=="FromATable"} {
			incr demfem_motion_table
	        set TableNumberFY $demfem_motion_table
		}
	    if {$external_force_Z=="FromATable"} {
			incr demfem_motion_table
	        set TableNumberFZ $demfem_motion_table
		}
	    if {$external_moment_X=="None"} {
		    set ExternalMX 0.0
	    }
	    if {$external_moment_Y=="None"} {
		    set ExternalMY 0.0
	    }
	    if {$external_moment_Z=="None"} {
		    set ExternalMZ 0.0
	    }
	    if {$external_moment_X=="Constant"} {
	        set ExternalMX [::xmlutils::setXml "${basexpath}//c.[list ${cgroupid}]//c.DEM-RBImposedMoments//i.MX" dv]
	    }
	    if {$external_moment_Y=="Constant"} {
	        set ExternalMY [::xmlutils::setXml "${basexpath}//c.[list ${cgroupid}]//c.DEM-RBImposedMoments//i.MY" dv]
	    }
	    if {$external_moment_Z=="Constant"} {
	        set ExternalMZ [::xmlutils::setXml "${basexpath}//c.[list ${cgroupid}]//c.DEM-RBImposedMoments//i.MZ" dv]
	    }
	    if {$external_moment_X=="FromATable"} {
			incr demfem_motion_table
	        set TableNumberMX $demfem_motion_table
	    }
	    if {$external_moment_Y=="FromATable"} {
			incr demfem_motion_table
	        set TableNumberMY $demfem_motion_table
	    }
	    if {$external_moment_Z=="FromATable"} {
			incr demfem_motion_table
	        set TableNumberMZ $demfem_motion_table
	    }
	    if {$KPriv(what_dempack_package) eq "C-DEMPack"} {
		    set cxpath "${basexpath}//c.[list ${cgroupid}]//c.Options//i.ShipElement"
		    set Buoyancy [::xmlutils::setXml $cxpath dv]
		    if {$Buoyancy=="Yes"} {
		        set Buoyancy 1
		    } else {
		        set Buoyancy 0
		    }
		    set cxpath "${basexpath}//c.[list ${cgroupid}]//c.Options//i.EnginePower"
		    set enginepower [::xmlutils::setXml $cxpath dv]
		    set cxpath "${basexpath}//c.[list ${cgroupid}]//c.Options//i.MaxEngineForce"
		    set maxengineforce [::xmlutils::setXml $cxpath dv]
		    set cxpath "${basexpath}//c.[list ${cgroupid}]//c.Options//i.ThresholdVelocity"
		    set thresholdvelocity [::xmlutils::setXml $cxpath dv]
		    set cxpath "${basexpath}//c.[list ${cgroupid}]//c.Options//i.EnginePerformance"
		    set engineperformance [::xmlutils::setXml $cxpath dv]
		    set cxpath "${basexpath}//c.[list ${cgroupid}]//c.Options//i.DragConstantX"
		    set dragconstantx [::xmlutils::setXml $cxpath dv]
		    set cxpath "${basexpath}//c.[list ${cgroupid}]//c.Options//i.DragConstantY"
		    set dragconstanty [::xmlutils::setXml $cxpath dv]
		    set cxpath "${basexpath}//c.[list ${cgroupid}]//c.Options//i.DragConstantZ"
		    set dragconstantz [::xmlutils::setXml $cxpath dv]
	    }

        #Imposed velocity tables
	    if {$imposed_velocity_X=="FromATable"} {
			set filename [::xmlutils::setXml "${basexpath}//c.[list ${cgroupid}]//c.DEM-RBE-DOFS//i.FilenameVx" dv]
	        GiD_File fprintf $demfemchannel "Begin Table $TableNumberVX TIME VELOCITY_X"
	        set file_open [open [file native [file join [::KUtils::GetPaths "PDir"] $filename]] r]
	        set file_data [read $file_open]
	        close $file_open
	        GiD_File fprintf -nonewline $demfemchannel $file_data
	        GiD_File fprintf $demfemchannel "End Table"
	        GiD_File fprintf $demfemchannel ""
	    }
	    if {$imposed_velocity_Y=="FromATable"} {
			set filename [::xmlutils::setXml "${basexpath}//c.[list ${cgroupid}]//c.DEM-RBE-DOFS//i.FilenameVy" dv]
	        GiD_File fprintf $demfemchannel "Begin Table $TableNumberVY TIME VELOCITY_Y"
	        set file_open [open [file native [file join [::KUtils::GetPaths "PDir"] $filename]] r]
	        set file_data [read $file_open]
	        close $file_open
	        GiD_File fprintf -nonewline $demfemchannel $file_data
	        GiD_File fprintf $demfemchannel "End Table"
	        GiD_File fprintf $demfemchannel ""
	    }
	    if {$imposed_velocity_Z=="FromATable"} {
			set filename [::xmlutils::setXml "${basexpath}//c.[list ${cgroupid}]//c.DEM-RBE-DOFS//i.FilenameVz" dv]
	        GiD_File fprintf $demfemchannel "Begin Table $TableNumberVZ TIME VELOCITY_Z"
	        set file_open [open [file native [file join [::KUtils::GetPaths "PDir"] $filename]] r]
	        set file_data [read $file_open]
	        close $file_open
	        GiD_File fprintf -nonewline $demfemchannel $file_data
	        GiD_File fprintf $demfemchannel "End Table"
	        GiD_File fprintf $demfemchannel ""
	    }
	    if {$imposed_angular_velocity_X=="FromATable"} {
			set filename [::xmlutils::setXml "${basexpath}//c.[list ${cgroupid}]//c.DEM-RBE-DOFS//i.FilenameAVx" dv]
	        GiD_File fprintf $demfemchannel "Begin Table $TableNumberAVX TIME ANGULAR_VELOCITY_X"
	        set file_open [open [file native [file join [::KUtils::GetPaths "PDir"] $filename]] r]
	        set file_data [read $file_open]
	        close $file_open
	        GiD_File fprintf -nonewline $demfemchannel $file_data
	        GiD_File fprintf $demfemchannel "End Table"
	        GiD_File fprintf $demfemchannel ""
	    }
	    if {$imposed_angular_velocity_Y=="FromATable"} {
			set filename [::xmlutils::setXml "${basexpath}//c.[list ${cgroupid}]//c.DEM-RBE-DOFS//i.FilenameAVy" dv]
	        GiD_File fprintf $demfemchannel "Begin Table $TableNumberAVY TIME ANGULAR_VELOCITY_Y"
	        set file_open [open [file native [file join [::KUtils::GetPaths "PDir"] $filename]] r]
	        set file_data [read $file_open]
	        close $file_open
	        GiD_File fprintf -nonewline $demfemchannel $file_data
	        GiD_File fprintf $demfemchannel "End Table"
	        GiD_File fprintf $demfemchannel ""
	    }
	    if {$imposed_angular_velocity_Z=="FromATable"} {
			set filename [::xmlutils::setXml "${basexpath}//c.[list ${cgroupid}]//c.DEM-RBE-DOFS//i.FilenameAVz" dv]
	        GiD_File fprintf $demfemchannel "Begin Table $TableNumberAVZ TIME ANGULAR_VELOCITY_Z"
	        set file_open [open [file native [file join [::KUtils::GetPaths "PDir"] $filename]] r]
	        set file_data [read $file_open]
	        close $file_open
	        GiD_File fprintf -nonewline $demfemchannel $file_data
	        GiD_File fprintf $demfemchannel "End Table"
	        GiD_File fprintf $demfemchannel ""
	    }
        #Imposed external applied force tables
	    if {$external_force_X=="FromATable"} {
			set filename [::xmlutils::setXml "${basexpath}//c.[list ${cgroupid}]//c.DEM-RBImposedForces//i.FilenameFX" dv]
	        GiD_File fprintf $demfemchannel "Begin Table $TableNumberFX TIME EXTERNAL_APPLIED_FORCE_X"
	        set file_open [open [file native [file join [::KUtils::GetPaths "PDir"] $filename]] r]
	        set file_data [read $file_open]
	        close $file_open
	        GiD_File fprintf -nonewline $demfemchannel $file_data
	        GiD_File fprintf $demfemchannel "End Table"
	        GiD_File fprintf $demfemchannel ""
		}
	    if {$external_force_Y=="FromATable"} {
			set filename [::xmlutils::setXml "${basexpath}//c.[list ${cgroupid}]//c.DEM-RBImposedForces//i.FilenameFY" dv]
	        GiD_File fprintf $demfemchannel "Begin Table $TableNumberFY TIME EXTERNAL_APPLIED_FORCE_Y"
	        set file_open [open [file native [file join [::KUtils::GetPaths "PDir"] $filename]] r]
	        set file_data [read $file_open]
	        close $file_open
	        GiD_File fprintf -nonewline $demfemchannel $file_data
	        GiD_File fprintf $demfemchannel "End Table"
	        GiD_File fprintf $demfemchannel ""
		}
	    if {$external_force_Z=="FromATable"} {
			set filename [::xmlutils::setXml "${basexpath}//c.[list ${cgroupid}]//c.DEM-RBImposedForces//i.FilenameFZ" dv]
	        GiD_File fprintf $demfemchannel "Begin Table $TableNumberFZ TIME EXTERNAL_APPLIED_FORCE_Z"
	        set file_open [open [file native [file join [::KUtils::GetPaths "PDir"] $filename]] r]
	        set file_data [read $file_open]
	        close $file_open
	        GiD_File fprintf -nonewline $demfemchannel $file_data
	        GiD_File fprintf $demfemchannel "End Table"
	        GiD_File fprintf $demfemchannel ""
	    }
	    if {$external_moment_X=="FromATable"} {
			set filename [::xmlutils::setXml "${basexpath}//c.[list ${cgroupid}]//c.DEM-RBImposedMoments//i.FilenameMX" dv]
	        GiD_File fprintf $demfemchannel "Begin Table $TableNumberMX TIME EXTERNAL_APPLIED_MOMENT_X"
	        set file_open [open [file native [file join [::KUtils::GetPaths "PDir"] $filename]] r]
	        set file_data [read $file_open]
	        close $file_open
	        GiD_File fprintf -nonewline $demfemchannel $file_data
	        GiD_File fprintf $demfemchannel "End Table"
	        GiD_File fprintf $demfemchannel ""
		}
	    if {$external_moment_Y=="FromATable"} {
			set filename [::xmlutils::setXml "${basexpath}//c.[list ${cgroupid}]//c.DEM-RBImposedMoments//i.FilenameMY" dv]
	        GiD_File fprintf $demfemchannel "Begin Table $TableNumberMY TIME EXTERNAL_APPLIED_MOMENT_Y"
	        set file_open [open [file native [file join [::KUtils::GetPaths "PDir"] $filename]] r]
	        set file_data [read $file_open]
	        close $file_open
	        GiD_File fprintf -nonewline $demfemchannel $file_data
	        GiD_File fprintf $demfemchannel "End Table"
	        GiD_File fprintf $demfemchannel ""
		}
	    if {$external_moment_Z=="FromATable"} {
			set filename [::xmlutils::setXml "${basexpath}//c.[list ${cgroupid}]//c.DEM-RBImposedMoments//i.FilenameMZ" dv]
	        GiD_File fprintf $demfemchannel "Begin Table $TableNumberMZ TIME EXTERNAL_APPLIED_MOMENT_Z"
	        set file_open [open [file native [file join [::KUtils::GetPaths "PDir"] $filename]] r]
	        set file_data [read $file_open]
	        close $file_open
	        GiD_File fprintf -nonewline $demfemchannel $file_data
	        GiD_File fprintf $demfemchannel "End Table"
	        GiD_File fprintf $demfemchannel ""
	    }
	}
	    # Write mesh properties for this group
	    GiD_File fprintf $demfemchannel "%s" "Begin SubModelPart $demfem_ref_to_props_number \/\/ DEM-FEM-Wall. Group name: $cgroupid"
	    GiD_File fprintf $demfemchannel "  Begin SubModelPartData // DEM-FEM-Wall. Group name: $cgroupid"
	    GiD_File fprintf $demfemchannel "  PROPERTIES_ID $demfem_ref_to_props_number"
	    GiD_File fprintf $demfemchannel "  RIGID_BODY_MOTION $RigidBodyMotionOption"
	    GiD_File fprintf $demfemchannel "  FREE_BODY_MOTION $FreeBodyMotion"
	    if {$type_of_motion=="LinearPeriodic"} {
	    GiD_File fprintf $demfemchannel "  FIXED_MESH_OPTION $fixed_wall_value"
	    GiD_File fprintf $demfemchannel "  LINEAR_VELOCITY \[3\] ($LinearVelocityX,$LinearVelocityY,$LinearVelocityZ)"
	    GiD_File fprintf $demfemchannel "  VELOCITY_PERIOD $Period"
	    GiD_File fprintf $demfemchannel "  ANGULAR_VELOCITY \[3\] ($AngularVelocityX,$AngularVelocityY,$AngularVelocityZ)"
	    GiD_File fprintf $demfemchannel "  ROTATION_CENTER \[3\] ($CenterOfRotationX,$CenterOfRotationY,$CenterOfRotationZ)"
	    GiD_File fprintf $demfemchannel "  ANGULAR_VELOCITY_PERIOD $AngularPeriod"
	    GiD_File fprintf $demfemchannel "  VELOCITY_START_TIME $LinearVelocityStartTime"
	    GiD_File fprintf $demfemchannel "  VELOCITY_STOP_TIME $LinearVelocityEndTime"
	    GiD_File fprintf $demfemchannel "  ANGULAR_VELOCITY_START_TIME $AngularVelocityStartTime"
	    GiD_File fprintf $demfemchannel "  ANGULAR_VELOCITY_STOP_TIME $AngularVelocityEndTime"
	    }
	    if {$type_of_motion=="FreeMotion"} {
	    GiD_File fprintf $demfemchannel "  RIGID_BODY_MASS $RigidBodyMass"
	    GiD_File fprintf $demfemchannel "  RIGID_BODY_CENTER_OF_MASS \[3\] ($CentroidX,$CentroidY,$CentroidZ)"
	    GiD_File fprintf $demfemchannel "  RIGID_BODY_INERTIAS \[3\] ($InertiaX,$InertiaY,$InertiaZ)"
	    #Imposed velocities
	    if {$imposed_velocity_X=="Constant"} {
			GiD_File fprintf $demfemchannel "  IMPOSED_VELOCITY_X_VALUE $VelocityX"
	    }
	    if {$imposed_velocity_Y=="Constant"} {
			GiD_File fprintf $demfemchannel "  IMPOSED_VELOCITY_Y_VALUE $VelocityY"
	    }
	    if {$imposed_velocity_Z=="Constant"} {
			GiD_File fprintf $demfemchannel "  IMPOSED_VELOCITY_Z_VALUE $VelocityZ"
	    }
		GiD_File fprintf $demfemchannel "  TABLE_NUMBER_VELOCITY \[3\] ($TableNumberVX,$TableNumberVY,$TableNumberVZ)"
	    if {$imposed_angular_velocity_X=="Constant"} {
			GiD_File fprintf $demfemchannel "  IMPOSED_ANGULAR_VELOCITY_X_VALUE $AngularVelocityX"
	    }
	    if {$imposed_angular_velocity_Y=="Constant"} {
			GiD_File fprintf $demfemchannel "  IMPOSED_ANGULAR_VELOCITY_Y_VALUE $AngularVelocityY"
	    }
	    if {$imposed_angular_velocity_Z=="Constant"} {
			GiD_File fprintf $demfemchannel "  IMPOSED_ANGULAR_VELOCITY_Z_VALUE $AngularVelocityZ"
	    }
	    GiD_File fprintf $demfemchannel "  TABLE_NUMBER_ANGULAR_VELOCITY \[3\] ($TableNumberAVX,$TableNumberAVY,$TableNumberAVZ)"
	    GiD_File fprintf $demfemchannel "  VELOCITY_START_TIME $velocity_start_time"
	    GiD_File fprintf $demfemchannel "  VELOCITY_STOP_TIME $velocity_stop_time"
	    #Initial velocities
	    if {$initial_velocity_X=="Yes"} {
		    GiD_File fprintf $demfemchannel "  INITIAL_VELOCITY_X_VALUE $InitialVelocityX"
	    }
	    if {$initial_velocity_Y=="Yes"} {
    		GiD_File fprintf $demfemchannel "  INITIAL_VELOCITY_Y_VALUE $InitialVelocityY"
	    }
	    if {$initial_velocity_Z=="Yes"} {
	    	GiD_File fprintf $demfemchannel "  INITIAL_VELOCITY_Z_VALUE $InitialVelocityZ"
	    }
	    if {$initial_angular_velocity_X=="Yes"} {
		    GiD_File fprintf $demfemchannel "  INITIAL_ANGULAR_VELOCITY_X_VALUE $InitialAngularVelocityX"
	    }
	    if {$initial_angular_velocity_Y=="Yes"} {
    		GiD_File fprintf $demfemchannel "  INITIAL_ANGULAR_VELOCITY_Y_VALUE $InitialAngularVelocityY"
	    }
	    if {$initial_angular_velocity_Z=="Yes"} {
	    	GiD_File fprintf $demfemchannel "  INITIAL_ANGULAR_VELOCITY_Z_VALUE $InitialAngularVelocityZ"
	    }
        #External forces
	    if {$external_force_X=="Constant"} {
    	    GiD_File fprintf $demfemchannel "  EXTERNAL_APPLIED_FORCE_X $ExternalFX"
		}
        if {$external_force_Y=="Constant"} {
	        GiD_File fprintf $demfemchannel "  EXTERNAL_APPLIED_FORCE_Y $ExternalFY"
		}
        if {$external_force_Z=="Constant"} {
	        GiD_File fprintf $demfemchannel "  EXTERNAL_APPLIED_FORCE_Z $ExternalFZ"
		}
	    GiD_File fprintf $demfemchannel "  TABLE_NUMBER_FORCE \[3\] ($TableNumberFX,$TableNumberFY,$TableNumberFZ)"
	    if {$external_moment_X=="Constant"} {
    	    GiD_File fprintf $demfemchannel "  EXTERNAL_APPLIED_MOMENT_X $ExternalMX"
		}
	    if {$external_moment_Y=="Constant"} {
    	    GiD_File fprintf $demfemchannel "  EXTERNAL_APPLIED_MOMENT_Y $ExternalMY"
		}
	    if {$external_moment_Z=="Constant"} {
    	    GiD_File fprintf $demfemchannel "  EXTERNAL_APPLIED_MOMENT_Z $ExternalMZ"
		}
	    GiD_File fprintf $demfemchannel "  TABLE_NUMBER_MOMENT \[3\] ($TableNumberMX,$TableNumberMY,$TableNumberMZ)"
	    if {$KPriv(what_dempack_package) eq "C-DEMPack"} {
		GiD_File fprintf $demfemchannel "  FLOATING_OPTION $Buoyancy"
		GiD_File fprintf $demfemchannel "  DEM_ENGINE_POWER $enginepower"
		GiD_File fprintf $demfemchannel "  DEM_MAX_ENGINE_FORCE $maxengineforce"
		GiD_File fprintf $demfemchannel "  DEM_THRESHOLD_VELOCITY $thresholdvelocity"
		GiD_File fprintf $demfemchannel "  DEM_ENGINE_PERFORMANCE $engineperformance"
		GiD_File fprintf $demfemchannel "  DEM_DRAG_CONSTANT_X $dragconstantx"
		GiD_File fprintf $demfemchannel "  DEM_DRAG_CONSTANT_Y $dragconstanty"
		GiD_File fprintf $demfemchannel "  DEM_DRAG_CONSTANT_Z $dragconstantz"
	    }
	    }
        GiD_File fprintf $demfemchannel "  IS_GHOST $ghost_wall_value"
	    GiD_File fprintf $demfemchannel "  IDENTIFIER $cgroupid"

	    set TOP 0
	    if {$cgroupid in $TOPgrlist} {set TOP 1}
	    GiD_File fprintf $demfemchannel "  [::xmlutils::getKKWord "Applications/$AppId" "TopGroup"] $TOP"
	    set BOT 0
	    if {$cgroupid in $BOTgrlist} {set BOT 1}
	    GiD_File fprintf $demfemchannel "  [::xmlutils::getKKWord "Applications/$AppId" "BottomGroup"] $BOT"
	    set FIG 0
	    if {$cgroupid in $FIGgrlist} {set FIG 1}
	    if {$BOT} {set FIG 1}
	    if {$TOP} {set FIG 1}
	    GiD_File fprintf $demfemchannel "  [::xmlutils::getKKWord "Applications/$AppId" "ForceIntegrationGroup"] $FIG"

	    GiD_File fprintf $demfemchannel "  End SubModelPartData"
	    GiD_File fprintf $demfemchannel "  Begin SubModelPartNodes"

	    foreach nodeid $nlist {
		GiD_File fprintf $demfemchannel "  $nodeid"
	    }
	    GiD_File fprintf $demfemchannel "  End SubModelPartNodes"
	    #
	    set nlist [GiD_EntitiesGroups get $cgroupid elements]
        if {[llength $nlist]} {
            GiD_File fprintf $demfemchannel "  Begin SubModelPartConditions"
            foreach elemid $nlist {
                GiD_File fprintf $demfemchannel "  $elemid"
            }
            GiD_File fprintf $demfemchannel "  End SubModelPartConditions"
        }
        GiD_File fprintf $demfemchannel "  Begin SubModelPartTables"
<<<<<<< HEAD
	    if {$type_of_motion=="FreeMotion"} {
=======
	if {$type_of_motion=="FreeMotion"} {
>>>>>>> 47d7e615
        if {$TableNumberVX>0} {
			GiD_File fprintf $demfemchannel "  $TableNumberVX"
		}
        if {$TableNumberVY>0} {
			GiD_File fprintf $demfemchannel "  $TableNumberVY"
		}
        if {$TableNumberVZ>0} {
			GiD_File fprintf $demfemchannel "  $TableNumberVZ"
		}
        if {$TableNumberAVX>0} {
			GiD_File fprintf $demfemchannel "  $TableNumberAVX"
		}
        if {$TableNumberAVY>0} {
			GiD_File fprintf $demfemchannel "  $TableNumberAVY"
		}
        if {$TableNumberAVZ>0} {
			GiD_File fprintf $demfemchannel "  $TableNumberAVZ"
		}
        if {$TableNumberFX>0} {
			GiD_File fprintf $demfemchannel "  $TableNumberFX"
		}
        if {$TableNumberFY>0} {
			GiD_File fprintf $demfemchannel "  $TableNumberFY"
		}
        if {$TableNumberFZ>0} {
			GiD_File fprintf $demfemchannel "  $TableNumberFZ"
		}
        if {$TableNumberMX>0} {
			GiD_File fprintf $demfemchannel "  $TableNumberMX"
		}
        if {$TableNumberMY>0} {
			GiD_File fprintf $demfemchannel "  $TableNumberMY"
		}
        if {$TableNumberMZ>0} {
			GiD_File fprintf $demfemchannel "  $TableNumberMZ"
		}
<<<<<<< HEAD
		}
=======
	}
>>>>>>> 47d7e615
        GiD_File fprintf $demfemchannel "  End SubModelPartTables"
	    #
	    GiD_File fprintf $demfemchannel "End SubModelPart"
	    GiD_File fprintf $demfemchannel ""
	    incr demfem_ref_to_props_number
	}
    }
}


proc ::wkcf::WriteCustomSubModelParts {AppId} {
    variable deminletchannel
	variable filechannel
	variable demfemchannel
    global KPriv

    # Set the rootid
    set rootid "$AppId"
	set basexpath "$rootid//c.DEM-CustomSubModelParts"

    set gproplist [::xmlutils::setXmlContainerIds $basexpath]

    foreach cgroupid $gproplist {

		set properties_path "${basexpath}//c.[list ${cgroupid}]//c.MainProperties"
		set cproperty "dv"
		set destination_mdpa [::xmlutils::setXml "${properties_path}//i.WhatMdpa" $cproperty]

		if { $destination_mdpa=="DEM" } {
			set output_channel $filechannel
		} elseif { $destination_mdpa == "FEM" } {
			set output_channel $demfemchannel
		} elseif { $destination_mdpa == "DEM-Inlet" } {
			set output_channel $deminletchannel
		}

		GiD_File fprintf $output_channel "%s" "Begin SubModelPart $cgroupid \/\/ Custom SubModelPart. Group name: $cgroupid"
		GiD_File fprintf $output_channel "  Begin SubModelPartData // DEM-FEM-Wall. Group name: $cgroupid"
		GiD_File fprintf $output_channel "  End SubModelPartData"
		GiD_File fprintf $output_channel "  Begin SubModelPartNodes"

		set nlist [GiD_EntitiesGroups get $cgroupid nodes]
		foreach nodeid $nlist {
			GiD_File fprintf $output_channel "  $nodeid"
		}
		GiD_File fprintf $output_channel "  End SubModelPartNodes"

		if { $destination_mdpa != "DEM-Inlet" } {
			set nlist [GiD_EntitiesGroups get $cgroupid elements]
			if {[llength $nlist]} {
				if { $destination_mdpa == "FEM" } {
					GiD_File fprintf $output_channel "  Begin SubModelPartConditions"
				} else {
					GiD_File fprintf $output_channel "  Begin SubModelPartElements"
				}
				foreach elemid $nlist {
					GiD_File fprintf $output_channel "  $elemid"
				}
				if { $destination_mdpa == "FEM" } {
					GiD_File fprintf $output_channel "  End SubModelPartConditions"
				} else {
					GiD_File fprintf $output_channel "  End SubModelPartElements"
				}
			}
		}

		GiD_File fprintf $output_channel "End SubModelPart"
		GiD_File fprintf $output_channel ""
	}

}


proc ::wkcf::WriteInletGroupMeshProperties {AppId} {
    # ABSTRACT: Write inlet condition group properties mdpa file (only the nodes)
    variable dprops
    variable deminletchannel
    variable dem_ref_to_props_number
    global KPriv
    variable ActiveAppList
    variable ndime

    # For debug
    if {!$::wkcf::pflag} {
	set inittime [clock seconds]
    }

    # Set the rootid
    set rootid "$AppId"

    # Get the values
    set basexpath "$rootid//c.DEM-Conditions//c.DEM-Inlet"
    set gproplist [::xmlutils::setXmlContainerIds $basexpath]

    foreach cgroupid $gproplist {

	set properties_path "${basexpath}//c.[list ${cgroupid}]//c.MainProperties"
	set cproperty "dv"
	set active_or_not [::xmlutils::setXml "${properties_path}//i.SetActive" $cproperty]
	if {$active_or_not=="No"} {
	    continue
	}

    set TableNumber 0
    set TableVelocityComponent 0
    set type_of_motion [::xmlutils::setXml "${properties_path}//i.DEM-RBImposedMotion" dv]
    if {$type_of_motion=="FromATable"} {
	set TableNumber $dem_ref_to_props_number
	set TableVelocityComponent [::xmlutils::setXml "${properties_path}//i.TableVelocityComponent" dv]
    }

	set cproperty "dv"
	set LinearVelocityX [::xmlutils::setXml "${properties_path}//c.LinearVelocity//i.LinearVelocityX" $cproperty]
	set LinearVelocityY [::xmlutils::setXml "${properties_path}//c.LinearVelocity//i.LinearVelocityY" $cproperty]
	set LinearVelocityZ [::xmlutils::setXml "${properties_path}//c.LinearVelocity//i.LinearVelocityZ" $cproperty]
	set IsPeriodic [::xmlutils::setXml "${properties_path}//c.LinearVelocity//i.LinearPeriodic" $cproperty]
	if {$IsPeriodic=="Yes"} {
	    set Period [::xmlutils::setXml "${basexpath}//c.[list ${cgroupid}]//c.MainProperties//c.LinearVelocity//i.LinearPeriod" $cproperty]
	} else {
	    set Period "0.0"
	}
	set LinearVelocityStartTime [::xmlutils::setXml "${properties_path}//c.LinearVelocity//i.LinearStartTime" $cproperty]
	set LinearVelocityEndTime [::xmlutils::setXml "${properties_path}//c.LinearVelocity//i.LinearEndTime" $cproperty]

	set AngularVelocityX  [::xmlutils::setXml "${properties_path}//c.AngularVelocity//i.AngularVelocityX" $cproperty]
	set AngularVelocityY  [::xmlutils::setXml "${properties_path}//c.AngularVelocity//i.AngularVelocityY" $cproperty]
	set AngularVelocityZ  [::xmlutils::setXml "${properties_path}//c.AngularVelocity//i.AngularVelocityZ" $cproperty]
	set CenterOfRotationX [::xmlutils::setXml "${properties_path}//c.AngularVelocity//i.CenterOfRotationX" $cproperty]
	set CenterOfRotationY [::xmlutils::setXml "${properties_path}//c.AngularVelocity//i.CenterOfRotationY" $cproperty]
	set CenterOfRotationZ [::xmlutils::setXml "${properties_path}//c.AngularVelocity//i.CenterOfRotationZ" $cproperty]
	set AngularIsPeriodic [::xmlutils::setXml "${properties_path}//c.AngularVelocity//i.AngularPeriodic" $cproperty]
	if {$AngularIsPeriodic=="Yes"} {
	    set AngularPeriod [::xmlutils::setXml "${properties_path}//c.AngularVelocity//i.AngularPeriod" $cproperty]
	} else {
	    set AngularPeriod "0.0"
	}
	set AngularVelocityStartTime [::xmlutils::setXml "${properties_path}//c.AngularVelocity//i.AngularStartTime" $cproperty]
	set AngularVelocityEndTime [::xmlutils::setXml "${properties_path}//c.AngularVelocity//i.AngularEndTime" $cproperty]

	# Get the group node list
	set nlist [::wkcf::GetInletGroupNodes $AppId $cgroupid]
	if {[llength $nlist]} {
	    # Write mesh properties for this group
	    GiD_File fprintf $deminletchannel "%s" "Begin SubModelPart $dem_ref_to_props_number \/\/ Group name: $cgroupid"

	    GiD_File fprintf $deminletchannel "  Begin SubModelPartData // DEM-Inlet. Group name: $cgroupid"
	    GiD_File fprintf $deminletchannel "  PROPERTIES_ID $dem_ref_to_props_number"
	    if {$type_of_motion=="LinearPeriodic"} {
		GiD_File fprintf $deminletchannel "  LINEAR_VELOCITY \[3\] ($LinearVelocityX,$LinearVelocityY,$LinearVelocityZ)"
		GiD_File fprintf $deminletchannel "  VELOCITY_PERIOD $Period"
		GiD_File fprintf $deminletchannel "  ANGULAR_VELOCITY \[3\] ($AngularVelocityX,$AngularVelocityY,$AngularVelocityZ)"
		GiD_File fprintf $deminletchannel "  ROTATION_CENTER \[3\] ($CenterOfRotationX,$CenterOfRotationY,$CenterOfRotationZ)"
		GiD_File fprintf $deminletchannel "  ANGULAR_VELOCITY_PERIOD $AngularPeriod"
		GiD_File fprintf $deminletchannel "  VELOCITY_START_TIME $LinearVelocityStartTime"
		GiD_File fprintf $deminletchannel "  VELOCITY_STOP_TIME $LinearVelocityEndTime"
		GiD_File fprintf $deminletchannel "  ANGULAR_VELOCITY_START_TIME $AngularVelocityStartTime"
		GiD_File fprintf $deminletchannel "  ANGULAR_VELOCITY_STOP_TIME $AngularVelocityEndTime"
		GiD_File fprintf $deminletchannel "  RIGID_BODY_MOTION 1"
	    } else {
		GiD_File fprintf $deminletchannel "  RIGID_BODY_MOTION 0"
		GiD_File fprintf $deminletchannel "  //TABLE_VELOCITY_COMPONENT $TableVelocityComponent"
		}
	    GiD_File fprintf $deminletchannel "  IDENTIFIER $cgroupid"
	    set material [::xmlutils::setXml "${properties_path}//i.Material" "dv"]
	    set constitutive_law ""
	    set contains_clusters 0
	    set random_orientation 0
	    set using_dem_kdem 0
	    set active_or_not [::xmlutils::setXml "${properties_path}//i.SetActive" "dv"]

	    if {$KPriv(what_dempack_package) eq "G-DEMPack"} {
	    if {"Fluid" in $ActiveAppList} {
		set inlet_element_type SphericSwimmingParticle3D
	    } else {
		set inlet_element_type SphericParticle3D
	    }
	    set inlet_injector_element_type SphericParticle3D
	} elseif {$KPriv(what_dempack_package) eq "F-DEMPack"} {
		        set inlet_element_type SphericSwimmingParticle3D
		    set inlet_injector_element_type SphericParticle3D
		} else {
	    set inlet_element_type SphericContinuumParticle3D
	    set inlet_injector_element_type SphericContinuumParticle3D
	}
	if {"Fluid" ni $ActiveAppList} {
	    if {[::xmlutils::setXml "${properties_path}//i.InletElementType" "dv"] eq "Cluster3D"} {
		set inlet_element_type [::xmlutils::setXml "${properties_path}//i.Cluster3D" dv]
		set contains_clusters 1
		lassign [::wkcf::GetClusterFileNameAndReplaceInletElementType $inlet_element_type] inlet_element_type cluster_file_name
	    }
	}
	    if {$inlet_element_type eq "Cluster3D"} {
		lappend KPriv(list_of_cluster_files) $cluster_file_name
		GiD_File fprintf $deminletchannel "  CLUSTER_FILE_NAME $cluster_file_name"
	    }
	    GiD_File fprintf $deminletchannel "  INJECTOR_ELEMENT_TYPE $inlet_injector_element_type"
	    GiD_File fprintf $deminletchannel "  ELEMENT_TYPE $inlet_element_type"
	    GiD_File fprintf $deminletchannel "  CONTAINS_CLUSTERS $contains_clusters"
	    set velocity_modulus [::xmlutils::setXml "${properties_path}//i.VelocityModulus" "dv"]
	    set velocity_x [expr {$velocity_modulus * [::xmlutils::setXml "${properties_path}//i.DirectionVectorX" "dv"]}]
	    set velocity_y [expr {$velocity_modulus * [::xmlutils::setXml "${properties_path}//i.DirectionVectorY" "dv"]}]
	    set velocity_z [expr {$velocity_modulus * [::xmlutils::setXml "${properties_path}//i.DirectionVectorZ" "dv"]}]
	    GiD_File fprintf $deminletchannel "  VELOCITY \[3\] ($velocity_x, $velocity_y, $velocity_z)"
	    set max_deviation_angle [::xmlutils::setXml "${properties_path}//i.VelocityDeviation" "dv"]
	    GiD_File fprintf $deminletchannel "  MAX_RAND_DEVIATION_ANGLE $max_deviation_angle"

	    if {"Fluid" ni $ActiveAppList} {
	    if {[::xmlutils::setXml "${properties_path}//i.Cluster3D" dv] eq "SingleSphereCluster3D"} {
		#set excentricity [::xmlutils::setXml "${properties_path}//i.Excentricity" dv]
		GiD_File fprintf $deminletchannel "  EXCENTRICITY [::xmlutils::setXml "${properties_path}//i.Excentricity" dv]"
		#set probability_distribution [::xmlutils::setXml "${properties_path}//i.ProbabilityDistributionOfExcentricity" dv]
		GiD_File fprintf $deminletchannel "  EXCENTRICITY_PROBABILITY_DISTRIBUTION [::xmlutils::setXml "${properties_path}//i.ProbabilityDistributionOfExcentricity" dv]"
		#set standard_deviation [::xmlutils::setXml "${properties_path}//i.StandardDeviationOfExcentricity" dv]
		GiD_File fprintf $deminletchannel "  EXCENTRICITY_STANDARD_DEVIATION [::xmlutils::setXml "${properties_path}//i.StandardDeviationOfExcentricity" dv]"
	    }
	    }

	    set inlet_number_of_particles [::xmlutils::setXml "${properties_path}//i.NumberOfParticles" "dv"]
	    GiD_File fprintf $deminletchannel "  INLET_NUMBER_OF_PARTICLES $inlet_number_of_particles"

	    set type_of_measurement [::xmlutils::setXml "${properties_path}//i.TypeOfFlowMeasurement" "dv"]
	    if {$type_of_measurement eq "mass_flow"} {
	    set mass_flow_option 1
	} else {
	    set mass_flow_option 0
	}
	    GiD_File fprintf $deminletchannel "  IMPOSED_MASS_FLOW_OPTION $mass_flow_option"

	    set inlet_mass_flow [::xmlutils::setXml "${properties_path}//i.InletMassFlow" "dv"]
	    GiD_File fprintf $deminletchannel "  MASS_FLOW $inlet_mass_flow"
	    set inlet_start_time [::xmlutils::setXml "${properties_path}//i.InletStartTime" "dv"]
	    GiD_File fprintf $deminletchannel "  INLET_START_TIME $inlet_start_time"
	    set inlet_stop_time [::xmlutils::setXml "${properties_path}//i.InletStopTime" "dv"]
	    GiD_File fprintf $deminletchannel "  INLET_STOP_TIME $inlet_stop_time"
	    set particle_diameter [::xmlutils::setXml "${properties_path}//i.ParticleDiameter" "dv"]
	    GiD_File fprintf $deminletchannel "  RADIUS [expr {0.5 * $particle_diameter}]"
	    set probability_distribution [::xmlutils::setXml "${properties_path}//i.ProbabilityDistribution" "dv"]
	    GiD_File fprintf $deminletchannel "  PROBABILITY_DISTRIBUTION $probability_distribution"
	    set standard_deviation [::xmlutils::setXml "${properties_path}//i.StandardDeviation" "dv"]
	    GiD_File fprintf $deminletchannel "  STANDARD_DEVIATION $standard_deviation"
	    if {[::xmlutils::setXml "${properties_path}//i.RandomOrientation" "dv"] == "Yes"} {
	    set random_orientation 1
	    }

	    GiD_File fprintf $deminletchannel "  RANDOM_ORIENTATION $random_orientation"
	    set orientation_x [::xmlutils::setXml "${properties_path}//i.OrientationX" "dv"]
	    set orientation_y [::xmlutils::setXml "${properties_path}//i.OrientationY" "dv"]
	    set orientation_z [::xmlutils::setXml "${properties_path}//i.OrientationZ" "dv"]
	    set orientation_w [::xmlutils::setXml "${properties_path}//i.OrientationW" "dv"]
	    GiD_File fprintf $deminletchannel "  ORIENTATION \[4\] ($orientation_x, $orientation_y, $orientation_z, $orientation_w)"

	    GiD_File fprintf $deminletchannel "  End SubModelPartData"

	    # Write nodes
	    GiD_File fprintf $deminletchannel "%s" "  Begin SubModelPartNodes"
	    foreach node_id $nlist {
		GiD_File fprintf $deminletchannel "  $node_id"
	    }
	    GiD_File fprintf $deminletchannel "%s" "  End SubModelPartNodes"
	    GiD_File fprintf $deminletchannel "%s" "End SubModelPart"
	    GiD_File fprintf $deminletchannel "%s" ""
	    incr dem_ref_to_props_number

	}
	if {$type_of_motion=="FromATable"} {
	    set properties_path "${basexpath}//c.[list ${cgroupid}]//c.MainProperties"
	    set filename [::xmlutils::setXml "${properties_path}//i.VelocitiesFilename" dv]
	    GiD_File fprintf $deminletchannel "Begin Table $TableNumber TIME VELOCITY"
	    set file_open [open [file native [file join [::KUtils::GetPaths "PDir"] $filename]] r]
	    set file_data [read $file_open]
	    close $file_open
	    GiD_File fprintf -nonewline $deminletchannel $file_data
	    GiD_File fprintf $deminletchannel "End Table"
	    GiD_File fprintf $deminletchannel ""
	}
    }
    GiD_File fprintf $deminletchannel "Begin Table 0 TIME VELOCITY"
    GiD_File fprintf $deminletchannel "0.0  0.0"
    GiD_File fprintf $deminletchannel "1.0  0.0"
    GiD_File fprintf $deminletchannel "End Table"
    GiD_File fprintf $deminletchannel ""

    # For debug
    if {!$::wkcf::pflag} {
	set endtime [clock seconds]
	set ttime [expr $endtime-$inittime]
	# WarnWinText "endtime:$endtime ttime:$ttime"
	WarnWinText "Write DEM-Inlet group using the new mesh format: [::KUtils::Duration $ttime]"
    }
}

proc ::wkcf::GetClusterFileNameAndReplaceInletElementType {inlet_element_type} {
    if {$inlet_element_type eq "LineCluster3D"} {
	set inlet_element_type "Cluster3D"
	set cluster_file_name "linecluster3D.clu"
    } elseif {$inlet_element_type eq "RingCluster3D"} {
	set inlet_element_type "Cluster3D"
	set cluster_file_name "ringcluster3D.clu"
    } elseif {$inlet_element_type eq "Wheat5Cluster3D"} {
	set inlet_element_type "Cluster3D"
	set cluster_file_name "wheat5cluster3D.clu"
    } elseif {$inlet_element_type eq "SoyBeanCluster3D"} {
	set inlet_element_type "Cluster3D"
	set cluster_file_name "soybeancluster3D.clu"
    } elseif {$inlet_element_type eq "CornKernel3Cluster3D"} {
	set inlet_element_type "Cluster3D"
	set cluster_file_name "corn3cluster3D.clu"
    } elseif {$inlet_element_type eq "CornKernelCluster3D"} {
	set inlet_element_type "Cluster3D"
	set cluster_file_name "cornkernelcluster3D.clu"
    } elseif {$inlet_element_type eq "Rock1Cluster3D"} {
	set inlet_element_type "Cluster3D"
	set cluster_file_name "rock1cluster3D.clu"
    } elseif {$inlet_element_type eq "Rock2Cluster3D"} {
	set inlet_element_type "Cluster3D"
	set cluster_file_name "rock2cluster3D.clu"
    } elseif {$inlet_element_type eq "Ballast1Cluster3D"} {
	set inlet_element_type "Cluster3D"
	set cluster_file_name "ballast1cluster3D.clu"
    } elseif {$inlet_element_type eq "Ballast1Cluster3Dred"} {
	set inlet_element_type "Cluster3D"
	set cluster_file_name "ballast1cluster3Dred.clu"
    } elseif {$inlet_element_type eq "Ballast2Cluster3D"} {
	set inlet_element_type "Cluster3D"
	set cluster_file_name "ballast2cluster3D.clu"
    } elseif {$inlet_element_type eq "Ballast2Cluster3Dred"} {
	set inlet_element_type "Cluster3D"
	set cluster_file_name "ballast2cluster3Dred.clu"
    } elseif {$inlet_element_type eq "Ballast3Cluster3D"} {
	set inlet_element_type "Cluster3D"
	set cluster_file_name "ballast3cluster3D.clu"
    } elseif {$inlet_element_type eq "Ballast3Cluster3Dred"} {
	set inlet_element_type "Cluster3D"
	set cluster_file_name "ballast3cluster3Dred.clu"
    } elseif {$inlet_element_type eq "Ballast4Cluster3D"} {
	set inlet_element_type "Cluster3D"
	set cluster_file_name "ballast4cluster3D.clu"
    } elseif {$inlet_element_type eq "Ballast4Cluster3Dred"} {
	set inlet_element_type "Cluster3D"
	set cluster_file_name "ballast4cluster3Dred.clu"
    } elseif {$inlet_element_type eq "Ballast5Cluster3D"} {
	set inlet_element_type "Cluster3D"
	set cluster_file_name "ballast5cluster3D.clu"
    } elseif {$inlet_element_type eq "Ballast5Cluster3Dred"} {
	set inlet_element_type "Cluster3D"
	set cluster_file_name "ballast5cluster3Dred.clu"
    } elseif {$inlet_element_type eq "Ballast6Cluster3D"} {
	set inlet_element_type "Cluster3D"
	set cluster_file_name "ballast6cluster3D.clu"
    } elseif {$inlet_element_type eq "Ballast6Cluster3Dred"} {
	set inlet_element_type "Cluster3D"
	set cluster_file_name "ballast6cluster3Dred.clu"
    } elseif {$inlet_element_type eq "SoyBean3Cluster3D"} {
	set inlet_element_type "Cluster3D"
	set cluster_file_name "soybean3cluster3D.clu"
    } elseif {$inlet_element_type eq "CapsuleCluster3D"} {
	set inlet_element_type "Cluster3D"
	set cluster_file_name "capsulecluster3D.clu"
    } elseif {$inlet_element_type eq "SingleSphereCluster3D"} {
	set inlet_element_type "Cluster3D"
	set cluster_file_name "singlespherecluster3D.clu"
    } elseif {$inlet_element_type eq "Rock3RefinedCluster3D"} {
    set inlet_element_type "Cluster3D"
    set cluster_file_name "rock3refinedcluster3D.clu"
    }

    return [list $inlet_element_type $cluster_file_name]
}

proc ::wkcf::GetDEMFEMElementName {firstelementid} {
    variable ndime
    if {$ndime eq "2D"} {set elemname "RigidEdge3D"
    } else {set elemname "RigidFace3D"}
    #set elemname [append elemname $ndime]
    set elemname [append elemname [lindex [GiD_Mesh get element $firstelementid] 2] ]
    set elemname [append elemname "N"]
    return $elemname
}

proc ::wkcf::GetDSOLIDElementName {firstelementid} {
    set elemtype [lindex [GiD_Mesh get element $firstelementid] 1]
    if {$elemtype eq "Tetrahedra"} {set elemname "TotalLagrangianElement3D4N"
    } elseif {$elemtype eq "Hexahedra"} {set elemname "TotalLagrangianElement3D8N"
    } else {WarnWinText "Element type not supported. Some elements will not be considered"}

    return $elemname
}


proc ::wkcf::GetDSOLIDContactElementName {firstelementid} {
    set elemtype [lindex [GiD_Mesh get element $firstelementid] 1]
    if {$elemtype eq "Triangle"} {set elemname "SolidFace3D3N"
    } else {set elemname "SolidFace3D4N"}
    return $elemname
}<|MERGE_RESOLUTION|>--- conflicted
+++ resolved
@@ -3890,11 +3890,7 @@
             GiD_File fprintf $demfemchannel "  End SubModelPartConditions"
         }
         GiD_File fprintf $demfemchannel "  Begin SubModelPartTables"
-<<<<<<< HEAD
-	    if {$type_of_motion=="FreeMotion"} {
-=======
 	if {$type_of_motion=="FreeMotion"} {
->>>>>>> 47d7e615
         if {$TableNumberVX>0} {
 			GiD_File fprintf $demfemchannel "  $TableNumberVX"
 		}
@@ -3931,11 +3927,7 @@
         if {$TableNumberMZ>0} {
 			GiD_File fprintf $demfemchannel "  $TableNumberMZ"
 		}
-<<<<<<< HEAD
-		}
-=======
-	}
->>>>>>> 47d7e615
+	}
         GiD_File fprintf $demfemchannel "  End SubModelPartTables"
 	    #
 	    GiD_File fprintf $demfemchannel "End SubModelPart"
