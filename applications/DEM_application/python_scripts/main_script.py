--- conflicted
+++ resolved
@@ -8,24 +8,28 @@
 
 # Import MPI modules if needed. This way to do this is only valid when using OpenMPI. For other implementations of MPI it will not work.
 if "OMPI_COMM_WORLD_SIZE" in os.environ or "I_MPI_INFO_NUMA_NODE_NUM" in os.environ:
-    print("Running under MPI...........")
-    from KratosMultiphysics.MetisApplication import *
-    from KratosMultiphysics.MPISearchApplication import *
-    from KratosMultiphysics.mpi import *
-    import DEM_procedures_mpi as DEM_procedures
-    import DEM_material_test_script_mpi as DEM_material_test_script
+    if "DO_NOT_PARTITION_DOMAIN" in os.environ:
+        Logger.PrintInfo("DEM", "Running under MPI........")
+        from KratosMultiphysics.mpi import *
+        import DEM_procedures_mpi_no_partitions as DEM_procedures
+        import DEM_material_test_script
+    else:
+        Logger.PrintInfo("DEM", "Running under OpenMP........")
+        from KratosMultiphysics.MetisApplication import *
+        from KratosMultiphysics.MPISearchApplication import *
+        from KratosMultiphysics.mpi import *
+        import DEM_procedures_mpi as DEM_procedures
+        import DEM_material_test_script_mpi as DEM_material_test_script
 else:
-    print("Running under OpenMP........")
+    Logger.PrintInfo("DEM", "Running under OpenMP........")
     import DEM_procedures
     import DEM_material_test_script
 
 class Solution(object):
 
-    @classmethod
     def GetParametersFileName(self):
         return "ProjectParametersDEM.json"
 
-    @classmethod
     def GetInputParameters(self):
         parameters_file_name = self.GetParametersFileName()
         parameters_file = open(parameters_file_name, 'r')
@@ -51,6 +55,7 @@
 
     def __init__(self):
 
+        self.main_path = self.GetMainPath()
         self.LoadParametersFile()
         self.solver_strategy = self.SetSolverStrategy()
         self.creator_destructor = self.SetParticleCreatorDestructor()
@@ -58,12 +63,13 @@
         self.procedures = self.SetProcedures()
         self.SetAnalyticParticleWatcher()
         self.PreUtilities = PreUtilities()
+        self.aux = AuxiliaryUtilities()
+
 
         # Set the print function TO_DO: do this better...
         self.KRATOSprint = self.procedures.KRATOSprint
 
         # Creating necessary directories:
-        self.main_path = self.GetMainPath()
         self.problem_name = self.GetProblemTypeFilename()
         [self.post_path, self.data_and_results, self.graphs_path, MPI_results] = self.procedures.CreateDirectories(str(self.main_path), str(self.problem_name))
 
@@ -83,17 +89,9 @@
         self.p_count = self.p_frequency
 
         self.solver = self.SetSolver()
-<<<<<<< HEAD
-        self.time = 0.0
-        #self.final_time = DEM_parameters.FinalTime
-        #self.dt = DEM_parameters.MaxTimeStep
-=======
-
->>>>>>> e2bbc9b6
+
         self.Setdt()
         self.SetFinalTime()
-        self.step = 0
-        self.time_old_print = 0.0
 
     def CreateModelParts(self):
         self.spheres_model_part = ModelPart("SpheresPart")
@@ -122,10 +120,27 @@
         return False
 
     def SetAnalyticParticleWatcher(self):
-        self.main_path = os.getcwd()  #revisar
         from analytic_tools import analytic_data_procedures
         self.particle_watcher = AnalyticParticleWatcher()
+
+        # is this being used? TODO
         self.particle_watcher_analyser = analytic_data_procedures.ParticleWatcherAnalyzer(analytic_particle_watcher=self.particle_watcher, path=self.main_path)
+
+
+    def SetAnalyticFaceWatcher(self):
+        from analytic_tools import analytic_data_procedures
+        self.FaceAnalyzerClass = analytic_data_procedures.FaceWatcherAnalyzer
+        self.face_watcher_dict = dict()
+        self.face_watcher_analysers = dict()
+        for sub_part in self.rigid_face_model_part.SubModelParts:
+            if sub_part[IS_GHOST] == True:
+                name = sub_part.Name
+                self.face_watcher_dict[sub_part.Name] = AnalyticFaceWatcher(sub_part)
+                self.face_watcher_analysers[sub_part.Name] = analytic_data_procedures.FaceWatcherAnalyzer(name=name, analytic_face_watcher=self.face_watcher_dict[sub_part.Name], path=self.main_path)
+
+    def MakeAnalyticsMeasurements(self):
+        for face_watcher in self.face_watcher_dict.values():
+            face_watcher.MakeMeasurements()
 
     def SetFinalTime(self):
         self.final_time = self.DEM_parameters["FinalTime"].GetDouble()
@@ -249,6 +264,8 @@
 
         self.ReadModelParts()
 
+        self.SetAnalyticFaceWatcher()  # TODO check order
+
         self.post_normal_impact_velocity_option = False
         if "PostNormalImpactVelocity" in self.DEM_parameters.keys():
             if self.DEM_parameters["PostNormalImpactVelocity"].GetBool():
@@ -261,7 +278,7 @@
         self.AddAllDofs()
 
         os.chdir(self.main_path)
-        self.KRATOSprint("\nInitializing Problem...")
+        self.KRATOSprint("Initializing Problem...")
 
         self.GraphicalOutputInitialize()
 
@@ -298,7 +315,7 @@
 
         self.materialTest.Initialize(self.DEM_parameters, self.procedures, self.solver, self.graphs_path, self.post_path, self.spheres_model_part, self.rigid_face_model_part)
 
-        self.KRATOSprint("Initialization Complete" + "\n")
+        self.KRATOSprint("Initialization Complete")
 
         self.report.Prepare(timer, self.DEM_parameters["ControlTime"].GetDouble())
 
@@ -360,17 +377,17 @@
         [model_part_io_spheres, self.spheres_model_part, MPICommSetup] = self.parallelutils.SetCommunicator(self.spheres_model_part, model_part_io_spheres, spheres_mp_filename)
         model_part_io_spheres.ReadModelPart(self.spheres_model_part)
 
-        max_node_Id += self.creator_destructor.FindMaxNodeIdInModelPart(self.spheres_model_part)
-        max_elem_Id += self.creator_destructor.FindMaxElementIdInModelPart(self.spheres_model_part)
+        max_node_Id = max(max_node_Id, self.creator_destructor.FindMaxNodeIdInModelPart(self.spheres_model_part))
+        max_elem_Id = max(max_elem_Id, self.creator_destructor.FindMaxElementIdInModelPart(self.spheres_model_part))
         old_max_elem_Id_spheres = max_elem_Id
-        max_cond_Id += self.creator_destructor.FindMaxConditionIdInModelPart(self.spheres_model_part)
+        max_cond_Id = max(max_cond_Id, self.creator_destructor.FindMaxConditionIdInModelPart(self.spheres_model_part))
         rigidFace_mp_filename = self.GetFemFilename()
         model_part_io_fem = self.model_part_reader(rigidFace_mp_filename, max_node_Id + 1, max_elem_Id + 1, max_cond_Id + 1)
         model_part_io_fem.ReadModelPart(self.rigid_face_model_part)
 
-        max_node_Id = self.creator_destructor.FindMaxNodeIdInModelPart(self.rigid_face_model_part)
-        max_elem_Id = self.creator_destructor.FindMaxElementIdInModelPart(self.rigid_face_model_part)
-        max_cond_Id = self.creator_destructor.FindMaxConditionIdInModelPart(self.rigid_face_model_part)
+        max_node_Id = max(max_node_Id, self.creator_destructor.FindMaxNodeIdInModelPart(self.rigid_face_model_part))
+        max_elem_Id = max(max_elem_Id, self.creator_destructor.FindMaxElementIdInModelPart(self.rigid_face_model_part))
+        max_cond_Id = max(max_cond_Id, self.creator_destructor.FindMaxConditionIdInModelPart(self.rigid_face_model_part))
         clusters_mp_filename = self.GetClusterFilename()
         model_part_io_clusters = self.model_part_reader(clusters_mp_filename, max_node_Id + 1, max_elem_Id + 1, max_cond_Id + 1)
         model_part_io_clusters.ReadModelPart(self.cluster_model_part)
@@ -378,15 +395,17 @@
         if max_elem_Id != old_max_elem_Id_spheres:
             self.creator_destructor.RenumberElementIdsFromGivenValue(self.cluster_model_part, max_elem_Id)
 
-        max_node_Id = self.creator_destructor.FindMaxNodeIdInModelPart(self.cluster_model_part)
-        max_elem_Id = self.creator_destructor.FindMaxElementIdInModelPart(self.cluster_model_part)
-        max_cond_Id = self.creator_destructor.FindMaxConditionIdInModelPart(self.cluster_model_part)
+        max_node_Id = max(max_node_Id, self.creator_destructor.FindMaxNodeIdInModelPart(self.cluster_model_part))
+        max_elem_Id = max(max_elem_Id, self.creator_destructor.FindMaxElementIdInModelPart(self.cluster_model_part))
+        max_cond_Id = max(max_cond_Id, self.creator_destructor.FindMaxConditionIdInModelPart(self.cluster_model_part))
         DEM_Inlet_filename = self.GetInletFilename()
         model_part_io_demInlet = self.model_part_reader(DEM_Inlet_filename, max_node_Id + 1, max_elem_Id + 1, max_cond_Id + 1)
         model_part_io_demInlet.ReadModelPart(self.DEM_inlet_model_part)
 
         self.model_parts_have_been_read = True
         self.all_model_parts.ComputeMaxIds()
+
+
 
     def RunMainTemporalLoop(self):
 
@@ -432,60 +451,28 @@
 
             self.BeforePrintingOperations(self.time)
 
-            #### GiD IO ##########################################
-            if self.IsTimeToPrintPostProcess():
-                self.PrintResultsForGid(self.time)
-                self.time_old_print = self.time
+            self.PrintResults()
 
             self.FinalizeTimeStep(self.time)
-    def RunSingleTemporalLoop(self):
-
-        self.InitializeTimeStep()
-        self.time = self.time + self.dt
-        self.step += 1
-
-        self.DEMFEMProcedures.UpdateTimeInModelParts(self.all_model_parts, self.time, self.dt, self.step)
-
-        self.BeforeSolveOperations(self.time)
-
-        self.SolverSolve()
-
-        self.AfterSolveOperations()
-
-        self.DEMFEMProcedures.MoveAllMeshes(self.all_model_parts, self.time, self.dt)
-        #DEMFEMProcedures.MoveAllMeshesUsingATable(rigid_face_model_part, time, dt)
-
-        ##### adding DEM elements by the inlet ######
-        if self.DEM_parameters["dem_inlet_option"].GetBool():
-            self.DEM_inlet.CreateElementsFromInletMesh(self.spheres_model_part, self.cluster_model_part, self.creator_destructor)  # After solving, to make sure that neighbours are already set.
-
-        stepinfo = self.report.StepiReport(timer, self.time, self.step)
-        if stepinfo:
-            self.KRATOSprint(stepinfo)
-
-        #### PRINTING GRAPHS ####
-        os.chdir(self.graphs_path)
-        self.post_utils.ComputeMeanVelocitiesInTrap("Average_Velocity.txt", self.time)
-
-        self.materialTest.MeasureForcesAndPressure()
-        self.materialTest.PrintGraph(self.time)
-
-        self.DEMFEMProcedures.PrintGraph(self.time)
-        self.DEMFEMProcedures.PrintBallsGraph(self.time)
-
-        self.DEMEnergyCalculator.CalculateEnergyAndPlot(self.time)
-
-        self.BeforePrintingOperations(self.time)
-
+
+    def RunAnalytics(self, time, is_time_to_print=True):
+        for sp in (sp for sp in self.rigid_face_model_part.SubModelParts if sp[IS_GHOST]):
+            self.MakeAnalyticsMeasurements()
+            if is_time_to_print:
+                self.FaceAnalyzerClass.CreateNewFile()
+                for sp in (sp for sp in self.rigid_face_model_part.SubModelParts if sp[IS_GHOST]):
+                    self.face_watcher_analysers[sp.Name].UpdateDataFiles(time)
+                self.FaceAnalyzerClass.RemoveOldFile()
+
+    def IsTimeToPrintPostProcess(self, time):
+        return self.DEM_parameters["OutputTimeStep"].GetDouble() - (time - self.time_old_print) < 1e-2 * self.dt
+
+    def PrintResults(self):
         #### GiD IO ##########################################
-        if self.IsTimeToPrintPostProcess():
+        if self.IsTimeToPrintPostProcess(self.time):
             self.PrintResultsForGid(self.time)
             self.time_old_print = self.time
 
-        self.FinalizeTimeStep(self.time)
-
-    def IsTimeToPrintPostProcess(self):
-        return self.DEM_parameters["OutputTimeStep"].GetDouble() - (self.time - self.time_old_print) < 1e-2 * self.dt
 
     def SolverSolve(self):
         self.solver.Solve()
@@ -505,8 +492,6 @@
     def BeforeSolveOperations(self, time):
         if self.post_normal_impact_velocity_option:
             if self.IsCountStep():
-                #time_to_print = self.time - self.time_old_print    # add new particles to analytic mp each time an output is generated
-                #if (self.DEM_parameters["OutputTimeStep"].GetDouble() - time_to_print < 1e-2 * self.dt):
                 self.FillAnalyticSubModelPartsWithNewParticles()
 
     def BeforePrintingOperations(self, time):
@@ -515,19 +500,20 @@
     def AfterSolveOperations(self):
         if self.post_normal_impact_velocity_option:
             self.particle_watcher.MakeMeasurements(self.analytic_model_part)
-            if self.IsTimeToPrintPostProcess():
+            if self.IsTimeToPrintPostProcess(self.time):
                 self.particle_watcher.SetNodalMaxImpactVelocities(self.analytic_model_part)
                 self.particle_watcher.SetNodalMaxFaceImpactVelocities(self.analytic_model_part)
 
+        #Phantom Walls
+        self.RunAnalytics(self.time, self.IsTimeToPrintPostProcess(self.time))
+
     def FinalizeTimeStep(self, time):
         pass
 
     def Finalize(self):
 
         self.KRATOSprint("Finalizing execution...")
-
         self.GraphicalOutputFinalize()
-
         self.materialTest.FinalizeGraphs()
         self.DEMFEMProcedures.FinalizeGraphs(self.rigid_face_model_part)
         self.DEMFEMProcedures.FinalizeBallsGraphs(self.spheres_model_part)
