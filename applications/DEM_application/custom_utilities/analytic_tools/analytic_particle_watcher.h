--- conflicted
+++ resolved
@@ -58,7 +58,6 @@
         }
     }
 
-<<<<<<< HEAD
     void PushBackImpacts(InterParticleImpactDataOfAllParticlesSingleTimeStep& other_list_of_impacts)
     {
         for (int i=0; i<other_list_of_impacts.GetNumberOfImpacts(); i++) {
@@ -66,22 +65,6 @@
         }
     }
 
-    void FillUpPythonLists(boost::python::list& ids,
-                           boost::python::list& neighbour_ids,
-                           boost::python::list& normal_relative_vel,
-                           boost::python::list& tangential_relative_vel)
-    {
-        AnalyticParticleWatcher::ClearList(ids);
-        AnalyticParticleWatcher::ClearList(neighbour_ids);
-        AnalyticParticleWatcher::ClearList(normal_relative_vel);
-        AnalyticParticleWatcher::ClearList(tangential_relative_vel);
-
-        for (int i = 0; i < mNImpacts; ++i){            
-            ids.append(mId1[i]);
-            neighbour_ids.append(mId2[i]);
-            normal_relative_vel.append(mRelVelNormal[i]);
-            tangential_relative_vel.append(mRelVelTangential[i]);
-=======
     void FillUpPythonLists(std::list<int>& ids,
                            std::list<int>& neighbour_ids,
                            std::list<double>& normal_relative_vel,
@@ -97,7 +80,6 @@
             neighbour_ids.push_back(mId2[i]);
             normal_relative_vel.push_back(mRelVelNormal[i]);
             tangential_relative_vel.push_back(mRelVelTangential[i]);
->>>>>>> 0f064041
         }
     }
 
@@ -140,18 +122,6 @@
                                std::list<double>& normal_relative_vel,
                                std::list<double>& tangential_relative_vel)
         {
-<<<<<<< HEAD
-            AnalyticParticleWatcher::ClearList(times);
-            AnalyticParticleWatcher::ClearList(neighbour_ids);
-            AnalyticParticleWatcher::ClearList(normal_relative_vel);
-            AnalyticParticleWatcher::ClearList(tangential_relative_vel);
-
-            for (int i = 0; i < mNImpacts; ++i){                
-                times.append(mTimes[i]);
-                neighbour_ids.append(mId2[i]);
-                normal_relative_vel.append(mRelVelNormal[i]);
-                tangential_relative_vel.append(mRelVelTangential[i]);
-=======
             times.clear();
             neighbour_ids.clear();
             normal_relative_vel.clear();
@@ -162,7 +132,6 @@
                 neighbour_ids.push_back(mId2[i]);
                 normal_relative_vel.push_back(mRelVelNormal[i]);
                 tangential_relative_vel.push_back(mRelVelTangential[i]);
->>>>>>> 0f064041
             }
         }
 
@@ -233,7 +202,6 @@
         }
     }
 
-<<<<<<< HEAD
     void PushBackImpacts(FaceParticleImpactDataOfAllParticlesSingleTimeStep& other_list_of_impacts)
     {
         for (int i=0; i<other_list_of_impacts.GetNumberOfImpacts(); i++) {
@@ -241,22 +209,6 @@
         }
     }
 
-    void FillUpPythonLists(boost::python::list& ids,
-                           boost::python::list& neighbour_ids,
-                           boost::python::list& normal_relative_vel,
-                           boost::python::list& tangential_relative_vel)
-    {
-        AnalyticParticleWatcher::ClearList(ids);
-        AnalyticParticleWatcher::ClearList(neighbour_ids);
-        AnalyticParticleWatcher::ClearList(normal_relative_vel);
-        AnalyticParticleWatcher::ClearList(tangential_relative_vel);
-
-        for (int i = 0; i < mNImpacts; ++i){            
-            ids.append(mId1[i]);
-            neighbour_ids.append(mId2[i]);
-            normal_relative_vel.append(mRelVelNormal[i]);
-            tangential_relative_vel.append(mRelVelTangential[i]);
-=======
     void FillUpPythonLists(std::list<int>& ids,
                            std::list<int>& neighbour_ids,
                            std::list<double>& normal_relative_vel,
@@ -272,7 +224,6 @@
             neighbour_ids.push_back(mId2[i]);
             normal_relative_vel.push_back(mRelVelNormal[i]);
             tangential_relative_vel.push_back(mRelVelTangential[i]);
->>>>>>> 0f064041
         }
     }
 
@@ -313,18 +264,6 @@
                                std::list<double>& normal_relative_vel,
                                std::list<double>& tangential_relative_vel)
         {
-<<<<<<< HEAD
-            AnalyticParticleWatcher::ClearList(times);
-            AnalyticParticleWatcher::ClearList(neighbour_ids);
-            AnalyticParticleWatcher::ClearList(normal_relative_vel);
-            AnalyticParticleWatcher::ClearList(tangential_relative_vel);
-
-            for (int i = 0; i < mNImpacts; ++i){                
-                times.append(mTimes[i]);
-                neighbour_ids.append(mId2[i]);
-                normal_relative_vel.append(mRelVelNormal[i]);
-                tangential_relative_vel.append(mRelVelTangential[i]);
-=======
             times.clear();
             neighbour_ids.clear();
             normal_relative_vel.clear();
@@ -335,7 +274,6 @@
                 neighbour_ids.push_back(mId2[i]);
                 normal_relative_vel.push_back(mRelVelNormal[i]);
                 tangential_relative_vel.push_back(mRelVelTangential[i]);
->>>>>>> 0f064041
             }
         }
 
