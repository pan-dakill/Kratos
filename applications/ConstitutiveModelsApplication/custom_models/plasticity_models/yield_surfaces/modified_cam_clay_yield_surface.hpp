//
//   Project Name:        KratosConstitutiveModelsApplication $
//   Created by:          $Author:                  LMonforte $
//   Last modified by:    $Co-Author:                         $
//   Date:                $Date:                   April 2017 $
//   Revision:            $Revision:                      0.0 $
//
//

#if !defined(KRATOS_MODIFIED_CAM_CLAY_YIELD_SURFACE_H_INCLUDED )
#define      KRATOS_MODIFIED_CAM_CLAY_YIELD_SURFACE_H_INCLUDED

// System includes

// External includes

// Project includes
#include "custom_models/plasticity_models/yield_surfaces/yield_surface.hpp"
#include "custom_utilities/stress_invariants_utilities.hpp"
#include "custom_utilities/shape_deviatoric_plane_mcc_utilities.hpp"

namespace Kratos
{
  ///@addtogroup ConstitutiveModelsApplication
  ///@{

  ///@name Kratos Globals
  ///@{

  ///@}
  ///@name Type Definitions
  ///@{

  ///@}
  ///@name  Enum's
  ///@{

  ///@}
  ///@name  Functions
  ///@{

  ///@}
  ///@name Kratos Classes
  ///@{

  /// Short class definition.
  /** Detail class definition.
   */
  template<class THardeningRule>
  class KRATOS_API(CONSTITUTIVE_MODELS_APPLICATION) ModifiedCamClayYieldSurface : public YieldSurface<THardeningRule>
  {    
  public:

    ///@name Type Definitions
    ///@{

    typedef ConstitutiveModelData::MatrixType                          MatrixType;
    typedef ConstitutiveModelData::VectorType                          VectorType;
    typedef ConstitutiveModelData::ModelData                        ModelDataType;
    typedef ConstitutiveModelData::MaterialData                  MaterialDataType;

    typedef YieldSurface<THardeningRule>                                 BaseType;
    typedef typename BaseType::Pointer                            BaseTypePointer;
    typedef typename BaseType::PlasticDataType                    PlasticDataType;

    /// Pointer definition of ModifiedCamClayYieldSurface
    KRATOS_CLASS_POINTER_DEFINITION( ModifiedCamClayYieldSurface );

    ///@}
    ///@name Life Cycle
    ///@{

    /// Default constructor.
    ModifiedCamClayYieldSurface() : BaseType() {}

    /// Copy constructor.
    ModifiedCamClayYieldSurface(ModifiedCamClayYieldSurface const& rOther) : BaseType(rOther) {}


    /// Assignment operator.
    ModifiedCamClayYieldSurface& operator=(ModifiedCamClayYieldSurface const& rOther)
    {
      BaseType::operator=(rOther);
      return *this;
    }

    /// Clone.
    virtual BaseTypePointer Clone() const override
    {
      return BaseTypePointer(new ModifiedCamClayYieldSurface(*this));
    }

    /// Destructor.
    virtual ~ModifiedCamClayYieldSurface() {}


    ///@}
    ///@name Operators
    ///@{


    ///@}
    ///@name Operations
    ///@{

    /**
     * Calculate Yield Condition
     */

    virtual double& CalculateYieldCondition(const PlasticDataType& rVariables, double & rYieldCondition) override
    {
      KRATOS_TRY

      const ModelDataType & rModelData = rVariables.GetModelData();
      const MatrixType    & rStressMatrix = rModelData.GetStressMatrix();

      // Material Parameters
      const Properties& rMaterialProperties = rModelData.GetMaterialProperties();
      const double& rShearM = rMaterialProperties[CRITICAL_STATE_LINE];
      //const double & rFriction = rMaterialProperties[INTERNAL_FRICTION_ANGLE];
<<<<<<< HEAD
=======

>>>>>>> 862f3180

      // compute something with the hardening rule
      double PreconsolidationStress;
      PreconsolidationStress = this->mHardeningRule.CalculateHardening( rVariables, PreconsolidationStress );


      double MeanStress, LodeAngle;
      double DeviatoricQ; // == sqrt(3)*J2
      
      // more work is requiered
      StressInvariantsUtilities::CalculateStressInvariants( rStressMatrix, MeanStress, DeviatoricQ, LodeAngle);
      DeviatoricQ *= sqrt(3.0);

      for (double aLodeAngle = -0.54; aLodeAngle < 0.54 ; aLodeAngle += 0.02) {
         double Effect =  ShapeAtDeviatoricPlaneMCCUtility::EvaluateEffectDueToThirdInvariant( Effect, aLodeAngle, 20.0);
         std::cout << Effect << " , " <<  aLodeAngle << " , " << LodeAngle <<  std::endl;
      }

      KRATOS_ERROR << " END END " << std::endl;
      rYieldCondition  = pow( DeviatoricQ/rShearM, 2);
      rYieldCondition += (MeanStress * (MeanStress - PreconsolidationStress) );


      //std::cout << " yield funciton: p " << MeanStress << " q: " << DeviatoricQ << "  pc " << PreconsolidationStress << " yield value " << rYieldCondition << std::endl;
      return rYieldCondition;

      KRATOS_CATCH(" ")
    }

    //*************************************************************************************
    //*************************************************************************************
    // evaluation of the derivative of the yield surface respect the stresses
    virtual VectorType& CalculateDeltaStressYieldCondition(const PlasticDataType& rVariables, VectorType& rDeltaStressYieldCondition) override
    {
      KRATOS_TRY

      const ModelDataType & rModelData = rVariables.GetModelData();
      const MatrixType    & rStressMatrix = rModelData.GetStressMatrix();

      // Material Parameters
      const Properties& rMaterialProperties = rModelData.GetMaterialProperties();
      const double& rShearM = rMaterialProperties[CRITICAL_STATE_LINE];

      // compute something with the hardening rule
      double PreconsolidationStress;
      PreconsolidationStress = this->mHardeningRule.CalculateHardening( rVariables, PreconsolidationStress );


      double MeanStress, J2, LodeAngle;
     
      VectorType V1, V2;
      // more work is requiered
      StressInvariantsUtilities::CalculateStressInvariants( rStressMatrix, MeanStress, J2, LodeAngle);
      StressInvariantsUtilities::CalculateDerivativeVectors( rStressMatrix, V1, V2);

      rDeltaStressYieldCondition  = ( 2.0*MeanStress - PreconsolidationStress) * V1 + 2.0 * 3.0 * pow( 1.0 / rShearM, 2) * J2 * V2;

      return rDeltaStressYieldCondition;

      KRATOS_CATCH(" ")
    }


    ///@}
    ///@name Access
    ///@{


    ///@}
    ///@name Inquiry
    ///@{


    ///@}
    ///@name Input and output
    ///@{


    /// Turn back information as a string.
    virtual std::string Info() const override
    {
      std::stringstream buffer;
      buffer << "ModifiedCamClayYieldSurface" ;
      return buffer.str();
    }

    /// Print information about this object.
    virtual void PrintInfo(std::ostream& rOStream) const override
    {
      rOStream << "ModifiedCamClayYieldSurface";
    }

    /// Print object's data.
    virtual void PrintData(std::ostream& rOStream) const override
    {
      rOStream << "ModifiedCamClayYieldSurface Data";
    }


    ///@}
    ///@name Friends
    ///@{


    ///@}

  protected:
    ///@name Protected static Member Variables
    ///@{


    ///@}
    ///@name Protected member Variables
    ///@{


    ///@}
    ///@name Protected Operators
    ///@{


    ///@}
    ///@name Protected Operations
    ///@{


    ///@}
    ///@name Protected  Access
    ///@{


    ///@}
    ///@name Protected Inquiry
    ///@{


    ///@}
    ///@name Protected LifeCycle
    ///@{


    ///@}

  private:
    ///@name Static Member Variables
    ///@{


    ///@}
    ///@name Member Variables
    ///@{


    ///@}
    ///@name Private Operators
    ///@{


    ///@}
    ///@name Private Operations
    ///@{


    ///@}
    ///@name Private  Access
    ///@{


    ///@}
    ///@name Serialization
    ///@{
    friend class Serializer;


    virtual void save(Serializer& rSerializer) const override
    {
      KRATOS_SERIALIZE_SAVE_BASE_CLASS( rSerializer, BaseType )
    }

    virtual void load(Serializer& rSerializer) override
    {
      KRATOS_SERIALIZE_LOAD_BASE_CLASS( rSerializer, BaseType )
    }

    ///@}
    ///@name Private Inquiry
    ///@{


    ///@}
    ///@name Un accessible methods
    ///@{

    ///@}

  }; // Class ModifiedCamClayYieldSurface

  ///@}

  ///@name Type Definitions
  ///@{


  ///@}
  ///@name Input and output
  ///@{


  ///@}

  ///@} addtogroup block

}  // namespace Kratos.

#endif // KRATOS_MODIFIED_CAM_CLAY_YIELD_SURFACE_H_INCLUDED  defined 

<|MERGE_RESOLUTION|>--- conflicted
+++ resolved
@@ -118,10 +118,7 @@
       const Properties& rMaterialProperties = rModelData.GetMaterialProperties();
       const double& rShearM = rMaterialProperties[CRITICAL_STATE_LINE];
       //const double & rFriction = rMaterialProperties[INTERNAL_FRICTION_ANGLE];
-<<<<<<< HEAD
-=======
-
->>>>>>> 862f3180
+
 
       // compute something with the hardening rule
       double PreconsolidationStress;
