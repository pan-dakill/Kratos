//    |  /           |
//    ' /   __| _` | __|  _ \   __|
//    . \  |   (   | |   (   |\__ `
//   _|\_\_|  \__,_|\__|\___/ ____/
//                   Multi-Physics
//
//  License:		 BSD License
//					 Kratos default license: kratos/license.txt
//
//  Main authors:    Lorenzo Gracia
//
//
#if !defined(KRATOS_DAM_WESTERGAARD_CONDITION_LOAD_PROCESS)
#define KRATOS_DAM_WESTERGAARD_CONDITION_LOAD_PROCESS

#include <cmath>

// Project includes
#include "includes/kratos_flags.h"
#include "includes/kratos_parameters.h"
#include "processes/process.h"

// Application include
#include "dam_application_variables.h"

namespace Kratos
{

class DamWestergaardConditionLoadProcess : public Process
{

  public:
    KRATOS_CLASS_POINTER_DEFINITION(DamWestergaardConditionLoadProcess);

    typedef Table<double, double> TableType;

    //----------------------------------------------------------------------------------------------------------------------------------------------------------------------------------

    /// Constructor
<<<<<<< HEAD
    DamWestergaardConditionLoadProcess(ModelPart& rModelPart,
                                Parameters& rParameters
                                ) : Process(Flags()) , mrModelPart(rModelPart)
=======
    DamWestergaardConditionLoadProcess(ModelPart &rModelPart,
                                       Parameters &rParameters) : Process(Flags()), mrModelPart(rModelPart)
>>>>>>> d70d9c5f
    {
        KRATOS_TRY

        //only include validation with c++11 since raw_literals do not exist in c++03
        Parameters default_parameters(R"(
            {
                "model_part_name":"PLEASE_CHOOSE_MODEL_PART_NAME",
                "mesh_id": 0,
                "variable_name": "PLEASE_PRESCRIBE_VARIABLE_NAME",
                "Modify"                                                : true,
                "Gravity_Direction"                                     : "Y",
                "Reservoir_Bottom_Coordinate_in_Gravity_Direction"      : 0.0,
                "Spe_weight"                                            : 0.0,
                "Water_level"                                           : 0.0,
                "Water_Table"                                           : 0, 
                "Aceleration"                                           : 0.0,
                "Aceleration_Table"                                     : 0  
            }  )");

        // Some values need to be mandatorily prescribed since no meaningful default value exist. For this reason try accessing to them
        // So that an error is thrown if they don't exist
        rParameters["Reservoir_Bottom_Coordinate_in_Gravity_Direction"];
        rParameters["variable_name"];
        rParameters["model_part_name"];

        // Now validate agains defaults -- this also ensures no type mismatch
        rParameters.ValidateAndAssignDefaults(default_parameters);
<<<<<<< HEAD
        
        mMeshId = rParameters["mesh_id"].GetInt();
        mVariableName = rParameters["variable_name"].GetString();
        mIsFixed = rParameters["is_fixed"].GetBool();
=======

        mMeshId = rParameters["mesh_id"].GetInt();
        mVariableName = rParameters["variable_name"].GetString();
>>>>>>> d70d9c5f
        mGravityDirection = rParameters["Gravity_Direction"].GetString();
        mReferenceCoordinate = rParameters["Reservoir_Bottom_Coordinate_in_Gravity_Direction"].GetDouble();
        mSpecific = rParameters["Spe_weight"].GetDouble();
        mWaterLevel = rParameters["Water_level"].GetDouble();
        mAcceleration = rParameters["Aceleration"].GetDouble();
<<<<<<< HEAD
        
        mTimeUnitConverter = mrModelPart.GetProcessInfo()[TIME_UNIT_CONVERTER];
        mTableIdWater = rParameters["Water_Table"].GetInt();
        mTableIdAcceleration = rParameters["Aceleration_Table"].GetInt();
          
       if(mTableIdWater != 0)
            mpTableWater = mrModelPart.pGetTable(mTableIdWater);
            
        if(mTableIdAcceleration != 0)
            mpTableAcceleration = mrModelPart.pGetTable(mTableIdAcceleration);
        

        
=======

        mTimeUnitConverter = mrModelPart.GetProcessInfo()[TIME_UNIT_CONVERTER];
        mTableIdWater = rParameters["Water_Table"].GetInt();
        mTableIdAcceleration = rParameters["Aceleration_Table"].GetInt();

        if (mTableIdWater != 0)
            mpTableWater = mrModelPart.pGetTable(mTableIdWater);

        if (mTableIdAcceleration != 0)
            mpTableAcceleration = mrModelPart.pGetTable(mTableIdAcceleration);

>>>>>>> d70d9c5f
        KRATOS_CATCH("");
    }

    ///------------------------------------------------------------------------------------

    /// Destructor
    virtual ~DamWestergaardConditionLoadProcess() {}

    //----------------------------------------------------------------------------------------------------------------------------------------------------------------------------------

    void Execute()
    {
    }

    //----------------------------------------------------------------------------------------------------------------------------------------------------------------------------------

    void ExecuteInitialize()
    {
        KRATOS_TRY;
<<<<<<< HEAD
        
        Variable<double> var = KratosComponents< Variable<double> >::Get(mVariableName);
        const int nnodes = mrModelPart.GetMesh(mMeshId).Nodes().size();
        int direction;
        double pressure;
        
        if( mGravityDirection == "X")
            direction = 1;
        else if( mGravityDirection == "Y")
            direction = 2;
        else
            direction = 3;
        
		double ref_coord = mReferenceCoordinate + mWaterLevel;
		double unit_acceleration = mAcceleration/9.81;
                  
        if(nnodes != 0)
=======

        Variable<double> var = KratosComponents<Variable<double>>::Get(mVariableName);
        const int nnodes = mrModelPart.GetMesh(mMeshId).Nodes().size();
        int direction;
        double pressure;

        if (mGravityDirection == "X")
            direction = 1;
        else if (mGravityDirection == "Y")
            direction = 2;
        else
            direction = 3;

        double ref_coord = mReferenceCoordinate + mWaterLevel;
        double unit_acceleration = mAcceleration / 9.81;

        if (nnodes != 0)
>>>>>>> d70d9c5f
        {
            ModelPart::NodesContainerType::iterator it_begin = mrModelPart.GetMesh(mMeshId).NodesBegin();

#pragma omp parallel for
            for (int i = 0; i < nnodes; i++)
            {
                ModelPart::NodesContainerType::iterator it = it_begin + i;

<<<<<<< HEAD
                if(mIsFixed)
                {
                    it->Fix(var);
                }
=======
                double y_water = ref_coord - (it->Coordinate(direction));
>>>>>>> d70d9c5f

                if (y_water < 0.0)
                {
                    y_water = 0.0;
                }
<<<<<<< HEAD
                
                pressure = (mSpecific*(y_water)) + 0.875*(unit_acceleration)*mSpecific*sqrt(y_water*mWaterLevel);
                it->FastGetSolutionStepValue(var) = pressure;
=======
>>>>>>> d70d9c5f

                pressure = (mSpecific * (y_water)) + 0.875 * (unit_acceleration)*mSpecific * sqrt(y_water * mWaterLevel);
                it->FastGetSolutionStepValue(var) = pressure;
            }
        }

        KRATOS_CATCH("");
    }

    //----------------------------------------------------------------------------------------------------------------------------------------------------------------------------------

    void ExecuteInitializeSolutionStep()
    {

        KRATOS_TRY;
<<<<<<< HEAD
        
        Variable<double> var = KratosComponents< Variable<double> >::Get(mVariableName);
        
        // Getting the values of table in case that it exist        
        if(mTableIdWater != 0)
        { 
            double time = mrModelPart.GetProcessInfo()[TIME];
            time = time/mTimeUnitConverter;
            mWaterLevel = mpTableWater->GetValue(time);
        }
        
        if(mTableIdAcceleration != 0)
        { 
            double time = mrModelPart.GetProcessInfo()[TIME];
            time = time/mTimeUnitConverter;
            mAcceleration = mpTableAcceleration->GetValue(time);
        }
        
        const int nnodes = mrModelPart.GetMesh(mMeshId).Nodes().size();
        int direction;
        double pressure;
                
        if( mGravityDirection == "X")
            direction = 1;
        else if( mGravityDirection == "Y")
            direction = 2;
        else
            direction = 3;
        
        double ref_coord = mReferenceCoordinate + mWaterLevel;
        double unit_acceleration = mAcceleration/9.81;
                          
        if(nnodes != 0)
=======

        Variable<double> var = KratosComponents<Variable<double>>::Get(mVariableName);

        // Getting the values of table in case that it exist
        if (mTableIdWater != 0)
        {
            double time = mrModelPart.GetProcessInfo()[TIME];
            time = time / mTimeUnitConverter;
            mWaterLevel = mpTableWater->GetValue(time);
        }

        if (mTableIdAcceleration != 0)
        {
            double time = mrModelPart.GetProcessInfo()[TIME];
            time = time / mTimeUnitConverter;
            mAcceleration = mpTableAcceleration->GetValue(time);
        }

        const int nnodes = mrModelPart.GetMesh(mMeshId).Nodes().size();
        int direction;
        double pressure;

        if (mGravityDirection == "X")
            direction = 1;
        else if (mGravityDirection == "Y")
            direction = 2;
        else
            direction = 3;

        double ref_coord = mReferenceCoordinate + mWaterLevel;
        double unit_acceleration = mAcceleration / 9.81;

        if (nnodes != 0)
>>>>>>> d70d9c5f
        {
            ModelPart::NodesContainerType::iterator it_begin = mrModelPart.GetMesh(mMeshId).NodesBegin();

#pragma omp parallel for
            for (int i = 0; i < nnodes; i++)
            {
                ModelPart::NodesContainerType::iterator it = it_begin + i;

<<<<<<< HEAD
                if(mIsFixed)
                {
                    it->Fix(var);
                }
                   
                double y_water =  ref_coord- (it->Coordinate(direction));
                
                if (y_water<0.0)
=======
                double y_water = ref_coord - (it->Coordinate(direction));

                if (y_water < 0.0)
>>>>>>> d70d9c5f
                {
                    y_water = 0.0;
                }

                // Hydrodynamics Westergaard effects just contribute when the acceleration goes in the upstream direction
                if (unit_acceleration < 0.0)
                {
<<<<<<< HEAD
                    pressure = (mSpecific*(y_water)) + 0.875*(-1.0*unit_acceleration)*mSpecific*sqrt(y_water*mWaterLevel);
                }
                else
                {
                    pressure = (mSpecific*(y_water));
=======
                    pressure = (mSpecific * (y_water)) + 0.875 * (-1.0 * unit_acceleration) * mSpecific * sqrt(y_water * mWaterLevel);
                }
                else
                {
                    pressure = (mSpecific * (y_water));
>>>>>>> d70d9c5f
                }

                if (pressure > 0.0)
                {
                    it->FastGetSolutionStepValue(var) = pressure;
                }
                else
                {
                    it->FastGetSolutionStepValue(var) = 0.0;
                }
            }
        }

        KRATOS_CATCH("");
    }

    /// Turn back information as a string.
    std::string Info() const
    {
        return "DamWestergaardConditionLoadProcess";
    }

    /// Print information about this object.
    void PrintInfo(std::ostream &rOStream) const
    {
        rOStream << "DamWestergaardConditionLoadProcess";
    }

    /// Print object's data.
    void PrintData(std::ostream &rOStream) const
    {
    }

    ///----------------------------------------------------------------------------------------------------------------------------------------------------------------------------------

  protected:
    /// Member Variables

<<<<<<< HEAD
    ModelPart& mrModelPart;
    std::size_t mMeshId;
    std::string mVariableName;
    std::string mGravityDirection;
    bool mIsFixed;
=======
    ModelPart &mrModelPart;
    std::size_t mMeshId;
    std::string mVariableName;
    std::string mGravityDirection;
>>>>>>> d70d9c5f
    double mReferenceCoordinate;
    double mSpecific;
    double mWaterLevel;
    double mAcceleration;
    double mTimeUnitConverter;
    TableType::Pointer mpTableWater;
    TableType::Pointer mpTableAcceleration;
    int mTableIdWater;
    int mTableIdAcceleration;

    //----------------------------------------------------------------------------------------------------------------------------------------------------------------------------------

  private:
    /// Assignment operator.
    DamWestergaardConditionLoadProcess &operator=(DamWestergaardConditionLoadProcess const &rOther);

}; //Class

/// input stream function
inline std::istream &operator>>(std::istream &rIStream,
                                DamWestergaardConditionLoadProcess &rThis);

/// output stream function
inline std::ostream &operator<<(std::ostream &rOStream,
                                const DamWestergaardConditionLoadProcess &rThis)
{
    rThis.PrintInfo(rOStream);
    rOStream << std::endl;
    rThis.PrintData(rOStream);

    return rOStream;
}

} /* namespace Kratos.*/

#endif /* KRATOS_DAM_WESTERGAARD_CONDITION_LOAD_PROCESS defined */<|MERGE_RESOLUTION|>--- conflicted
+++ resolved
@@ -37,14 +37,8 @@
     //----------------------------------------------------------------------------------------------------------------------------------------------------------------------------------
 
     /// Constructor
-<<<<<<< HEAD
-    DamWestergaardConditionLoadProcess(ModelPart& rModelPart,
-                                Parameters& rParameters
-                                ) : Process(Flags()) , mrModelPart(rModelPart)
-=======
     DamWestergaardConditionLoadProcess(ModelPart &rModelPart,
                                        Parameters &rParameters) : Process(Flags()), mrModelPart(rModelPart)
->>>>>>> d70d9c5f
     {
         KRATOS_TRY
 
@@ -72,40 +66,18 @@
 
         // Now validate agains defaults -- this also ensures no type mismatch
         rParameters.ValidateAndAssignDefaults(default_parameters);
-<<<<<<< HEAD
-        
+
         mMeshId = rParameters["mesh_id"].GetInt();
         mVariableName = rParameters["variable_name"].GetString();
-        mIsFixed = rParameters["is_fixed"].GetBool();
-=======
-
-        mMeshId = rParameters["mesh_id"].GetInt();
-        mVariableName = rParameters["variable_name"].GetString();
->>>>>>> d70d9c5f
         mGravityDirection = rParameters["Gravity_Direction"].GetString();
         mReferenceCoordinate = rParameters["Reservoir_Bottom_Coordinate_in_Gravity_Direction"].GetDouble();
         mSpecific = rParameters["Spe_weight"].GetDouble();
         mWaterLevel = rParameters["Water_level"].GetDouble();
         mAcceleration = rParameters["Aceleration"].GetDouble();
-<<<<<<< HEAD
-        
+
         mTimeUnitConverter = mrModelPart.GetProcessInfo()[TIME_UNIT_CONVERTER];
         mTableIdWater = rParameters["Water_Table"].GetInt();
         mTableIdAcceleration = rParameters["Aceleration_Table"].GetInt();
-          
-       if(mTableIdWater != 0)
-            mpTableWater = mrModelPart.pGetTable(mTableIdWater);
-            
-        if(mTableIdAcceleration != 0)
-            mpTableAcceleration = mrModelPart.pGetTable(mTableIdAcceleration);
-        
-
-        
-=======
-
-        mTimeUnitConverter = mrModelPart.GetProcessInfo()[TIME_UNIT_CONVERTER];
-        mTableIdWater = rParameters["Water_Table"].GetInt();
-        mTableIdAcceleration = rParameters["Aceleration_Table"].GetInt();
 
         if (mTableIdWater != 0)
             mpTableWater = mrModelPart.pGetTable(mTableIdWater);
@@ -113,7 +85,6 @@
         if (mTableIdAcceleration != 0)
             mpTableAcceleration = mrModelPart.pGetTable(mTableIdAcceleration);
 
->>>>>>> d70d9c5f
         KRATOS_CATCH("");
     }
 
@@ -133,25 +104,6 @@
     void ExecuteInitialize()
     {
         KRATOS_TRY;
-<<<<<<< HEAD
-        
-        Variable<double> var = KratosComponents< Variable<double> >::Get(mVariableName);
-        const int nnodes = mrModelPart.GetMesh(mMeshId).Nodes().size();
-        int direction;
-        double pressure;
-        
-        if( mGravityDirection == "X")
-            direction = 1;
-        else if( mGravityDirection == "Y")
-            direction = 2;
-        else
-            direction = 3;
-        
-		double ref_coord = mReferenceCoordinate + mWaterLevel;
-		double unit_acceleration = mAcceleration/9.81;
-                  
-        if(nnodes != 0)
-=======
 
         Variable<double> var = KratosComponents<Variable<double>>::Get(mVariableName);
         const int nnodes = mrModelPart.GetMesh(mMeshId).Nodes().size();
@@ -169,7 +121,6 @@
         double unit_acceleration = mAcceleration / 9.81;
 
         if (nnodes != 0)
->>>>>>> d70d9c5f
         {
             ModelPart::NodesContainerType::iterator it_begin = mrModelPart.GetMesh(mMeshId).NodesBegin();
 
@@ -178,25 +129,12 @@
             {
                 ModelPart::NodesContainerType::iterator it = it_begin + i;
 
-<<<<<<< HEAD
-                if(mIsFixed)
-                {
-                    it->Fix(var);
-                }
-=======
                 double y_water = ref_coord - (it->Coordinate(direction));
->>>>>>> d70d9c5f
 
                 if (y_water < 0.0)
                 {
                     y_water = 0.0;
                 }
-<<<<<<< HEAD
-                
-                pressure = (mSpecific*(y_water)) + 0.875*(unit_acceleration)*mSpecific*sqrt(y_water*mWaterLevel);
-                it->FastGetSolutionStepValue(var) = pressure;
-=======
->>>>>>> d70d9c5f
 
                 pressure = (mSpecific * (y_water)) + 0.875 * (unit_acceleration)*mSpecific * sqrt(y_water * mWaterLevel);
                 it->FastGetSolutionStepValue(var) = pressure;
@@ -212,41 +150,6 @@
     {
 
         KRATOS_TRY;
-<<<<<<< HEAD
-        
-        Variable<double> var = KratosComponents< Variable<double> >::Get(mVariableName);
-        
-        // Getting the values of table in case that it exist        
-        if(mTableIdWater != 0)
-        { 
-            double time = mrModelPart.GetProcessInfo()[TIME];
-            time = time/mTimeUnitConverter;
-            mWaterLevel = mpTableWater->GetValue(time);
-        }
-        
-        if(mTableIdAcceleration != 0)
-        { 
-            double time = mrModelPart.GetProcessInfo()[TIME];
-            time = time/mTimeUnitConverter;
-            mAcceleration = mpTableAcceleration->GetValue(time);
-        }
-        
-        const int nnodes = mrModelPart.GetMesh(mMeshId).Nodes().size();
-        int direction;
-        double pressure;
-                
-        if( mGravityDirection == "X")
-            direction = 1;
-        else if( mGravityDirection == "Y")
-            direction = 2;
-        else
-            direction = 3;
-        
-        double ref_coord = mReferenceCoordinate + mWaterLevel;
-        double unit_acceleration = mAcceleration/9.81;
-                          
-        if(nnodes != 0)
-=======
 
         Variable<double> var = KratosComponents<Variable<double>>::Get(mVariableName);
 
@@ -280,7 +183,6 @@
         double unit_acceleration = mAcceleration / 9.81;
 
         if (nnodes != 0)
->>>>>>> d70d9c5f
         {
             ModelPart::NodesContainerType::iterator it_begin = mrModelPart.GetMesh(mMeshId).NodesBegin();
 
@@ -289,20 +191,9 @@
             {
                 ModelPart::NodesContainerType::iterator it = it_begin + i;
 
-<<<<<<< HEAD
-                if(mIsFixed)
-                {
-                    it->Fix(var);
-                }
-                   
-                double y_water =  ref_coord- (it->Coordinate(direction));
-                
-                if (y_water<0.0)
-=======
                 double y_water = ref_coord - (it->Coordinate(direction));
 
                 if (y_water < 0.0)
->>>>>>> d70d9c5f
                 {
                     y_water = 0.0;
                 }
@@ -310,19 +201,11 @@
                 // Hydrodynamics Westergaard effects just contribute when the acceleration goes in the upstream direction
                 if (unit_acceleration < 0.0)
                 {
-<<<<<<< HEAD
-                    pressure = (mSpecific*(y_water)) + 0.875*(-1.0*unit_acceleration)*mSpecific*sqrt(y_water*mWaterLevel);
+                    pressure = (mSpecific * (y_water)) + 0.875 * (-1.0 * unit_acceleration) * mSpecific * sqrt(y_water * mWaterLevel);
                 }
                 else
                 {
-                    pressure = (mSpecific*(y_water));
-=======
-                    pressure = (mSpecific * (y_water)) + 0.875 * (-1.0 * unit_acceleration) * mSpecific * sqrt(y_water * mWaterLevel);
-                }
-                else
-                {
                     pressure = (mSpecific * (y_water));
->>>>>>> d70d9c5f
                 }
 
                 if (pressure > 0.0)
@@ -361,18 +244,10 @@
   protected:
     /// Member Variables
 
-<<<<<<< HEAD
-    ModelPart& mrModelPart;
-    std::size_t mMeshId;
-    std::string mVariableName;
-    std::string mGravityDirection;
-    bool mIsFixed;
-=======
     ModelPart &mrModelPart;
     std::size_t mMeshId;
     std::string mVariableName;
     std::string mGravityDirection;
->>>>>>> d70d9c5f
     double mReferenceCoordinate;
     double mSpecific;
     double mWaterLevel;
