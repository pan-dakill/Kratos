--- conflicted
+++ resolved
@@ -36,14 +36,8 @@
     //----------------------------------------------------------------------------------------------------------------------------------------------------------------------------------
 
     /// Constructor
-<<<<<<< HEAD
-    DamNodalYoungModulusProcess(ModelPart& rmodel_part,
-                                Parameters& rParameters
-                                ) : Process(Flags()) , mrModelPart(rmodel_part)
-=======
     DamNodalYoungModulusProcess(ModelPart &rModelPart,
                                 Parameters &rParameters) : Process(Flags()), mrModelPart(rModelPart)
->>>>>>> d70d9c5f
     {
         KRATOS_TRY
 
@@ -91,27 +85,6 @@
     {
 
         KRATOS_TRY;
-<<<<<<< HEAD
-        
-        Variable<double> var = KratosComponents< Variable<double> >::Get(mVariableName);
-        const int nnodes = mrModelPart.GetMesh(mMeshId).Nodes().size();
-        
-        if(nnodes != 0)
-        {
-            ModelPart::NodesContainerType::iterator it_begin = mrModelPart.GetMesh(mMeshId).NodesBegin();
-        
-            #pragma omp parallel for
-            for(int i = 0; i<nnodes; i++)
-            {
-                ModelPart::NodesContainerType::iterator it = it_begin + i;
-                
-                if(mIsFixed)
-                {
-                    it->Fix(var);
-                }
-                                
-                double Young = mYoung1 + (mYoung2*it->Coordinate(1)) + (mYoung3*it->Coordinate(2)) + (mYoung4*it->Coordinate(3));
-=======
 
         Variable<double> var = KratosComponents<Variable<double>>::Get(mVariableName);
         const int nnodes = mrModelPart.GetMesh(mMeshId).Nodes().size();
@@ -129,7 +102,6 @@
                 {
                     it->Fix(var);
                 }
->>>>>>> d70d9c5f
 
                 double Young = mYoung1 + (mYoung2 * it->Coordinate(1)) + (mYoung3 * it->Coordinate(2)) + (mYoung4 * it->Coordinate(3));
 
@@ -151,30 +123,6 @@
     {
 
         KRATOS_TRY;
-<<<<<<< HEAD
-        
-        Variable<double> var = KratosComponents< Variable<double> >::Get(mVariableName);
-        const int nnodes = mrModelPart.GetMesh(mMeshId).Nodes().size();
-                
-    if(nnodes != 0)
-        {
-            ModelPart::NodesContainerType::iterator it_begin = mrModelPart.GetMesh(mMeshId).NodesBegin();
-        
-            #pragma omp parallel for
-            for(int i = 0; i<nnodes; i++)
-            {
-                ModelPart::NodesContainerType::iterator it = it_begin + i;
-                
-                if(mIsFixed)
-                {
-                    it->Fix(var);
-                }
-                
-                double Young = mYoung1 + (mYoung2*it->Coordinate(1)) + (mYoung3*it->Coordinate(2)) + (mYoung4*it->Coordinate(3));
-                
-                if(Young <= 0.0)
-                {                   
-=======
 
         Variable<double> var = KratosComponents<Variable<double>>::Get(mVariableName);
         const int nnodes = mrModelPart.GetMesh(mMeshId).Nodes().size();
@@ -197,7 +145,6 @@
 
                 if (Young <= 0.0)
                 {
->>>>>>> d70d9c5f
                     it->FastGetSolutionStepValue(var) = 0.0;
                 }
                 else
@@ -230,11 +177,7 @@
   protected:
     /// Member Variables
 
-<<<<<<< HEAD
-    ModelPart& mrModelPart;
-=======
     ModelPart &mrModelPart;
->>>>>>> d70d9c5f
     std::size_t mMeshId;
     std::string mVariableName;
     bool mIsFixed;
@@ -242,11 +185,6 @@
     double mYoung2;
     double mYoung3;
     double mYoung4;
-<<<<<<< HEAD
-
-//----------------------------------------------------------------------------------------------------------------------------------------------------------------------------------
-=======
->>>>>>> d70d9c5f
 
     //----------------------------------------------------------------------------------------------------------------------------------------------------------------------------------
 
