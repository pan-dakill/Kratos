--- conflicted
+++ resolved
@@ -69,13 +69,8 @@
 
     // Others
     KRATOS_REGISTER_IN_PYTHON_VARIABLE( m, NODAL_YOUNG_MODULUS )
-<<<<<<< HEAD
     KRATOS_REGISTER_IN_PYTHON_VARIABLE( m, ADDED_MASS )    
     KRATOS_REGISTER_IN_PYTHON_VARIABLE( m, NODAL_REFERENCE_TEMPERATURE )
-=======
-    KRATOS_REGISTER_IN_PYTHON_VARIABLE( m, ADDED_MASS )
-
->>>>>>> b7553e23
 }
 
 }  // namespace Python.
