//    |  /           |
//    ' /   __| _` | __|  _ \   __|
//    . \  |   (   | |   (   |\__ `
//   _|\_\_|  \__,_|\__|\___/ ____/
//                   Multi-Physics
//
//  License:         BSD License
//                   Kratos default license: kratos/license.txt
//
//  Main authors:    Ignasi de Pouplana
//                   Lorenzo Gracia
//


// Application includes
#include "custom_elements/small_displacement_interface_element.hpp"

namespace Kratos
{

template< unsigned int TDim, unsigned int TNumNodes >
Element::Pointer SmallDisplacementInterfaceElement<TDim,TNumNodes>::Create( IndexType NewId, NodesArrayType const& ThisNodes, PropertiesType::Pointer pProperties ) const
{
    return Element::Pointer( new SmallDisplacementInterfaceElement( NewId, GetGeometry().Create( ThisNodes ), pProperties ) );
}

//----------------------------------------------------------------------------------------

template< unsigned int TDim, unsigned int TNumNodes >
void SmallDisplacementInterfaceElement<TDim,TNumNodes>::Initialize(const ProcessInfo& rCurrentProcessInfo)
{
    KRATOS_TRY

    const PropertiesType& Prop = this->GetProperties();
    const GeometryType& Geom = this->GetGeometry();
    const unsigned int NumGPoints = Geom.IntegrationPointsNumber( mThisIntegrationMethod );

    if ( mConstitutiveLawVector.size() != NumGPoints )
        mConstitutiveLawVector.resize( NumGPoints );

    if ( Prop[CONSTITUTIVE_LAW] != NULL )
    {
        for ( unsigned int i = 0; i < mConstitutiveLawVector.size(); i++ )
        {
            mConstitutiveLawVector[i] = Prop[CONSTITUTIVE_LAW]->Clone();
            mConstitutiveLawVector[i]->InitializeMaterial( Prop, Geom,row( Geom.ShapeFunctionsValues( mThisIntegrationMethod ), i ) );
        }
    }
    else
        KRATOS_THROW_ERROR( std::logic_error, "A constitutive law needs to be specified for the element with ID ", this->Id() )

    // Compute initial gap of the joint
    this->CalculateInitialGap(Geom);

    KRATOS_CATCH( "" )
}

//----------------------------------------------------------------------------------------

template< unsigned int TDim, unsigned int TNumNodes >
int SmallDisplacementInterfaceElement<TDim,TNumNodes>::Check(const ProcessInfo& rCurrentProcessInfo) const
{
    KRATOS_TRY

    const PropertiesType& Prop = this->GetProperties();
    const GeometryType& Geom = this->GetGeometry();

    //verify that the variables are correctly initialized

    //Solid variables
    if ( DISPLACEMENT.Key() == 0 )
        KRATOS_THROW_ERROR( std::invalid_argument, "DISPLACEMENT has Key zero! (check if the application is correctly registered", "" )

    if ( ACCELERATION.Key() == 0 )
        KRATOS_THROW_ERROR( std::invalid_argument, "ACCELERATION has Key zero! (check if the application is correctly registered", "" )

    if ( DENSITY.Key() == 0 )
        KRATOS_THROW_ERROR( std::invalid_argument, "DENSITY has Key zero! (check if the application is correctly registered", "" )

    //Interface variables
    if ( MINIMUM_JOINT_WIDTH.Key() == 0 )
        KRATOS_THROW_ERROR( std::invalid_argument, "MINIMUM_JOINT_WIDTH has Key zero! (check if the application is correctly registered", "" )

    //verify that the dofs exist
    for ( unsigned int i = 0; i < Geom.size(); i++ )
    {
        if ( Geom[i].SolutionStepsDataHas( DISPLACEMENT ) == false )
            KRATOS_THROW_ERROR( std::invalid_argument, "missing variable DISPLACEMENT on node ", Geom[i].Id() )

        if ( Geom[i].HasDofFor( DISPLACEMENT_X ) == false || Geom[i].HasDofFor( DISPLACEMENT_Y ) == false || Geom[i].HasDofFor( DISPLACEMENT_Z ) == false )
            KRATOS_THROW_ERROR( std::invalid_argument, "missing one of the dofs for the variable DISPLACEMENT on node ", Geom[i].Id() )
    }

    //verify that the constitutive law exists
    if ( Prop.Has( CONSTITUTIVE_LAW ) == false )
        KRATOS_THROW_ERROR( std::logic_error, "constitutive law not provided for property ", Prop.Id() )

	//verify compatibility with the constitutive law
    ConstitutiveLaw::Features LawFeatures;
    Prop.GetValue( CONSTITUTIVE_LAW )->GetLawFeatures(LawFeatures);

    bool correct_strain_measure = false;
    for(unsigned int i=0; i<LawFeatures.mStrainMeasures.size(); i++)
    {
	    if(LawFeatures.mStrainMeasures[i] == ConstitutiveLaw::StrainMeasure_Infinitesimal)
		    correct_strain_measure = true;
    }

    if( correct_strain_measure == false )
	    KRATOS_THROW_ERROR( std::logic_error, "constitutive law is not compatible with the element type ", " StrainMeasure_Infinitesimal " );

    //verify that the constitutive law has the correct Dim
    if ( TDim == 2 )
    {
        if ( Prop.Has( THICKNESS ) == false )
            KRATOS_THROW_ERROR( std::logic_error, "THICKNESS not provided for element ", this->Id() )

        if ( THICKNESS.Key() == 0 )
            KRATOS_THROW_ERROR( std::invalid_argument, "THICKNESS has Key zero! (check if the application is correctly registered)", "" )
    }

	Prop.GetValue( CONSTITUTIVE_LAW )->Check( Prop, Geom, rCurrentProcessInfo );

    return 0;

    KRATOS_CATCH( "" );
}

//----------------------------------------------------------------------------------------

template< unsigned int TDim, unsigned int TNumNodes >
void SmallDisplacementInterfaceElement<TDim,TNumNodes>::GetDofList(DofsVectorType& rElementalDofList,
                                                                   const ProcessInfo& rCurrentProcessInfo) const
{
    KRATOS_TRY

    const unsigned int element_size = TNumNodes * TDim;
    unsigned int index = 0;

    if (rElementalDofList.size() != element_size)
      rElementalDofList.resize( element_size );

    for (unsigned int i = 0; i < TNumNodes; i++)
    {
        rElementalDofList[index++] = GetGeometry()[i].pGetDof(DISPLACEMENT_X);
        rElementalDofList[index++] = GetGeometry()[i].pGetDof(DISPLACEMENT_Y);
        if(TDim>2)
            rElementalDofList[index++] = GetGeometry()[i].pGetDof(DISPLACEMENT_Z);
    }

    KRATOS_CATCH( "" )
}

//----------------------------------------------------------------------------------------------------------------------------------------------------------------------------------

template< unsigned int TDim, unsigned int TNumNodes >
void SmallDisplacementInterfaceElement<TDim,TNumNodes>::CalculateMassMatrix(MatrixType& rMassMatrix, const ProcessInfo& rCurrentProcessInfo)
{
    KRATOS_TRY

    const unsigned int element_size = TNumNodes * TDim ;

    //Resizing mass matrix
    if ( rMassMatrix.size1() != element_size )
        rMassMatrix.resize( element_size, element_size, false );
    noalias( rMassMatrix ) = ZeroMatrix( element_size, element_size );

    const PropertiesType& Prop = this->GetProperties();
    const GeometryType& Geom = this->GetGeometry();
    const GeometryType::IntegrationPointsArrayType& integration_points = Geom.IntegrationPoints( mThisIntegrationMethod );
    const unsigned int NumGPoints = integration_points.size();

    //Defining shape functions and the determinant of the jacobian at all integration points
    const Matrix& NContainer = Geom.ShapeFunctionsValues( mThisIntegrationMethod );
    Vector detJContainer(NumGPoints);
    Geom.DeterminantOfJacobian(detJContainer,mThisIntegrationMethod);

    //Defining necessary variables
    double IntegrationCoefficient;
    const double Density = Prop[DENSITY];
    BoundedMatrix<double,TDim, TNumNodes*TDim> Nut = ZeroMatrix(TDim, TNumNodes*TDim);
    array_1d<double,TNumNodes*TDim> DisplacementVector;
    PoroElementUtilities::GetNodalVariableVector(DisplacementVector,Geom,DISPLACEMENT);
    BoundedMatrix<double,TDim, TDim> RotationMatrix;
    this->CalculateRotationMatrix(RotationMatrix,Geom);
    BoundedMatrix<double,TDim, TNumNodes*TDim> Nu = ZeroMatrix(TDim, TNumNodes*TDim);
    array_1d<double,TDim> LocalRelDispVector;
    array_1d<double,TDim> RelDispVector;
    const double& MinimumJointWidth = Prop[MINIMUM_JOINT_WIDTH];
    double JointWidth;

    //Loop over integration points
    for ( unsigned int GPoint = 0; GPoint < NumGPoints; GPoint++ )
    {
        InterfaceElementUtilities::CalculateNuMatrix(Nu,NContainer,GPoint);

        noalias(RelDispVector) = prod(Nu,DisplacementVector);

        noalias(LocalRelDispVector) = prod(RotationMatrix,RelDispVector);

        this->CalculateJointWidth(JointWidth, LocalRelDispVector[TDim-1], MinimumJointWidth,GPoint);

        //calculating weighting coefficient for integration
        this->CalculateIntegrationCoefficient( IntegrationCoefficient, detJContainer[GPoint], integration_points[GPoint].Weight() );

        //Adding contribution to Mass matrix
        noalias(rMassMatrix) += Density*prod(trans(Nu),Nu)*JointWidth*IntegrationCoefficient;
    }

    KRATOS_CATCH( "" )
}

//----------------------------------------------------------------------------------------

template< unsigned int TDim, unsigned int TNumNodes >
void SmallDisplacementInterfaceElement<TDim,TNumNodes>::CalculateDampingMatrix(MatrixType& rDampingMatrix, const ProcessInfo& rCurrentProcessInfo)
{
    KRATOS_TRY

    const unsigned int element_size = TNumNodes * TDim ;

    // Compute Mass Matrix
    MatrixType MassMatrix(element_size,element_size);

    this->CalculateMassMatrix(MassMatrix, rCurrentProcessInfo);

    // Compute Stiffness matrix
    MatrixType StiffnessMatrix(element_size,element_size);

    this->CalculateStiffnessMatrix(StiffnessMatrix, rCurrentProcessInfo);

    // Compute Damping Matrix
    if ( rDampingMatrix.size1() != element_size )
        rDampingMatrix.resize( element_size, element_size, false );
    noalias( rDampingMatrix ) = ZeroMatrix( element_size, element_size );

    noalias(rDampingMatrix) += rCurrentProcessInfo[RAYLEIGH_ALPHA] * MassMatrix;
    noalias(rDampingMatrix) += rCurrentProcessInfo[RAYLEIGH_BETA] * StiffnessMatrix;

    KRATOS_CATCH( "" )
}

//----------------------------------------------------------------------------------------

template< unsigned int TDim, unsigned int TNumNodes >
void SmallDisplacementInterfaceElement<TDim,TNumNodes>::FinalizeSolutionStep(const ProcessInfo& rCurrentProcessInfo)
{
    KRATOS_TRY

    //Defining necessary variables
    const PropertiesType& Prop = this->GetProperties();
    const GeometryType& Geom = this->GetGeometry();
    const Matrix& NContainer = Geom.ShapeFunctionsValues( mThisIntegrationMethod );
    array_1d<double,TNumNodes*TDim> DisplacementVector;
    PoroElementUtilities::GetNodalVariableVector(DisplacementVector,Geom,DISPLACEMENT);
    BoundedMatrix<double,TDim, TDim> RotationMatrix;
    this->CalculateRotationMatrix(RotationMatrix,Geom);
    BoundedMatrix<double,TDim, TNumNodes*TDim> Nu = ZeroMatrix(TDim, TNumNodes*TDim);
    array_1d<double,TDim> RelDispVector;
    const double& MinimumJointWidth = Prop[MINIMUM_JOINT_WIDTH];
    double JointWidth;

    //Create constitutive law parameters:
    Vector StrainVector(TDim);
    Vector StressVector(TDim);
    Matrix ConstitutiveMatrix(TDim,TDim);
    Vector Np(TNumNodes);
    Matrix GradNpT(TNumNodes,TDim);
    Matrix F = identity_matrix<double>(TDim);
    double detF = 1.0;
    ConstitutiveLaw::Parameters ConstitutiveParameters(Geom, Prop, rCurrentProcessInfo);
    ConstitutiveParameters.SetConstitutiveMatrix(ConstitutiveMatrix);
    ConstitutiveParameters.SetStressVector(StressVector);
    ConstitutiveParameters.SetStrainVector(StrainVector);
    ConstitutiveParameters.SetShapeFunctionsValues(Np);
    ConstitutiveParameters.SetShapeFunctionsDerivatives(GradNpT);
    ConstitutiveParameters.SetDeterminantF(detF);
    ConstitutiveParameters.SetDeformationGradientF(F);

    // Auxiliar output variables
    unsigned int NumGPoints = mConstitutiveLawVector.size();
    std::vector<double> JointWidthContainer(NumGPoints);

    //Loop over integration points
    for ( unsigned int GPoint = 0; GPoint < NumGPoints; GPoint++ )
    {
        InterfaceElementUtilities::CalculateNuMatrix(Nu,NContainer,GPoint);

        noalias(RelDispVector) = prod(Nu,DisplacementVector);

        noalias(StrainVector) = prod(RotationMatrix,RelDispVector);

        JointWidthContainer[GPoint] = mInitialGap[GPoint] + StrainVector[TDim-1];

        this->CheckAndCalculateJointWidth(JointWidth, ConstitutiveParameters, StrainVector[TDim-1], MinimumJointWidth, GPoint);

        noalias(Np) = row(NContainer,GPoint);

        //compute constitutive tensor and/or stresses
        mConstitutiveLawVector[GPoint]->FinalizeMaterialResponseCauchy(ConstitutiveParameters);
    }

    this->ExtrapolateGPJointWidth(JointWidthContainer);

    KRATOS_CATCH( "" )
}


template< >
void SmallDisplacementInterfaceElement<2,4>::ExtrapolateGPJointWidth (const std::vector<double>& JointWidthContainer)
{
    auto& rGeom = this->GetGeometry();
    const double& Area = rGeom.Area();

    array_1d<double,4> NodalJointWidth;
    NodalJointWidth[0] = JointWidthContainer[0]*Area;
    NodalJointWidth[1] = JointWidthContainer[1]*Area;
    NodalJointWidth[2] = JointWidthContainer[1]*Area;
    NodalJointWidth[3] = JointWidthContainer[0]*Area;

    for(unsigned int i = 0; i < 4; i++) //NumNodes
    {
        rGeom[i].SetLock();
        rGeom[i].FastGetSolutionStepValue(NODAL_JOINT_WIDTH) += NodalJointWidth[i];
        rGeom[i].FastGetSolutionStepValue(NODAL_JOINT_AREA) += Area;
        rGeom[i].UnSetLock();
    }
}

template< >
void SmallDisplacementInterfaceElement<3,6>::ExtrapolateGPJointWidth (const std::vector<double>& JointWidthContainer)
{
    auto& rGeom = this->GetGeometry();
    const double& Area = rGeom.Area();

    array_1d<double,6> NodalJointWidth;
    NodalJointWidth[0] = JointWidthContainer[0]*Area;
    NodalJointWidth[1] = JointWidthContainer[1]*Area;
    NodalJointWidth[2] = JointWidthContainer[2]*Area;
    NodalJointWidth[3] = JointWidthContainer[0]*Area;
    NodalJointWidth[4] = JointWidthContainer[1]*Area;
    NodalJointWidth[5] = JointWidthContainer[2]*Area;

    for(unsigned int i = 0; i < 6; i++) //NumNodes
    {
        rGeom[i].SetLock();
        rGeom[i].FastGetSolutionStepValue(NODAL_JOINT_WIDTH) += NodalJointWidth[i];
        rGeom[i].FastGetSolutionStepValue(NODAL_JOINT_AREA) += Area;
        rGeom[i].UnSetLock();
    }
}

template< >
void SmallDisplacementInterfaceElement<3,8>::ExtrapolateGPJointWidth (const std::vector<double>& JointWidthContainer)
{
    auto& rGeom = this->GetGeometry();
    const double& Area = rGeom.Area();

    array_1d<double,8> NodalJointWidth;
    NodalJointWidth[0] = JointWidthContainer[0]*Area;
    NodalJointWidth[1] = JointWidthContainer[1]*Area;
    NodalJointWidth[2] = JointWidthContainer[2]*Area;
    NodalJointWidth[3] = JointWidthContainer[3]*Area;
    NodalJointWidth[4] = JointWidthContainer[0]*Area;
    NodalJointWidth[5] = JointWidthContainer[1]*Area;
    NodalJointWidth[6] = JointWidthContainer[2]*Area;
    NodalJointWidth[7] = JointWidthContainer[3]*Area;

    for(unsigned int i = 0; i < 8; i++) //NumNodes
    {
        rGeom[i].SetLock();
        rGeom[i].FastGetSolutionStepValue(NODAL_JOINT_WIDTH) += NodalJointWidth[i];
        rGeom[i].FastGetSolutionStepValue(NODAL_JOINT_AREA) += Area;
        rGeom[i].UnSetLock();
    }
}

//----------------------------------------------------------------------------------------------------------------------------------------------------------------------------------

template< unsigned int TDim, unsigned int TNumNodes >
void SmallDisplacementInterfaceElement<TDim,TNumNodes>::CalculateLocalSystem(MatrixType& rLeftHandSideMatrix, VectorType& rRightHandSideVector, const ProcessInfo& rCurrentProcessInfo)
{

    KRATOS_TRY

    unsigned int element_size = TNumNodes * TDim;

    //Resetting the LHS
    if ( rLeftHandSideMatrix.size1() != element_size )
        rLeftHandSideMatrix.resize( element_size, element_size, false );
    noalias( rLeftHandSideMatrix ) = ZeroMatrix( element_size, element_size );

    //Resetting the RHS
    if ( rRightHandSideVector.size() != element_size )
        rRightHandSideVector.resize( element_size, false );
    noalias( rRightHandSideVector ) = ZeroVector( element_size );

    this->CalculateAll(rLeftHandSideMatrix, rRightHandSideVector, rCurrentProcessInfo);

    KRATOS_CATCH( "" )
}

//----------------------------------------------------------------------------------------

template< unsigned int TDim, unsigned int TNumNodes >
void SmallDisplacementInterfaceElement<TDim,TNumNodes>::CalculateLeftHandSide(MatrixType& rLeftHandSideMatrix, const ProcessInfo& rCurrentProcessInfo)
{
    KRATOS_TRY;

    KRATOS_THROW_ERROR(std::logic_error,"SmallDisplacementInterfaceElement::CalculateLeftHandSide not implemented","");

    KRATOS_CATCH("");
}

//----------------------------------------------------------------------------------------------------------------------------------------------------------------------------------

template< unsigned int TDim, unsigned int TNumNodes >
void SmallDisplacementInterfaceElement<TDim,TNumNodes>::CalculateRightHandSide(VectorType& rRightHandSideVector, const ProcessInfo& rCurrentProcessInfo)
{
    KRATOS_TRY

    unsigned int element_size = TNumNodes * TDim;

    //Resetting the RHS
    if ( rRightHandSideVector.size() != element_size )
        rRightHandSideVector.resize( element_size, false );
    noalias( rRightHandSideVector ) = ZeroVector( element_size );

    this->CalculateRHS(rRightHandSideVector, rCurrentProcessInfo);

    KRATOS_CATCH( "" )
}

//----------------------------------------------------------------------------------------

template< >
void SmallDisplacementInterfaceElement<2,4>::EquationIdVector(EquationIdVectorType& rResult,
                                                              const ProcessInfo& rCurrentProcessInfo) const
{
    KRATOS_TRY

    const unsigned int element_size = 4 * 2;
    unsigned int index = 0;

    if (rResult.size() != element_size)
      rResult.resize( element_size, false );

    for (unsigned int i = 0; i < 4; i++)
    {
        rResult[index++] = GetGeometry()[i].GetDof(DISPLACEMENT_X).EquationId();
        rResult[index++] = GetGeometry()[i].GetDof(DISPLACEMENT_Y).EquationId();
    }

    KRATOS_CATCH( "" )
}

//----------------------------------------------------------------------------------------

template<  >
void SmallDisplacementInterfaceElement<3,6>::EquationIdVector(EquationIdVectorType& rResult,
                                                              const ProcessInfo& rCurrentProcessInfo) const
{
    KRATOS_TRY

    const unsigned int element_size = 6 * 3;
    unsigned int index = 0;

    if (rResult.size() != element_size)
      rResult.resize( element_size, false );

    for (unsigned int i = 0; i < 6; i++)
    {
        rResult[index++] = GetGeometry()[i].GetDof(DISPLACEMENT_X).EquationId();
        rResult[index++] = GetGeometry()[i].GetDof(DISPLACEMENT_Y).EquationId();
        rResult[index++] = GetGeometry()[i].GetDof(DISPLACEMENT_Z).EquationId();
    }

    KRATOS_CATCH( "" )
}

//----------------------------------------------------------------------------------------

template<  >
void SmallDisplacementInterfaceElement<3,8>::EquationIdVector(EquationIdVectorType& rResult,
                                                              const ProcessInfo& rCurrentProcessInfo) const
{
    KRATOS_TRY

    const unsigned int element_size = 8 * 3;
    unsigned int index = 0;

    if (rResult.size() != element_size)
      rResult.resize( element_size, false );

    for (unsigned int i = 0; i < 8; i++)
    {
        rResult[index++] = GetGeometry()[i].GetDof(DISPLACEMENT_X).EquationId();
        rResult[index++] = GetGeometry()[i].GetDof(DISPLACEMENT_Y).EquationId();
        rResult[index++] = GetGeometry()[i].GetDof(DISPLACEMENT_Z).EquationId();
    }

    KRATOS_CATCH( "" )
}

//----------------------------------------------------------------------------------------


template< unsigned int TDim, unsigned int TNumNodes >
void SmallDisplacementInterfaceElement<TDim,TNumNodes>::GetValuesVector(Vector& rValues, int Step) const
{
    const GeometryType& Geom = this->GetGeometry();
    const unsigned int element_size = TNumNodes * TDim;
    unsigned int index = 0;

    if ( rValues.size() != element_size )
        rValues.resize( element_size, false );

    for ( unsigned int i = 0; i < TNumNodes; i++ )
    {
        rValues[index++] = Geom[i].FastGetSolutionStepValue( DISPLACEMENT_X, Step );
        rValues[index++] = Geom[i].FastGetSolutionStepValue( DISPLACEMENT_Y, Step );
        if ( TDim > 2 )
            rValues[index++] = Geom[i].FastGetSolutionStepValue( DISPLACEMENT_Z, Step );
    }
}

//----------------------------------------------------------------------------------------------------------------------------------------------------------------------------------


template< unsigned int TDim, unsigned int TNumNodes >
void SmallDisplacementInterfaceElement<TDim,TNumNodes>::GetFirstDerivativesVector(Vector& rValues, int Step) const
{

    const GeometryType& Geom = this->GetGeometry();
    const unsigned int element_size = TNumNodes * TDim;
    unsigned int index = 0;

    if ( rValues.size() != element_size )
        rValues.resize( element_size, false );

    for ( unsigned int i = 0; i < TNumNodes; i++ )
    {
        rValues[index++] = Geom[i].FastGetSolutionStepValue( VELOCITY_X, Step );
        rValues[index++] = Geom[i].FastGetSolutionStepValue( VELOCITY_Y, Step );
        if ( TDim > 2 )
            rValues[index++] = Geom[i].FastGetSolutionStepValue( VELOCITY_Z, Step );
    }

}

//----------------------------------------------------------------------------------------

template< unsigned int TDim, unsigned int TNumNodes >
void SmallDisplacementInterfaceElement<TDim,TNumNodes>::GetSecondDerivativesVector(Vector& rValues, int Step) const
{
    const GeometryType& Geom = GetGeometry();
    const unsigned int element_size = TNumNodes * TDim;
    unsigned int index = 0;

    if ( rValues.size() != element_size )
        rValues.resize( element_size, false );

    for ( unsigned int i = 0; i < TNumNodes; i++ )
    {
        rValues[index++] = Geom[i].FastGetSolutionStepValue( ACCELERATION_X, Step );
        rValues[index++] = Geom[i].FastGetSolutionStepValue( ACCELERATION_Y, Step );
        if ( TDim > 2 )
            rValues[index++] = Geom[i].FastGetSolutionStepValue( ACCELERATION_Z, Step );
    }
}


//----------------------------------------------------------------------------------------------------------------------------------------------------------------------------------

template< unsigned int TDim, unsigned int TNumNodes >
void SmallDisplacementInterfaceElement<TDim,TNumNodes>::SetValuesOnIntegrationPoints(const Variable<double>& rVariable,
<<<<<<< HEAD
                                                                                     std::vector<double>& rValues,
=======
                                                                                     const std::vector<double>& rValues,
>>>>>>> 77633dd7
                                                                                     const ProcessInfo& rCurrentProcessInfo)
{
    for ( unsigned int GPoint = 0; GPoint < mConstitutiveLawVector.size(); GPoint++ )
        mConstitutiveLawVector[GPoint]->SetValue( rVariable, rValues[GPoint], rCurrentProcessInfo);
}

//----------------------------------------------------------------------------------------

template< unsigned int TDim, unsigned int TNumNodes >
void SmallDisplacementInterfaceElement<TDim,TNumNodes>::CalculateOnIntegrationPoints(const Variable<array_1d<double,3>>& rVariable,
                                                                                     std::vector<array_1d<double,3>>& rOutput,
                                                                                     const ProcessInfo& rCurrentProcessInfo)
{
    KRATOS_TRY

    if(rVariable == LOCAL_STRESS_VECTOR)
    {
        //Defining necessary variables
        const PropertiesType& Prop = this->GetProperties();
        const GeometryType& Geom = this->GetGeometry();
        const Matrix& NContainer = Geom.ShapeFunctionsValues( mThisIntegrationMethod );
        array_1d<double,TNumNodes*TDim> DisplacementVector;
        PoroElementUtilities::GetNodalVariableVector(DisplacementVector,Geom,DISPLACEMENT);
        BoundedMatrix<double,TDim, TDim> RotationMatrix;
        this->CalculateRotationMatrix(RotationMatrix,Geom);
        BoundedMatrix<double,TDim, TNumNodes*TDim> Nu = ZeroMatrix(TDim, TNumNodes*TDim);
        array_1d<double,TDim> RelDispVector;
        const double& MinimumJointWidth = Prop[MINIMUM_JOINT_WIDTH];
        double JointWidth;
        array_1d<double,TDim> LocalStressVector;

        //Create constitutive law parameters:
        Vector StrainVector(TDim);
        Vector StressVectorDynamic(TDim);
        Matrix ConstitutiveMatrix(TDim,TDim);
        Vector Np(TNumNodes);
        Matrix GradNpT(TNumNodes,TDim);
        Matrix F = identity_matrix<double>(TDim);
        double detF = 1.0;
        ConstitutiveLaw::Parameters ConstitutiveParameters(Geom,Prop,rCurrentProcessInfo);
        ConstitutiveParameters.Set(ConstitutiveLaw::COMPUTE_STRESS);
        ConstitutiveParameters.Set(ConstitutiveLaw::USE_ELEMENT_PROVIDED_STRAIN);
        ConstitutiveParameters.SetConstitutiveMatrix(ConstitutiveMatrix);
        ConstitutiveParameters.SetStressVector(StressVectorDynamic);
        ConstitutiveParameters.SetStrainVector(StrainVector);
        ConstitutiveParameters.SetShapeFunctionsValues(Np);
        ConstitutiveParameters.SetShapeFunctionsDerivatives(GradNpT);
        ConstitutiveParameters.SetDeterminantF(detF);
        ConstitutiveParameters.SetDeformationGradientF(F);

        //Loop over integration points
        for ( unsigned int GPoint = 0; GPoint < mConstitutiveLawVector.size(); GPoint++ )
        {
            InterfaceElementUtilities::CalculateNuMatrix(Nu,NContainer,GPoint);

            noalias(RelDispVector) = prod(Nu,DisplacementVector);

            noalias(StrainVector) = prod(RotationMatrix,RelDispVector);

            this->CheckAndCalculateJointWidth(JointWidth, ConstitutiveParameters, StrainVector[TDim-1], MinimumJointWidth, GPoint);

            noalias(Np) = row(NContainer,GPoint);

            //compute constitutive tensor and/or stresses
            mConstitutiveLawVector[GPoint]->CalculateMaterialResponseCauchy(ConstitutiveParameters);

            noalias(LocalStressVector) = StressVectorDynamic;

            PoroElementUtilities::FillArray1dOutput(rOutput[GPoint],LocalStressVector);
        }
    }
    else if(rVariable == LOCAL_RELATIVE_DISPLACEMENT_VECTOR)
    {
        //Defining necessary variables
        const GeometryType& Geom = this->GetGeometry();
        const Matrix& NContainer = Geom.ShapeFunctionsValues( mThisIntegrationMethod );
        array_1d<double,TNumNodes*TDim> DisplacementVector;
        PoroElementUtilities::GetNodalVariableVector(DisplacementVector,Geom,DISPLACEMENT);
        BoundedMatrix<double,TDim, TDim> RotationMatrix;
        this->CalculateRotationMatrix(RotationMatrix,Geom);
        BoundedMatrix<double,TDim, TNumNodes*TDim> Nu = ZeroMatrix(TDim, TNumNodes*TDim);
        array_1d<double,TDim> LocalRelDispVector;
        array_1d<double,TDim> RelDispVector;

        //Loop over integration points
        for ( unsigned int GPoint = 0; GPoint < mConstitutiveLawVector.size(); GPoint++ )
        {
            InterfaceElementUtilities::CalculateNuMatrix(Nu,NContainer,GPoint);

            noalias(RelDispVector) = prod(Nu,DisplacementVector);

            noalias(LocalRelDispVector) = prod(RotationMatrix,RelDispVector);

            PoroElementUtilities::FillArray1dOutput(rOutput[GPoint],LocalRelDispVector);
        }
    }

    KRATOS_CATCH( "" )
}

//----------------------------------------------------------------------------------------------------------------------------------------------------------------------------------

template< >
void SmallDisplacementInterfaceElement<2,4>::CalculateInitialGap(const GeometryType& Geom)
{
    const double& MinimumJointWidth = this->GetProperties()[MINIMUM_JOINT_WIDTH];

    mInitialGap.resize(2);
    mIsOpen.resize(2);

    array_1d<double,3> Vx;
    noalias(Vx) = Geom.GetPoint( 3 ) - Geom.GetPoint( 0 );
    mInitialGap[0] = norm_2(Vx);
    if(mInitialGap[0] < MinimumJointWidth)
        mIsOpen[0] = false;
    else
        mIsOpen[0] = true;

    noalias(Vx) = Geom.GetPoint( 2 ) - Geom.GetPoint( 1 );
    mInitialGap[1] = norm_2(Vx);
    if(mInitialGap[1] < MinimumJointWidth)
        mIsOpen[1] = false;
    else
        mIsOpen[1] = true;
}

//----------------------------------------------------------------------------------------

template< >
void SmallDisplacementInterfaceElement<3,6>::CalculateInitialGap(const GeometryType& Geom)
{
    const double& MinimumJointWidth = this->GetProperties()[MINIMUM_JOINT_WIDTH];

    mInitialGap.resize(3);
    mIsOpen.resize(3);

    array_1d<double,3> Vx;
    noalias(Vx) = Geom.GetPoint( 3 ) - Geom.GetPoint( 0 );
    mInitialGap[0] = norm_2(Vx);
    if(mInitialGap[0] < MinimumJointWidth)
        mIsOpen[0] = false;
    else
        mIsOpen[0] = true;

    noalias(Vx) = Geom.GetPoint( 4 ) - Geom.GetPoint( 1 );
    mInitialGap[1] = norm_2(Vx);
    if(mInitialGap[1] < MinimumJointWidth)
        mIsOpen[1] = false;
    else
        mIsOpen[1] = true;

    noalias(Vx) = Geom.GetPoint( 5 ) - Geom.GetPoint( 2 );
    mInitialGap[2] = norm_2(Vx);
    if(mInitialGap[2] < MinimumJointWidth)
        mIsOpen[2] = false;
    else
        mIsOpen[2] = true;
}

//----------------------------------------------------------------------------------------

template< >
void SmallDisplacementInterfaceElement<3,8>::CalculateInitialGap(const GeometryType& Geom)
{
    const double& MinimumJointWidth = this->GetProperties()[MINIMUM_JOINT_WIDTH];

    mInitialGap.resize(4);
    mIsOpen.resize(4);

    array_1d<double,3> Vx;
    noalias(Vx) = Geom.GetPoint( 4 ) - Geom.GetPoint( 0 );
    mInitialGap[0] = norm_2(Vx);
    if(mInitialGap[0] < MinimumJointWidth)
        mIsOpen[0] = false;
    else
        mIsOpen[0] = true;

    noalias(Vx) = Geom.GetPoint( 5 ) - Geom.GetPoint( 1 );
    mInitialGap[1] = norm_2(Vx);
    if(mInitialGap[1] < MinimumJointWidth)
        mIsOpen[1] = false;
    else
        mIsOpen[1] = true;

    noalias(Vx) = Geom.GetPoint( 6 ) - Geom.GetPoint( 2 );
    mInitialGap[2] = norm_2(Vx);
    if(mInitialGap[2] < MinimumJointWidth)
        mIsOpen[2] = false;
    else
        mIsOpen[2] = true;

    noalias(Vx) = Geom.GetPoint( 7 ) - Geom.GetPoint( 3 );
    mInitialGap[3] = norm_2(Vx);
    if(mInitialGap[3] < MinimumJointWidth)
        mIsOpen[3] = false;
    else
        mIsOpen[3] = true;
}

//----------------------------------------------------------------------------------------

template< unsigned int TDim, unsigned int TNumNodes >
void SmallDisplacementInterfaceElement<TDim,TNumNodes>::CalculateStiffnessMatrix( MatrixType& rStiffnessMatrix, const ProcessInfo& CurrentProcessInfo)
{
    KRATOS_TRY

    const unsigned int element_size = TNumNodes * TDim;

    //Resizing mass matrix
    if ( rStiffnessMatrix.size1() != element_size )
        rStiffnessMatrix.resize( element_size, element_size, false );
    noalias( rStiffnessMatrix ) = ZeroMatrix( element_size, element_size );

    //Previous definitions
    const PropertiesType& Prop = this->GetProperties();
    const GeometryType& Geom = this->GetGeometry();
    const GeometryType::IntegrationPointsArrayType& integration_points = Geom.IntegrationPoints( mThisIntegrationMethod );
    const unsigned int NumGPoints = integration_points.size();

    //Containers of variables at all integration points
    const Matrix& NContainer = Geom.ShapeFunctionsValues( mThisIntegrationMethod );
    GeometryType::JacobiansType JContainer(NumGPoints);
    Geom.Jacobian( JContainer, mThisIntegrationMethod );
    Vector detJContainer(NumGPoints);
    Geom.DeterminantOfJacobian(detJContainer,mThisIntegrationMethod);

    //Constitutive Law parameters
    ConstitutiveLaw::Parameters ConstitutiveParameters(Geom, Prop, CurrentProcessInfo);
    ConstitutiveParameters.Set(ConstitutiveLaw::COMPUTE_CONSTITUTIVE_TENSOR);

    //Element variables
    ElementVariables Variables;
    this->InitializeElementVariables(Variables, ConstitutiveParameters, Geom, Prop, CurrentProcessInfo);

    //Auxiliary variables
    const double& MinimumJointWidth = Prop[MINIMUM_JOINT_WIDTH];
    array_1d<double,TDim> RelDispVector;


    //Loop over integration points
    for( unsigned int GPoint = 0; GPoint < NumGPoints; GPoint++)
    {
        //Compute Np, StrainVector, JointWidth, GradNpT
        noalias(Variables.Np) = row(NContainer,GPoint);
        InterfaceElementUtilities::CalculateNuMatrix(Variables.Nu,NContainer,GPoint);
        noalias(RelDispVector) = prod(Variables.Nu,Variables.DisplacementVector);
        noalias(Variables.StrainVector) = prod(Variables.RotationMatrix,RelDispVector);
        this->CheckAndCalculateJointWidth(Variables.JointWidth,ConstitutiveParameters,Variables.StrainVector[TDim-1], MinimumJointWidth, GPoint);

        //Compute constitutive tensor
        mConstitutiveLawVector[GPoint]->CalculateMaterialResponseCauchy(ConstitutiveParameters);

        //Compute weighting coefficient for integration
        this->CalculateIntegrationCoefficient(Variables.IntegrationCoefficient, detJContainer[GPoint], integration_points[GPoint].Weight() );

        //Compute stiffness matrix
        this->CalculateAndAddStiffnessMatrix(rStiffnessMatrix, Variables);
    }

    KRATOS_CATCH( "" )
}

//----------------------------------------------------------------------------------------


template< unsigned int TDim, unsigned int TNumNodes >
void SmallDisplacementInterfaceElement<TDim,TNumNodes>::CalculateAll( MatrixType& rLeftHandSideMatrix, VectorType& rRightHandSideVector, const ProcessInfo& rCurrentProcessInfo)
{
    KRATOS_TRY

    //Previous definitions
    const PropertiesType& Prop = this->GetProperties();
    const GeometryType& Geom = this->GetGeometry();
    const GeometryType::IntegrationPointsArrayType& integration_points = Geom.IntegrationPoints( mThisIntegrationMethod );
    const unsigned int NumGPoints = integration_points.size();

    //Containers of variables at all integration points
    const Matrix& NContainer = Geom.ShapeFunctionsValues( mThisIntegrationMethod );
    GeometryType::JacobiansType JContainer(NumGPoints);
    Geom.Jacobian( JContainer, mThisIntegrationMethod );
    Vector detJContainer(NumGPoints);
    Geom.DeterminantOfJacobian(detJContainer,mThisIntegrationMethod);

    //Constitutive Law parameters
    ConstitutiveLaw::Parameters ConstitutiveParameters(Geom, Prop, rCurrentProcessInfo);
    ConstitutiveParameters.Set(ConstitutiveLaw::COMPUTE_CONSTITUTIVE_TENSOR);
    ConstitutiveParameters.Set(ConstitutiveLaw::COMPUTE_STRESS);
    ConstitutiveParameters.Set(ConstitutiveLaw::USE_ELEMENT_PROVIDED_STRAIN);

    //Element variables
    ElementVariables Variables;
    this->InitializeElementVariables(Variables, ConstitutiveParameters, Geom, Prop, rCurrentProcessInfo);

    //Auxiliary variables
    const double& MinimumJointWidth = Prop[MINIMUM_JOINT_WIDTH];
    array_1d<double,TDim> RelDispVector;


    //Loop over integration points
    for( unsigned int GPoint = 0; GPoint < NumGPoints; GPoint++)
    {
        //Compute Np, StrainVector, JointWidth, GradNpT
        noalias(Variables.Np) = row(NContainer,GPoint);
        InterfaceElementUtilities::CalculateNuMatrix(Variables.Nu,NContainer,GPoint);
        noalias(RelDispVector) = prod(Variables.Nu,Variables.DisplacementVector);
        noalias(Variables.StrainVector) = prod(Variables.RotationMatrix,RelDispVector);

        this->CheckAndCalculateJointWidth(Variables.JointWidth,ConstitutiveParameters,Variables.StrainVector[TDim-1], MinimumJointWidth, GPoint);

        //Compute BodyAcceleration
        PoroElementUtilities::InterpolateVariableWithComponents(Variables.BodyAcceleration,NContainer,Variables.VolumeAcceleration,GPoint);

        //Compute constitutive tensor and stresses
        mConstitutiveLawVector[GPoint]->CalculateMaterialResponseCauchy(ConstitutiveParameters);

        //Compute weighting coefficient for integration
        this->CalculateIntegrationCoefficient(Variables.IntegrationCoefficient, detJContainer[GPoint], integration_points[GPoint].Weight() );

        //Contributions to the left hand side
        this->CalculateAndAddLHS(rLeftHandSideMatrix, Variables);

        //Contributions to the right hand side
        this->CalculateAndAddRHS(rRightHandSideVector, Variables);
    }


    KRATOS_CATCH( "" )
}

//----------------------------------------------------------------------------------------

template< unsigned int TDim, unsigned int TNumNodes >
void SmallDisplacementInterfaceElement<TDim,TNumNodes>::CalculateRHS(VectorType& rRightHandSideVector, const ProcessInfo& rCurrentProcessInfo)
{
    KRATOS_TRY

    //Previous definitions
    const PropertiesType& Prop = this->GetProperties();
    const GeometryType& Geom = this->GetGeometry();
    const GeometryType::IntegrationPointsArrayType& integration_points = Geom.IntegrationPoints( mThisIntegrationMethod );
    const unsigned int NumGPoints = integration_points.size();

    //Containers of variables at all integration points
    const Matrix& NContainer = Geom.ShapeFunctionsValues( mThisIntegrationMethod );
    GeometryType::JacobiansType JContainer(NumGPoints);
    Geom.Jacobian( JContainer, mThisIntegrationMethod );
    Vector detJContainer(NumGPoints);
    Geom.DeterminantOfJacobian(detJContainer,mThisIntegrationMethod);

    //Constitutive Law parameters
    ConstitutiveLaw::Parameters ConstitutiveParameters(Geom, Prop, rCurrentProcessInfo);
    ConstitutiveParameters.Set(ConstitutiveLaw::COMPUTE_STRESS);
    ConstitutiveParameters.Set(ConstitutiveLaw::USE_ELEMENT_PROVIDED_STRAIN);

    //Element variables
    ElementVariables Variables;
    this->InitializeElementVariables(Variables, ConstitutiveParameters, Geom, Prop, rCurrentProcessInfo);

    //Auxiliary variables
    const double& MinimumJointWidth = Prop[MINIMUM_JOINT_WIDTH];
    array_1d<double,TDim> RelDispVector;

    //Loop over integration points
    for( unsigned int GPoint = 0; GPoint < NumGPoints; GPoint++)
    {
        //Compute Np, StrainVector, JointWidth, GradNpT
        noalias(Variables.Np) = row(NContainer,GPoint);
        InterfaceElementUtilities::CalculateNuMatrix(Variables.Nu,NContainer,GPoint);
        noalias(RelDispVector) = prod(Variables.Nu,Variables.DisplacementVector);
        noalias(Variables.StrainVector) = prod(Variables.RotationMatrix,RelDispVector);
        this->CheckAndCalculateJointWidth(Variables.JointWidth,ConstitutiveParameters,Variables.StrainVector[TDim-1], MinimumJointWidth, GPoint);


        //Compute BodyAcceleration
        PoroElementUtilities::InterpolateVariableWithComponents(Variables.BodyAcceleration,NContainer,Variables.VolumeAcceleration,GPoint);

        //Compute constitutive tensor and stresses
        mConstitutiveLawVector[GPoint]->CalculateMaterialResponseCauchy(ConstitutiveParameters);

        //Compute weighting coefficient for integration
        this->CalculateIntegrationCoefficient(Variables.IntegrationCoefficient, detJContainer[GPoint], integration_points[GPoint].Weight() );

        //Contributions to the right hand side
        this->CalculateAndAddRHS(rRightHandSideVector, Variables);
    }

    KRATOS_CATCH( "" )
}

//----------------------------------------------------------------------------------------

template< unsigned int TDim, unsigned int TNumNodes >
void SmallDisplacementInterfaceElement<TDim,TNumNodes>::InitializeElementVariables(ElementVariables& rVariables,
                                                                                   ConstitutiveLaw::Parameters& rConstitutiveParameters,
                                                                                   const GeometryType& Geom,
                                                                                   const PropertiesType& Prop,
                                                                                   const ProcessInfo& CurrentProcessInfo)
{
    KRATOS_TRY

    //Properties variables
    rVariables.Density = Prop[DENSITY];

    PoroElementUtilities::GetNodalVariableVector(rVariables.DisplacementVector,Geom,DISPLACEMENT);
    PoroElementUtilities::GetNodalVariableVector(rVariables.VolumeAcceleration,Geom,VOLUME_ACCELERATION);

    //General Variables
    this->CalculateRotationMatrix(rVariables.RotationMatrix,Geom);
    InterfaceElementUtilities::CalculateVoigtVector(rVariables.VoigtVector);

    //Variables computed at each GP
    //Constitutive Law parameters
    rVariables.StrainVector.resize(TDim,false);
    rVariables.StressVector.resize(TDim,false);
    rVariables.ConstitutiveMatrix.resize(TDim,TDim,false);
    rVariables.Np.resize(TNumNodes,false);
    rVariables.GradNpT.resize(TNumNodes,TDim,false);
    rVariables.F.resize(TDim,TDim,false);
    rVariables.detF = 1.0;
    rConstitutiveParameters.SetStrainVector(rVariables.StrainVector);
    rConstitutiveParameters.SetStressVector(rVariables.StressVector);
    rConstitutiveParameters.SetConstitutiveMatrix(rVariables.ConstitutiveMatrix);
    rConstitutiveParameters.SetShapeFunctionsValues(rVariables.Np);
    rConstitutiveParameters.SetShapeFunctionsDerivatives(rVariables.GradNpT);
    rConstitutiveParameters.SetDeformationGradientF(rVariables.F);
    rConstitutiveParameters.SetDeterminantF(rVariables.detF);
    //Auxiliary variables
    noalias(rVariables.Nu) = ZeroMatrix(TDim, TNumNodes*TDim);

    KRATOS_CATCH( "" )
}

//----------------------------------------------------------------------------------------

template<>
void SmallDisplacementInterfaceElement<2,4>::CalculateRotationMatrix(BoundedMatrix<double,2,2>& rRotationMatrix, const GeometryType& Geom)
{
    KRATOS_TRY

    //Define mid-plane points for quadrilateral_interface_2d_4
    array_1d<double, 3> pmid0;
    array_1d<double, 3> pmid1;
    noalias(pmid0) = 0.5 * (Geom.GetPoint( 0 ) + Geom.GetPoint( 3 ));
    noalias(pmid1) = 0.5 * (Geom.GetPoint( 1 ) + Geom.GetPoint( 2 ));

    //Unitary vector in local x direction
    array_1d<double, 3> Vx;
    noalias(Vx) = pmid1 - pmid0;
    double inv_norm_x = 1.0/norm_2(Vx);
    Vx[0] *= inv_norm_x;
    Vx[1] *= inv_norm_x;

    //Rotation Matrix
    rRotationMatrix(0,0) = Vx[0];
    rRotationMatrix(0,1) = Vx[1];

    // We need to determine the unitary vector in local y direction pointing towards the TOP face of the joint

    // Unitary vector in local x direction (3D)
    array_1d<double, 3> Vx3D;
    Vx3D[0] = Vx[0];
    Vx3D[1] = Vx[1];
    Vx3D[2] = 0.0;

    // Unitary vector in local y direction (first option)
    array_1d<double, 3> Vy3D;
    Vy3D[0] = -Vx[1];
    Vy3D[1] = Vx[0];
    Vy3D[2] = 0.0;

    // Vector in global z direction (first option)
    array_1d<double, 3> Vz;
    MathUtils<double>::CrossProduct(Vz, Vx3D, Vy3D);

    // Vz must have the same sign as vector (0,0,1)
    if(Vz[2] > 0.0)
    {
        rRotationMatrix(1,0) = -Vx[1];
        rRotationMatrix(1,1) = Vx[0];
    }
    else
    {
        rRotationMatrix(1,0) = Vx[1];
        rRotationMatrix(1,1) = -Vx[0];
    }

    KRATOS_CATCH( "" )
}

//----------------------------------------------------------------------------------------

template<>
void SmallDisplacementInterfaceElement<3,6>::CalculateRotationMatrix(BoundedMatrix<double,3,3>& rRotationMatrix, const GeometryType& Geom)
{
    KRATOS_TRY

    //Define mid-plane points for prism_interface_3d_6
    array_1d<double, 3> pmid0;
    array_1d<double, 3> pmid1;
    array_1d<double, 3> pmid2;
    noalias(pmid0) = 0.5 * (Geom.GetPoint( 0 ) + Geom.GetPoint( 3 ));
    noalias(pmid1) = 0.5 * (Geom.GetPoint( 1 ) + Geom.GetPoint( 4 ));
    noalias(pmid2) = 0.5 * (Geom.GetPoint( 2 ) + Geom.GetPoint( 5 ));

    //Unitary vector in local x direction
    array_1d<double, 3> Vx;
    noalias(Vx) = pmid1 - pmid0;
    double inv_norm_x = 1.0/norm_2(Vx);
    Vx[0] *= inv_norm_x;
    Vx[1] *= inv_norm_x;
    Vx[2] *= inv_norm_x;

    //Unitary vector in local z direction
    array_1d<double, 3> Vy;
    noalias(Vy) = pmid2 - pmid0;
    array_1d<double, 3> Vz;
    MathUtils<double>::CrossProduct(Vz, Vx, Vy);
    double inv_norm_z = 1.0/norm_2(Vz);
    Vz[0] *= inv_norm_z;
    Vz[1] *= inv_norm_z;
    Vz[2] *= inv_norm_z;

    //Unitary vector in local y direction
    MathUtils<double>::CrossProduct( Vy, Vz, Vx);

    //Rotation Matrix
    rRotationMatrix(0,0) = Vx[0];
    rRotationMatrix(0,1) = Vx[1];
    rRotationMatrix(0,2) = Vx[2];

    rRotationMatrix(1,0) = Vy[0];
    rRotationMatrix(1,1) = Vy[1];
    rRotationMatrix(1,2) = Vy[2];

    rRotationMatrix(2,0) = Vz[0];
    rRotationMatrix(2,1) = Vz[1];
    rRotationMatrix(2,2) = Vz[2];

    KRATOS_CATCH( "" )
}

//----------------------------------------------------------------------------------------

template<>
void SmallDisplacementInterfaceElement<3,8>::CalculateRotationMatrix(BoundedMatrix<double,3,3>& rRotationMatrix, const GeometryType& Geom)
{
    KRATOS_TRY

    //Define mid-plane points for hexahedra_interface_3d_8
    array_1d<double, 3> pmid0;
    array_1d<double, 3> pmid1;
    array_1d<double, 3> pmid2;
    noalias(pmid0) = 0.5 * (Geom.GetPoint( 0 ) + Geom.GetPoint( 4 ));
    noalias(pmid1) = 0.5 * (Geom.GetPoint( 1 ) + Geom.GetPoint( 5 ));
    noalias(pmid2) = 0.5 * (Geom.GetPoint( 2 ) + Geom.GetPoint( 6 ));

    //Unitary vector in local x direction
    array_1d<double, 3> Vx;
    noalias(Vx) = pmid1 - pmid0;
    double inv_norm_x = 1.0/norm_2(Vx);
    Vx[0] *= inv_norm_x;
    Vx[1] *= inv_norm_x;
    Vx[2] *= inv_norm_x;

    //Unitary vector in local z direction
    array_1d<double, 3> Vy;
    noalias(Vy) = pmid2 - pmid0;
    array_1d<double, 3> Vz;
    MathUtils<double>::CrossProduct(Vz, Vx, Vy);
    double inv_norm_z = 1.0/norm_2(Vz);
    Vz[0] *= inv_norm_z;
    Vz[1] *= inv_norm_z;
    Vz[2] *= inv_norm_z;

    //Unitary vector in local y direction
    MathUtils<double>::CrossProduct( Vy, Vz, Vx);

    //Rotation Matrix
    rRotationMatrix(0,0) = Vx[0];
    rRotationMatrix(0,1) = Vx[1];
    rRotationMatrix(0,2) = Vx[2];

    rRotationMatrix(1,0) = Vy[0];
    rRotationMatrix(1,1) = Vy[1];
    rRotationMatrix(1,2) = Vy[2];

    rRotationMatrix(2,0) = Vz[0];
    rRotationMatrix(2,1) = Vz[1];
    rRotationMatrix(2,2) = Vz[2];

    KRATOS_CATCH( "" )
}

//----------------------------------------------------------------------------------------

template< unsigned int TDim, unsigned int TNumNodes >
void SmallDisplacementInterfaceElement<TDim,TNumNodes>::CalculateJointWidth(double& rJointWidth, const double& NormalRelDisp,
                                                                        const double& MinimumJointWidth,const unsigned int& GPoint)
{
    rJointWidth = mInitialGap[GPoint] + NormalRelDisp;

    if(rJointWidth < MinimumJointWidth)
    {
        rJointWidth = MinimumJointWidth;
    }
}

//----------------------------------------------------------------------------------------

template< unsigned int TDim, unsigned int TNumNodes >
void SmallDisplacementInterfaceElement<TDim,TNumNodes>::CheckAndCalculateJointWidth(double& rJointWidth, ConstitutiveLaw::Parameters& rConstitutiveParameters,
                                                                                double& rNormalRelDisp,const double& MinimumJointWidth,const unsigned int& GPoint)
{
    rJointWidth = mInitialGap[GPoint] + rNormalRelDisp;

    rConstitutiveParameters.Set(ConstitutiveLaw::COMPUTE_STRAIN_ENERGY); // No contact between interfaces

    // Initally open joint
    if(mIsOpen[GPoint]==true)
    {
        if(rJointWidth < MinimumJointWidth)
        {
            rConstitutiveParameters.Reset(ConstitutiveLaw::COMPUTE_STRAIN_ENERGY); // Contact between interfaces
            rNormalRelDisp = rJointWidth - MinimumJointWidth;
            rJointWidth = MinimumJointWidth;
        }
    }
    // Initally closed joint
    else
    {
        if(rJointWidth < 0.0)
        {
            rConstitutiveParameters.Reset(ConstitutiveLaw::COMPUTE_STRAIN_ENERGY); // Contact between interfaces
            rNormalRelDisp = rJointWidth;
            rJointWidth = MinimumJointWidth;
        }
        else if(rJointWidth < MinimumJointWidth)
        {
            rJointWidth = MinimumJointWidth;
        }
    }
}
//----------------------------------------------------------------------------------------

template< >
void SmallDisplacementInterfaceElement<2,4>::CalculateIntegrationCoefficient(double& rIntegrationCoefficient, const double& weight, const double& detJ)
{
    rIntegrationCoefficient = weight * detJ * GetProperties()[THICKNESS];
}

//----------------------------------------------------------------------------------------

template< >
void SmallDisplacementInterfaceElement<3,6>::CalculateIntegrationCoefficient(double& rIntegrationCoefficient, const double& weight, const double& detJ)
{
    rIntegrationCoefficient = weight * detJ;
}

//----------------------------------------------------------------------------------------

template< >
void SmallDisplacementInterfaceElement<3,8>::CalculateIntegrationCoefficient(double& rIntegrationCoefficient, const double& weight, const double& detJ)
{
    rIntegrationCoefficient = weight * detJ;
}

//----------------------------------------------------------------------------------------
//----------------------------------------------------------------------------------------

template< unsigned int TDim, unsigned int TNumNodes >
void SmallDisplacementInterfaceElement<TDim,TNumNodes>::CalculateAndAddLHS(MatrixType& rLeftHandSideMatrix, ElementVariables& rVariables)
{
    this->CalculateAndAddStiffnessMatrix(rLeftHandSideMatrix,rVariables);
}

//----------------------------------------------------------------------------------------

template< unsigned int TDim, unsigned int TNumNodes >
void SmallDisplacementInterfaceElement<TDim,TNumNodes>::CalculateAndAddStiffnessMatrix(MatrixType& rLeftHandSideMatrix, ElementVariables& rVariables)
{
    noalias(rVariables.DimMatrix) = prod(trans(rVariables.RotationMatrix),
                                        BoundedMatrix<double,TDim,TDim>(prod(rVariables.ConstitutiveMatrix,
                                        rVariables.RotationMatrix)));
    noalias(rVariables.UDimMatrix) = prod(trans(rVariables.Nu),rVariables.DimMatrix);
    noalias(rVariables.UMatrix) = prod(rVariables.UDimMatrix,rVariables.Nu)*rVariables.IntegrationCoefficient;

    noalias(rLeftHandSideMatrix) += rVariables.UMatrix;
}

//----------------------------------------------------------------------------------------

template< unsigned int TDim, unsigned int TNumNodes >
void SmallDisplacementInterfaceElement<TDim,TNumNodes>::CalculateAndAddRHS(VectorType& rRightHandSideVector, ElementVariables& rVariables)
{
    this->CalculateAndAddStiffnessForce(rRightHandSideVector, rVariables);

    this->CalculateAndAddMixBodyForce(rRightHandSideVector, rVariables);
}

//----------------------------------------------------------------------------------------

template< unsigned int TDim, unsigned int TNumNodes >
void SmallDisplacementInterfaceElement<TDim,TNumNodes>::CalculateAndAddStiffnessForce(VectorType& rRightHandSideVector, ElementVariables& rVariables)
{
    noalias(rVariables.UDimMatrix) = prod(trans(rVariables.Nu),trans(rVariables.RotationMatrix));

    noalias(rVariables.UVector) = -1.0*prod(rVariables.UDimMatrix,rVariables.StressVector)*rVariables.IntegrationCoefficient;

    noalias(rRightHandSideVector) += rVariables.UVector;
}

//----------------------------------------------------------------------------------------

template< unsigned int TDim, unsigned int TNumNodes >
void SmallDisplacementInterfaceElement<TDim,TNumNodes>::CalculateAndAddMixBodyForce(VectorType& rRightHandSideVector, ElementVariables& rVariables)
{
    noalias(rVariables.UVector) = rVariables.Density*prod(trans(rVariables.Nu),rVariables.BodyAcceleration)*rVariables.JointWidth*rVariables.IntegrationCoefficient;

    noalias(rRightHandSideVector) += rVariables.UVector;
}

//----------------------------------------------------------------------------------------------------------------------------------------------------------------------------------

template< >
void SmallDisplacementInterfaceElement<2,4>::CalculateOutputDoubles( std::vector<double>& rOutput, const std::vector<double>& GPValues )
{
    //Interpolation of computed values at Lobatto GP to the standard GiD gauss points

    rOutput[0] = 0.6220084679281462 * GPValues[0] + 0.16666666666666663 * GPValues[1] + 0.044658198738520435 * GPValues[1] + 0.16666666666666663 * GPValues[0];

    rOutput[1] = 0.16666666666666663 * GPValues[0] + 0.6220084679281462 * GPValues[1] + 0.16666666666666663 * GPValues[1] + 0.044658198738520435 * GPValues[0];

    rOutput[2]= 0.044658198738520435 * GPValues[0] + 0.16666666666666663 * GPValues[1] + 0.6220084679281462 * GPValues[1] + 0.16666666666666663 * GPValues[0];

    rOutput[3] = 0.16666666666666663 * GPValues[0] + 0.044658198738520435 * GPValues[1] + 0.16666666666666663 * GPValues[1] + 0.6220084679281462 * GPValues[0];
}

//----------------------------------------------------------------------------------------

template< >
void SmallDisplacementInterfaceElement<3,6>::CalculateOutputDoubles( std::vector<double>& rOutput, const std::vector<double>& GPValues )
{
    //Interpolation of computed values at Lobatto GP to the standard GiD gauss points

    rOutput[0] = 0.5257834230632086 * GPValues[0] + 0.13144585576580214 * GPValues[1] + 0.13144585576580214 * GPValues[2]
                + 0.14088324360345805 * GPValues[0] + 0.03522081090086451 * GPValues[1] + 0.03522081090086451 * GPValues[2];

    rOutput[1] = 0.13144585576580214 * GPValues[0] + 0.5257834230632086 * GPValues[1] + 0.13144585576580214 * GPValues[2]
                + 0.03522081090086451 * GPValues[0] + 0.14088324360345805 * GPValues[1] + 0.03522081090086451 * GPValues[2];

    rOutput[2] = 0.13144585576580214 * GPValues[0] + 0.13144585576580214 * GPValues[1] + 0.5257834230632086 * GPValues[2]
                + 0.03522081090086451 * GPValues[0] + 0.03522081090086451 * GPValues[1] + 0.14088324360345805 * GPValues[2];

    rOutput[3] = 0.14088324360345805 * GPValues[0] + 0.03522081090086451 * GPValues[1] + 0.03522081090086451 * GPValues[2]
                + 0.5257834230632086 * GPValues[0] + 0.13144585576580214 * GPValues[1] + 0.13144585576580214 * GPValues[2];

    rOutput[4] = 0.03522081090086451 * GPValues[0] + 0.14088324360345805 * GPValues[1] + 0.03522081090086451 * GPValues[2]
                + 0.13144585576580214 * GPValues[0] + 0.5257834230632086 * GPValues[1] + 0.13144585576580214 * GPValues[2];

    rOutput[5] = 0.03522081090086451 * GPValues[0] + 0.03522081090086451 * GPValues[1] + 0.14088324360345805 * GPValues[2]
                + 0.13144585576580214 * GPValues[0] + 0.13144585576580214 * GPValues[1] + 0.5257834230632086 * GPValues[2];
}

//----------------------------------------------------------------------------------------

template<>
void SmallDisplacementInterfaceElement<3,8>::CalculateOutputDoubles( std::vector<double>& rOutput, const std::vector<double>& GPValues )
{
    //Interpolation of computed values at Lobatto GP to the standard GiD gauss points

    rOutput[0] = 0.4905626121623441 * GPValues[0] + 0.13144585576580212 * GPValues[1] + 0.035220810900864506 * GPValues[2] + 0.13144585576580212 * GPValues[3]
                + 0.13144585576580212 * GPValues[0] + 0.035220810900864506 * GPValues[1] + 0.009437387837655926 * GPValues[2] + 0.035220810900864506 * GPValues[3];

    rOutput[1] = 0.13144585576580212 * GPValues[0] + 0.4905626121623441 * GPValues[1] + 0.13144585576580212 * GPValues[2] + 0.035220810900864506 * GPValues[3]
                + 0.035220810900864506 * GPValues[0] + 0.13144585576580212 * GPValues[1] + 0.035220810900864506 * GPValues[2] + 0.009437387837655926 * GPValues[3];

    rOutput[2] = 0.035220810900864506 * GPValues[0] + 0.13144585576580212 * GPValues[1] + 0.4905626121623441 * GPValues[2] + 0.13144585576580212 * GPValues[3]
                + 0.009437387837655926 * GPValues[0] + 0.035220810900864506 * GPValues[1] + 0.13144585576580212 * GPValues[2] + 0.035220810900864506 * GPValues[3];

    rOutput[3] = 0.13144585576580212 * GPValues[0] + 0.035220810900864506 * GPValues[1] + 0.13144585576580212 * GPValues[2] + 0.4905626121623441 * GPValues[3]
                + 0.035220810900864506 * GPValues[0] + 0.009437387837655926 * GPValues[1] + 0.035220810900864506 * GPValues[2] + 0.13144585576580212 * GPValues[3];

    rOutput[4] = 0.13144585576580212 * GPValues[0] + 0.035220810900864506 * GPValues[1] + 0.009437387837655926 * GPValues[2] + 0.035220810900864506 * GPValues[3]
                + 0.4905626121623441 * GPValues[0] + 0.13144585576580212 * GPValues[1] + 0.035220810900864506 * GPValues[2] + 0.13144585576580212 * GPValues[3];

    rOutput[5] = 0.035220810900864506 * GPValues[0] + 0.13144585576580212 * GPValues[1] + 0.035220810900864506 * GPValues[2] + 0.009437387837655926 * GPValues[3]
                + 0.13144585576580212 * GPValues[0] + 0.4905626121623441 * GPValues[1] + 0.13144585576580212 * GPValues[2] + 0.035220810900864506 * GPValues[3];

    rOutput[6] = 0.009437387837655926 * GPValues[0] + 0.035220810900864506 * GPValues[1] + 0.13144585576580212 * GPValues[2] + 0.035220810900864506 * GPValues[3]
                + 0.035220810900864506 * GPValues[0] + 0.13144585576580212 * GPValues[1] + 0.4905626121623441 * GPValues[2] + 0.13144585576580212 * GPValues[3];

    rOutput[7] = 0.035220810900864506 * GPValues[0] + 0.009437387837655926 * GPValues[1] + 0.035220810900864506 * GPValues[2] + 0.13144585576580212 * GPValues[3]
                + 0.13144585576580212 * GPValues[0] + 0.035220810900864506 * GPValues[1] + 0.13144585576580212 * GPValues[2] + 0.4905626121623441 * GPValues[3];
}

//----------------------------------------------------------------------------------------

template<>
template< class TValueType >
void SmallDisplacementInterfaceElement<2,4>::CalculateOutputValues( std::vector<TValueType>& rOutput, const std::vector<TValueType>& GPValues )
{
    //Interpolation of computed values at Lobatto GP to the standard GiD gauss points

    noalias(rOutput[0]) = 0.6220084679281462 * GPValues[0] + 0.16666666666666663 * GPValues[1] + 0.044658198738520435 * GPValues[1] + 0.16666666666666663 * GPValues[0];

    noalias(rOutput[1]) = 0.16666666666666663 * GPValues[0] + 0.6220084679281462 * GPValues[1] + 0.16666666666666663 * GPValues[1] + 0.044658198738520435 * GPValues[0];

    noalias(rOutput[2])= 0.044658198738520435 * GPValues[0] + 0.16666666666666663 * GPValues[1] + 0.6220084679281462 * GPValues[1] + 0.16666666666666663 * GPValues[0];

    noalias(rOutput[3]) = 0.16666666666666663 * GPValues[0] + 0.044658198738520435 * GPValues[1] + 0.16666666666666663 * GPValues[1] + 0.6220084679281462 * GPValues[0];
}

//----------------------------------------------------------------------------------------

template<>
template< class TValueType >
void SmallDisplacementInterfaceElement<3,6>::CalculateOutputValues( std::vector<TValueType>& rOutput, const std::vector<TValueType>& GPValues )
{
    //Interpolation of computed values at Lobatto GP to the standard GiD gauss points

    noalias(rOutput[0]) = 0.5257834230632086 * GPValues[0] + 0.13144585576580214 * GPValues[1] + 0.13144585576580214 * GPValues[2]
                        + 0.14088324360345805 * GPValues[0] + 0.03522081090086451 * GPValues[1] + 0.03522081090086451 * GPValues[2];

    noalias(rOutput[1]) = 0.13144585576580214 * GPValues[0] + 0.5257834230632086 * GPValues[1] + 0.13144585576580214 * GPValues[2]
                        + 0.03522081090086451 * GPValues[0] + 0.14088324360345805 * GPValues[1] + 0.03522081090086451 * GPValues[2];

    noalias(rOutput[2]) = 0.13144585576580214 * GPValues[0] + 0.13144585576580214 * GPValues[1] + 0.5257834230632086 * GPValues[2]
                        + 0.03522081090086451 * GPValues[0] + 0.03522081090086451 * GPValues[1] + 0.14088324360345805 * GPValues[2];

    noalias(rOutput[3]) = 0.14088324360345805 * GPValues[0] + 0.03522081090086451 * GPValues[1] + 0.03522081090086451 * GPValues[2]
                        + 0.5257834230632086 * GPValues[0] + 0.13144585576580214 * GPValues[1] + 0.13144585576580214 * GPValues[2];

    noalias(rOutput[4]) = 0.03522081090086451 * GPValues[0] + 0.14088324360345805 * GPValues[1] + 0.03522081090086451 * GPValues[2]
                        + 0.13144585576580214 * GPValues[0] + 0.5257834230632086 * GPValues[1] + 0.13144585576580214 * GPValues[2];

    noalias(rOutput[5]) = 0.03522081090086451 * GPValues[0] + 0.03522081090086451 * GPValues[1] + 0.14088324360345805 * GPValues[2]
                        + 0.13144585576580214 * GPValues[0] + 0.13144585576580214 * GPValues[1] + 0.5257834230632086 * GPValues[2];
}

//----------------------------------------------------------------------------------------

template<>
template< class TValueType >
void SmallDisplacementInterfaceElement<3,8>::CalculateOutputValues( std::vector<TValueType>& rOutput, const std::vector<TValueType>& GPValues )
{
    //Interpolation of computed values at Lobatto GP to the standard GiD gauss points

    noalias(rOutput[0]) = 0.4905626121623441 * GPValues[0] + 0.13144585576580212 * GPValues[1] + 0.035220810900864506 * GPValues[2] + 0.13144585576580212 * GPValues[3]
                        + 0.13144585576580212 * GPValues[0] + 0.035220810900864506 * GPValues[1] + 0.009437387837655926 * GPValues[2] + 0.035220810900864506 * GPValues[3];

    noalias(rOutput[1]) = 0.13144585576580212 * GPValues[0] + 0.4905626121623441 * GPValues[1] + 0.13144585576580212 * GPValues[2] + 0.035220810900864506 * GPValues[3]
                        + 0.035220810900864506 * GPValues[0] + 0.13144585576580212 * GPValues[1] + 0.035220810900864506 * GPValues[2] + 0.009437387837655926 * GPValues[3];

    noalias(rOutput[2]) = 0.035220810900864506 * GPValues[0] + 0.13144585576580212 * GPValues[1] + 0.4905626121623441 * GPValues[2] + 0.13144585576580212 * GPValues[3]
                        + 0.009437387837655926 * GPValues[0] + 0.035220810900864506 * GPValues[1] + 0.13144585576580212 * GPValues[2] + 0.035220810900864506 * GPValues[3];

    noalias(rOutput[3]) = 0.13144585576580212 * GPValues[0] + 0.035220810900864506 * GPValues[1] + 0.13144585576580212 * GPValues[2] + 0.4905626121623441 * GPValues[3]
                        + 0.035220810900864506 * GPValues[0] + 0.009437387837655926 * GPValues[1] + 0.035220810900864506 * GPValues[2] + 0.13144585576580212 * GPValues[3];

    noalias(rOutput[4]) = 0.13144585576580212 * GPValues[0] + 0.035220810900864506 * GPValues[1] + 0.009437387837655926 * GPValues[2] + 0.035220810900864506 * GPValues[3]
                        + 0.4905626121623441 * GPValues[0] + 0.13144585576580212 * GPValues[1] + 0.035220810900864506 * GPValues[2] + 0.13144585576580212 * GPValues[3];

    noalias(rOutput[5]) = 0.035220810900864506 * GPValues[0] + 0.13144585576580212 * GPValues[1] + 0.035220810900864506 * GPValues[2] + 0.009437387837655926 * GPValues[3]
                        + 0.13144585576580212 * GPValues[0] + 0.4905626121623441 * GPValues[1] + 0.13144585576580212 * GPValues[2] + 0.035220810900864506 * GPValues[3];

    noalias(rOutput[6]) = 0.009437387837655926 * GPValues[0] + 0.035220810900864506 * GPValues[1] + 0.13144585576580212 * GPValues[2] + 0.035220810900864506 * GPValues[3]
                        + 0.035220810900864506 * GPValues[0] + 0.13144585576580212 * GPValues[1] + 0.4905626121623441 * GPValues[2] + 0.13144585576580212 * GPValues[3];

    noalias(rOutput[7]) = 0.035220810900864506 * GPValues[0] + 0.009437387837655926 * GPValues[1] + 0.035220810900864506 * GPValues[2] + 0.13144585576580212 * GPValues[3]
                        + 0.13144585576580212 * GPValues[0] + 0.035220810900864506 * GPValues[1] + 0.13144585576580212 * GPValues[2] + 0.4905626121623441 * GPValues[3];
}

//----------------------------------------------------------------------------------------------------------------------------------------------------------------------------------

template class SmallDisplacementInterfaceElement<2,4>;
template class SmallDisplacementInterfaceElement<3,6>;
template class SmallDisplacementInterfaceElement<3,8>;

} // Namespace Kratos<|MERGE_RESOLUTION|>--- conflicted
+++ resolved
@@ -574,11 +574,7 @@
 
 template< unsigned int TDim, unsigned int TNumNodes >
 void SmallDisplacementInterfaceElement<TDim,TNumNodes>::SetValuesOnIntegrationPoints(const Variable<double>& rVariable,
-<<<<<<< HEAD
-                                                                                     std::vector<double>& rValues,
-=======
                                                                                      const std::vector<double>& rValues,
->>>>>>> 77633dd7
                                                                                      const ProcessInfo& rCurrentProcessInfo)
 {
     for ( unsigned int GPoint = 0; GPoint < mConstitutiveLawVector.size(); GPoint++ )
