from __future__ import print_function, absolute_import, division #makes KratosMultiphysics backward compatible with python 2.6 and 2.7

# Import kratos core and applications
import KratosMultiphysics
<<<<<<< HEAD
import KratosMultiphysics.ExternalSolversApplication as KratosSolvers
import KratosMultiphysics.ConvectionDiffusionApplication as KratosConvDiff
import KratosMultiphysics.FluidDynamicsApplication as KratosCFD
import KratosMultiphysics.FluidTransportApplication as KratosFluidTransport

# Parsing the parameters
with open("ProjectParameters.json",'r') as parameter_file:
    ProjectParameters = KratosMultiphysics.Parameters(parameter_file.read())

# Parallel Configuration
parallel_type = ProjectParameters["problem_data"]["parallel_type"].GetString()
parallel=KratosMultiphysics.OpenMPUtils()
parallel.SetNumThreads(ProjectParameters["problem_data"]["number_of_threads"].GetInt())
if parallel_type == "MPI":
    import KratosMultiphysics.mpi as KratosMPI
    print("MPI parallel configuration. OMP_NUM_THREADS =",parallel.GetNumThreads())
else:
    print("OpenMP parallel configuration. OMP_NUM_THREADS =",parallel.GetNumThreads())

## Defining variables ----------------------------------------------------------------------------------------

problem_name = ProjectParameters["problem_data"]["problem_name"].GetString()
problem_path = os.getcwd()
echo_level = ProjectParameters["solver_settings"]["echo_level"].GetInt()
buffer_size = ProjectParameters["solver_settings"]["buffer_size"].GetInt()
delta_time = ProjectParameters["problem_data"]["time_step"].GetDouble()
end_time = ProjectParameters["problem_data"]["end_time"].GetDouble()
time = ProjectParameters["problem_data"]["start_time"].GetDouble()
tol = delta_time*1.0e-10

## Model part ------------------------------------------------------------------------------------------------

# Creation of Kratos model (build submodels and submeshes)
FluidTransportModel = KratosMultiphysics.Model()
# Defining the model part
main_model_part = FluidTransportModel.CreateModelPart(ProjectParameters["problem_data"]["model_part_name"].GetString())
main_model_part.ProcessInfo.SetValue(KratosMultiphysics.DOMAIN_SIZE, ProjectParameters["problem_data"]["domain_size"].GetInt())
main_model_part.ProcessInfo.SetValue(KratosMultiphysics.TIME, time)
main_model_part.ProcessInfo.SetValue(KratosMultiphysics.DELTA_TIME, delta_time)

# Construct the solver (main setting methods are located in the solver_module)
solver_module = __import__(ProjectParameters["solver_settings"]["solver_type"].GetString())
solver = solver_module.CreateSolver(main_model_part, ProjectParameters["solver_settings"])

# Add problem variables
solver.AddVariables()

# Read model_part (note: the buffer_size is set here)
solver.ImportModelPart()

# Add degrees of freedom
solver.AddDofs()

# Print model_part and properties
if(echo_level > 1):
    print(main_model_part)
    for properties in main_model_part.Properties:
        print(properties)


## Initialize ------------------------------------------------------------------------------------------------

# Construct processes to be applied
import process_factory
list_of_processes = process_factory.KratosProcessFactory(FluidTransportModel).ConstructListOfProcesses( ProjectParameters["constraints_process_list"] )
list_of_processes += process_factory.KratosProcessFactory(FluidTransportModel).ConstructListOfProcesses( ProjectParameters["loads_process_list"] )

# Print list of constructed processes
if(echo_level>1):
    for process in list_of_processes:
        print(process)

# Initialize processes
for process in list_of_processes:
    process.ExecuteInitialize()

# Set TIME and DELTA_TIME and fill the previous steps of the buffer with the initial conditions
time = time - (buffer_size-1)*delta_time
main_model_part.ProcessInfo.SetValue(KratosMultiphysics.TIME, time)
for step in range(buffer_size-1):
    time = time + delta_time
    main_model_part.CloneTimeStep(time)

# Initialize GiD I/O
computing_model_part = solver.GetComputingModelPart()
output_settings = ProjectParameters["output_configuration"]
if parallel_type == "OpenMP":
    import fluid_transport_cleaning_utility
    fluid_transport_cleaning_utility.CleanPreviousFiles(problem_path) # Clean previous post files
    from gid_output_process import GiDOutputProcess
    gid_output = GiDOutputProcess(computing_model_part,
                                  problem_name,
                                  output_settings)
else:
    from gid_output_process_mpi import GiDOutputProcessMPI
    gid_output = GiDOutputProcessMPI(computing_model_part,
                                     problem_name,
                                     output_settings)
gid_output.ExecuteInitialize()

# Initialize the solver
solver.Initialize()

# ExecuteBeforeSolutionLoop
for process in list_of_processes:
    process.ExecuteBeforeSolutionLoop()

## Set results when they are written in a single file
gid_output.ExecuteBeforeSolutionLoop()

## Temporal loop ---------------------------------------------------------------------------------------------

while( (time+tol) <= end_time ):

    # Update temporal variables
    delta_time = main_model_part.ProcessInfo[KratosMultiphysics.DELTA_TIME]
    time = time + delta_time
    main_model_part.CloneTimeStep(time)

    # Update imposed conditions
    for process in list_of_processes:
        process.ExecuteInitializeSolutionStep()

    gid_output.ExecuteInitializeSolutionStep()

    # Solve step
    solver.Solve()

    gid_output.ExecuteFinalizeSolutionStep()

    for process in list_of_processes:
        process.ExecuteFinalizeSolutionStep()

    for process in list_of_processes:
        process.ExecuteBeforeOutputStep()

    # Write GiD results
    if gid_output.IsOutputStep():
        gid_output.PrintOutput()

    for process in list_of_processes:
        process.ExecuteAfterOutputStep()

## Finalize --------------------------------------------------------------------------------------------------
=======
import KratosMultiphysics.ExternalSolversApplication
import KratosMultiphysics.ConvectionDiffusionApplication
import KratosMultiphysics.FluidDynamicsApplication
import KratosMultiphysics.FluidTransportApplication
>>>>>>> b7f943c8

from fluid_transport_analysis import FluidTransportAnalysis

if __name__ == "__main__":

    with open("ProjectParameters.json",'r') as parameter_file:
        parameters = KratosMultiphysics.Parameters(parameter_file.read())

    model = KratosMultiphysics.Model()
    simulation = FluidTransportAnalysis(model,parameters)
    simulation.Run()<|MERGE_RESOLUTION|>--- conflicted
+++ resolved
@@ -2,157 +2,10 @@
 
 # Import kratos core and applications
 import KratosMultiphysics
-<<<<<<< HEAD
-import KratosMultiphysics.ExternalSolversApplication as KratosSolvers
-import KratosMultiphysics.ConvectionDiffusionApplication as KratosConvDiff
-import KratosMultiphysics.FluidDynamicsApplication as KratosCFD
-import KratosMultiphysics.FluidTransportApplication as KratosFluidTransport
-
-# Parsing the parameters
-with open("ProjectParameters.json",'r') as parameter_file:
-    ProjectParameters = KratosMultiphysics.Parameters(parameter_file.read())
-
-# Parallel Configuration
-parallel_type = ProjectParameters["problem_data"]["parallel_type"].GetString()
-parallel=KratosMultiphysics.OpenMPUtils()
-parallel.SetNumThreads(ProjectParameters["problem_data"]["number_of_threads"].GetInt())
-if parallel_type == "MPI":
-    import KratosMultiphysics.mpi as KratosMPI
-    print("MPI parallel configuration. OMP_NUM_THREADS =",parallel.GetNumThreads())
-else:
-    print("OpenMP parallel configuration. OMP_NUM_THREADS =",parallel.GetNumThreads())
-
-## Defining variables ----------------------------------------------------------------------------------------
-
-problem_name = ProjectParameters["problem_data"]["problem_name"].GetString()
-problem_path = os.getcwd()
-echo_level = ProjectParameters["solver_settings"]["echo_level"].GetInt()
-buffer_size = ProjectParameters["solver_settings"]["buffer_size"].GetInt()
-delta_time = ProjectParameters["problem_data"]["time_step"].GetDouble()
-end_time = ProjectParameters["problem_data"]["end_time"].GetDouble()
-time = ProjectParameters["problem_data"]["start_time"].GetDouble()
-tol = delta_time*1.0e-10
-
-## Model part ------------------------------------------------------------------------------------------------
-
-# Creation of Kratos model (build submodels and submeshes)
-FluidTransportModel = KratosMultiphysics.Model()
-# Defining the model part
-main_model_part = FluidTransportModel.CreateModelPart(ProjectParameters["problem_data"]["model_part_name"].GetString())
-main_model_part.ProcessInfo.SetValue(KratosMultiphysics.DOMAIN_SIZE, ProjectParameters["problem_data"]["domain_size"].GetInt())
-main_model_part.ProcessInfo.SetValue(KratosMultiphysics.TIME, time)
-main_model_part.ProcessInfo.SetValue(KratosMultiphysics.DELTA_TIME, delta_time)
-
-# Construct the solver (main setting methods are located in the solver_module)
-solver_module = __import__(ProjectParameters["solver_settings"]["solver_type"].GetString())
-solver = solver_module.CreateSolver(main_model_part, ProjectParameters["solver_settings"])
-
-# Add problem variables
-solver.AddVariables()
-
-# Read model_part (note: the buffer_size is set here)
-solver.ImportModelPart()
-
-# Add degrees of freedom
-solver.AddDofs()
-
-# Print model_part and properties
-if(echo_level > 1):
-    print(main_model_part)
-    for properties in main_model_part.Properties:
-        print(properties)
-
-
-## Initialize ------------------------------------------------------------------------------------------------
-
-# Construct processes to be applied
-import process_factory
-list_of_processes = process_factory.KratosProcessFactory(FluidTransportModel).ConstructListOfProcesses( ProjectParameters["constraints_process_list"] )
-list_of_processes += process_factory.KratosProcessFactory(FluidTransportModel).ConstructListOfProcesses( ProjectParameters["loads_process_list"] )
-
-# Print list of constructed processes
-if(echo_level>1):
-    for process in list_of_processes:
-        print(process)
-
-# Initialize processes
-for process in list_of_processes:
-    process.ExecuteInitialize()
-
-# Set TIME and DELTA_TIME and fill the previous steps of the buffer with the initial conditions
-time = time - (buffer_size-1)*delta_time
-main_model_part.ProcessInfo.SetValue(KratosMultiphysics.TIME, time)
-for step in range(buffer_size-1):
-    time = time + delta_time
-    main_model_part.CloneTimeStep(time)
-
-# Initialize GiD I/O
-computing_model_part = solver.GetComputingModelPart()
-output_settings = ProjectParameters["output_configuration"]
-if parallel_type == "OpenMP":
-    import fluid_transport_cleaning_utility
-    fluid_transport_cleaning_utility.CleanPreviousFiles(problem_path) # Clean previous post files
-    from gid_output_process import GiDOutputProcess
-    gid_output = GiDOutputProcess(computing_model_part,
-                                  problem_name,
-                                  output_settings)
-else:
-    from gid_output_process_mpi import GiDOutputProcessMPI
-    gid_output = GiDOutputProcessMPI(computing_model_part,
-                                     problem_name,
-                                     output_settings)
-gid_output.ExecuteInitialize()
-
-# Initialize the solver
-solver.Initialize()
-
-# ExecuteBeforeSolutionLoop
-for process in list_of_processes:
-    process.ExecuteBeforeSolutionLoop()
-
-## Set results when they are written in a single file
-gid_output.ExecuteBeforeSolutionLoop()
-
-## Temporal loop ---------------------------------------------------------------------------------------------
-
-while( (time+tol) <= end_time ):
-
-    # Update temporal variables
-    delta_time = main_model_part.ProcessInfo[KratosMultiphysics.DELTA_TIME]
-    time = time + delta_time
-    main_model_part.CloneTimeStep(time)
-
-    # Update imposed conditions
-    for process in list_of_processes:
-        process.ExecuteInitializeSolutionStep()
-
-    gid_output.ExecuteInitializeSolutionStep()
-
-    # Solve step
-    solver.Solve()
-
-    gid_output.ExecuteFinalizeSolutionStep()
-
-    for process in list_of_processes:
-        process.ExecuteFinalizeSolutionStep()
-
-    for process in list_of_processes:
-        process.ExecuteBeforeOutputStep()
-
-    # Write GiD results
-    if gid_output.IsOutputStep():
-        gid_output.PrintOutput()
-
-    for process in list_of_processes:
-        process.ExecuteAfterOutputStep()
-
-## Finalize --------------------------------------------------------------------------------------------------
-=======
 import KratosMultiphysics.ExternalSolversApplication
 import KratosMultiphysics.ConvectionDiffusionApplication
 import KratosMultiphysics.FluidDynamicsApplication
 import KratosMultiphysics.FluidTransportApplication
->>>>>>> b7f943c8
 
 from fluid_transport_analysis import FluidTransportAnalysis
 
