//    |  /           |
//    ' /   __| _` | __|  _ \   __|
//    . \  |   (   | |   (   |\__ `
//   _|\_\_|  \__,_|\__|\___/ ____/
//                   Multi-Physics
//
//  License:         BSD License
//                   Kratos default license: kratos/license.txt
//
//  Main authors:    Ignasi de Pouplana
//


#ifndef KRATOS_CONTROL_MODULE_FEM_DEM_UTILITIES
#define KRATOS_CONTROL_MODULE_FEM_DEM_UTILITIES

// /* External includes */

// System includes

// Project includes
#include "includes/variables.h"

/* System includes */
#include <limits>
#include <iostream>
#include <iomanip>

/* External includes */
#ifdef _OPENMP
#include <omp.h>
#endif

/* Project includes */
#include "geometries/geometry.h"
#include "includes/define.h"
#include "includes/model_part.h"

#include "includes/table.h"
#include "includes/kratos_parameters.h"

// Application includes
#include "custom_elements/spheric_continuum_particle.h"

#include "dem_structures_coupling_application_variables.h"


namespace Kratos
{
class ControlModuleFemDemUtilities
{
public:

KRATOS_CLASS_POINTER_DEFINITION(ControlModuleFemDemUtilities);

/// Defining a table with double argument and result type as table type.
typedef Table<double,double> TableType;

/// Default constructor.

ControlModuleFemDemUtilities(ModelPart& rFemModelPart,
                            ModelPart& rDemModelPart,
                            Parameters& rParameters
                            ) :
                            mrFemModelPart(rFemModelPart),
                            mrDemModelPart(rDemModelPart)
{
    KRATOS_TRY

    Parameters default_parameters( R"(
        {
            "imposed_direction" : 2,
            "alternate_axis_loading": false,
            "target_stress_table_id" : 0,
            "initial_velocity" : 0.0,
            "limit_velocity" : 1.0,
            "velocity_factor" : 1.0,
            "compression_length" : 1.0,
            "young_modulus" : 1.0e7,
            "stress_increment_tolerance": 100.0,
            "update_stiffness": true,
            "start_time" : 0.0,
            "stress_averaging_time": 1.0e-5
        }  )" );

    // Now validate agains defaults -- this also ensures no type mismatch
    rParameters.ValidateAndAssignDefaults(default_parameters);

    mImposedDirection = rParameters["imposed_direction"].GetInt();
    mTargetStressTableId = rParameters["target_stress_table_id"].GetInt();
    mVelocity = rParameters["initial_velocity"].GetDouble();
    if (mImposedDirection == 0) {
        const Variable<double>& DemVelocityVar = KratosComponents< Variable<double> >::Get("IMPOSED_VELOCITY_X_VALUE");
        mrDemModelPart[DemVelocityVar] = mVelocity;
    } else if (mImposedDirection == 1) {
        const Variable<double>& DemVelocityVar = KratosComponents< Variable<double> >::Get("IMPOSED_VELOCITY_Y_VALUE");
        mrDemModelPart[DemVelocityVar] = mVelocity;
    } else {
        const Variable<double>& DemVelocityVar = KratosComponents< Variable<double> >::Get("IMPOSED_VELOCITY_Z_VALUE");
        mrDemModelPart[DemVelocityVar] = mVelocity;
    }
    mLimitVelocity = rParameters["limit_velocity"].GetDouble();
    mVelocityFactor = rParameters["velocity_factor"].GetDouble();
    mStartTime = rParameters["start_time"].GetDouble();
    mStressIncrementTolerance = rParameters["stress_increment_tolerance"].GetDouble();
    mUpdateStiffness = rParameters["update_stiffness"].GetBool();
    mReactionStressOld = 0.0;
    mStiffness = rParameters["young_modulus"].GetDouble()/rParameters["compression_length"].GetDouble(); // mStiffness is actually a stiffness over an area
    mStressAveragingTime = rParameters["stress_averaging_time"].GetDouble();
    mVectorOfLastStresses.resize(0);

    mAlternateAxisLoading = rParameters["alternate_axis_loading"].GetBool();
    mXCounter = 1;
    mYCounter = 2;
    mZCounter = 3;
<<<<<<< HEAD
=======

    // Initialize Variables
    mrDemModelPart.GetProcessInfo().SetValue(TARGET_STRESS_Z,0.0);
    int NNodes = static_cast<int>(mrFemModelPart.Nodes().size());
    ModelPart::NodesContainerType::iterator it_begin = mrFemModelPart.NodesBegin();
    array_1d<double,3> zero_vector = ZeroVector(3);
    #pragma omp parallel for
    for(int i = 0; i<NNodes; i++) {
        ModelPart::NodesContainerType::iterator it = it_begin + i;
        it->SetValue(TARGET_STRESS,zero_vector);
        it->SetValue(REACTION_STRESS,zero_vector);
        it->SetValue(LOADING_VELOCITY,zero_vector);
    }
    NNodes = static_cast<int>(mrDemModelPart.Nodes().size());
    it_begin = mrDemModelPart.NodesBegin();
    #pragma omp parallel for
    for(int i = 0; i<NNodes; i++) {
        ModelPart::NodesContainerType::iterator it = it_begin + i;
        it->SetValue(TARGET_STRESS,zero_vector);
        it->SetValue(REACTION_STRESS,zero_vector);
        it->SetValue(LOADING_VELOCITY,zero_vector);
    }
>>>>>>> 999f852c

    mApplyCM = false;

    mApplyCM = false;

    KRATOS_CATCH("");
}

/// Destructor.

virtual ~ControlModuleFemDemUtilities(){}

//***************************************************************************************************************
//***************************************************************************************************************

// Before FEM and DEM solution
void ExecuteInitialize()
{
    KRATOS_TRY;

        const int NNodes = static_cast<int>(mrFemModelPart.Nodes().size());
        ModelPart::NodesContainerType::iterator it_begin = mrFemModelPart.NodesBegin();

        if (mImposedDirection == 0) {
            // X direction
            #pragma omp parallel for
            for(int i = 0; i<NNodes; i++) {
                ModelPart::NodesContainerType::iterator it = it_begin + i;
                it->Fix(DISPLACEMENT_X);
                it->FastGetSolutionStepValue(DISPLACEMENT_X) = 0.0;
            }
        } else if (mImposedDirection == 1) {
            // Y direction
            #pragma omp parallel for
            for(int i = 0; i<NNodes; i++) {
                ModelPart::NodesContainerType::iterator it = it_begin + i;
                it->Fix(DISPLACEMENT_Y);
                it->FastGetSolutionStepValue(DISPLACEMENT_Y) = 0.0;
            }
        } else if (mImposedDirection == 2) {
            // Z direction
            #pragma omp parallel for
            for(int i = 0; i<NNodes; i++) {
                ModelPart::NodesContainerType::iterator it = it_begin + i;
                it->Fix(DISPLACEMENT_Z);
                it->FastGetSolutionStepValue(DISPLACEMENT_Z) = 0.0;
            }
        }

    KRATOS_CATCH("");
}

// Before FEM and DEM solution
void ExecuteInitializeSolutionStep()
{
<<<<<<< HEAD
    double ReactionStress = CalculateReactionStress();
    ReactionStress = UpdateVectorOfHistoricalStressesAndComputeNewAverage(ReactionStress);
}
// After FEM and DEM solution
void ExecuteFinalizeSolutionStep()
{
    // Update K with latest ReactionStress after the axis has been loaded
    if (mApplyCM == true) {
        if (mAlternateAxisLoading == true) {
            const double delta_time = mrFemModelPart.GetProcessInfo()[DELTA_TIME];
            double ReactionStress = CalculateReactionStress();
            if(mUpdateStiffness == true) {
                mStiffness = EstimateStiffness(ReactionStress,delta_time);
            }
        }
    }
}

=======
    const double CurrentTime = mrFemModelPart.GetProcessInfo()[TIME];
    const double DeltaTime = mrFemModelPart.GetProcessInfo()[DELTA_TIME];
    const int NNodes = static_cast<int>(mrFemModelPart.Nodes().size());
    ModelPart::NodesContainerType::iterator it_begin = mrFemModelPart.NodesBegin();
    TableType::Pointer pTargetStressTable = mrFemModelPart.pGetTable(mTargetStressTableId);

    double ReactionStress = CalculateReactionStress();
    ReactionStress = UpdateVectorOfHistoricalStressesAndComputeNewAverage(ReactionStress);

    // Check whether this is a loading step for the current axis
    IsTimeToApplyCM();

    if (mApplyCM == true) {

        // Update K if required
        if (mAlternateAxisLoading == false) {
            if(mUpdateStiffness == true) {
                mStiffness = EstimateStiffness(ReactionStress,DeltaTime);
            }
        }
        mReactionStressOld = ReactionStress;

        // Update velocity
        const double NextTargetStress = pTargetStressTable->GetValue(CurrentTime+DeltaTime);
        const double df_target = NextTargetStress - ReactionStress;
        double delta_velocity = df_target/(mStiffness * DeltaTime) - mVelocity;

        if(std::abs(df_target) < mStressIncrementTolerance) {
            delta_velocity = -mVelocity;
        }

        mVelocity += mVelocityFactor * delta_velocity;

        if(std::abs(mVelocity) > std::abs(mLimitVelocity)) {
            if(mVelocity >= 0.0) {
                mVelocity = std::abs(mLimitVelocity);
            } else {
                mVelocity = - std::abs(mLimitVelocity);
            }
        }

        // Update Imposed displacement
        if (mImposedDirection == 0) { // X direction
            const Variable<double>& DemVelocityVar = KratosComponents< Variable<double> >::Get("IMPOSED_VELOCITY_X_VALUE");
            mrDemModelPart[DemVelocityVar] = mVelocity;

            #pragma omp parallel for
            for(int i = 0; i<NNodes; i++) {
                ModelPart::NodesContainerType::iterator it = it_begin + i;
                it->FastGetSolutionStepValue(DISPLACEMENT_X) += mVelocity * DeltaTime;
                // Save calculated velocity and reaction for print (only at FEM nodes)
                it->GetValue(TARGET_STRESS_X) = pTargetStressTable->GetValue(CurrentTime);
                it->GetValue(REACTION_STRESS_X) = ReactionStress;
                it->GetValue(LOADING_VELOCITY_X) = mVelocity;
            }
        } else if (mImposedDirection == 1) { // Y direction
            const Variable<double>& DemVelocityVar = KratosComponents< Variable<double> >::Get("IMPOSED_VELOCITY_Y_VALUE");
            mrDemModelPart[DemVelocityVar] = mVelocity;

            #pragma omp parallel for
            for(int i = 0; i<NNodes; i++) {
                ModelPart::NodesContainerType::iterator it = it_begin + i;
                it->FastGetSolutionStepValue(DISPLACEMENT_Y) += mVelocity * DeltaTime;
                // Save calculated velocity and reaction for print (only at FEM nodes)
                it->GetValue(TARGET_STRESS_Y) = pTargetStressTable->GetValue(CurrentTime);
                it->GetValue(REACTION_STRESS_Y) = ReactionStress;
                it->GetValue(LOADING_VELOCITY_Y) = mVelocity;
            }
        } else if (mImposedDirection == 2) { // Z direction
            const Variable<double>& DemVelocityVar = KratosComponents< Variable<double> >::Get("IMPOSED_VELOCITY_Z_VALUE");
            mrDemModelPart[DemVelocityVar] = mVelocity;

            #pragma omp parallel for
            for(int i = 0; i<NNodes; i++) {
                ModelPart::NodesContainerType::iterator it = it_begin + i;
                it->FastGetSolutionStepValue(DISPLACEMENT_Z) += mVelocity * DeltaTime;
                // Save calculated velocity and reaction for print (only at FEM nodes)
                it->GetValue(TARGET_STRESS_Z) = pTargetStressTable->GetValue(CurrentTime);
                it->GetValue(REACTION_STRESS_Z) = ReactionStress;
                it->GetValue(LOADING_VELOCITY_Z) = mVelocity;
            }
            mrDemModelPart.GetProcessInfo()[TARGET_STRESS_Z] = std::abs(pTargetStressTable->GetValue(CurrentTime));
        }
    } else {
        // Save calculated velocity and reaction for print (only at FEM nodes)
        if (mImposedDirection == 0) { // X direction
            const Variable<double>& DemVelocityVar = KratosComponents< Variable<double> >::Get("IMPOSED_VELOCITY_X_VALUE");
            mrDemModelPart[DemVelocityVar] = 0.0;

            #pragma omp parallel for
            for(int i = 0; i<NNodes; i++) {
                ModelPart::NodesContainerType::iterator it = it_begin + i;
                it->GetValue(TARGET_STRESS_X) = pTargetStressTable->GetValue(CurrentTime);
                it->GetValue(REACTION_STRESS_X) = ReactionStress;
                it->GetValue(LOADING_VELOCITY_X) = 0.0;
            }
        } else if (mImposedDirection == 1) { // Y direction
            const Variable<double>& DemVelocityVar = KratosComponents< Variable<double> >::Get("IMPOSED_VELOCITY_Y_VALUE");
            mrDemModelPart[DemVelocityVar] = 0.0;

            #pragma omp parallel for
            for(int i = 0; i<NNodes; i++) {
                ModelPart::NodesContainerType::iterator it = it_begin + i;
                it->GetValue(TARGET_STRESS_Y) = pTargetStressTable->GetValue(CurrentTime);
                it->GetValue(REACTION_STRESS_Y) = ReactionStress;
                it->GetValue(LOADING_VELOCITY_Y) = 0.0;
            }
        } else if (mImposedDirection == 2) { // Z direction
            const Variable<double>& DemVelocityVar = KratosComponents< Variable<double> >::Get("IMPOSED_VELOCITY_Z_VALUE");
            mrDemModelPart[DemVelocityVar] = 0.0;

            #pragma omp parallel for
            for(int i = 0; i<NNodes; i++) {
                ModelPart::NodesContainerType::iterator it = it_begin + i;
                it->GetValue(TARGET_STRESS_Z) = pTargetStressTable->GetValue(CurrentTime);
                it->GetValue(REACTION_STRESS_Z) = ReactionStress;
                it->GetValue(LOADING_VELOCITY_Z) = 0.0;
            }
            mrDemModelPart.GetProcessInfo()[TARGET_STRESS_Z] = std::abs(pTargetStressTable->GetValue(CurrentTime));
        }
    }
}

// After FEM and DEM solution
void ExecuteFinalizeSolutionStep()
{
    // Update K with latest ReactionStress after the axis has been loaded
    if (mApplyCM == true) {
        if (mAlternateAxisLoading == true) {
            const double delta_time = mrFemModelPart.GetProcessInfo()[DELTA_TIME];
            double ReactionStress = CalculateReactionStress();
            if(mUpdateStiffness == true) {
                mStiffness = EstimateStiffness(ReactionStress,delta_time);
            }
        }
    }
}

>>>>>>> 999f852c
//***************************************************************************************************************
//***************************************************************************************************************

///@}
///@name Inquiry
///@{


///@}
///@name Input and output
///@{

/// Turn back information as a stemplate<class T, std::size_t dim> tring.

virtual std::string Info() const
{
    return "";
}

/// Print information about this object.

virtual void PrintInfo(std::ostream& rOStream) const
{
}

/// Print object's data.

virtual void PrintData(std::ostream& rOStream) const
{
}


///@}
///@name Friends
///@{

///@}

protected:
///@name Protected static Member r_variables
///@{

    ModelPart& mrFemModelPart;
    ModelPart& mrDemModelPart;
    unsigned int mImposedDirection;
    unsigned int mTargetStressTableId;
    double mVelocity;
    double mLimitVelocity;
    double mVelocityFactor;
    double mStartTime;
    double mReactionStressOld;
    double mStressIncrementTolerance;
    double mStiffness;
    bool mUpdateStiffness;
    std::vector<double> mVectorOfLastStresses;
    double mStressAveragingTime;
    bool mAlternateAxisLoading;
    unsigned int mXCounter;
    unsigned int mYCounter;
    unsigned int mZCounter;
    bool mApplyCM;

///@}
///@name Protected member r_variables
///@{ template<class T, std::size_t dim>


///@}
///@name Protected Operators
///@{


///@}
///@name Protected Operations
///@{


///@}
///@name Protected  Access
///@{

///@}
///@name Protected Inquiry
///@{


///@}
///@name Protected LifeCycle
///@{


///@}

private:

///@name Static Member r_variables
///@{


///@}
///@name Member r_variables
///@{
///@}
///@name Private Operators
///@{

///@}
///@name Private Operations
///@{

double UpdateVectorOfHistoricalStressesAndComputeNewAverage(const double& last_reaction) {
    KRATOS_TRY;
    int length_of_vector = mVectorOfLastStresses.size();
    if (length_of_vector == 0) { //only the first time
        int number_of_steps_for_stress_averaging = (int) (mStressAveragingTime / mrFemModelPart.GetProcessInfo()[DELTA_TIME]);
        if(number_of_steps_for_stress_averaging < 1) number_of_steps_for_stress_averaging = 1;
        mVectorOfLastStresses.resize(number_of_steps_for_stress_averaging);
        KRATOS_INFO("DEM") << " 'number_of_steps_for_stress_averaging' is "<< number_of_steps_for_stress_averaging << std::endl;
    }

    length_of_vector = mVectorOfLastStresses.size();

    if(length_of_vector > 1) {
        for(int i=1; i<length_of_vector; i++) {
            mVectorOfLastStresses[i-1] = mVectorOfLastStresses[i];
        }
    }
    mVectorOfLastStresses[length_of_vector-1] = last_reaction;

    double average = 0.0;
    for(int i=0; i<length_of_vector; i++) {
        average += mVectorOfLastStresses[i];
    }
    average /= (double) length_of_vector;
    return average;

    KRATOS_CATCH("");
}

void IsTimeToApplyCM(){
    const double current_time = mrFemModelPart.GetProcessInfo()[TIME];
    mApplyCM = false;

    if(current_time >= mStartTime) {
        if (mAlternateAxisLoading == true) {
            const unsigned int step = mrFemModelPart.GetProcessInfo()[STEP];
            if (mImposedDirection == 0) {
                if(step == mXCounter){
                    mApplyCM = true;
                    mXCounter += 3;
                }
            } else if (mImposedDirection == 1) {
                if(step == mYCounter){
                    mApplyCM = true;
                    mYCounter += 3;
                }
            } else if (mImposedDirection == 2) {
                if(step == mZCounter){
                    mApplyCM = true;
                    mZCounter += 3;
                }
            }
        } else {
            mApplyCM = true;
        }
    }
}

double CalculateReactionStress() {

    // DEM variables
    ModelPart::ElementsContainerType& rElements = mrDemModelPart.GetCommunicator().LocalMesh().Elements();
    // FEM variables
    const int NNodes = static_cast<int>(mrFemModelPart.Nodes().size());
    ModelPart::NodesContainerType::iterator it_begin = mrFemModelPart.NodesBegin();

    // Calculate face_area
    double face_area = 0.0;
    // DEM modelpart
    #pragma omp parallel for reduction(+:face_area)
    for (int i = 0; i < (int)rElements.size(); i++) {
        ModelPart::ElementsContainerType::ptr_iterator ptr_itElem = rElements.ptr_begin() + i;
        Element* p_element = ptr_itElem->get();
        SphericContinuumParticle* pDemElem = dynamic_cast<SphericContinuumParticle*>(p_element);
        const double radius = pDemElem->GetRadius();
        face_area += Globals::Pi*radius*radius;
    }
    // FEM modelpart
    const int NCons = static_cast<int>(mrFemModelPart.Conditions().size());
    ModelPart::ConditionsContainerType::iterator con_begin = mrFemModelPart.ConditionsBegin();
    #pragma omp parallel for reduction(+:face_area)
    for(int i = 0; i < NCons; i++)
    {
        ModelPart::ConditionsContainerType::iterator itCond = con_begin + i;
        face_area += itCond->GetGeometry().Area();
    }

    // Calculate ReactionStress
    double FaceReaction = 0.0;

    if (mImposedDirection == 0) { // X direction
        #pragma omp parallel for reduction(+:FaceReaction)
        for(int i = 0; i<NNodes; i++){
            ModelPart::NodesContainerType::iterator it = it_begin + i;
            FaceReaction += it->FastGetSolutionStepValue(REACTION_X);
        }
    } else if (mImposedDirection == 1) { // Y direction
        #pragma omp parallel for reduction(+:FaceReaction)
        for(int i = 0; i<NNodes; i++){
            ModelPart::NodesContainerType::iterator it = it_begin + i;
            FaceReaction += it->FastGetSolutionStepValue(REACTION_Y);
        }
    } else if (mImposedDirection == 2) { // Z direction
        #pragma omp parallel for reduction(+:FaceReaction)
        for(int i = 0; i<NNodes; i++){
            ModelPart::NodesContainerType::iterator it = it_begin + i;
            FaceReaction += it->FastGetSolutionStepValue(REACTION_Z);
        }
    }

    const int NDemNodes = static_cast<int>(mrDemModelPart.Nodes().size());
    ModelPart::NodesContainerType::iterator it_dem_begin = mrDemModelPart.NodesBegin();

    // The sign of DEM TOTAL_FORCES is opposed to the sign of FEM REACTION
    if (mImposedDirection == 0) { // X direction
        #pragma omp parallel for reduction(-:FaceReaction)
        for(int i = 0; i<NDemNodes; i++) {
            ModelPart::NodesContainerType::iterator it = it_dem_begin + i;
            FaceReaction -= it->FastGetSolutionStepValue(TOTAL_FORCES_X);
        }
    } else if (mImposedDirection == 1) { // Y direction
        #pragma omp parallel for reduction(-:FaceReaction)
        for(int i = 0; i<NDemNodes; i++) {
            ModelPart::NodesContainerType::iterator it = it_dem_begin + i;
            FaceReaction -= it->FastGetSolutionStepValue(TOTAL_FORCES_Y);
        }
    } else if (mImposedDirection == 2) { // Z direction
        #pragma omp parallel for reduction(-:FaceReaction)
        for(int i = 0; i<NDemNodes; i++) {
            ModelPart::NodesContainerType::iterator it = it_dem_begin + i;
            FaceReaction -= it->FastGetSolutionStepValue(TOTAL_FORCES_Z);
        }
    }

    double reaction_stress;
    if (std::abs(face_area) > 1.0e-12) {
        reaction_stress = FaceReaction / face_area;
    } else {
        reaction_stress = 0.0;
    }

    return reaction_stress;
}

double EstimateStiffness(const double& rReactionStress, const double& rDeltaTime) {
    double K_estimated = mStiffness;
    if(std::abs(mVelocity) > 1.0e-12 && std::abs(rReactionStress-mReactionStressOld) > mStressIncrementTolerance) {
        K_estimated = std::abs((rReactionStress-mReactionStressOld)/(mVelocity * rDeltaTime));
    }
    return K_estimated;
}

///@}
///@name Private  Access
///@{


///@}
///@name Private Inquiry
///@{


///@}
///@name Un accessible methods
///@{

/// Assignment operator.
ControlModuleFemDemUtilities & operator=(ControlModuleFemDemUtilities const& rOther);


///@}

}; // Class ControlModuleFemDemUtilities

} // namespace Kratos
#endif // KRATOS_CONTROL_MODULE_FEM_DEM_UTILITIES<|MERGE_RESOLUTION|>--- conflicted
+++ resolved
@@ -113,8 +113,6 @@
     mXCounter = 1;
     mYCounter = 2;
     mZCounter = 3;
-<<<<<<< HEAD
-=======
 
     // Initialize Variables
     mrDemModelPart.GetProcessInfo().SetValue(TARGET_STRESS_Z,0.0);
@@ -137,7 +135,6 @@
         it->SetValue(REACTION_STRESS,zero_vector);
         it->SetValue(LOADING_VELOCITY,zero_vector);
     }
->>>>>>> 999f852c
 
     mApplyCM = false;
 
@@ -193,10 +190,129 @@
 // Before FEM and DEM solution
 void ExecuteInitializeSolutionStep()
 {
-<<<<<<< HEAD
+    const double CurrentTime = mrFemModelPart.GetProcessInfo()[TIME];
+    const double DeltaTime = mrFemModelPart.GetProcessInfo()[DELTA_TIME];
+    const int NNodes = static_cast<int>(mrFemModelPart.Nodes().size());
+    ModelPart::NodesContainerType::iterator it_begin = mrFemModelPart.NodesBegin();
+    TableType::Pointer pTargetStressTable = mrFemModelPart.pGetTable(mTargetStressTableId);
+
     double ReactionStress = CalculateReactionStress();
     ReactionStress = UpdateVectorOfHistoricalStressesAndComputeNewAverage(ReactionStress);
-}
+
+    // Check whether this is a loading step for the current axis
+    IsTimeToApplyCM();
+
+    if (mApplyCM == true) {
+
+        // Update K if required
+        if (mAlternateAxisLoading == false) {
+            if(mUpdateStiffness == true) {
+                mStiffness = EstimateStiffness(ReactionStress,DeltaTime);
+            }
+        }
+        mReactionStressOld = ReactionStress;
+
+        // Update velocity
+        const double NextTargetStress = pTargetStressTable->GetValue(CurrentTime+DeltaTime);
+        const double df_target = NextTargetStress - ReactionStress;
+        double delta_velocity = df_target/(mStiffness * DeltaTime) - mVelocity;
+
+        if(std::abs(df_target) < mStressIncrementTolerance) {
+            delta_velocity = -mVelocity;
+        }
+
+        mVelocity += mVelocityFactor * delta_velocity;
+
+        if(std::abs(mVelocity) > std::abs(mLimitVelocity)) {
+            if(mVelocity >= 0.0) {
+                mVelocity = std::abs(mLimitVelocity);
+            } else {
+                mVelocity = - std::abs(mLimitVelocity);
+            }
+        }
+
+        // Update Imposed displacement
+        if (mImposedDirection == 0) { // X direction
+            const Variable<double>& DemVelocityVar = KratosComponents< Variable<double> >::Get("IMPOSED_VELOCITY_X_VALUE");
+            mrDemModelPart[DemVelocityVar] = mVelocity;
+
+            #pragma omp parallel for
+            for(int i = 0; i<NNodes; i++) {
+                ModelPart::NodesContainerType::iterator it = it_begin + i;
+                it->FastGetSolutionStepValue(DISPLACEMENT_X) += mVelocity * DeltaTime;
+                // Save calculated velocity and reaction for print (only at FEM nodes)
+                it->GetValue(TARGET_STRESS_X) = pTargetStressTable->GetValue(CurrentTime);
+                it->GetValue(REACTION_STRESS_X) = ReactionStress;
+                it->GetValue(LOADING_VELOCITY_X) = mVelocity;
+            }
+        } else if (mImposedDirection == 1) { // Y direction
+            const Variable<double>& DemVelocityVar = KratosComponents< Variable<double> >::Get("IMPOSED_VELOCITY_Y_VALUE");
+            mrDemModelPart[DemVelocityVar] = mVelocity;
+
+            #pragma omp parallel for
+            for(int i = 0; i<NNodes; i++) {
+                ModelPart::NodesContainerType::iterator it = it_begin + i;
+                it->FastGetSolutionStepValue(DISPLACEMENT_Y) += mVelocity * DeltaTime;
+                // Save calculated velocity and reaction for print (only at FEM nodes)
+                it->GetValue(TARGET_STRESS_Y) = pTargetStressTable->GetValue(CurrentTime);
+                it->GetValue(REACTION_STRESS_Y) = ReactionStress;
+                it->GetValue(LOADING_VELOCITY_Y) = mVelocity;
+            }
+        } else if (mImposedDirection == 2) { // Z direction
+            const Variable<double>& DemVelocityVar = KratosComponents< Variable<double> >::Get("IMPOSED_VELOCITY_Z_VALUE");
+            mrDemModelPart[DemVelocityVar] = mVelocity;
+
+            #pragma omp parallel for
+            for(int i = 0; i<NNodes; i++) {
+                ModelPart::NodesContainerType::iterator it = it_begin + i;
+                it->FastGetSolutionStepValue(DISPLACEMENT_Z) += mVelocity * DeltaTime;
+                // Save calculated velocity and reaction for print (only at FEM nodes)
+                it->GetValue(TARGET_STRESS_Z) = pTargetStressTable->GetValue(CurrentTime);
+                it->GetValue(REACTION_STRESS_Z) = ReactionStress;
+                it->GetValue(LOADING_VELOCITY_Z) = mVelocity;
+            }
+            mrDemModelPart.GetProcessInfo()[TARGET_STRESS_Z] = std::abs(pTargetStressTable->GetValue(CurrentTime));
+        }
+    } else {
+        // Save calculated velocity and reaction for print (only at FEM nodes)
+        if (mImposedDirection == 0) { // X direction
+            const Variable<double>& DemVelocityVar = KratosComponents< Variable<double> >::Get("IMPOSED_VELOCITY_X_VALUE");
+            mrDemModelPart[DemVelocityVar] = 0.0;
+
+            #pragma omp parallel for
+            for(int i = 0; i<NNodes; i++) {
+                ModelPart::NodesContainerType::iterator it = it_begin + i;
+                it->GetValue(TARGET_STRESS_X) = pTargetStressTable->GetValue(CurrentTime);
+                it->GetValue(REACTION_STRESS_X) = ReactionStress;
+                it->GetValue(LOADING_VELOCITY_X) = 0.0;
+            }
+        } else if (mImposedDirection == 1) { // Y direction
+            const Variable<double>& DemVelocityVar = KratosComponents< Variable<double> >::Get("IMPOSED_VELOCITY_Y_VALUE");
+            mrDemModelPart[DemVelocityVar] = 0.0;
+
+            #pragma omp parallel for
+            for(int i = 0; i<NNodes; i++) {
+                ModelPart::NodesContainerType::iterator it = it_begin + i;
+                it->GetValue(TARGET_STRESS_Y) = pTargetStressTable->GetValue(CurrentTime);
+                it->GetValue(REACTION_STRESS_Y) = ReactionStress;
+                it->GetValue(LOADING_VELOCITY_Y) = 0.0;
+            }
+        } else if (mImposedDirection == 2) { // Z direction
+            const Variable<double>& DemVelocityVar = KratosComponents< Variable<double> >::Get("IMPOSED_VELOCITY_Z_VALUE");
+            mrDemModelPart[DemVelocityVar] = 0.0;
+
+            #pragma omp parallel for
+            for(int i = 0; i<NNodes; i++) {
+                ModelPart::NodesContainerType::iterator it = it_begin + i;
+                it->GetValue(TARGET_STRESS_Z) = pTargetStressTable->GetValue(CurrentTime);
+                it->GetValue(REACTION_STRESS_Z) = ReactionStress;
+                it->GetValue(LOADING_VELOCITY_Z) = 0.0;
+            }
+            mrDemModelPart.GetProcessInfo()[TARGET_STRESS_Z] = std::abs(pTargetStressTable->GetValue(CurrentTime));
+        }
+    }
+}
+
 // After FEM and DEM solution
 void ExecuteFinalizeSolutionStep()
 {
@@ -212,146 +328,6 @@
     }
 }
 
-=======
-    const double CurrentTime = mrFemModelPart.GetProcessInfo()[TIME];
-    const double DeltaTime = mrFemModelPart.GetProcessInfo()[DELTA_TIME];
-    const int NNodes = static_cast<int>(mrFemModelPart.Nodes().size());
-    ModelPart::NodesContainerType::iterator it_begin = mrFemModelPart.NodesBegin();
-    TableType::Pointer pTargetStressTable = mrFemModelPart.pGetTable(mTargetStressTableId);
-
-    double ReactionStress = CalculateReactionStress();
-    ReactionStress = UpdateVectorOfHistoricalStressesAndComputeNewAverage(ReactionStress);
-
-    // Check whether this is a loading step for the current axis
-    IsTimeToApplyCM();
-
-    if (mApplyCM == true) {
-
-        // Update K if required
-        if (mAlternateAxisLoading == false) {
-            if(mUpdateStiffness == true) {
-                mStiffness = EstimateStiffness(ReactionStress,DeltaTime);
-            }
-        }
-        mReactionStressOld = ReactionStress;
-
-        // Update velocity
-        const double NextTargetStress = pTargetStressTable->GetValue(CurrentTime+DeltaTime);
-        const double df_target = NextTargetStress - ReactionStress;
-        double delta_velocity = df_target/(mStiffness * DeltaTime) - mVelocity;
-
-        if(std::abs(df_target) < mStressIncrementTolerance) {
-            delta_velocity = -mVelocity;
-        }
-
-        mVelocity += mVelocityFactor * delta_velocity;
-
-        if(std::abs(mVelocity) > std::abs(mLimitVelocity)) {
-            if(mVelocity >= 0.0) {
-                mVelocity = std::abs(mLimitVelocity);
-            } else {
-                mVelocity = - std::abs(mLimitVelocity);
-            }
-        }
-
-        // Update Imposed displacement
-        if (mImposedDirection == 0) { // X direction
-            const Variable<double>& DemVelocityVar = KratosComponents< Variable<double> >::Get("IMPOSED_VELOCITY_X_VALUE");
-            mrDemModelPart[DemVelocityVar] = mVelocity;
-
-            #pragma omp parallel for
-            for(int i = 0; i<NNodes; i++) {
-                ModelPart::NodesContainerType::iterator it = it_begin + i;
-                it->FastGetSolutionStepValue(DISPLACEMENT_X) += mVelocity * DeltaTime;
-                // Save calculated velocity and reaction for print (only at FEM nodes)
-                it->GetValue(TARGET_STRESS_X) = pTargetStressTable->GetValue(CurrentTime);
-                it->GetValue(REACTION_STRESS_X) = ReactionStress;
-                it->GetValue(LOADING_VELOCITY_X) = mVelocity;
-            }
-        } else if (mImposedDirection == 1) { // Y direction
-            const Variable<double>& DemVelocityVar = KratosComponents< Variable<double> >::Get("IMPOSED_VELOCITY_Y_VALUE");
-            mrDemModelPart[DemVelocityVar] = mVelocity;
-
-            #pragma omp parallel for
-            for(int i = 0; i<NNodes; i++) {
-                ModelPart::NodesContainerType::iterator it = it_begin + i;
-                it->FastGetSolutionStepValue(DISPLACEMENT_Y) += mVelocity * DeltaTime;
-                // Save calculated velocity and reaction for print (only at FEM nodes)
-                it->GetValue(TARGET_STRESS_Y) = pTargetStressTable->GetValue(CurrentTime);
-                it->GetValue(REACTION_STRESS_Y) = ReactionStress;
-                it->GetValue(LOADING_VELOCITY_Y) = mVelocity;
-            }
-        } else if (mImposedDirection == 2) { // Z direction
-            const Variable<double>& DemVelocityVar = KratosComponents< Variable<double> >::Get("IMPOSED_VELOCITY_Z_VALUE");
-            mrDemModelPart[DemVelocityVar] = mVelocity;
-
-            #pragma omp parallel for
-            for(int i = 0; i<NNodes; i++) {
-                ModelPart::NodesContainerType::iterator it = it_begin + i;
-                it->FastGetSolutionStepValue(DISPLACEMENT_Z) += mVelocity * DeltaTime;
-                // Save calculated velocity and reaction for print (only at FEM nodes)
-                it->GetValue(TARGET_STRESS_Z) = pTargetStressTable->GetValue(CurrentTime);
-                it->GetValue(REACTION_STRESS_Z) = ReactionStress;
-                it->GetValue(LOADING_VELOCITY_Z) = mVelocity;
-            }
-            mrDemModelPart.GetProcessInfo()[TARGET_STRESS_Z] = std::abs(pTargetStressTable->GetValue(CurrentTime));
-        }
-    } else {
-        // Save calculated velocity and reaction for print (only at FEM nodes)
-        if (mImposedDirection == 0) { // X direction
-            const Variable<double>& DemVelocityVar = KratosComponents< Variable<double> >::Get("IMPOSED_VELOCITY_X_VALUE");
-            mrDemModelPart[DemVelocityVar] = 0.0;
-
-            #pragma omp parallel for
-            for(int i = 0; i<NNodes; i++) {
-                ModelPart::NodesContainerType::iterator it = it_begin + i;
-                it->GetValue(TARGET_STRESS_X) = pTargetStressTable->GetValue(CurrentTime);
-                it->GetValue(REACTION_STRESS_X) = ReactionStress;
-                it->GetValue(LOADING_VELOCITY_X) = 0.0;
-            }
-        } else if (mImposedDirection == 1) { // Y direction
-            const Variable<double>& DemVelocityVar = KratosComponents< Variable<double> >::Get("IMPOSED_VELOCITY_Y_VALUE");
-            mrDemModelPart[DemVelocityVar] = 0.0;
-
-            #pragma omp parallel for
-            for(int i = 0; i<NNodes; i++) {
-                ModelPart::NodesContainerType::iterator it = it_begin + i;
-                it->GetValue(TARGET_STRESS_Y) = pTargetStressTable->GetValue(CurrentTime);
-                it->GetValue(REACTION_STRESS_Y) = ReactionStress;
-                it->GetValue(LOADING_VELOCITY_Y) = 0.0;
-            }
-        } else if (mImposedDirection == 2) { // Z direction
-            const Variable<double>& DemVelocityVar = KratosComponents< Variable<double> >::Get("IMPOSED_VELOCITY_Z_VALUE");
-            mrDemModelPart[DemVelocityVar] = 0.0;
-
-            #pragma omp parallel for
-            for(int i = 0; i<NNodes; i++) {
-                ModelPart::NodesContainerType::iterator it = it_begin + i;
-                it->GetValue(TARGET_STRESS_Z) = pTargetStressTable->GetValue(CurrentTime);
-                it->GetValue(REACTION_STRESS_Z) = ReactionStress;
-                it->GetValue(LOADING_VELOCITY_Z) = 0.0;
-            }
-            mrDemModelPart.GetProcessInfo()[TARGET_STRESS_Z] = std::abs(pTargetStressTable->GetValue(CurrentTime));
-        }
-    }
-}
-
-// After FEM and DEM solution
-void ExecuteFinalizeSolutionStep()
-{
-    // Update K with latest ReactionStress after the axis has been loaded
-    if (mApplyCM == true) {
-        if (mAlternateAxisLoading == true) {
-            const double delta_time = mrFemModelPart.GetProcessInfo()[DELTA_TIME];
-            double ReactionStress = CalculateReactionStress();
-            if(mUpdateStiffness == true) {
-                mStiffness = EstimateStiffness(ReactionStress,delta_time);
-            }
-        }
-    }
-}
-
->>>>>>> 999f852c
 //***************************************************************************************************************
 //***************************************************************************************************************
 
