//    |  /           |
//    ' /   __| _` | __|  _ \   __|
//    . \  |   (   | |   (   |\__ `
//   _|\_\_|  \__,_|\__|\___/ ____/
//                   Multi-Physics
//
//  License:         BSD License
//                   Kratos default license: kratos/license.txt
//
//  Main authors:    Ignasi de Pouplana
//


#ifndef KRATOS_CONTROL_MODULE_FEM_DEM_2D_UTILITIES
#define KRATOS_CONTROL_MODULE_FEM_DEM_2D_UTILITIES

// /* External includes */

// System includes

// Project includes
#include "includes/variables.h"

/* System includes */
#include <limits>
#include <iostream>
#include <iomanip>

/* External includes */
#ifdef _OPENMP
#include <omp.h>
#endif

/* Project includes */
#include "geometries/geometry.h"
#include "includes/define.h"
#include "includes/model_part.h"

#include "includes/table.h"
#include "includes/kratos_parameters.h"

// Application includes
#include "custom_elements/spheric_continuum_particle.h"

#include "dem_structures_coupling_application_variables.h"


namespace Kratos
{
class ControlModuleFemDem2DUtilities
{
public:

KRATOS_CLASS_POINTER_DEFINITION(ControlModuleFemDem2DUtilities);

/// Defining a table with double argument and result type as table type.
typedef Table<double,double> TableType;

/// Default constructor.

ControlModuleFemDem2DUtilities(ModelPart& rFemModelPart,
                            ModelPart& rDemModelPart,
                            Parameters& rParameters
                            ) :
                            mrFemModelPart(rFemModelPart),
                            mrDemModelPart(rDemModelPart)
{
    KRATOS_TRY

    Parameters default_parameters( R"(
        {
            "alternate_axis_loading": false,
            "target_stress_table_id" : 0,
            "initial_velocity" : 0.0,
            "limit_velocity" : 1.0,
            "velocity_factor" : 1.0,
            "compression_length" : 1.0,
            "young_modulus" : 1.0e7,
            "stress_increment_tolerance": 100.0,
            "update_stiffness": true,
            "start_time" : 0.0,
            "stress_averaging_time": 1.0e-5
        }  )" );

    // Now validate agains defaults -- this also ensures no type mismatch
    rParameters.ValidateAndAssignDefaults(default_parameters);

    // Note: this utility is design to be used in the Z direction of a 2D case
    mTargetStressTableId = rParameters["target_stress_table_id"].GetInt();
    mVelocity = rParameters["initial_velocity"].GetDouble();
    mLimitVelocity = rParameters["limit_velocity"].GetDouble();
    mVelocityFactor = rParameters["velocity_factor"].GetDouble();
    mCompressionLength = rParameters["compression_length"].GetDouble();
    mStartTime = rParameters["start_time"].GetDouble();
    mStressIncrementTolerance = rParameters["stress_increment_tolerance"].GetDouble();
    mUpdateStiffness = rParameters["update_stiffness"].GetBool();
    mReactionStressOld = 0.0;
    mStiffness = rParameters["young_modulus"].GetDouble()/mCompressionLength; // mStiffness is actually a stiffness over an area
    mStressAveragingTime = rParameters["stress_averaging_time"].GetDouble();
    mVectorOfLastStresses.resize(0);

    mAlternateAxisLoading = rParameters["alternate_axis_loading"].GetBool();
    mZCounter = 3;
<<<<<<< HEAD
=======

    // Initialize Variables
    mrDemModelPart.GetProcessInfo().SetValue(TARGET_STRESS_Z,0.0);
    int NNodes = static_cast<int>(mrFemModelPart.Nodes().size());
    ModelPart::NodesContainerType::iterator it_begin = mrFemModelPart.NodesBegin();
    array_1d<double,3> zero_vector = ZeroVector(3);
    #pragma omp parallel for
    for(int i = 0; i<NNodes; i++) {
        ModelPart::NodesContainerType::iterator it = it_begin + i;
        it->SetValue(TARGET_STRESS,zero_vector);
        it->SetValue(REACTION_STRESS,zero_vector);
        it->SetValue(LOADING_VELOCITY,zero_vector);
    }
    NNodes = static_cast<int>(mrDemModelPart.Nodes().size());
    it_begin = mrDemModelPart.NodesBegin();
    #pragma omp parallel for
    for(int i = 0; i<NNodes; i++) {
        ModelPart::NodesContainerType::iterator it = it_begin + i;
        it->SetValue(TARGET_STRESS,zero_vector);
        it->SetValue(REACTION_STRESS,zero_vector);
        it->SetValue(LOADING_VELOCITY,zero_vector);
    }
>>>>>>> 2691b8ec

    mApplyCM = false;

    mApplyCM = false;

    KRATOS_CATCH("");
}

/// Destructor.

virtual ~ControlModuleFemDem2DUtilities(){}

//***************************************************************************************************************
//***************************************************************************************************************

// Before FEM and DEM solution
void ExecuteInitialize()
{
    KRATOS_TRY;

    mrDemModelPart.GetProcessInfo()[IMPOSED_Z_STRAIN_VALUE] = 0.0;

    // Fem elements have IMPOSED_Z_STRAIN_VALUE already initialized as 0.0

    KRATOS_CATCH("");
}

// Before FEM and DEM solution
void ExecuteInitializeSolutionStep()
{
    KRATOS_TRY;

    const double CurrentTime = mrFemModelPart.GetProcessInfo()[TIME];
    const double delta_time = mrFemModelPart.GetProcessInfo()[DELTA_TIME];
    const ProcessInfo& CurrentProcessInfo = mrFemModelPart.GetProcessInfo();
    int NElems = static_cast<int>(mrFemModelPart.Elements().size());
    ModelPart::ElementsContainerType::iterator elem_begin = mrFemModelPart.ElementsBegin();
    const int NNodes = static_cast<int>(mrFemModelPart.Nodes().size());
    ModelPart::NodesContainerType::iterator it_begin = mrFemModelPart.NodesBegin();
    TableType::Pointer pTargetStressTable = mrFemModelPart.pGetTable(mTargetStressTableId);

    double reaction_stress = CalculateReactionStress();
    reaction_stress = UpdateVectorOfHistoricalStressesAndComputeNewAverage(reaction_stress);

    // Check whether this is a loading step for the current axis
    IsTimeToApplyCM();

    if (mApplyCM == true) {

        // Update K if required
        if (mAlternateAxisLoading == false) {
            if(mUpdateStiffness == true) {
                mStiffness = EstimateStiffness(reaction_stress,delta_time);
            }
        }
        mReactionStressOld = reaction_stress;

        // Update velocity
        const double NextTargetStress = pTargetStressTable->GetValue(CurrentTime+delta_time);
        const double df_target = NextTargetStress - reaction_stress;
        double delta_velocity = df_target/(mStiffness * delta_time) - mVelocity;

        if(std::abs(df_target) < mStressIncrementTolerance) { delta_velocity = -mVelocity; }

        mVelocity += mVelocityFactor * delta_velocity;

        if(std::abs(mVelocity) > std::abs(mLimitVelocity)) {
            if(mVelocity >= 0.0) { mVelocity = std::abs(mLimitVelocity); }
            else { mVelocity = - std::abs(mLimitVelocity); }
        }

        // Update IMPOSED_Z_STRAIN_VALUE
        // DEM modelpart
        mrDemModelPart.GetProcessInfo()[IMPOSED_Z_STRAIN_VALUE] += mVelocity*delta_time/mCompressionLength;
        // FEM modelpart
        const double imposed_z_strain = mrDemModelPart.GetProcessInfo()[IMPOSED_Z_STRAIN_VALUE];
        #pragma omp parallel for
        for(int i = 0; i < NElems; i++)
        {
            ModelPart::ElementsContainerType::iterator itElem = elem_begin + i;
            Element::GeometryType& rGeom = itElem->GetGeometry();
            GeometryData::IntegrationMethod MyIntegrationMethod = itElem->GetIntegrationMethod();
            const Element::GeometryType::IntegrationPointsArrayType& IntegrationPoints = rGeom.IntegrationPoints(MyIntegrationMethod);
            unsigned int NumGPoints = IntegrationPoints.size();
            std::vector<double> imposed_z_strain_vector(NumGPoints);
            // Loop through GaussPoints
            for ( unsigned int GPoint = 0; GPoint < NumGPoints; GPoint++ )
            {
                imposed_z_strain_vector[GPoint] = imposed_z_strain;
            }
            itElem->SetValuesOnIntegrationPoints( IMPOSED_Z_STRAIN_VALUE, imposed_z_strain_vector, CurrentProcessInfo );
        }
        // Save calculated velocity and reaction for print (only at FEM nodes)
        #pragma omp parallel for
        for(int i = 0; i<NNodes; i++) {
            ModelPart::NodesContainerType::iterator it = it_begin + i;
            it->GetValue(TARGET_STRESS_Z) = pTargetStressTable->GetValue(CurrentTime);
            it->GetValue(REACTION_STRESS_Z) = reaction_stress;
            it->GetValue(LOADING_VELOCITY_Z) = mVelocity;
        }
    } else {
        // Save calculated velocity and reaction for print (only at FEM nodes)
        #pragma omp parallel for
        for(int i = 0; i<NNodes; i++) {
            ModelPart::NodesContainerType::iterator it = it_begin + i;
<<<<<<< HEAD
            it->FastGetSolutionStepValue(TARGET_STRESS_Z) = pTargetStressTable->GetValue(CurrentTime);
            it->FastGetSolutionStepValue(REACTION_STRESS_Z) = reaction_stress;
            it->FastGetSolutionStepValue(LOADING_VELOCITY_Z) = 0.0;
=======
            it->GetValue(TARGET_STRESS_Z) = pTargetStressTable->GetValue(CurrentTime);
            it->GetValue(REACTION_STRESS_Z) = reaction_stress;
            it->GetValue(LOADING_VELOCITY_Z) = 0.0;
>>>>>>> 2691b8ec
        }
    }

    mrDemModelPart.GetProcessInfo()[TARGET_STRESS_Z] = pTargetStressTable->GetValue(CurrentTime);

    KRATOS_CATCH("");
}

// After FEM and DEM solution
void ExecuteFinalizeSolutionStep()
{
    // Update K with latest ReactionStress after the axis has been loaded
    if (mApplyCM == true) {
        if (mAlternateAxisLoading == true) {
            const double delta_time = mrFemModelPart.GetProcessInfo()[DELTA_TIME];
            double ReactionStress = CalculateReactionStress();
            if(mUpdateStiffness == true) {
                mStiffness = EstimateStiffness(ReactionStress,delta_time);
            }
        }
    }
}

//***************************************************************************************************************
//***************************************************************************************************************

///@}
///@name Inquiry
///@{


///@}
///@name Input and output
///@{

/// Turn back information as a stemplate<class T, std::size_t dim> tring.

virtual std::string Info() const
{
    return "";
}

/// Print information about this object.

virtual void PrintInfo(std::ostream& rOStream) const
{
}

/// Print object's data.

virtual void PrintData(std::ostream& rOStream) const
{
}


///@}
///@name Friends
///@{

///@}

protected:
///@name Protected static Member r_variables
///@{

    ModelPart& mrFemModelPart;
    ModelPart& mrDemModelPart;
    unsigned int mTargetStressTableId;
    double mVelocity;
    double mLimitVelocity;
    double mVelocityFactor;
    double mCompressionLength;
    double mStartTime;
    double mReactionStressOld;
    double mStressIncrementTolerance;
    double mStiffness;
    bool mUpdateStiffness;
    std::vector<double> mVectorOfLastStresses;
    double mStressAveragingTime;
    bool mAlternateAxisLoading;
    unsigned int mZCounter;
    bool mApplyCM;

///@}
///@name Protected member r_variables
///@{ template<class T, std::size_t dim>


///@}
///@name Protected Operators
///@{


///@}
///@name Protected Operations
///@{


///@}
///@name Protected  Access
///@{

///@}
///@name Protected Inquiry
///@{


///@}
///@name Protected LifeCycle
///@{


///@}

private:

///@name Static Member r_variables
///@{


///@}
///@name Member r_variables
///@{
///@}
///@name Private Operators
///@{

///@}
///@name Private Operations
///@{

double UpdateVectorOfHistoricalStressesAndComputeNewAverage(const double& last_reaction) {
    KRATOS_TRY;
    int length_of_vector = mVectorOfLastStresses.size();
    if (length_of_vector == 0) { //only the first time
        int number_of_steps_for_stress_averaging = (int) (mStressAveragingTime / mrFemModelPart.GetProcessInfo()[DELTA_TIME]);
        if(number_of_steps_for_stress_averaging < 1) number_of_steps_for_stress_averaging = 1;
        mVectorOfLastStresses.resize(number_of_steps_for_stress_averaging);
        KRATOS_INFO("DEM") << " 'number_of_steps_for_stress_averaging' is "<< number_of_steps_for_stress_averaging << std::endl;
    }

    length_of_vector = mVectorOfLastStresses.size();

    if(length_of_vector > 1) {
        for(int i=1; i<length_of_vector; i++) {
            mVectorOfLastStresses[i-1] = mVectorOfLastStresses[i];
        }
    }
    mVectorOfLastStresses[length_of_vector-1] = last_reaction;

    double average = 0.0;
    for(int i=0; i<length_of_vector; i++) {
        average += mVectorOfLastStresses[i];
    }
    average /= (double) length_of_vector;
    return average;

    KRATOS_CATCH("");
}

void IsTimeToApplyCM(){
    const double current_time = mrFemModelPart.GetProcessInfo()[TIME];
    mApplyCM = false;

    if(current_time >= mStartTime) {
        if (mAlternateAxisLoading == true) {
            const unsigned int step = mrFemModelPart.GetProcessInfo()[STEP];
            if(step == mZCounter){
                mApplyCM = true;
                mZCounter += 3;
            }
        } else {
            mApplyCM = true;
        }
    }
}

double CalculateReactionStress() {
    // DEM variables
    ModelPart::ElementsContainerType& rElements = mrDemModelPart.GetCommunicator().LocalMesh().Elements();
    // FEM variables
    const ProcessInfo& CurrentProcessInfo = mrFemModelPart.GetProcessInfo();
    int NElems = static_cast<int>(mrFemModelPart.Elements().size());
    ModelPart::ElementsContainerType::iterator elem_begin = mrFemModelPart.ElementsBegin();

    // Calculate face_area
    double face_area = 0.0;
    // DEM modelpart
    #pragma omp parallel for reduction(+:face_area)
    for (int i = 0; i < (int)rElements.size(); i++) {
        ModelPart::ElementsContainerType::ptr_iterator ptr_itElem = rElements.ptr_begin() + i;
        Element* p_element = ptr_itElem->get();
        SphericContinuumParticle* pDemElem = dynamic_cast<SphericContinuumParticle*>(p_element);
        const double radius = pDemElem->GetRadius();
        face_area += Globals::Pi*radius*radius;
    }
    // FEM modelpart
    #pragma omp parallel for reduction(+:face_area)
    for(int i = 0; i < NElems; i++) {
        ModelPart::ElementsContainerType::iterator itElem = elem_begin + i;
        face_area += itElem->GetGeometry().Area();
    }

    // Calculate ReactionStress
    double face_reaction = 0.0;
    // DEM modelpart
    #pragma omp parallel for reduction(+:face_reaction)
    for (int i = 0; i < (int)rElements.size(); i++) {
        ModelPart::ElementsContainerType::ptr_iterator ptr_itElem = rElements.ptr_begin() + i;
        Element* p_element = ptr_itElem->get();
        SphericContinuumParticle* pDemElem = dynamic_cast<SphericContinuumParticle*>(p_element);
        BoundedMatrix<double, 3, 3> stress_tensor = ZeroMatrix(3,3);
        noalias(stress_tensor) = (*(pDemElem->mSymmStressTensor));
        const double radius = pDemElem->GetRadius();
        face_reaction += stress_tensor(2,2) * Globals::Pi*radius*radius;
    }
    // FEM modelpart
    #pragma omp parallel for reduction(+:face_reaction)
    for(int i = 0; i < NElems; i++)
    {
        ModelPart::ElementsContainerType::iterator itElem = elem_begin + i;
        Element::GeometryType& rGeom = itElem->GetGeometry();
        GeometryData::IntegrationMethod MyIntegrationMethod = itElem->GetIntegrationMethod();
        const Element::GeometryType::IntegrationPointsArrayType& IntegrationPoints = rGeom.IntegrationPoints(MyIntegrationMethod);
        unsigned int NumGPoints = IntegrationPoints.size();
        std::vector<Vector> stress_vector(NumGPoints);
        itElem->CalculateOnIntegrationPoints( CAUCHY_STRESS_VECTOR, stress_vector, CurrentProcessInfo );
        const double area_over_gp = rGeom.Area()/NumGPoints;
        // Loop through GaussPoints
        for ( unsigned int GPoint = 0; GPoint < NumGPoints; GPoint++ )
        {
            face_reaction += stress_vector[GPoint][2] * area_over_gp;
        }
    }

    double reaction_stress;
    if (std::abs(face_area) > 1.0e-12) {
        reaction_stress = face_reaction / face_area;
    } else {
        reaction_stress = 0.0;
    }

    return reaction_stress;
}

double EstimateStiffness(const double& rReactionStress, const double& rDeltaTime) {
    double K_estimated = mStiffness;
    if(std::abs(mVelocity) > 1.0e-12 && std::abs(rReactionStress-mReactionStressOld) > mStressIncrementTolerance) {
        K_estimated = std::abs((rReactionStress-mReactionStressOld)/(mVelocity * rDeltaTime));
    }
    return K_estimated;
}

///@}
///@name Private  Access
///@{


///@}
///@name Private Inquiry
///@{


///@}
///@name Un accessible methods
///@{

/// Assignment operator.
ControlModuleFemDem2DUtilities & operator=(ControlModuleFemDem2DUtilities const& rOther);


///@}

}; // Class ControlModuleFemDem2DUtilities

}  // namespace Python.

#endif // KRATOS_CONTROL_MODULE_FEM_DEM_2D_UTILITIES<|MERGE_RESOLUTION|>--- conflicted
+++ resolved
@@ -101,8 +101,6 @@
 
     mAlternateAxisLoading = rParameters["alternate_axis_loading"].GetBool();
     mZCounter = 3;
-<<<<<<< HEAD
-=======
 
     // Initialize Variables
     mrDemModelPart.GetProcessInfo().SetValue(TARGET_STRESS_Z,0.0);
@@ -125,9 +123,6 @@
         it->SetValue(REACTION_STRESS,zero_vector);
         it->SetValue(LOADING_VELOCITY,zero_vector);
     }
->>>>>>> 2691b8ec
-
-    mApplyCM = false;
 
     mApplyCM = false;
 
@@ -231,15 +226,9 @@
         #pragma omp parallel for
         for(int i = 0; i<NNodes; i++) {
             ModelPart::NodesContainerType::iterator it = it_begin + i;
-<<<<<<< HEAD
-            it->FastGetSolutionStepValue(TARGET_STRESS_Z) = pTargetStressTable->GetValue(CurrentTime);
-            it->FastGetSolutionStepValue(REACTION_STRESS_Z) = reaction_stress;
-            it->FastGetSolutionStepValue(LOADING_VELOCITY_Z) = 0.0;
-=======
             it->GetValue(TARGET_STRESS_Z) = pTargetStressTable->GetValue(CurrentTime);
             it->GetValue(REACTION_STRESS_Z) = reaction_stress;
             it->GetValue(LOADING_VELOCITY_Z) = 0.0;
->>>>>>> 2691b8ec
         }
     }
 
