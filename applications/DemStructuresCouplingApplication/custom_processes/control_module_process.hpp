<<<<<<< HEAD
//    |  /           |
//    ' /   __| _` | __|  _ \   __|
//    . \  |   (   | |   (   |\__ `
//   _|\_\_|  \__,_|\__|\___/ ____/
//                   Multi-Physics
//
//  License:         BSD License
//                   Kratos default license: kratos/license.txt
//
//  Main authors:    Ignasi de Pouplana
//


#if !defined(KRATOS_CONTROL_MODULE_PROCESS )
#define  KRATOS_CONTROL_MODULE_PROCESS

#include "includes/table.h"
#include "includes/kratos_parameters.h"
#include "processes/process.h"

#include "dem_structures_coupling_application_variables.h"

namespace Kratos
{

class ControlModuleProcess : public Process
{

public:

    KRATOS_CLASS_POINTER_DEFINITION(ControlModuleProcess);

    /// Defining a table with double argument and result type as table type.
    typedef Table<double,double> TableType;

///----------------------------------------------------------------------------------------------------------------------------------------------------------------------------------

    /// Constructor
    ControlModuleProcess(
        ModelPart& rModelPart,
        Parameters rParameters
        ) : Process() ,
            mrModelPart(rModelPart)
    {
        KRATOS_TRY

        Parameters default_parameters( R"(
            {
                "model_part_name":"MODEL_PART_NAME",
                "imposed_direction" : 0,
                "alternate_axis_loading": false,
                "target_stress_table_id" : 0,
                "initial_velocity" : 0.0,
                "limit_velocity" : 1.0,
                "velocity_factor" : 1.0,
                "compression_length" : 1.0,
                "young_modulus" : 1.0e7,
                "stress_increment_tolerance": 100.0,
                "update_stiffness": true,
                "start_time" : 0.0,
                "stress_averaging_time": 1.0e-5
            }  )" );

        // Now validate agains defaults -- this also ensures no type mismatch
        rParameters.ValidateAndAssignDefaults(default_parameters);

        mImposedDirection = rParameters["imposed_direction"].GetInt();
        mTargetStressTableId = rParameters["target_stress_table_id"].GetInt();
        mVelocity = rParameters["initial_velocity"].GetDouble();
        mLimitVelocity = rParameters["limit_velocity"].GetDouble();
        mVelocityFactor = rParameters["velocity_factor"].GetDouble();
        mStartTime = rParameters["start_time"].GetDouble();
        mStressIncrementTolerance = rParameters["stress_increment_tolerance"].GetDouble();
        mUpdateStiffness = rParameters["update_stiffness"].GetBool();
        mReactionStressOld = 0.0;
        mStiffness = rParameters["young_modulus"].GetDouble()/rParameters["compression_length"].GetDouble(); // mStiffness is actually a stiffness over an area
        mStressAveragingTime = rParameters["stress_averaging_time"].GetDouble();
        mVectorOfLastStresses.resize(0);
        // NOTE: Alternate axis loading only works for X,Y,Z loading. Radial loading is always applied.
        mAlternateAxisLoading = rParameters["alternate_axis_loading"].GetBool();
        mXCounter = 1;
        mYCounter = 2;
        mZCounter = 3;

        KRATOS_CATCH("");
    }

    ///------------------------------------------------------------------------------------

    /// Destructor
    ~ControlModuleProcess() override {}

///----------------------------------------------------------------------------------------------------------------------------------------------------------------------------------

    /// Execute method is used to execute the ControlModuleProcess algorithms.
    void Execute() override
    {
    }

    /// this function is designed for being called at the beginning of the computations
    /// right after reading the model and the groups
    void ExecuteInitialize() override
    {
        KRATOS_TRY;

        const int NNodes = static_cast<int>(mrModelPart.Nodes().size());
        ModelPart::NodesContainerType::iterator it_begin = mrModelPart.NodesBegin();

        if (mImposedDirection == 0) {
            // X direction
            #pragma omp parallel for
            for(int i = 0; i<NNodes; i++) {
                ModelPart::NodesContainerType::iterator it = it_begin + i;
                it->Fix(DISPLACEMENT_X);
                it->FastGetSolutionStepValue(DISPLACEMENT_X) = 0.0;
            }
        } else if (mImposedDirection == 1) {
            // Y direction
            #pragma omp parallel for
            for(int i = 0; i<NNodes; i++) {
                ModelPart::NodesContainerType::iterator it = it_begin + i;
                it->Fix(DISPLACEMENT_Y);
                it->FastGetSolutionStepValue(DISPLACEMENT_Y) = 0.0;
            }
        } else if (mImposedDirection == 2) {
            // Z direction
            #pragma omp parallel for
            for(int i = 0; i<NNodes; i++) {
                ModelPart::NodesContainerType::iterator it = it_begin + i;
                it->Fix(DISPLACEMENT_Z);
                it->FastGetSolutionStepValue(DISPLACEMENT_Z) = 0.0;
            }
        } else {
            // Radial direction
            #pragma omp parallel for
            for(int i = 0; i<NNodes; i++) {
                ModelPart::NodesContainerType::iterator it = it_begin + i;
                it->Fix(DISPLACEMENT_X);
                it->FastGetSolutionStepValue(DISPLACEMENT_X) = 0.0;
                it->Fix(DISPLACEMENT_Y);
                it->FastGetSolutionStepValue(DISPLACEMENT_Y) = 0.0;
            }
        }

        KRATOS_CATCH("");
    }

    /// this function will be executed at every time step BEFORE performing the solve phase
    void ExecuteInitializeSolutionStep() override
    {
        KRATOS_TRY;

        const double CurrentTime = mrModelPart.GetProcessInfo()[TIME];
        TableType::Pointer pTargetStressTable = mrModelPart.pGetTable(mTargetStressTableId);
        const int NNodes = static_cast<int>(mrModelPart.Nodes().size());
        ModelPart::NodesContainerType::iterator it_begin = mrModelPart.NodesBegin();

        double ReactionStress = CalculateReactionStress();
        ReactionStress = UpdateVectorOfHistoricalStressesAndComputeNewAverage(ReactionStress);

        // Check whether this is a loading step for the current axis
        IsTimeToApplyCM();

        if (mApplyCM == true) {

            // Update K if required
            const double DeltaTime = mrModelPart.GetProcessInfo()[DELTA_TIME];
            if (mAlternateAxisLoading == false) {
                if(mUpdateStiffness == true) {
                    mStiffness = EstimateStiffness(ReactionStress,DeltaTime);
                }
            }
            mReactionStressOld = ReactionStress;

            // Update velocity
            const double NextTargetStress = pTargetStressTable->GetValue(CurrentTime+DeltaTime);
            const double df_target = NextTargetStress - ReactionStress;
            double delta_velocity = df_target/(mStiffness * DeltaTime) - mVelocity;

            if(std::abs(df_target) < mStressIncrementTolerance) {
                delta_velocity = -mVelocity;
            }

            mVelocity += mVelocityFactor * delta_velocity;

            if(std::abs(mVelocity) > std::abs(mLimitVelocity)) {
                if(mVelocity >= 0.0) {
                    mVelocity = std::abs(mLimitVelocity);
                } else {
                    mVelocity = - std::abs(mLimitVelocity);
                }
            }

            // Update Imposed displacement
            if (mImposedDirection == 0) { // X direction
                #pragma omp parallel for
                for(int i = 0; i<NNodes; i++) {
                    ModelPart::NodesContainerType::iterator it = it_begin + i;
                    it->FastGetSolutionStepValue(DISPLACEMENT_X) += mVelocity * DeltaTime;
                    // Save calculated velocity and reaction for print
                    it->FastGetSolutionStepValue(TARGET_STRESS_X) = pTargetStressTable->GetValue(CurrentTime);
                    it->FastGetSolutionStepValue(REACTION_STRESS_X) = ReactionStress;
                    it->FastGetSolutionStepValue(LOADING_VELOCITY_X) = mVelocity;
                }
            } else if (mImposedDirection == 1) { // Y direction
                #pragma omp parallel for
                for(int i = 0; i<NNodes; i++) {
                    ModelPart::NodesContainerType::iterator it = it_begin + i;
                    it->FastGetSolutionStepValue(DISPLACEMENT_Y) += mVelocity * DeltaTime;
                    // Save calculated velocity and reaction for print
                    it->FastGetSolutionStepValue(TARGET_STRESS_Y) = pTargetStressTable->GetValue(CurrentTime);
                    it->FastGetSolutionStepValue(REACTION_STRESS_Y) = ReactionStress;
                    it->FastGetSolutionStepValue(LOADING_VELOCITY_Y) = mVelocity;
                }
            } else if (mImposedDirection == 2) { // Z direction
                #pragma omp parallel for
                for(int i = 0; i<NNodes; i++) {
                    ModelPart::NodesContainerType::iterator it = it_begin + i;
                    it->FastGetSolutionStepValue(DISPLACEMENT_Z) += mVelocity * DeltaTime;
                    // Save calculated velocity and reaction for print
                    it->FastGetSolutionStepValue(TARGET_STRESS_Z) = pTargetStressTable->GetValue(CurrentTime);
                    it->FastGetSolutionStepValue(REACTION_STRESS_Z) = ReactionStress;
                    it->FastGetSolutionStepValue(LOADING_VELOCITY_Z) = mVelocity;
                }
            } else { // Radial direction
                #pragma omp parallel for
                for(int i = 0; i<NNodes; i++) {
                    ModelPart::NodesContainerType::iterator it = it_begin + i;
                    double external_radius = std::sqrt(it->X()*it->X() + it->Y()*it->Y());
                    double cos_theta = it->X()/external_radius;
                    double sin_theta = it->Y()/external_radius;
                    it->FastGetSolutionStepValue(DISPLACEMENT_X) += mVelocity * cos_theta * DeltaTime;
                    it->FastGetSolutionStepValue(DISPLACEMENT_Y) += mVelocity * sin_theta * DeltaTime;
                    // Save calculated velocity and reaction for print
                    it->FastGetSolutionStepValue(TARGET_STRESS_X) = pTargetStressTable->GetValue(CurrentTime) * cos_theta;
                    it->FastGetSolutionStepValue(TARGET_STRESS_Y) = pTargetStressTable->GetValue(CurrentTime) * sin_theta;
                    it->FastGetSolutionStepValue(REACTION_STRESS_X) = ReactionStress * cos_theta;
                    it->FastGetSolutionStepValue(REACTION_STRESS_Y) = ReactionStress * sin_theta;
                    it->FastGetSolutionStepValue(LOADING_VELOCITY_X) = mVelocity * cos_theta;
                    it->FastGetSolutionStepValue(LOADING_VELOCITY_Y) = mVelocity * sin_theta;
                }
            }
        } else {
            // Save calculated velocity and reaction for print
            if (mImposedDirection == 0) { // X direction
                #pragma omp parallel for
                for(int i = 0; i<NNodes; i++) {
                    ModelPart::NodesContainerType::iterator it = it_begin + i;
                    it->FastGetSolutionStepValue(TARGET_STRESS_X) = pTargetStressTable->GetValue(CurrentTime);
                    it->FastGetSolutionStepValue(REACTION_STRESS_X) = ReactionStress;
                    it->FastGetSolutionStepValue(LOADING_VELOCITY_X) = 0.0;
                }
            } else if (mImposedDirection == 1) { // Y direction
                #pragma omp parallel for
                for(int i = 0; i<NNodes; i++) {
                    ModelPart::NodesContainerType::iterator it = it_begin + i;
                    it->FastGetSolutionStepValue(TARGET_STRESS_Y) = pTargetStressTable->GetValue(CurrentTime);
                    it->FastGetSolutionStepValue(REACTION_STRESS_Y) = ReactionStress;
                    it->FastGetSolutionStepValue(LOADING_VELOCITY_Y) = 0.0;
                }
            } else if (mImposedDirection == 2) { // Z direction
                #pragma omp parallel for
                for(int i = 0; i<NNodes; i++) {
                    ModelPart::NodesContainerType::iterator it = it_begin + i;
                    it->FastGetSolutionStepValue(TARGET_STRESS_Z) = pTargetStressTable->GetValue(CurrentTime);
                    it->FastGetSolutionStepValue(REACTION_STRESS_Z) = ReactionStress;
                    it->FastGetSolutionStepValue(LOADING_VELOCITY_Z) = 0.0;
                }
            } else { // Radial direction
                #pragma omp parallel for
                for(int i = 0; i<NNodes; i++) {
                    ModelPart::NodesContainerType::iterator it = it_begin + i;
                    double external_radius = std::sqrt(it->X()*it->X() + it->Y()*it->Y());
                    double cos_theta = it->X()/external_radius;
                    double sin_theta = it->Y()/external_radius;
                    it->FastGetSolutionStepValue(TARGET_STRESS_X) = pTargetStressTable->GetValue(CurrentTime) * cos_theta;
                    it->FastGetSolutionStepValue(TARGET_STRESS_Y) = pTargetStressTable->GetValue(CurrentTime) * sin_theta;
                    it->FastGetSolutionStepValue(REACTION_STRESS_X) = ReactionStress * cos_theta;
                    it->FastGetSolutionStepValue(REACTION_STRESS_Y) = ReactionStress * sin_theta;
                    it->FastGetSolutionStepValue(LOADING_VELOCITY_X) = 0.0;
                    it->FastGetSolutionStepValue(LOADING_VELOCITY_Y) = 0.0;
                }
            }
        }

        KRATOS_CATCH("");
    }

    /**
     * @brief This function will be executed at every time step AFTER performing the solve phase
     */
    void ExecuteFinalizeSolutionStep() override
    {
        // Update K with latest ReactionStress after the axis has been loaded
        if (mApplyCM == true) {
            if (mAlternateAxisLoading == true) {
                const double delta_time = mrModelPart.GetProcessInfo()[DELTA_TIME];
                double ReactionStress = CalculateReactionStress();
                if(mUpdateStiffness == true) {
                    mStiffness = EstimateStiffness(ReactionStress,delta_time);
                }
            }
        }
    }

    /// Turn back information as a string.
    std::string Info() const override
    {
        return "ControlModuleProcess";
    }

    /// Print information about this object.
    void PrintInfo(std::ostream& rOStream) const override
    {
        rOStream << "ControlModuleProcess";
    }

    /// Print object's data.
    void PrintData(std::ostream& rOStream) const override
    {
    }

///----------------------------------------------------------------------------------------------------------------------------------------------------------------------------------

protected:

    /// Member Variables

    ModelPart& mrModelPart;
    unsigned int mImposedDirection;
    unsigned int mTargetStressTableId;
    double mVelocity;
    double mLimitVelocity;
    double mVelocityFactor;
    double mStartTime;
    double mReactionStressOld;
    double mStressIncrementTolerance;
    double mStiffness;
    bool mUpdateStiffness;
    std::vector<double> mVectorOfLastStresses;
    double mStressAveragingTime;
    bool mAlternateAxisLoading;
    unsigned int mXCounter;
    unsigned int mYCounter;
    unsigned int mZCounter;
    bool mApplyCM;

///----------------------------------------------------------------------------------------------------------------------------------------------------------------------------------

private:

    /// Assignment operator.
    ControlModuleProcess& operator=(ControlModuleProcess const& rOther);

    /// Copy constructor.
    //ControlModuleProcess(ControlModuleProcess const& rOther);

    double UpdateVectorOfHistoricalStressesAndComputeNewAverage(const double& last_reaction) {
        KRATOS_TRY;
        int length_of_vector = mVectorOfLastStresses.size();
        if (length_of_vector == 0) { //only the first time
            int number_of_steps_for_stress_averaging = (int) (mStressAveragingTime / mrModelPart.GetProcessInfo()[DELTA_TIME]);
            if(number_of_steps_for_stress_averaging < 1) number_of_steps_for_stress_averaging = 1;
            mVectorOfLastStresses.resize(number_of_steps_for_stress_averaging);
            KRATOS_INFO("DEM") << " 'number_of_steps_for_stress_averaging' is "<< number_of_steps_for_stress_averaging << std::endl;
        }

        length_of_vector = mVectorOfLastStresses.size();

        if(length_of_vector > 1) {
            for(int i=1; i<length_of_vector; i++) {
                mVectorOfLastStresses[i-1] = mVectorOfLastStresses[i];
            }
        }
        mVectorOfLastStresses[length_of_vector-1] = last_reaction;

        double average = 0.0;
        for(int i=0; i<length_of_vector; i++) {
            average += mVectorOfLastStresses[i];
        }
        average /= (double) length_of_vector;
        return average;

        KRATOS_CATCH("");
    }

    void IsTimeToApplyCM(){
        const double current_time = mrModelPart.GetProcessInfo()[TIME];
        mApplyCM = false;

        if(current_time >= mStartTime) {
            if (mAlternateAxisLoading == true) {
                const unsigned int step = mrModelPart.GetProcessInfo()[STEP];
                if (mImposedDirection == 0) {
                    if(step == mXCounter){
                        mApplyCM = true;
                        mXCounter += 3;
                    }
                } else if (mImposedDirection == 1) {
                    if(step == mYCounter){
                        mApplyCM = true;
                        mYCounter += 3;
                    }
                } else if (mImposedDirection == 2) {
                    if(step == mZCounter){
                        mApplyCM = true;
                        mZCounter += 3;
                    }
                } else {
                    mApplyCM = true;
                }
            } else {
                mApplyCM = true;
            }
        }
    }

    double CalculateReactionStress() {
        const int NNodes = static_cast<int>(mrModelPart.Nodes().size());
        ModelPart::NodesContainerType::iterator it_begin = mrModelPart.NodesBegin();

        // Calculate face_area
        const int NCons = static_cast<int>(mrModelPart.Conditions().size());
        ModelPart::ConditionsContainerType::iterator con_begin = mrModelPart.ConditionsBegin();
        double FaceArea = 0.0;
        #pragma omp parallel for reduction(+:FaceArea)
        for(int i = 0; i < NCons; i++)
        {
            ModelPart::ConditionsContainerType::iterator itCond = con_begin + i;
            FaceArea += itCond->GetGeometry().Area();
        }

        // Calculate ReactionStress
        double FaceReaction = 0.0;
        if (mImposedDirection == 0) { // X direction
            #pragma omp parallel for reduction(+:FaceReaction)
            for(int i = 0; i<NNodes; i++){
                ModelPart::NodesContainerType::iterator it = it_begin + i;
                FaceReaction += it->FastGetSolutionStepValue(REACTION_X);
            }
        } else if (mImposedDirection == 1) { // Y direction
            #pragma omp parallel for reduction(+:FaceReaction)
            for(int i = 0; i<NNodes; i++){
                ModelPart::NodesContainerType::iterator it = it_begin + i;
                FaceReaction += it->FastGetSolutionStepValue(REACTION_Y);
            }
        } else if (mImposedDirection == 2) { // Z direction
            #pragma omp parallel for reduction(+:FaceReaction)
            for(int i = 0; i<NNodes; i++){
                ModelPart::NodesContainerType::iterator it = it_begin + i;
                FaceReaction += it->FastGetSolutionStepValue(REACTION_Z);
            }
        } else { // Radial direction
            #pragma omp parallel for reduction(+:FaceReaction)
            for(int i = 0; i<NNodes; i++){
                ModelPart::NodesContainerType::iterator it = it_begin + i;
                // Unit normal vector pointing outwards
                array_1d<double,2> n;
                n[0] = it->X();
                n[1] = it->Y();
                double inv_norm = 1.0/norm_2(n);
                n[0] *= inv_norm;
                n[1] *= inv_norm;
                // Scalar product between reaction and normal
                double n_dot_r = n[0] * it->FastGetSolutionStepValue(REACTION_X) +
                                    n[1] * it->FastGetSolutionStepValue(REACTION_Y);
                FaceReaction += n_dot_r;
            }
        }

        double ReactionStress;
        if (std::abs(FaceArea) > 1.0e-12) {
            ReactionStress = FaceReaction/FaceArea;
        } else {
            ReactionStress = 0.0;
        }
        
        return ReactionStress;
    }

    double EstimateStiffness(const double& rReactionStress, const double& rDeltaTime) {
        double K_estimated = mStiffness;
        if(std::abs(mVelocity) > 1.0e-12 && std::abs(rReactionStress-mReactionStressOld) > mStressIncrementTolerance) {
            K_estimated = std::abs((rReactionStress-mReactionStressOld)/(mVelocity * rDeltaTime));
        }
        return K_estimated;
    }

}; // Class ControlModuleProcess

/// input stream function
inline std::istream& operator >> (std::istream& rIStream,
                                  ControlModuleProcess& rThis);

/// output stream function
inline std::ostream& operator << (std::ostream& rOStream,
                                  const ControlModuleProcess& rThis)
{
    rThis.PrintInfo(rOStream);
    rOStream << std::endl;
    rThis.PrintData(rOStream);

    return rOStream;
}

} // namespace Kratos.

#endif /* KRATOS_CONTROL_MODULE_PROCESS defined */
=======
//    |  /           |
//    ' /   __| _` | __|  _ \   __|
//    . \  |   (   | |   (   |\__ `
//   _|\_\_|  \__,_|\__|\___/ ____/
//                   Multi-Physics
//
//  License:         BSD License
//                   Kratos default license: kratos/license.txt
//
//  Main authors:    Ignasi de Pouplana
//


#if !defined(KRATOS_CONTROL_MODULE_PROCESS )
#define  KRATOS_CONTROL_MODULE_PROCESS

#include "includes/table.h"
#include "includes/kratos_parameters.h"
#include "processes/process.h"

#include "dem_structures_coupling_application_variables.h"

namespace Kratos
{

class ControlModuleProcess : public Process
{

public:

    KRATOS_CLASS_POINTER_DEFINITION(ControlModuleProcess);

    /// Defining a table with double argument and result type as table type.
    typedef Table<double,double> TableType;

///----------------------------------------------------------------------------------------------------------------------------------------------------------------------------------

    /// Constructor
    ControlModuleProcess(
        ModelPart& rModelPart,
        Parameters rParameters
        ) : Process() ,
            mrModelPart(rModelPart)
    {
        KRATOS_TRY

        Parameters default_parameters( R"(
            {
                "model_part_name":"MODEL_PART_NAME",
                "imposed_direction" : 0,
                "alternate_axis_loading": false,
                "target_stress_table_id" : 0,
                "initial_velocity" : 0.0,
                "limit_velocity" : 1.0,
                "velocity_factor" : 1.0,
                "compression_length" : 1.0,
                "young_modulus" : 1.0e7,
                "stress_increment_tolerance": 100.0,
                "update_stiffness": true,
                "start_time" : 0.0,
                "stress_averaging_time": 1.0e-5
            }  )" );

        // Now validate agains defaults -- this also ensures no type mismatch
        rParameters.ValidateAndAssignDefaults(default_parameters);

        mImposedDirection = rParameters["imposed_direction"].GetInt();
        mTargetStressTableId = rParameters["target_stress_table_id"].GetInt();
        mVelocity = rParameters["initial_velocity"].GetDouble();
        mLimitVelocity = rParameters["limit_velocity"].GetDouble();
        mVelocityFactor = rParameters["velocity_factor"].GetDouble();
        mStartTime = rParameters["start_time"].GetDouble();
        mStressIncrementTolerance = rParameters["stress_increment_tolerance"].GetDouble();
        mUpdateStiffness = rParameters["update_stiffness"].GetBool();
        mReactionStressOld = 0.0;
        mStiffness = rParameters["young_modulus"].GetDouble()/rParameters["compression_length"].GetDouble(); // mStiffness is actually a stiffness over an area
        mStressAveragingTime = rParameters["stress_averaging_time"].GetDouble();
        mVectorOfLastStresses.resize(0);
        // NOTE: Alternate axis loading only works for X,Y,Z loading. Radial loading is always applied.
        mAlternateAxisLoading = rParameters["alternate_axis_loading"].GetBool();
        mXCounter = 1;
        mYCounter = 2;
        mZCounter = 3;

        mApplyCM = false;

        KRATOS_CATCH("");
    }

    ///------------------------------------------------------------------------------------

    /// Destructor
    ~ControlModuleProcess() override {}

///----------------------------------------------------------------------------------------------------------------------------------------------------------------------------------

    /// Execute method is used to execute the ControlModuleProcess algorithms.
    void Execute() override
    {
    }

    /// this function is designed for being called at the beginning of the computations
    /// right after reading the model and the groups
    void ExecuteInitialize() override
    {
        KRATOS_TRY;

        const int NNodes = static_cast<int>(mrModelPart.Nodes().size());
        ModelPart::NodesContainerType::iterator it_begin = mrModelPart.NodesBegin();

        if (mImposedDirection == 0) {
            // X direction
            #pragma omp parallel for
            for(int i = 0; i<NNodes; i++) {
                ModelPart::NodesContainerType::iterator it = it_begin + i;
                it->Fix(DISPLACEMENT_X);
                it->FastGetSolutionStepValue(DISPLACEMENT_X) = 0.0;
            }
        } else if (mImposedDirection == 1) {
            // Y direction
            #pragma omp parallel for
            for(int i = 0; i<NNodes; i++) {
                ModelPart::NodesContainerType::iterator it = it_begin + i;
                it->Fix(DISPLACEMENT_Y);
                it->FastGetSolutionStepValue(DISPLACEMENT_Y) = 0.0;
            }
        } else if (mImposedDirection == 2) {
            // Z direction
            #pragma omp parallel for
            for(int i = 0; i<NNodes; i++) {
                ModelPart::NodesContainerType::iterator it = it_begin + i;
                it->Fix(DISPLACEMENT_Z);
                it->FastGetSolutionStepValue(DISPLACEMENT_Z) = 0.0;
            }
        } else {
            // Radial direction
            #pragma omp parallel for
            for(int i = 0; i<NNodes; i++) {
                ModelPart::NodesContainerType::iterator it = it_begin + i;
                it->Fix(DISPLACEMENT_X);
                it->FastGetSolutionStepValue(DISPLACEMENT_X) = 0.0;
                it->Fix(DISPLACEMENT_Y);
                it->FastGetSolutionStepValue(DISPLACEMENT_Y) = 0.0;
            }
        }

        KRATOS_CATCH("");
    }

    /// this function will be executed at every time step BEFORE performing the solve phase
    void ExecuteInitializeSolutionStep() override
    {
        KRATOS_TRY;

        const double CurrentTime = mrModelPart.GetProcessInfo()[TIME];
        TableType::Pointer pTargetStressTable = mrModelPart.pGetTable(mTargetStressTableId);
        const int NNodes = static_cast<int>(mrModelPart.Nodes().size());
        ModelPart::NodesContainerType::iterator it_begin = mrModelPart.NodesBegin();

        double ReactionStress = CalculateReactionStress();
        ReactionStress = UpdateVectorOfHistoricalStressesAndComputeNewAverage(ReactionStress);

        // Check whether this is a loading step for the current axis
        IsTimeToApplyCM();

        if (mApplyCM == true) {

            // Update K if required
            const double DeltaTime = mrModelPart.GetProcessInfo()[DELTA_TIME];
            if (mAlternateAxisLoading == false) {
                if(mUpdateStiffness == true) {
                    mStiffness = EstimateStiffness(ReactionStress,DeltaTime);
                }
            }
            mReactionStressOld = ReactionStress;

            // Update velocity
            const double NextTargetStress = pTargetStressTable->GetValue(CurrentTime+DeltaTime);
            const double df_target = NextTargetStress - ReactionStress;
            double delta_velocity = df_target/(mStiffness * DeltaTime) - mVelocity;

            if(std::abs(df_target) < mStressIncrementTolerance) {
                delta_velocity = -mVelocity;
            }

            mVelocity += mVelocityFactor * delta_velocity;

            if(std::abs(mVelocity) > std::abs(mLimitVelocity)) {
                if(mVelocity >= 0.0) {
                    mVelocity = std::abs(mLimitVelocity);
                } else {
                    mVelocity = - std::abs(mLimitVelocity);
                }
            }

            // Update Imposed displacement
            if (mImposedDirection == 0) { // X direction
                #pragma omp parallel for
                for(int i = 0; i<NNodes; i++) {
                    ModelPart::NodesContainerType::iterator it = it_begin + i;
                    it->FastGetSolutionStepValue(DISPLACEMENT_X) += mVelocity * DeltaTime;
                    // Save calculated velocity and reaction for print
                    it->FastGetSolutionStepValue(TARGET_STRESS_X) = pTargetStressTable->GetValue(CurrentTime);
                    it->FastGetSolutionStepValue(REACTION_STRESS_X) = ReactionStress;
                    it->FastGetSolutionStepValue(LOADING_VELOCITY_X) = mVelocity;
                }
            } else if (mImposedDirection == 1) { // Y direction
                #pragma omp parallel for
                for(int i = 0; i<NNodes; i++) {
                    ModelPart::NodesContainerType::iterator it = it_begin + i;
                    it->FastGetSolutionStepValue(DISPLACEMENT_Y) += mVelocity * DeltaTime;
                    // Save calculated velocity and reaction for print
                    it->FastGetSolutionStepValue(TARGET_STRESS_Y) = pTargetStressTable->GetValue(CurrentTime);
                    it->FastGetSolutionStepValue(REACTION_STRESS_Y) = ReactionStress;
                    it->FastGetSolutionStepValue(LOADING_VELOCITY_Y) = mVelocity;
                }
            } else if (mImposedDirection == 2) { // Z direction
                #pragma omp parallel for
                for(int i = 0; i<NNodes; i++) {
                    ModelPart::NodesContainerType::iterator it = it_begin + i;
                    it->FastGetSolutionStepValue(DISPLACEMENT_Z) += mVelocity * DeltaTime;
                    // Save calculated velocity and reaction for print
                    it->FastGetSolutionStepValue(TARGET_STRESS_Z) = pTargetStressTable->GetValue(CurrentTime);
                    it->FastGetSolutionStepValue(REACTION_STRESS_Z) = ReactionStress;
                    it->FastGetSolutionStepValue(LOADING_VELOCITY_Z) = mVelocity;
                }
            } else { // Radial direction
                #pragma omp parallel for
                for(int i = 0; i<NNodes; i++) {
                    ModelPart::NodesContainerType::iterator it = it_begin + i;
                    double external_radius = std::sqrt(it->X()*it->X() + it->Y()*it->Y());
                    double cos_theta = it->X()/external_radius;
                    double sin_theta = it->Y()/external_radius;
                    it->FastGetSolutionStepValue(DISPLACEMENT_X) += mVelocity * cos_theta * DeltaTime;
                    it->FastGetSolutionStepValue(DISPLACEMENT_Y) += mVelocity * sin_theta * DeltaTime;
                    // Save calculated velocity and reaction for print
                    it->FastGetSolutionStepValue(TARGET_STRESS_X) = pTargetStressTable->GetValue(CurrentTime) * cos_theta;
                    it->FastGetSolutionStepValue(TARGET_STRESS_Y) = pTargetStressTable->GetValue(CurrentTime) * sin_theta;
                    it->FastGetSolutionStepValue(REACTION_STRESS_X) = ReactionStress * cos_theta;
                    it->FastGetSolutionStepValue(REACTION_STRESS_Y) = ReactionStress * sin_theta;
                    it->FastGetSolutionStepValue(LOADING_VELOCITY_X) = mVelocity * cos_theta;
                    it->FastGetSolutionStepValue(LOADING_VELOCITY_Y) = mVelocity * sin_theta;
                }
            }
        } else {
            // Save calculated velocity and reaction for print
            if (mImposedDirection == 0) { // X direction
                #pragma omp parallel for
                for(int i = 0; i<NNodes; i++) {
                    ModelPart::NodesContainerType::iterator it = it_begin + i;
                    it->FastGetSolutionStepValue(TARGET_STRESS_X) = pTargetStressTable->GetValue(CurrentTime);
                    it->FastGetSolutionStepValue(REACTION_STRESS_X) = ReactionStress;
                    it->FastGetSolutionStepValue(LOADING_VELOCITY_X) = 0.0;
                }
            } else if (mImposedDirection == 1) { // Y direction
                #pragma omp parallel for
                for(int i = 0; i<NNodes; i++) {
                    ModelPart::NodesContainerType::iterator it = it_begin + i;
                    it->FastGetSolutionStepValue(TARGET_STRESS_Y) = pTargetStressTable->GetValue(CurrentTime);
                    it->FastGetSolutionStepValue(REACTION_STRESS_Y) = ReactionStress;
                    it->FastGetSolutionStepValue(LOADING_VELOCITY_Y) = 0.0;
                }
            } else if (mImposedDirection == 2) { // Z direction
                #pragma omp parallel for
                for(int i = 0; i<NNodes; i++) {
                    ModelPart::NodesContainerType::iterator it = it_begin + i;
                    it->FastGetSolutionStepValue(TARGET_STRESS_Z) = pTargetStressTable->GetValue(CurrentTime);
                    it->FastGetSolutionStepValue(REACTION_STRESS_Z) = ReactionStress;
                    it->FastGetSolutionStepValue(LOADING_VELOCITY_Z) = 0.0;
                }
            } else { // Radial direction
                #pragma omp parallel for
                for(int i = 0; i<NNodes; i++) {
                    ModelPart::NodesContainerType::iterator it = it_begin + i;
                    double external_radius = std::sqrt(it->X()*it->X() + it->Y()*it->Y());
                    double cos_theta = it->X()/external_radius;
                    double sin_theta = it->Y()/external_radius;
                    it->FastGetSolutionStepValue(TARGET_STRESS_X) = pTargetStressTable->GetValue(CurrentTime) * cos_theta;
                    it->FastGetSolutionStepValue(TARGET_STRESS_Y) = pTargetStressTable->GetValue(CurrentTime) * sin_theta;
                    it->FastGetSolutionStepValue(REACTION_STRESS_X) = ReactionStress * cos_theta;
                    it->FastGetSolutionStepValue(REACTION_STRESS_Y) = ReactionStress * sin_theta;
                    it->FastGetSolutionStepValue(LOADING_VELOCITY_X) = 0.0;
                    it->FastGetSolutionStepValue(LOADING_VELOCITY_Y) = 0.0;
                }
            }
        }

        KRATOS_CATCH("");
    }


    /**
     * @brief This function will be executed at every time step AFTER performing the solve phase
     */
    void ExecuteFinalizeSolutionStep() override
    {
        // Update K with latest ReactionStress after the axis has been loaded
        if (mApplyCM == true) {
            if (mAlternateAxisLoading == true) {
                const double delta_time = mrModelPart.GetProcessInfo()[DELTA_TIME];
                double ReactionStress = CalculateReactionStress();
                if(mUpdateStiffness == true) {
                    mStiffness = EstimateStiffness(ReactionStress,delta_time);
                }
            }
        }
    }

    /// Turn back information as a string.
    std::string Info() const override
    {
        return "ControlModuleProcess";
    }

    /// Print information about this object.
    void PrintInfo(std::ostream& rOStream) const override
    {
        rOStream << "ControlModuleProcess";
    }

    /// Print object's data.
    void PrintData(std::ostream& rOStream) const override
    {
    }

///----------------------------------------------------------------------------------------------------------------------------------------------------------------------------------

protected:

    /// Member Variables

    ModelPart& mrModelPart;
    unsigned int mImposedDirection;
    unsigned int mTargetStressTableId;
    double mVelocity;
    double mLimitVelocity;
    double mVelocityFactor;
    double mStartTime;
    double mReactionStressOld;
    double mStressIncrementTolerance;
    double mStiffness;
    bool mUpdateStiffness;
    std::vector<double> mVectorOfLastStresses;
    double mStressAveragingTime;
    bool mAlternateAxisLoading;
    unsigned int mXCounter;
    unsigned int mYCounter;
    unsigned int mZCounter;
    bool mApplyCM;

///----------------------------------------------------------------------------------------------------------------------------------------------------------------------------------

private:

    /// Assignment operator.
    ControlModuleProcess& operator=(ControlModuleProcess const& rOther);

    /// Copy constructor.
    //ControlModuleProcess(ControlModuleProcess const& rOther);

    double UpdateVectorOfHistoricalStressesAndComputeNewAverage(const double& last_reaction) {
        KRATOS_TRY;
        int length_of_vector = mVectorOfLastStresses.size();
        if (length_of_vector == 0) { //only the first time
            int number_of_steps_for_stress_averaging = (int) (mStressAveragingTime / mrModelPart.GetProcessInfo()[DELTA_TIME]);
            if(number_of_steps_for_stress_averaging < 1) number_of_steps_for_stress_averaging = 1;
            mVectorOfLastStresses.resize(number_of_steps_for_stress_averaging);
            KRATOS_INFO("DEM") << " 'number_of_steps_for_stress_averaging' is "<< number_of_steps_for_stress_averaging << std::endl;
        }

        length_of_vector = mVectorOfLastStresses.size();

        if(length_of_vector > 1) {
            for(int i=1; i<length_of_vector; i++) {
                mVectorOfLastStresses[i-1] = mVectorOfLastStresses[i];
            }
        }
        mVectorOfLastStresses[length_of_vector-1] = last_reaction;

        double average = 0.0;
        for(int i=0; i<length_of_vector; i++) {
            average += mVectorOfLastStresses[i];
        }
        average /= (double) length_of_vector;
        return average;

        KRATOS_CATCH("");
    }

    void IsTimeToApplyCM(){
        const double current_time = mrModelPart.GetProcessInfo()[TIME];
        mApplyCM = false;

        if(current_time >= mStartTime) {
            if (mAlternateAxisLoading == true) {
                const unsigned int step = mrModelPart.GetProcessInfo()[STEP];
                if (mImposedDirection == 0) {
                    if(step == mXCounter){
                        mApplyCM = true;
                        mXCounter += 3;
                    }
                } else if (mImposedDirection == 1) {
                    if(step == mYCounter){
                        mApplyCM = true;
                        mYCounter += 3;
                    }
                } else if (mImposedDirection == 2) {
                    if(step == mZCounter){
                        mApplyCM = true;
                        mZCounter += 3;
                    }
                } else {
                    mApplyCM = true;
                }
            } else {
                mApplyCM = true;
            }
        }
    }

    double CalculateReactionStress() {
        const int NNodes = static_cast<int>(mrModelPart.Nodes().size());
        ModelPart::NodesContainerType::iterator it_begin = mrModelPart.NodesBegin();

        // Calculate face_area
        const int NCons = static_cast<int>(mrModelPart.Conditions().size());
        ModelPart::ConditionsContainerType::iterator con_begin = mrModelPart.ConditionsBegin();
        double FaceArea = 0.0;
        #pragma omp parallel for reduction(+:FaceArea)
        for(int i = 0; i < NCons; i++)
        {
            ModelPart::ConditionsContainerType::iterator itCond = con_begin + i;
            FaceArea += itCond->GetGeometry().Area();
        }

        // Calculate ReactionStress
        double FaceReaction = 0.0;
        if (mImposedDirection == 0) { // X direction
            #pragma omp parallel for reduction(+:FaceReaction)
            for(int i = 0; i<NNodes; i++){
                ModelPart::NodesContainerType::iterator it = it_begin + i;
                FaceReaction += it->FastGetSolutionStepValue(REACTION_X);
            }
        } else if (mImposedDirection == 1) { // Y direction
            #pragma omp parallel for reduction(+:FaceReaction)
            for(int i = 0; i<NNodes; i++){
                ModelPart::NodesContainerType::iterator it = it_begin + i;
                FaceReaction += it->FastGetSolutionStepValue(REACTION_Y);
            }
        } else if (mImposedDirection == 2) { // Z direction
            #pragma omp parallel for reduction(+:FaceReaction)
            for(int i = 0; i<NNodes; i++){
                ModelPart::NodesContainerType::iterator it = it_begin + i;
                FaceReaction += it->FastGetSolutionStepValue(REACTION_Z);
            }
        } else { // Radial direction
            #pragma omp parallel for reduction(+:FaceReaction)
            for(int i = 0; i<NNodes; i++){
                ModelPart::NodesContainerType::iterator it = it_begin + i;
                // Unit normal vector pointing outwards
                array_1d<double,2> n;
                n[0] = it->X();
                n[1] = it->Y();
                double inv_norm = 1.0/norm_2(n);
                n[0] *= inv_norm;
                n[1] *= inv_norm;
                // Scalar product between reaction and normal
                double n_dot_r = n[0] * it->FastGetSolutionStepValue(REACTION_X) +
                                    n[1] * it->FastGetSolutionStepValue(REACTION_Y);
                FaceReaction += n_dot_r;
            }
        }

        double ReactionStress;
        if (std::abs(FaceArea) > 1.0e-12) {
            ReactionStress = FaceReaction/FaceArea;
        } else {
            ReactionStress = 0.0;
        }

        return ReactionStress;
    }

    double EstimateStiffness(const double& rReactionStress, const double& rDeltaTime) {
        double K_estimated = mStiffness;
        if(std::abs(mVelocity) > 1.0e-12 && std::abs(rReactionStress-mReactionStressOld) > mStressIncrementTolerance) {
            K_estimated = std::abs((rReactionStress-mReactionStressOld)/(mVelocity * rDeltaTime));
        }
        return K_estimated;
    }

}; // Class ControlModuleProcess

/// input stream function
inline std::istream& operator >> (std::istream& rIStream,
                                  ControlModuleProcess& rThis);

/// output stream function
inline std::ostream& operator << (std::ostream& rOStream,
                                  const ControlModuleProcess& rThis)
{
    rThis.PrintInfo(rOStream);
    rOStream << std::endl;
    rThis.PrintData(rOStream);

    return rOStream;
}

} // namespace Kratos.

#endif /* KRATOS_CONTROL_MODULE_PROCESS defined */
>>>>>>> 8a3a1dc4
<|MERGE_RESOLUTION|>--- conflicted
+++ resolved
@@ -1,4 +1,3 @@
-<<<<<<< HEAD
 //    |  /           |
 //    ' /   __| _` | __|  _ \   __|
 //    . \  |   (   | |   (   |\__ `
@@ -83,6 +82,8 @@
         mYCounter = 2;
         mZCounter = 3;
 
+        mApplyCM = false;
+
         KRATOS_CATCH("");
     }
 
@@ -286,6 +287,7 @@
 
         KRATOS_CATCH("");
     }
+
 
     /**
      * @brief This function will be executed at every time step AFTER performing the solve phase
@@ -475,7 +477,7 @@
         } else {
             ReactionStress = 0.0;
         }
-        
+
         return ReactionStress;
     }
 
@@ -506,517 +508,4 @@
 
 } // namespace Kratos.
 
-#endif /* KRATOS_CONTROL_MODULE_PROCESS defined */
-=======
-//    |  /           |
-//    ' /   __| _` | __|  _ \   __|
-//    . \  |   (   | |   (   |\__ `
-//   _|\_\_|  \__,_|\__|\___/ ____/
-//                   Multi-Physics
-//
-//  License:         BSD License
-//                   Kratos default license: kratos/license.txt
-//
-//  Main authors:    Ignasi de Pouplana
-//
-
-
-#if !defined(KRATOS_CONTROL_MODULE_PROCESS )
-#define  KRATOS_CONTROL_MODULE_PROCESS
-
-#include "includes/table.h"
-#include "includes/kratos_parameters.h"
-#include "processes/process.h"
-
-#include "dem_structures_coupling_application_variables.h"
-
-namespace Kratos
-{
-
-class ControlModuleProcess : public Process
-{
-
-public:
-
-    KRATOS_CLASS_POINTER_DEFINITION(ControlModuleProcess);
-
-    /// Defining a table with double argument and result type as table type.
-    typedef Table<double,double> TableType;
-
-///----------------------------------------------------------------------------------------------------------------------------------------------------------------------------------
-
-    /// Constructor
-    ControlModuleProcess(
-        ModelPart& rModelPart,
-        Parameters rParameters
-        ) : Process() ,
-            mrModelPart(rModelPart)
-    {
-        KRATOS_TRY
-
-        Parameters default_parameters( R"(
-            {
-                "model_part_name":"MODEL_PART_NAME",
-                "imposed_direction" : 0,
-                "alternate_axis_loading": false,
-                "target_stress_table_id" : 0,
-                "initial_velocity" : 0.0,
-                "limit_velocity" : 1.0,
-                "velocity_factor" : 1.0,
-                "compression_length" : 1.0,
-                "young_modulus" : 1.0e7,
-                "stress_increment_tolerance": 100.0,
-                "update_stiffness": true,
-                "start_time" : 0.0,
-                "stress_averaging_time": 1.0e-5
-            }  )" );
-
-        // Now validate agains defaults -- this also ensures no type mismatch
-        rParameters.ValidateAndAssignDefaults(default_parameters);
-
-        mImposedDirection = rParameters["imposed_direction"].GetInt();
-        mTargetStressTableId = rParameters["target_stress_table_id"].GetInt();
-        mVelocity = rParameters["initial_velocity"].GetDouble();
-        mLimitVelocity = rParameters["limit_velocity"].GetDouble();
-        mVelocityFactor = rParameters["velocity_factor"].GetDouble();
-        mStartTime = rParameters["start_time"].GetDouble();
-        mStressIncrementTolerance = rParameters["stress_increment_tolerance"].GetDouble();
-        mUpdateStiffness = rParameters["update_stiffness"].GetBool();
-        mReactionStressOld = 0.0;
-        mStiffness = rParameters["young_modulus"].GetDouble()/rParameters["compression_length"].GetDouble(); // mStiffness is actually a stiffness over an area
-        mStressAveragingTime = rParameters["stress_averaging_time"].GetDouble();
-        mVectorOfLastStresses.resize(0);
-        // NOTE: Alternate axis loading only works for X,Y,Z loading. Radial loading is always applied.
-        mAlternateAxisLoading = rParameters["alternate_axis_loading"].GetBool();
-        mXCounter = 1;
-        mYCounter = 2;
-        mZCounter = 3;
-
-        mApplyCM = false;
-
-        KRATOS_CATCH("");
-    }
-
-    ///------------------------------------------------------------------------------------
-
-    /// Destructor
-    ~ControlModuleProcess() override {}
-
-///----------------------------------------------------------------------------------------------------------------------------------------------------------------------------------
-
-    /// Execute method is used to execute the ControlModuleProcess algorithms.
-    void Execute() override
-    {
-    }
-
-    /// this function is designed for being called at the beginning of the computations
-    /// right after reading the model and the groups
-    void ExecuteInitialize() override
-    {
-        KRATOS_TRY;
-
-        const int NNodes = static_cast<int>(mrModelPart.Nodes().size());
-        ModelPart::NodesContainerType::iterator it_begin = mrModelPart.NodesBegin();
-
-        if (mImposedDirection == 0) {
-            // X direction
-            #pragma omp parallel for
-            for(int i = 0; i<NNodes; i++) {
-                ModelPart::NodesContainerType::iterator it = it_begin + i;
-                it->Fix(DISPLACEMENT_X);
-                it->FastGetSolutionStepValue(DISPLACEMENT_X) = 0.0;
-            }
-        } else if (mImposedDirection == 1) {
-            // Y direction
-            #pragma omp parallel for
-            for(int i = 0; i<NNodes; i++) {
-                ModelPart::NodesContainerType::iterator it = it_begin + i;
-                it->Fix(DISPLACEMENT_Y);
-                it->FastGetSolutionStepValue(DISPLACEMENT_Y) = 0.0;
-            }
-        } else if (mImposedDirection == 2) {
-            // Z direction
-            #pragma omp parallel for
-            for(int i = 0; i<NNodes; i++) {
-                ModelPart::NodesContainerType::iterator it = it_begin + i;
-                it->Fix(DISPLACEMENT_Z);
-                it->FastGetSolutionStepValue(DISPLACEMENT_Z) = 0.0;
-            }
-        } else {
-            // Radial direction
-            #pragma omp parallel for
-            for(int i = 0; i<NNodes; i++) {
-                ModelPart::NodesContainerType::iterator it = it_begin + i;
-                it->Fix(DISPLACEMENT_X);
-                it->FastGetSolutionStepValue(DISPLACEMENT_X) = 0.0;
-                it->Fix(DISPLACEMENT_Y);
-                it->FastGetSolutionStepValue(DISPLACEMENT_Y) = 0.0;
-            }
-        }
-
-        KRATOS_CATCH("");
-    }
-
-    /// this function will be executed at every time step BEFORE performing the solve phase
-    void ExecuteInitializeSolutionStep() override
-    {
-        KRATOS_TRY;
-
-        const double CurrentTime = mrModelPart.GetProcessInfo()[TIME];
-        TableType::Pointer pTargetStressTable = mrModelPart.pGetTable(mTargetStressTableId);
-        const int NNodes = static_cast<int>(mrModelPart.Nodes().size());
-        ModelPart::NodesContainerType::iterator it_begin = mrModelPart.NodesBegin();
-
-        double ReactionStress = CalculateReactionStress();
-        ReactionStress = UpdateVectorOfHistoricalStressesAndComputeNewAverage(ReactionStress);
-
-        // Check whether this is a loading step for the current axis
-        IsTimeToApplyCM();
-
-        if (mApplyCM == true) {
-
-            // Update K if required
-            const double DeltaTime = mrModelPart.GetProcessInfo()[DELTA_TIME];
-            if (mAlternateAxisLoading == false) {
-                if(mUpdateStiffness == true) {
-                    mStiffness = EstimateStiffness(ReactionStress,DeltaTime);
-                }
-            }
-            mReactionStressOld = ReactionStress;
-
-            // Update velocity
-            const double NextTargetStress = pTargetStressTable->GetValue(CurrentTime+DeltaTime);
-            const double df_target = NextTargetStress - ReactionStress;
-            double delta_velocity = df_target/(mStiffness * DeltaTime) - mVelocity;
-
-            if(std::abs(df_target) < mStressIncrementTolerance) {
-                delta_velocity = -mVelocity;
-            }
-
-            mVelocity += mVelocityFactor * delta_velocity;
-
-            if(std::abs(mVelocity) > std::abs(mLimitVelocity)) {
-                if(mVelocity >= 0.0) {
-                    mVelocity = std::abs(mLimitVelocity);
-                } else {
-                    mVelocity = - std::abs(mLimitVelocity);
-                }
-            }
-
-            // Update Imposed displacement
-            if (mImposedDirection == 0) { // X direction
-                #pragma omp parallel for
-                for(int i = 0; i<NNodes; i++) {
-                    ModelPart::NodesContainerType::iterator it = it_begin + i;
-                    it->FastGetSolutionStepValue(DISPLACEMENT_X) += mVelocity * DeltaTime;
-                    // Save calculated velocity and reaction for print
-                    it->FastGetSolutionStepValue(TARGET_STRESS_X) = pTargetStressTable->GetValue(CurrentTime);
-                    it->FastGetSolutionStepValue(REACTION_STRESS_X) = ReactionStress;
-                    it->FastGetSolutionStepValue(LOADING_VELOCITY_X) = mVelocity;
-                }
-            } else if (mImposedDirection == 1) { // Y direction
-                #pragma omp parallel for
-                for(int i = 0; i<NNodes; i++) {
-                    ModelPart::NodesContainerType::iterator it = it_begin + i;
-                    it->FastGetSolutionStepValue(DISPLACEMENT_Y) += mVelocity * DeltaTime;
-                    // Save calculated velocity and reaction for print
-                    it->FastGetSolutionStepValue(TARGET_STRESS_Y) = pTargetStressTable->GetValue(CurrentTime);
-                    it->FastGetSolutionStepValue(REACTION_STRESS_Y) = ReactionStress;
-                    it->FastGetSolutionStepValue(LOADING_VELOCITY_Y) = mVelocity;
-                }
-            } else if (mImposedDirection == 2) { // Z direction
-                #pragma omp parallel for
-                for(int i = 0; i<NNodes; i++) {
-                    ModelPart::NodesContainerType::iterator it = it_begin + i;
-                    it->FastGetSolutionStepValue(DISPLACEMENT_Z) += mVelocity * DeltaTime;
-                    // Save calculated velocity and reaction for print
-                    it->FastGetSolutionStepValue(TARGET_STRESS_Z) = pTargetStressTable->GetValue(CurrentTime);
-                    it->FastGetSolutionStepValue(REACTION_STRESS_Z) = ReactionStress;
-                    it->FastGetSolutionStepValue(LOADING_VELOCITY_Z) = mVelocity;
-                }
-            } else { // Radial direction
-                #pragma omp parallel for
-                for(int i = 0; i<NNodes; i++) {
-                    ModelPart::NodesContainerType::iterator it = it_begin + i;
-                    double external_radius = std::sqrt(it->X()*it->X() + it->Y()*it->Y());
-                    double cos_theta = it->X()/external_radius;
-                    double sin_theta = it->Y()/external_radius;
-                    it->FastGetSolutionStepValue(DISPLACEMENT_X) += mVelocity * cos_theta * DeltaTime;
-                    it->FastGetSolutionStepValue(DISPLACEMENT_Y) += mVelocity * sin_theta * DeltaTime;
-                    // Save calculated velocity and reaction for print
-                    it->FastGetSolutionStepValue(TARGET_STRESS_X) = pTargetStressTable->GetValue(CurrentTime) * cos_theta;
-                    it->FastGetSolutionStepValue(TARGET_STRESS_Y) = pTargetStressTable->GetValue(CurrentTime) * sin_theta;
-                    it->FastGetSolutionStepValue(REACTION_STRESS_X) = ReactionStress * cos_theta;
-                    it->FastGetSolutionStepValue(REACTION_STRESS_Y) = ReactionStress * sin_theta;
-                    it->FastGetSolutionStepValue(LOADING_VELOCITY_X) = mVelocity * cos_theta;
-                    it->FastGetSolutionStepValue(LOADING_VELOCITY_Y) = mVelocity * sin_theta;
-                }
-            }
-        } else {
-            // Save calculated velocity and reaction for print
-            if (mImposedDirection == 0) { // X direction
-                #pragma omp parallel for
-                for(int i = 0; i<NNodes; i++) {
-                    ModelPart::NodesContainerType::iterator it = it_begin + i;
-                    it->FastGetSolutionStepValue(TARGET_STRESS_X) = pTargetStressTable->GetValue(CurrentTime);
-                    it->FastGetSolutionStepValue(REACTION_STRESS_X) = ReactionStress;
-                    it->FastGetSolutionStepValue(LOADING_VELOCITY_X) = 0.0;
-                }
-            } else if (mImposedDirection == 1) { // Y direction
-                #pragma omp parallel for
-                for(int i = 0; i<NNodes; i++) {
-                    ModelPart::NodesContainerType::iterator it = it_begin + i;
-                    it->FastGetSolutionStepValue(TARGET_STRESS_Y) = pTargetStressTable->GetValue(CurrentTime);
-                    it->FastGetSolutionStepValue(REACTION_STRESS_Y) = ReactionStress;
-                    it->FastGetSolutionStepValue(LOADING_VELOCITY_Y) = 0.0;
-                }
-            } else if (mImposedDirection == 2) { // Z direction
-                #pragma omp parallel for
-                for(int i = 0; i<NNodes; i++) {
-                    ModelPart::NodesContainerType::iterator it = it_begin + i;
-                    it->FastGetSolutionStepValue(TARGET_STRESS_Z) = pTargetStressTable->GetValue(CurrentTime);
-                    it->FastGetSolutionStepValue(REACTION_STRESS_Z) = ReactionStress;
-                    it->FastGetSolutionStepValue(LOADING_VELOCITY_Z) = 0.0;
-                }
-            } else { // Radial direction
-                #pragma omp parallel for
-                for(int i = 0; i<NNodes; i++) {
-                    ModelPart::NodesContainerType::iterator it = it_begin + i;
-                    double external_radius = std::sqrt(it->X()*it->X() + it->Y()*it->Y());
-                    double cos_theta = it->X()/external_radius;
-                    double sin_theta = it->Y()/external_radius;
-                    it->FastGetSolutionStepValue(TARGET_STRESS_X) = pTargetStressTable->GetValue(CurrentTime) * cos_theta;
-                    it->FastGetSolutionStepValue(TARGET_STRESS_Y) = pTargetStressTable->GetValue(CurrentTime) * sin_theta;
-                    it->FastGetSolutionStepValue(REACTION_STRESS_X) = ReactionStress * cos_theta;
-                    it->FastGetSolutionStepValue(REACTION_STRESS_Y) = ReactionStress * sin_theta;
-                    it->FastGetSolutionStepValue(LOADING_VELOCITY_X) = 0.0;
-                    it->FastGetSolutionStepValue(LOADING_VELOCITY_Y) = 0.0;
-                }
-            }
-        }
-
-        KRATOS_CATCH("");
-    }
-
-
-    /**
-     * @brief This function will be executed at every time step AFTER performing the solve phase
-     */
-    void ExecuteFinalizeSolutionStep() override
-    {
-        // Update K with latest ReactionStress after the axis has been loaded
-        if (mApplyCM == true) {
-            if (mAlternateAxisLoading == true) {
-                const double delta_time = mrModelPart.GetProcessInfo()[DELTA_TIME];
-                double ReactionStress = CalculateReactionStress();
-                if(mUpdateStiffness == true) {
-                    mStiffness = EstimateStiffness(ReactionStress,delta_time);
-                }
-            }
-        }
-    }
-
-    /// Turn back information as a string.
-    std::string Info() const override
-    {
-        return "ControlModuleProcess";
-    }
-
-    /// Print information about this object.
-    void PrintInfo(std::ostream& rOStream) const override
-    {
-        rOStream << "ControlModuleProcess";
-    }
-
-    /// Print object's data.
-    void PrintData(std::ostream& rOStream) const override
-    {
-    }
-
-///----------------------------------------------------------------------------------------------------------------------------------------------------------------------------------
-
-protected:
-
-    /// Member Variables
-
-    ModelPart& mrModelPart;
-    unsigned int mImposedDirection;
-    unsigned int mTargetStressTableId;
-    double mVelocity;
-    double mLimitVelocity;
-    double mVelocityFactor;
-    double mStartTime;
-    double mReactionStressOld;
-    double mStressIncrementTolerance;
-    double mStiffness;
-    bool mUpdateStiffness;
-    std::vector<double> mVectorOfLastStresses;
-    double mStressAveragingTime;
-    bool mAlternateAxisLoading;
-    unsigned int mXCounter;
-    unsigned int mYCounter;
-    unsigned int mZCounter;
-    bool mApplyCM;
-
-///----------------------------------------------------------------------------------------------------------------------------------------------------------------------------------
-
-private:
-
-    /// Assignment operator.
-    ControlModuleProcess& operator=(ControlModuleProcess const& rOther);
-
-    /// Copy constructor.
-    //ControlModuleProcess(ControlModuleProcess const& rOther);
-
-    double UpdateVectorOfHistoricalStressesAndComputeNewAverage(const double& last_reaction) {
-        KRATOS_TRY;
-        int length_of_vector = mVectorOfLastStresses.size();
-        if (length_of_vector == 0) { //only the first time
-            int number_of_steps_for_stress_averaging = (int) (mStressAveragingTime / mrModelPart.GetProcessInfo()[DELTA_TIME]);
-            if(number_of_steps_for_stress_averaging < 1) number_of_steps_for_stress_averaging = 1;
-            mVectorOfLastStresses.resize(number_of_steps_for_stress_averaging);
-            KRATOS_INFO("DEM") << " 'number_of_steps_for_stress_averaging' is "<< number_of_steps_for_stress_averaging << std::endl;
-        }
-
-        length_of_vector = mVectorOfLastStresses.size();
-
-        if(length_of_vector > 1) {
-            for(int i=1; i<length_of_vector; i++) {
-                mVectorOfLastStresses[i-1] = mVectorOfLastStresses[i];
-            }
-        }
-        mVectorOfLastStresses[length_of_vector-1] = last_reaction;
-
-        double average = 0.0;
-        for(int i=0; i<length_of_vector; i++) {
-            average += mVectorOfLastStresses[i];
-        }
-        average /= (double) length_of_vector;
-        return average;
-
-        KRATOS_CATCH("");
-    }
-
-    void IsTimeToApplyCM(){
-        const double current_time = mrModelPart.GetProcessInfo()[TIME];
-        mApplyCM = false;
-
-        if(current_time >= mStartTime) {
-            if (mAlternateAxisLoading == true) {
-                const unsigned int step = mrModelPart.GetProcessInfo()[STEP];
-                if (mImposedDirection == 0) {
-                    if(step == mXCounter){
-                        mApplyCM = true;
-                        mXCounter += 3;
-                    }
-                } else if (mImposedDirection == 1) {
-                    if(step == mYCounter){
-                        mApplyCM = true;
-                        mYCounter += 3;
-                    }
-                } else if (mImposedDirection == 2) {
-                    if(step == mZCounter){
-                        mApplyCM = true;
-                        mZCounter += 3;
-                    }
-                } else {
-                    mApplyCM = true;
-                }
-            } else {
-                mApplyCM = true;
-            }
-        }
-    }
-
-    double CalculateReactionStress() {
-        const int NNodes = static_cast<int>(mrModelPart.Nodes().size());
-        ModelPart::NodesContainerType::iterator it_begin = mrModelPart.NodesBegin();
-
-        // Calculate face_area
-        const int NCons = static_cast<int>(mrModelPart.Conditions().size());
-        ModelPart::ConditionsContainerType::iterator con_begin = mrModelPart.ConditionsBegin();
-        double FaceArea = 0.0;
-        #pragma omp parallel for reduction(+:FaceArea)
-        for(int i = 0; i < NCons; i++)
-        {
-            ModelPart::ConditionsContainerType::iterator itCond = con_begin + i;
-            FaceArea += itCond->GetGeometry().Area();
-        }
-
-        // Calculate ReactionStress
-        double FaceReaction = 0.0;
-        if (mImposedDirection == 0) { // X direction
-            #pragma omp parallel for reduction(+:FaceReaction)
-            for(int i = 0; i<NNodes; i++){
-                ModelPart::NodesContainerType::iterator it = it_begin + i;
-                FaceReaction += it->FastGetSolutionStepValue(REACTION_X);
-            }
-        } else if (mImposedDirection == 1) { // Y direction
-            #pragma omp parallel for reduction(+:FaceReaction)
-            for(int i = 0; i<NNodes; i++){
-                ModelPart::NodesContainerType::iterator it = it_begin + i;
-                FaceReaction += it->FastGetSolutionStepValue(REACTION_Y);
-            }
-        } else if (mImposedDirection == 2) { // Z direction
-            #pragma omp parallel for reduction(+:FaceReaction)
-            for(int i = 0; i<NNodes; i++){
-                ModelPart::NodesContainerType::iterator it = it_begin + i;
-                FaceReaction += it->FastGetSolutionStepValue(REACTION_Z);
-            }
-        } else { // Radial direction
-            #pragma omp parallel for reduction(+:FaceReaction)
-            for(int i = 0; i<NNodes; i++){
-                ModelPart::NodesContainerType::iterator it = it_begin + i;
-                // Unit normal vector pointing outwards
-                array_1d<double,2> n;
-                n[0] = it->X();
-                n[1] = it->Y();
-                double inv_norm = 1.0/norm_2(n);
-                n[0] *= inv_norm;
-                n[1] *= inv_norm;
-                // Scalar product between reaction and normal
-                double n_dot_r = n[0] * it->FastGetSolutionStepValue(REACTION_X) +
-                                    n[1] * it->FastGetSolutionStepValue(REACTION_Y);
-                FaceReaction += n_dot_r;
-            }
-        }
-
-        double ReactionStress;
-        if (std::abs(FaceArea) > 1.0e-12) {
-            ReactionStress = FaceReaction/FaceArea;
-        } else {
-            ReactionStress = 0.0;
-        }
-
-        return ReactionStress;
-    }
-
-    double EstimateStiffness(const double& rReactionStress, const double& rDeltaTime) {
-        double K_estimated = mStiffness;
-        if(std::abs(mVelocity) > 1.0e-12 && std::abs(rReactionStress-mReactionStressOld) > mStressIncrementTolerance) {
-            K_estimated = std::abs((rReactionStress-mReactionStressOld)/(mVelocity * rDeltaTime));
-        }
-        return K_estimated;
-    }
-
-}; // Class ControlModuleProcess
-
-/// input stream function
-inline std::istream& operator >> (std::istream& rIStream,
-                                  ControlModuleProcess& rThis);
-
-/// output stream function
-inline std::ostream& operator << (std::ostream& rOStream,
-                                  const ControlModuleProcess& rThis)
-{
-    rThis.PrintInfo(rOStream);
-    rOStream << std::endl;
-    rThis.PrintData(rOStream);
-
-    return rOStream;
-}
-
-} // namespace Kratos.
-
-#endif /* KRATOS_CONTROL_MODULE_PROCESS defined */
->>>>>>> 8a3a1dc4
+#endif /* KRATOS_CONTROL_MODULE_PROCESS defined */