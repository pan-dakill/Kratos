--- conflicted
+++ resolved
@@ -32,11 +32,7 @@
         # Test number 3: Blind test specimen
 
         self.post_process_step_count = 0
-<<<<<<< HEAD
-        self.post_process_frequency = self.sp_parameters["post_process_tool"]["output_frequency"].GetInt()
-=======
         self.post_process_frequency = self.sp_parameters["post_process_tool"]["output_interval"].GetInt()
->>>>>>> 999f852c
         self.use_post_process_tool = self.sp_parameters["post_process_tool"]["use_post_process_tool"].GetBool()
         if not self.use_post_process_tool:
             self.post_process_frequency = 0
@@ -55,9 +51,6 @@
             },
             "post_process_tool":{
                 "use_post_process_tool": false,
-<<<<<<< HEAD
-                "output_frequency": 0
-=======
                 "output_interval": 0
             },
             "multiaxial_control_module_fem_dem_generalized_2d_utility" : {
@@ -72,7 +65,6 @@
                     "output_interval": 0
                 },
                 "list_of_actuators" : []
->>>>>>> 999f852c
             }
         }""")
 
@@ -186,14 +178,9 @@
 
             self.structural_solution.time = self.structural_solution._GetSolver().AdvanceInTime(self.structural_solution.time)
 
-<<<<<<< HEAD
-            if self.test_number:
-                self.control_module_fem_dem_utility.ExecuteInitializeSolutionStep()
-=======
             # if self.test_number:
             #     self.control_module_fem_dem_utility.ExecuteInitializeSolutionStep()
             self.multiaxial_control_module.ExecuteInitializeSolutionStep()
->>>>>>> 999f852c
             self.structural_solution.InitializeSolutionStep()
             self.structural_solution._GetSolver().Predict()
             self.structural_solution._GetSolver().SolveSolutionStep()
@@ -254,14 +241,9 @@
 
             DemFem.InterpolateStructuralSolutionForDEM().RestoreStructuralSolution(self.structural_mp)
 
-<<<<<<< HEAD
-            if self.test_number:
-                self.control_module_fem_dem_utility.ExecuteFinalizeSolutionStep()
-=======
             # if self.test_number:
             #     self.control_module_fem_dem_utility.ExecuteFinalizeSolutionStep()
             self.multiaxial_control_module.ExecuteFinalizeSolutionStep()
->>>>>>> 999f852c
             self.structural_solution.FinalizeSolutionStep()
             self.structural_solution.OutputSolutionStep()
 
