from __future__ import print_function, absolute_import, division #makes KratosMultiphysics backward compatible with python 2.6 and 2.7

import time as timer
import os
import KratosMultiphysics as Kratos
from Kratos import Logger
from  KratosMultiphysics.deprecation_management import DeprecationManager

import KratosMultiphysics.DEMApplication as Dem
Logger.Print("Running under OpenMP........", label="DEM")
import KratosMultiphysics.StructuralMechanicsApplication as Structural
import KratosMultiphysics.DemStructuresCouplingApplication as DemFem
from KratosMultiphysics.DemStructuresCouplingApplication.dem_fem_coupling_algorithm import Algorithm

class SPAlgorithm(Algorithm):

    def __init__(self):
        super(SPAlgorithm,self).__init__()

        sp_parameters_file_name = "SPParameters.json"

        with open(sp_parameters_file_name,'r') as parameter_file:
            self.sp_parameters = Kratos.Parameters(parameter_file.read())

        self.ValidateSettings()

        self.test_number = self.sp_parameters["problem_data"]["test_number"].GetInt()
        # Test types (4 different options):
        # Test number 0: no test simulation
        # Test number 1: CTW16 specimen
        # Test number 2: CTW10 specimen
        # Test number 3: Blind test specimen

        self.post_process_step_count = 0
        self.post_process_frequency = self.sp_parameters["post_process_tool"]["output_interval"].GetInt()
        self.use_post_process_tool = self.sp_parameters["post_process_tool"]["use_post_process_tool"].GetBool()
        if not self.use_post_process_tool:
            self.post_process_frequency = 0
        self.post_process_write_count = self.post_process_frequency

    @classmethod
    def GetDefaultParameters(cls):
        """This function returns the default-settings used by this class
        """
        return Kratos.Parameters("""{
            "problem_data"     : {
                "test_number"  : 1,
                "center" : [0.0,0.0,0.0],
                "axis"    : [0.0,0.0,1.0],
                "sp_radius": 0.042
            },
            "post_process_tool":{
                "use_post_process_tool": false,
                "output_interval": 0
            },
            "multiaxial_control_module_fem_dem_generalized_2d_utility" : {
                "Parameters"    : {
                    "control_module_delta_time": 2.0e-6,
                    "perturbation_tolerance": 1.0e-3,
                    "perturbation_period": 10,
                    "max_reaction_rate_factor": 10.0,
                    "stiffness_averaging_time_interval": 2.0e-6,
                    "velocity_averaging_time_interval": 2.0e-6,
                    "reaction_averaging_time_interval": 2.0e-8,
                    "output_interval": 0
                },
                "list_of_actuators" : []
            }
        }""")

    # This function can be extended with new deprecated variables as they are generated
    def TranslateLegacyVariablesAccordingToCurrentStandard(self, settings):
        # Defining a string to help the user understand where the warnings come from (in case any is thrown)
        context_string = type(self).__name__

        if settings.Has('post_process_tool'):
            sub_settings_where_var_is = settings['post_process_tool']
            old_name = 'output_frequency'
            new_name = 'output_interval'

            if DeprecationManager.HasDeprecatedVariable(context_string, sub_settings_where_var_is, old_name, new_name):
                DeprecationManager.ReplaceDeprecatedVariableName(sub_settings_where_var_is, old_name, new_name)


    def ValidateSettings(self):
        """This function validates the settings of the solver
        """
<<<<<<< HEAD
        default_settings = self.GetDefaultSettings()
=======
        default_settings = self.GetDefaultParameters()
>>>>>>> 57f8e233
        self.TranslateLegacyVariablesAccordingToCurrentStandard(self.sp_parameters)
        self.sp_parameters.ValidateAndAssignDefaults(default_settings)

    def Initialize(self):
        super(SPAlgorithm,self).Initialize()

        self.InitializeAdditionalProcessInfoVars()

        from KratosMultiphysics.DemStructuresCouplingApplication.multiaxial_control_module_fem_dem_generalized_2d_utility import MultiaxialControlModuleFEMDEMGeneralized2DUtility
        self.multiaxial_control_module = MultiaxialControlModuleFEMDEMGeneralized2DUtility(self.model, self.sp_parameters)
        self.multiaxial_control_module.ExecuteInitialize()
        # if self.test_number:
        #     from KratosMultiphysics.DemStructuresCouplingApplication.control_module_fem_dem_utility import ControlModuleFemDemUtility
        #     self.control_module_fem_dem_utility = ControlModuleFemDemUtility(self.model, self.dem_solution.spheres_model_part, self.test_number)
        #     self.control_module_fem_dem_utility.ExecuteInitialize()

        self.CreateSPMeasuringRingSubmodelpart()

        # Create Postprocess tool for SP
        if self.use_post_process_tool:
            from KratosMultiphysics.DemStructuresCouplingApplication.sand_production_post_process_tool import SandProductionPostProcessTool
            self.sp_post_process_tool = SandProductionPostProcessTool(self.structural_solution._GetSolver().GetComputingModelPart(),
                                                                        self.dem_solution.spheres_model_part,
                                                                        self.test_number)

        from KratosMultiphysics.DemStructuresCouplingApplication import stress_failure_check_utility
        self.stress_failure_check_utility = stress_failure_check_utility.StressFailureCheckUtility(self.dem_solution.spheres_model_part, self.test_number)

    def CreateSPMeasuringRingSubmodelpart(self):

        if not self.dem_solution.spheres_model_part.HasSubModelPart("RingSubmodelPart"):
            self.dem_solution.spheres_model_part.CreateSubModelPart('RingSubmodelPart')
        self.ring_submodelpart = self.dem_solution.spheres_model_part.GetSubModelPart('RingSubmodelPart')

        zone_radius_to_measure_2d_sp = self.sp_parameters["problem_data"]["sp_radius"].GetDouble()
        nodes_in_zone_radius_list = []
        elements_in_zone_radius_list = []

        for element in self.dem_solution.spheres_model_part.Elements:
            node = element.GetNode(0)
            x = node.X
            y = node.Y

            if (x * x + y * y) < zone_radius_to_measure_2d_sp * zone_radius_to_measure_2d_sp:
                nodes_in_zone_radius_list.append(node.Id)
                elements_in_zone_radius_list.append(element.Id)

        self.ring_submodelpart.AddNodes(nodes_in_zone_radius_list)
        self.ring_submodelpart.AddElements(elements_in_zone_radius_list)

    def InitializeAdditionalProcessInfoVars(self):
        self.dem_solution.spheres_model_part.ProcessInfo.SetValue(Dem.SIGMA_3_AVERAGE, 0.0)

    def _TransferStructuresSkinToDem(self):
        self.structural_mp = self.structural_solution._GetSolver().GetComputingModelPart()
        self.skin_mp = self.structural_mp.GetSubModelPart("DetectedByProcessSkinModelPart")
        # dem_walls_mp = self.dem_solution.rigid_face_model_part.CreateSubModelPart("SkinTransferredFromStructure")
        dem_walls_mp = self.dem_solution.rigid_face_model_part
        max_prop_id = 0
        for prop in dem_walls_mp.Properties:
            if prop.Id > max_prop_id:
                max_prop_id = prop.Id
        props = Kratos.Properties(max_prop_id + 1)
        # NOTE: this should be more general
        props[Dem.FRICTION] = 0.2
        props[Dem.WALL_COHESION] = 0.0
        props[Dem.COMPUTE_WEAR] = False
        props[Dem.SEVERITY_OF_WEAR] = 0.001
        props[Dem.IMPACT_WEAR_SEVERITY] = 0.001
        props[Dem.BRINELL_HARDNESS] = 200.0
        props[Kratos.YOUNG_MODULUS] = 7e9
        props[Kratos.POISSON_RATIO] = 0.16
        dem_walls_mp.AddProperties(props)
        DemFem.DemStructuresCouplingUtilities().TransferStructuresSkinToDem(self.skin_mp, dem_walls_mp, props)

    def RunSolutionLoop(self):

        self.dem_solution.step = 0
        self.dem_solution.time = 0.0
        self.dem_solution.time_old_print = 0.0
        self.time_dem = 0.0
        self.Dt_structural = self.structural_solution._GetSolver().settings["time_stepping"]["time_step"].GetDouble()

        while self.structural_solution.time < self.structural_solution.end_time:

            portion_of_the_force_which_is_new = 0.1
            DemFem.DemStructuresCouplingUtilities().SmoothLoadTrasferredToFem(self.dem_solution.rigid_face_model_part, portion_of_the_force_which_is_new)

            self.structural_solution.time = self.structural_solution._GetSolver().AdvanceInTime(self.structural_solution.time)

            # if self.test_number:
            #     self.control_module_fem_dem_utility.ExecuteInitializeSolutionStep()
            self.multiaxial_control_module.ExecuteInitializeSolutionStep()
            self.structural_solution.InitializeSolutionStep()
            self.structural_solution._GetSolver().Predict()
            self.structural_solution._GetSolver().SolveSolutionStep()

            time_final_DEM_substepping = self.structural_solution.time

            self.Dt_DEM = self.dem_solution.spheres_model_part.ProcessInfo.GetValue(Kratos.DELTA_TIME)

            DemFem.InterpolateStructuralSolutionForDEM().SaveStructuralSolution(self.structural_mp)

            DemFem.ComputeDEMFaceLoadUtility().ClearDEMFaceLoads(self.skin_mp)

            for self.dem_solution.time_dem in self.yield_DEM_time(self.dem_solution.time, time_final_DEM_substepping, self.Dt_DEM):
                self.dem_solution.time = self.dem_solution.time + self.dem_solution._GetSolver().dt

                self.dem_solution.step += 1

                self.dem_solution.DEMFEMProcedures.UpdateTimeInModelParts(self.dem_solution.all_model_parts, self.dem_solution.time, self.dem_solution._GetSolver().dt, self.dem_solution.step)

                self.dem_solution.InitializeSolutionStep()

                self.dem_solution._GetSolver().Predict()

                DemFem.InterpolateStructuralSolutionForDEM().InterpolateStructuralSolution(self.structural_mp, self.Dt_structural, self.structural_solution.time, self.dem_solution._GetSolver().dt, self.dem_solution.time)

                self.dem_solution.SolverSolve()

                self.dem_solution.FinalizeSolutionStep()

                DemFem.ComputeDEMFaceLoadUtility().CalculateDEMFaceLoads(self.skin_mp, self.dem_solution._GetSolver().dt, self.Dt_structural)

                #### PRINTING GRAPHS ####
                os.chdir(self.dem_solution.graphs_path)
                self.dem_solution.post_utils.ComputeMeanVelocitiesInTrap("Average_Velocity.txt", self.dem_solution.time, self.dem_solution.graphs_path)

                self.dem_solution.materialTest.MeasureForcesAndPressure()
                self.dem_solution.materialTest.PrintGraph(self.dem_solution.time)

                self.dem_solution.DEMFEMProcedures.PrintGraph(self.dem_solution.time)
                self.dem_solution.DEMFEMProcedures.PrintBallsGraph(self.dem_solution.time)

                self.dem_solution.DEMEnergyCalculator.CalculateEnergyAndPlot(self.dem_solution.time)

                self.dem_solution.BeforePrintingOperations(self.dem_solution.time)

                #### GiD IO ##########################################
                if self.dem_solution.IsTimeToPrintPostProcess():
                    self.dem_solution._GetSolver().PrepareElementsForPrinting()
                    if self.dem_solution.DEM_parameters["ContactMeshOption"].GetBool():
                        self.dem_solution._GetSolver().PrepareContactElementsForPrinting()
                    self.dem_solution.PrintResultsForGid(self.dem_solution.time)
                    self.SPPostProcessResults(self.dem_solution.time)
                    self.dem_solution.demio.PrintMultifileLists(self.dem_solution.time, self.dem_solution.post_path)
                    self.dem_solution.time_old_print = self.dem_solution.time

                    if self.test_number:
                        self.stress_failure_check_utility.ExecuteFinalizeSolutionStep()

            DemFem.InterpolateStructuralSolutionForDEM().RestoreStructuralSolution(self.structural_mp)

            # if self.test_number:
            #     self.control_module_fem_dem_utility.ExecuteFinalizeSolutionStep()
            self.multiaxial_control_module.ExecuteFinalizeSolutionStep()
            self.structural_solution.FinalizeSolutionStep()
            self.structural_solution.OutputSolutionStep()

            # Write SP data
            if self.IsPostProcessWriteStep():
                self.sp_post_process_tool.WriteData()

    def IsPostProcessWriteStep(self):
        self.post_process_step_count += 1
        if self.post_process_step_count == self.post_process_write_count:
            self.post_process_write_count += self.post_process_frequency
            return True
        else:
            return False

    def SPPostProcessResults(self,time):
        DemFem.DemStructuresCouplingUtilities().MarkBrokenSpheres(self.ring_submodelpart)

        center = Kratos.Array3()
        center[0] = self.sp_parameters["problem_data"]["center"][0].GetDouble()
        center[1] = self.sp_parameters["problem_data"]["center"][1].GetDouble()
        center[2] = self.sp_parameters["problem_data"]["center"][2].GetDouble()
        axis = Kratos.Array3()
        axis[0] = self.sp_parameters["problem_data"]["axis"][0].GetDouble()
        axis[1] = self.sp_parameters["problem_data"]["axis"][1].GetDouble()
        axis[2] = self.sp_parameters["problem_data"]["axis"][2].GetDouble()

        radius = 0
        if self.test_number == 1:
            radius = 0.0036195; #95% of the real hole. CTW16 specimen
        elif self.test_number == 2:
            radius = 0.012065; #95% of the real hole. CTW10 specimen
        elif self.test_number == 3:
            radius = 0.036195; #95% of the real hole. Blind Test

        self.dem_solution.creator_destructor.MarkParticlesForErasingGivenCylinder(self.ring_submodelpart, center, axis, radius)

        if self.test_number == 1 or self.test_number == 2:
            if self.structural_solution._GetSolver().main_model_part.ProcessInfo[Kratos.DOMAIN_SIZE] == 2:
                self.outer_walls_model_part = self.model["Structure.LinePressure2D_Outer_line"]
            else:
                self.outer_walls_model_part = self.model["Structure.SurfacePressure3D_lateral_pressure"]
            DemFem.DemStructuresCouplingUtilities().ComputeSandProductionWithDepthFirstSearchNonRecursiveImplementation(self.ring_submodelpart, self.outer_walls_model_part, time)
            DemFem.DemStructuresCouplingUtilities().ComputeSandProduction(self.ring_submodelpart, self.outer_walls_model_part, time)
        elif self.test_number == 3:
            if self.structural_solution._GetSolver().main_model_part.ProcessInfo[Kratos.DOMAIN_SIZE] == 2:
                self.outer_walls_model_part_1 = self.model["Structure.LinePressure2D_Left_line"]
                # self.outer_walls_model_part_2 = self.model["Structure.LinePressure2D_Bot_line"]
            else:
                self.outer_walls_model_part_1 = self.model["Structure.SurfacePressure3D_sigmaXpos"]
                # self.outer_walls_model_part_2 = self.model["Structure.SurfacePressure3D_sigmaYpos"]
            # NOTE: The stress printed in this case will also be the SigmaZ, but probably SigmaX is more appropriate
            DemFem.DemStructuresCouplingUtilities().ComputeSandProductionWithDepthFirstSearchNonRecursiveImplementation(self.ring_submodelpart, self.outer_walls_model_part_1, time)
            DemFem.DemStructuresCouplingUtilities().ComputeSandProduction(self.ring_submodelpart, self.outer_walls_model_part_1, time)
            # DemFem.DemStructuresCouplingUtilities().ComputeTriaxialSandProduction(self.ring_submodelpart, self.outer_walls_model_part_1, self.outer_walls_model_part_2, time)


if __name__ == "__main__":
    SPAlgorithm().Run()<|MERGE_RESOLUTION|>--- conflicted
+++ resolved
@@ -85,11 +85,7 @@
     def ValidateSettings(self):
         """This function validates the settings of the solver
         """
-<<<<<<< HEAD
-        default_settings = self.GetDefaultSettings()
-=======
         default_settings = self.GetDefaultParameters()
->>>>>>> 57f8e233
         self.TranslateLegacyVariablesAccordingToCurrentStandard(self.sp_parameters)
         self.sp_parameters.ValidateAndAssignDefaults(default_settings)
 
