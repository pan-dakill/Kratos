--- conflicted
+++ resolved
@@ -118,12 +118,6 @@
             // 2 - Construct projection matrices
             if (mSubTimestepIndex == 1) ComposeProjector(mProjectorOrigin, solver_index);
             solver_index = SolverIndex::Destination;
-<<<<<<< HEAD
-=======
-            const SizeType destination_dofs = (mIsImplicitDestination) ? mpKDestination->size1() : 1;
-            if (mProjectorDestination.size1() != destination_interface_dofs || mProjectorDestination.size2() != destination_dofs)
-                mProjectorDestination.resize(destination_interface_dofs, destination_dofs, false);
->>>>>>> fc3bc472
             ComposeProjector(mProjectorDestination, solver_index);
 
             // 3 - Determine domain response to unit loads
@@ -131,19 +125,9 @@
             if (mSubTimestepIndex == 1) DetermineDomainUnitAccelerationResponse(mpKOrigin, mProjectorOrigin, mUnitResponseOrigin, solver_index);
 
             solver_index = SolverIndex::Destination;
-<<<<<<< HEAD
             DetermineDomainUnitAccelerationResponse(mpKDestination, mProjectorDestination, mUnitResponseDestination, solver_index);
 
             // 4 - Calculate condensation matrix
-=======
-            if (mUnitResponseDestination.size1() != mProjectorDestination.size2() || mUnitResponseDestination.size2() != mProjectorDestination.size1())
-                mUnitResponseDestination.resize(mProjectorDestination.size2(), mProjectorDestination.size1(), false);
-            DetermineDomainUnitAccelerationResponse(mpKDestination, mProjectorDestination, mUnitResponseDestination, solver_index);
-
-            // 4 - Calculate condensation matrix
-            if (mCondensationMatrix.size1() != destination_interface_dofs || mCondensationMatrix.size2() != destination_interface_dofs)
-                mCondensationMatrix.resize(destination_interface_dofs, destination_interface_dofs, false);
->>>>>>> fc3bc472
             CalculateCondensationMatrix(mCondensationMatrix, mUnitResponseOrigin,
                 mUnitResponseDestination, mProjectorOrigin, mProjectorDestination);
 
