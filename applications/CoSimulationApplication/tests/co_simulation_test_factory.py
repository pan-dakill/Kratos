import KratosMultiphysics.KratosUnittest as KratosUnittest
import KratosMultiphysics.kratos_utilities as kratos_utils

import co_simulation_test_case
import os

try:
    import numpy
    numpy_available = True
except ImportError:
    numpy_available = False

have_fsi_dependencies = kratos_utils.CheckIfApplicationsAvailable("FluidDynamicsApplication", "StructuralMechanicsApplication", "MappingApplication", "MeshMovingApplication", "LinearSolversApplication")
have_potential_fsi_dependencies = kratos_utils.CheckIfApplicationsAvailable("CompressiblePotentialFlowApplication", "StructuralMechanicsApplication", "MappingApplication", "MeshMovingApplication", "LinearSolversApplication")
have_mpm_fem_dependencies = kratos_utils.CheckIfApplicationsAvailable("ParticleMechanicsApplication", "StructuralMechanicsApplication", "MappingApplication", "LinearSolversApplication")
have_dem_fem_dependencies = kratos_utils.CheckIfApplicationsAvailable("DEMApplication", "StructuralMechanicsApplication", "MappingApplication", "LinearSolversApplication")
have_fem_fem_dependencies = kratos_utils.CheckIfApplicationsAvailable("StructuralMechanicsApplication", "MappingApplication")

def GetFilePath(fileName):
    return os.path.join(os.path.dirname(os.path.realpath(__file__)), fileName)

class TestSmallCoSimulationCases(co_simulation_test_case.CoSimulationTestCase):
    '''This class contains "small" CoSimulation-Cases, small enough to run in the nightly suite
    '''

    def test_MPM_FEM_beam_penalty(self):
        if not numpy_available:
            self.skipTest("Numpy not available")
        if not have_mpm_fem_dependencies:
            self.skipTest("MPM-FEM dependencies are not available!")

        self.name = "penalty_beam"
        with KratosUnittest.WorkFolderScope(".", __file__):
            self._createTest("mpm_fem_beam", "cosim_mpm_fem_beam")
            self._runTest()

    def test_FEM_FEM_small_2d_plate_dual_mortar(self):
        if not numpy_available:
            self.skipTest("Numpy not available")
        if not have_fem_fem_dependencies:
            self.skipTest("FEM-FEM dependencies are not available!")

        self.name = "test_FEM_FEM_small_2d_plate_dual_mortar"
        with KratosUnittest.WorkFolderScope(".", __file__):
            self._createTest("fem_fem/small_2d_plate", "cosim_fem_fem_small_2d_plate_dual_mortar")
            self._runTest()

    def test_FEM_FEM_small_2d_plate_full_mortar(self):
        if not numpy_available:
            self.skipTest("Numpy not available")
        if not have_fem_fem_dependencies:
            self.skipTest("FEM-FEM dependencies are not available!")

        self.name = "test_FEM_FEM_small_2d_plate_full_mortar"
        with KratosUnittest.WorkFolderScope(".", __file__):
            self._createTest("fem_fem/small_2d_plate", "cosim_fem_fem_small_2d_plate_full_mortar")
            self._runTest()

<<<<<<< HEAD
    #def test_FEM_FEM_dynamic_2d_cantilever_implicit_implicit(self):
    #    if not numpy_available:
    #        self.skipTest("Numpy not available")
    #    if using_pykratos:
    #        self.skipTest("This test cannot be run with pyKratos!")
    #    if not have_fem_fem_dependencies:
    #        self.skipTest("FEM-FEM dependencies are not available!")
    #
    #    self.name = "test_FEM_FEM_dynamic_2d_cantilever_implicit_implicit"
    #    with KratosUnittest.WorkFolderScope(".", __file__):
    #        self._createTest("fem_fem/dynamic_2d_cantilever/implicit_implicit", "fem_fem_dynamic_2d_cantilever")
    #        self._runTest()
    #
    #def test_FEM_FEM_dynamic_2d_cantilever_explicit_explicit(self):
    #    if not numpy_available:
    #        self.skipTest("Numpy not available")
    #    if using_pykratos:
    #        self.skipTest("This test cannot be run with pyKratos!")
    #    if not have_fem_fem_dependencies:
    #        self.skipTest("FEM-FEM dependencies are not available!")
    #
    #    self.name = "test_FEM_FEM_dynamic_2d_cantilever_explicit_explicit"
    #    with KratosUnittest.WorkFolderScope(".", __file__):
    #        self._createTest("fem_fem/dynamic_2d_cantilever/explicit_explicit", "fem_fem_dynamic_2d_cantilever")
    #        self._runTest()

    #def test_FEM_FEM_dynamic_2d_cantilever_implicit_explicit(self):
    #    if not numpy_available:
    #        self.skipTest("Numpy not available")
    #    if using_pykratos:
    #        self.skipTest("This test cannot be run with pyKratos!")
    #    if not have_fem_fem_dependencies:
    #        self.skipTest("FEM-FEM dependencies are not available!")
    #
    #    self.name = "test_FEM_FEM_dynamic_2d_cantilever_implicit_explicit"
    #    with KratosUnittest.WorkFolderScope(".", __file__):
    #        self._createTest("fem_fem/dynamic_2d_cantilever/implicit_explicit", "fem_fem_dynamic_2d_cantilever")
    #        self._runTest()
    #
    #
    #def test_FEM_FEM_dynamic_2d_cantilever_implicit_implicit_nonconforming(self):
    #    if not numpy_available:
    #        self.skipTest("Numpy not available")
    #    if using_pykratos:
    #        self.skipTest("This test cannot be run with pyKratos!")
    #    if not have_fem_fem_dependencies:
    #        self.skipTest("FEM-FEM dependencies are not available!")
    #
    #    self.name = "test_FEM_FEM_dynamic_2d_cantilever_implicit_implicit_nonconforming"
    #    with KratosUnittest.WorkFolderScope(".", __file__):
    #        self._createTest("fem_fem/dynamic_2d_cantilever/implicit_implicit", "fem_fem_dynamic_2d_cantilever_nonconforming")
    #        self._runTest()

    def test_FEM_FEM_dynamic_2d_cantilever_explicit_explicit_nonconforming(self):
        if not numpy_available:
            self.skipTest("Numpy not available")
        if using_pykratos:
            self.skipTest("This test cannot be run with pyKratos!")
        if not have_fem_fem_dependencies:
            self.skipTest("FEM-FEM dependencies are not available!")

        self.name = "test_FEM_FEM_dynamic_2d_cantilever_explicit_explicit_nonconforming"
        with KratosUnittest.WorkFolderScope(".", __file__):
            self._createTest("fem_fem/dynamic_2d_cantilever/explicit_explicit", "fem_fem_dynamic_2d_cantilever_nonconforming")
            self._runTest()

    #def test_FEM_FEM_dynamic_2d_cantilever_implicit_explicit_nonconforming(self):
    #    if not numpy_available:
    #        self.skipTest("Numpy not available")
    #    if using_pykratos:
    #        self.skipTest("This test cannot be run with pyKratos!")
    #    if not have_fem_fem_dependencies:
    #        self.skipTest("FEM-FEM dependencies are not available!")
    #
    #    self.name = "test_FEM_FEM_dynamic_2d_cantilever_implicit_explicit_nonconforming"
    #    with KratosUnittest.WorkFolderScope(".", __file__):
    #        self._createTest("fem_fem/dynamic_2d_cantilever/implicit_explicit", "fem_fem_dynamic_2d_cantilever_nonconforming")
    #        self._runTest()

=======
    def test_sdof_static_fsi(self):
        if not numpy_available:
            self.skipTest("Numpy not available")
        if not have_potential_fsi_dependencies:
            self.skipTest("FSI dependencies are not available!")

        with KratosUnittest.WorkFolderScope(".", __file__):
            self._createTest("fsi_sdof_static", "project_cosim_naca0012_small_fsi")
            # self.__AddVtkOutputToCFD() # uncomment to get output
            self._runTest()

>>>>>>> 220ba246
class TestCoSimulationCases(co_simulation_test_case.CoSimulationTestCase):
    '''This class contains "full" CoSimulation-Cases, too large for the nightly suite and therefore
    have to be in the validation-suite
    '''
    def test_WallFSI(self):
        if not numpy_available:
            self.skipTest("Numpy not available")
        if not have_fsi_dependencies:
            self.skipTest("FSI dependencies are not available!")

        with KratosUnittest.WorkFolderScope(".", __file__):
            self._createTest("fsi_wall", "cosim_wall_weak_coupling_fsi")
            self._runTest()

    def test_DEMFEMCableNet(self):
        if not numpy_available:
            self.skipTest("Numpy not available")
        if not have_dem_fem_dependencies:
            self.skipTest("DEM FEM dependencies are not available!")

        with KratosUnittest.WorkFolderScope(".", __file__):
            self._createTest("dem_fem_cable_net","cosim_dem_fem_cable_net")
            self._runTest()

    def test_sdof_fsi(self):
        if not numpy_available:
            self.skipTest("Numpy not available")
        if not have_fsi_dependencies:
            self.skipTest("FSI dependencies are not available!")

        with KratosUnittest.WorkFolderScope(".", __file__):
            self._createTest("fsi_sdof", "cosim_sdof_fsi")
            # self.__AddVtkOutputToCFD() # uncomment to get output
            self._runTest()

    @classmethod
    def tearDownClass(cls):
        super().tearDownClass()

        # delete superfluous dem files
        kratos_utils.DeleteFileIfExisting(GetFilePath("dem_fem_cable_net/cableNet.post.lst"))
        kratos_utils.DeleteDirectoryIfExisting(GetFilePath("dem_fem_cable_net/cableNet_Graphs"))
        kratos_utils.DeleteDirectoryIfExisting(GetFilePath("dem_fem_cable_net/cableNet_MPI_results"))
        kratos_utils.DeleteDirectoryIfExisting(GetFilePath("dem_fem_cable_net/cableNet_Post_Files"))
        kratos_utils.DeleteDirectoryIfExisting(GetFilePath("dem_fem_cable_net/cableNet_Results_and_Data"))

if __name__ == '__main__':
    KratosUnittest.main()<|MERGE_RESOLUTION|>--- conflicted
+++ resolved
@@ -56,7 +56,6 @@
             self._createTest("fem_fem/small_2d_plate", "cosim_fem_fem_small_2d_plate_full_mortar")
             self._runTest()
 
-<<<<<<< HEAD
     #def test_FEM_FEM_dynamic_2d_cantilever_implicit_implicit(self):
     #    if not numpy_available:
     #        self.skipTest("Numpy not available")
@@ -136,7 +135,6 @@
     #        self._createTest("fem_fem/dynamic_2d_cantilever/implicit_explicit", "fem_fem_dynamic_2d_cantilever_nonconforming")
     #        self._runTest()
 
-=======
     def test_sdof_static_fsi(self):
         if not numpy_available:
             self.skipTest("Numpy not available")
@@ -148,7 +146,6 @@
             # self.__AddVtkOutputToCFD() # uncomment to get output
             self._runTest()
 
->>>>>>> 220ba246
 class TestCoSimulationCases(co_simulation_test_case.CoSimulationTestCase):
     '''This class contains "full" CoSimulation-Cases, too large for the nightly suite and therefore
     have to be in the validation-suite
