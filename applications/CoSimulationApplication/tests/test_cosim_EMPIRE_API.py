--- conflicted
+++ resolved
@@ -80,18 +80,6 @@
         self.assertTrue(filecmp.cmp(GetFilePath("reference_files/EMPIRE_mesh_For_Sending.vtk_ref"), "EMPIRE_mesh_For_Sending.vtk"))
 
         kratos_utils.DeleteFileIfExisting("EMPIRE_mesh_For_Sending.vtk")
-<<<<<<< HEAD
-
-    def test_EMPIRE_API_recvMesh(self):
-        mp_name = "For_Receiving"
-        mesh_file_name = GetMeshFileName(mp_name)
-        model = KM.Model()
-        model_part = model.CreateModelPart(mp_name)
-        model_part_ref = model.CreateModelPart("For_Checking")
-
-        copyfile(GetFilePath("reference_files/EMPIRE_mesh_For_Sending.vtk_ref"), mesh_file_name)
-=======
->>>>>>> e2e6f03e
 
     def test_EMPIRE_API_recvMesh_std_vector(self):
         self.__TestReceiveMesh(False)
