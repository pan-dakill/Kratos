# Import Kratos "wrapper" for unittests
import KratosMultiphysics.KratosUnittest as KratosUnittest

from KratosMultiphysics.CoSimulationApplication.co_simulation_tools import UsingPyKratos
using_pykratos = UsingPyKratos()

try:
    import numpy
    numpy_available = True
except:
    numpy_available = False

from co_simulation_test_factory import TestSmallCoSimulationCases
from co_simulation_test_factory import TestCoSimulationCases
from test_function_callback_utility import TestGenericCallFunction
from test_ping_pong_coupling import TestPingPong

if numpy_available:
    from test_coupling_interface_data import TestCouplingInterfaceData
    from test_data_transfer_operators import TestDataTransferOperators
    from test_coupling_operations import TestScalingOperation
    from test_flower_coupling import TestFLOWerCoupling
    from test_sdof_solver import TestSdofSolver
<<<<<<< HEAD
    from test_sdof_static_solver import TestSdofStaticSolver
=======
    from test_convergence_criteria import TestConvergenceCriteria
    from test_convergence_criteria import TestConvergenceCriteriaWrapper
    from test_convergence_accelerators import TestConvergenceAcceleratorWrapper
    from test_co_simulation_coupled_solver import TestCoupledSolverGetSolver

>>>>>>> 2710a236
if not using_pykratos:
    from test_cosim_EMPIRE_API import TestCoSim_EMPIRE_API


def AssembleTestSuites():
    ''' Populates the test suites to run.

    Populates the test suites to run. At least, it should populate the suites:
    "small", "nighlty" and "all"

    Return
    ------

    suites: A dictionary of suites
        The set of suites with its test_cases added.
    '''
    suites = KratosUnittest.KratosSuites
    ################################################################################
    smallSuite = suites['small'] # These tests are executed by the continuous integration tool
    smallSuite.addTests(KratosUnittest.TestLoader().loadTestsFromTestCases([TestGenericCallFunction]))
    if numpy_available:
        smallSuite.addTests(KratosUnittest.TestLoader().loadTestsFromTestCases([TestCouplingInterfaceData]))
        smallSuite.addTests(KratosUnittest.TestLoader().loadTestsFromTestCases([TestDataTransferOperators]))
        smallSuite.addTests(KratosUnittest.TestLoader().loadTestsFromTestCases([TestScalingOperation]))
        smallSuite.addTests(KratosUnittest.TestLoader().loadTestsFromTestCases([TestSdofSolver]))
<<<<<<< HEAD
        smallSuite.addTests(KratosUnittest.TestLoader().loadTestsFromTestCases([TestSdofStaticSolver]))
=======
        smallSuite.addTests(KratosUnittest.TestLoader().loadTestsFromTestCases([TestConvergenceCriteria]))
        smallSuite.addTests(KratosUnittest.TestLoader().loadTestsFromTestCases([TestConvergenceCriteriaWrapper]))
        smallSuite.addTests(KratosUnittest.TestLoader().loadTestsFromTestCases([TestCoupledSolverGetSolver]))
>>>>>>> 2710a236
    if not using_pykratos:
        smallSuite.addTests(KratosUnittest.TestLoader().loadTestsFromTestCases([TestCoSim_EMPIRE_API]))
    if not using_pykratos and numpy_available:
        smallSuite.addTests(KratosUnittest.TestLoader().loadTestsFromTestCases([TestPingPong]))
        smallSuite.addTests(KratosUnittest.TestLoader().loadTestsFromTestCases([TestConvergenceAcceleratorWrapper]))


    ################################################################################
    nightSuite = suites['nightly'] # These tests are executed in the nightly build
    nightSuite.addTests(KratosUnittest.TestLoader().loadTestsFromTestCases([TestSmallCoSimulationCases]))

    nightSuite.addTests(smallSuite)

    ################################################################################
    # For very long tests that should not be in nighly and you can use to validate
    validationSuite = suites['validation']
    validationSuite.addTests(KratosUnittest.TestLoader().loadTestsFromTestCases([TestCoSimulationCases]))
    if not using_pykratos and numpy_available:
        validationSuite.addTests(KratosUnittest.TestLoader().loadTestsFromTestCases([TestFLOWerCoupling]))

    ################################################################################
    # Create a test suit that contains all the tests:
    allSuite = suites['all']
    allSuite.addTests(nightSuite) # already contains the smallSuite
    allSuite.addTests(validationSuite)

    return suites


if __name__ == '__main__':
    KratosUnittest.runTests(AssembleTestSuites())<|MERGE_RESOLUTION|>--- conflicted
+++ resolved
@@ -21,15 +21,12 @@
     from test_coupling_operations import TestScalingOperation
     from test_flower_coupling import TestFLOWerCoupling
     from test_sdof_solver import TestSdofSolver
-<<<<<<< HEAD
     from test_sdof_static_solver import TestSdofStaticSolver
-=======
     from test_convergence_criteria import TestConvergenceCriteria
     from test_convergence_criteria import TestConvergenceCriteriaWrapper
     from test_convergence_accelerators import TestConvergenceAcceleratorWrapper
     from test_co_simulation_coupled_solver import TestCoupledSolverGetSolver
 
->>>>>>> 2710a236
 if not using_pykratos:
     from test_cosim_EMPIRE_API import TestCoSim_EMPIRE_API
 
@@ -55,13 +52,10 @@
         smallSuite.addTests(KratosUnittest.TestLoader().loadTestsFromTestCases([TestDataTransferOperators]))
         smallSuite.addTests(KratosUnittest.TestLoader().loadTestsFromTestCases([TestScalingOperation]))
         smallSuite.addTests(KratosUnittest.TestLoader().loadTestsFromTestCases([TestSdofSolver]))
-<<<<<<< HEAD
         smallSuite.addTests(KratosUnittest.TestLoader().loadTestsFromTestCases([TestSdofStaticSolver]))
-=======
         smallSuite.addTests(KratosUnittest.TestLoader().loadTestsFromTestCases([TestConvergenceCriteria]))
         smallSuite.addTests(KratosUnittest.TestLoader().loadTestsFromTestCases([TestConvergenceCriteriaWrapper]))
         smallSuite.addTests(KratosUnittest.TestLoader().loadTestsFromTestCases([TestCoupledSolverGetSolver]))
->>>>>>> 2710a236
     if not using_pykratos:
         smallSuite.addTests(KratosUnittest.TestLoader().loadTestsFromTestCases([TestCoSim_EMPIRE_API]))
     if not using_pykratos and numpy_available:
