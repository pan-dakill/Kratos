--- conflicted
+++ resolved
@@ -11,10 +11,6 @@
 from tau_functions import findInterfaceFileNumberOfLines
 
 ##### Set up and initialize TAU #####
-<<<<<<< HEAD
-=======
-
->>>>>>> dc2c6e04
 # Definition of the parameter file
 para_path='airfoil_Structured.cntl'
 para_path_mod = para_path + ".mod"
@@ -102,9 +98,6 @@
 
 
 connection_name = "TAU"
-<<<<<<< HEAD
-CoSimIO.Connect(connection_name, "tau_so_sim_io_settings.txt") # TODO @Philipp in the future this can also be a dict
-=======
 
 settings = {
     "echo_level" : "0",
@@ -114,7 +107,6 @@
 
 CoSimIO.Connect(connection_name, settings)
 
->>>>>>> dc2c6e04
 CoSimIO.Register_AdvanceInTime(connection_name, AdvanceInTime)
 CoSimIO.Register_InitializeSolutionStep(connection_name, InitializeSolutionStep)
 CoSimIO.Register_SolveSolutionStep(connection_name, SolveSolutionStep)
