--- conflicted
+++ resolved
@@ -15,44 +15,4 @@
 
 def SettingsTypeCheck(settings):
     if not isinstance(settings, KM.Parameters):
-<<<<<<< HEAD
-        raise TypeError("Expected input shall be a Parameters object, encapsulating a json string")
-
-
-def AllocateHistoricalVariablesFromCouplingData(data_list, model, solver_name):
-    '''This function retrieves the historical variables that are needed for the ModelParts from the
-    specified CouplingInterfaceDatas and allocates them on the ModelParts
-    Note that it can only be called after the (Main-)ModelParts are created
-    '''
-    for data in data_list:
-        hist_var_dict = data.GetHistoricalVariableDict()
-        for full_model_part_name, variable in hist_var_dict.items():
-            main_model_part_name = full_model_part_name.split(".")[0]
-            if not model.HasModelPart(main_model_part_name):
-                raise Exception('ModelPart "{}" does not exist in solver "{}"!'.format(main_model_part_name, solver_name))
-            main_model_part = model[main_model_part_name]
-            if not main_model_part.HasNodalSolutionStepVariable(variable):
-                cs_print_info("CoSimTools", 'Allocating historical variable "{}" in ModelPart "{}" for solver "{}"'.format(variable.Name(), main_model_part_name, solver_name))
-                main_model_part.AddNodalSolutionStepVariable(variable)
-
-def CreateMainModelPartsFromCouplingData(data_list, model, solver_name):
-    '''This function creates the Main-ModelParts that are used in the specified CouplingInterfaceDatas
-    '''
-    for data in data_list:
-        main_model_part_name = data.model_part_name.split(".")[0]
-        if not model.HasModelPart(main_model_part_name):
-            model.CreateModelPart(main_model_part_name)
-            cs_print_info("CoSimTools", 'Created ModelPart "{}" for solver "{}"'.format(main_model_part_name, solver_name))
-
-def RecursiveCreateModelParts(model_part, model_part_name):
-    '''This function creates a hierarchy of SubModelParts on a given ModelPart
-    '''
-    model_part_name, *sub_model_part_names = model_part_name.split(".")
-    if not model_part.HasSubModelPart(model_part_name):
-        cs_print_info("CoSimTools", 'Created "{}" as SubModelPart of "{}"'.format(model_part_name, model_part.Name))
-        model_part = model_part.CreateSubModelPart(model_part_name)
-    if len(sub_model_part_names) > 0:
-        RecursiveCreateModelParts(model_part, ".".join(sub_model_part_names))
-=======
-        raise TypeError("Expected input shall be a Parameters object, encapsulating a json string")
->>>>>>> 999f852c
+        raise TypeError("Expected input shall be a Parameters object, encapsulating a json string")