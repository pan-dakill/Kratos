# Importing the Kratos Library
import KratosMultiphysics as KM

# Importing the base class
from KratosMultiphysics.CoSimulationApplication.base_classes.co_simulation_coupled_solver import CoSimulationCoupledSolver

# CoSimulation imports
import KratosMultiphysics.CoSimulationApplication.co_simulation_tools as cs_tools
import KratosMultiphysics.CoSimulationApplication.factories.helpers as factories_helper
import KratosMultiphysics.CoSimulationApplication.colors as colors

def Create(settings, models, solver_name):
    return GaussSeidelStrongCoupledSolver(settings, models, solver_name)

class GaussSeidelStrongCoupledSolver(CoSimulationCoupledSolver):
    def __init__(self, settings, models, solver_name):
        super().__init__(settings, models, solver_name)

        self.convergence_accelerators_list = factories_helper.CreateConvergenceAccelerators(
            self.settings["convergence_accelerators"],
            self.solver_wrappers,
            self.echo_level)

        self.convergence_criteria_list = factories_helper.CreateConvergenceCriteria(
            self.settings["convergence_criteria"],
            self.solver_wrappers,
            self.echo_level)

        self.num_coupling_iterations = self.settings["num_coupling_iterations"].GetInt()

    def Initialize(self):
        super().Initialize()

        for conv_acc in self.convergence_accelerators_list:
            conv_acc.Initialize()

        for conv_crit in self.convergence_criteria_list:
            conv_crit.Initialize()

    def Finalize(self):
        super().Finalize()

        for conv_acc in self.convergence_accelerators_list:
            conv_acc.Finalize()

        for conv_crit in self.convergence_criteria_list:
            conv_crit.Finalize()

    def InitializeSolutionStep(self):
        super().InitializeSolutionStep()

        for conv_acc in self.convergence_accelerators_list:
            conv_acc.InitializeSolutionStep()

        for conv_crit in self.convergence_criteria_list:
            conv_crit.InitializeSolutionStep()

    def FinalizeSolutionStep(self):
        super().FinalizeSolutionStep()

        for conv_acc in self.convergence_accelerators_list:
            conv_acc.FinalizeSolutionStep()

        for conv_crit in self.convergence_criteria_list:
            conv_crit.FinalizeSolutionStep()


    def SolveSolutionStep(self):
        for k in range(self.num_coupling_iterations):
            if self.echo_level > 0:
                cs_tools.cs_print_info(self._ClassName(), colors.cyan("Coupling iteration:"), colors.bold(str(k+1)+" / " + str(self.num_coupling_iterations)))

            for coupling_op in self.coupling_operations_dict.values():
                coupling_op.InitializeCouplingIteration()

            for conv_acc in self.convergence_accelerators_list:
                conv_acc.InitializeNonLinearIteration()

            for conv_crit in self.convergence_criteria_list:
                conv_crit.InitializeNonLinearIteration()

            for solver_name, solver in self.solver_wrappers.items():
                self._SynchronizeInputData(solver_name)
                solver.SolveSolutionStep()
                self._SynchronizeOutputData(solver_name)

            for coupling_op in self.coupling_operations_dict.values():
                coupling_op.FinalizeCouplingIteration()

            for conv_acc in self.convergence_accelerators_list:
                conv_acc.FinalizeNonLinearIteration()

            for conv_crit in self.convergence_criteria_list:
                conv_crit.FinalizeNonLinearIteration()

            is_converged = all([conv_crit.IsConverged() for conv_crit in self.convergence_criteria_list])

            if is_converged:
                if self.echo_level > 0:
                    cs_tools.cs_print_info(self._ClassName(), colors.green("### CONVERGENCE WAS ACHIEVED ###"))
                self.__CommunicateStateOfConvergence(True)
                return True

            if k+1 >= self.num_coupling_iterations and self.echo_level > 0:
                cs_tools.cs_print_info(self._ClassName(), colors.red("XXX CONVERGENCE WAS NOT ACHIEVED XXX"))
                self.__CommunicateStateOfConvergence(True) # True because max number of iterations is achieved. Otherwise external solver is stuck in time
                return False

            # if it reaches here it means that the coupling has not converged and this was not the last coupling iteration
            self.__CommunicateStateOfConvergence(False)

            # do relaxation only if this iteration is not the last iteration of this timestep
            for conv_acc in self.convergence_accelerators_list:
                conv_acc.ComputeAndApplyUpdate()


    def Check(self):
        super().Check()

        if len(self.convergence_criteria_list) == 0:
            raise Exception("At least one convergence criteria has to be specified")

        # TODO check if an accelerator was specified for a field that is manipulated in the input!

        for conv_crit in self.convergence_criteria_list:
            conv_crit.Check()

        for conv_crit in self.convergence_accelerators_list:
            conv_crit.Check()

    @classmethod
    def _GetDefaultParameters(cls):
        this_defaults = KM.Parameters("""{
            "convergence_accelerators" : [],
            "convergence_criteria"     : [],
            "num_coupling_iterations"  : 10
        }""")
<<<<<<< HEAD
        this_defaults.AddMissingParameters(super()._GetDefaultSettings())
=======
        this_defaults.AddMissingParameters(super()._GetDefaultParameters())
>>>>>>> 57f8e233

        return this_defaults

    def __CommunicateStateOfConvergence(self, is_converged):
        # Communicate the state of convergence with external solvers through IO
        convergence_signal_config = {
            "type" : "convergence_signal",
            "is_converged" : is_converged
        }

        for solver in self.solver_wrappers.values():
            solver.ExportData(convergence_signal_config)
<|MERGE_RESOLUTION|>--- conflicted
+++ resolved
@@ -135,11 +135,7 @@
             "convergence_criteria"     : [],
             "num_coupling_iterations"  : 10
         }""")
-<<<<<<< HEAD
-        this_defaults.AddMissingParameters(super()._GetDefaultSettings())
-=======
         this_defaults.AddMissingParameters(super()._GetDefaultParameters())
->>>>>>> 57f8e233
 
         return this_defaults
 
