# Importing the Kratos Library
import KratosMultiphysics as KM
from KratosMultiphysics.kratos_utilities import IssueDeprecationWarning

# Importing the base class
from KratosMultiphysics.CoSimulationApplication.base_classes.co_simulation_coupling_operation import CoSimulationCouplingOperation

# CoSimulation imports
import KratosMultiphysics.CoSimulationApplication.co_simulation_tools as cs_tools

def Create(*args):
    return CreatePointLoadModelPart(*args)

class CreatePointLoadModelPart(CoSimulationCouplingOperation):
    """This operation creates a submodelpart containing PointLoad Conidtions for transferring loads
    """
    def __init__(self, settings, solver_wrappers, process_info):
        IssueDeprecationWarning('CreatePointLoadModelPart', 'please use CreatePointBasedEntitiesProcess" instead')
        super().__init__(settings, process_info)
        self.model = solver_wrappers[self.settings["solver"].GetString()].model

    def Initialize(self):
        computing_model_part_name = self.settings["computing_model_part_name"].GetString()
        sub_model_part_name = self.settings["sub_model_part_name"].GetString()

        computing_domain = self.model[computing_model_part_name]

        node_id_list = []
        number_of_conditions = computing_domain.NumberOfConditions()
        for cond_counter,node_i in enumerate(computing_domain.Nodes):
            node_id_list.append(node_i.Id)
            computing_domain.CreateNewCondition(
                "PointLoadCondition3D1N",cond_counter+number_of_conditions+1,[node_i.Id],
                computing_domain.GetProperties()[0])

        struct_smp = computing_domain.CreateSubModelPart(sub_model_part_name)
        struct_smp.AddNodes(node_id_list)

    @classmethod
    def _GetDefaultParameters(cls):
        this_defaults = KM.Parameters("""{
            "solver"    : "UNSPECIFIED",
            "sub_model_part_name" : "UNSPECIFIED",
            "computing_model_part_name" : "UNSPECIFIED"
        }""")
<<<<<<< HEAD
        this_defaults.AddMissingParameters(super()._GetDefaultSettings())
=======
        this_defaults.AddMissingParameters(super()._GetDefaultParameters())
>>>>>>> 57f8e233
        return this_defaults


<|MERGE_RESOLUTION|>--- conflicted
+++ resolved
@@ -43,11 +43,7 @@
             "sub_model_part_name" : "UNSPECIFIED",
             "computing_model_part_name" : "UNSPECIFIED"
         }""")
-<<<<<<< HEAD
-        this_defaults.AddMissingParameters(super()._GetDefaultSettings())
-=======
         this_defaults.AddMissingParameters(super()._GetDefaultParameters())
->>>>>>> 57f8e233
         return this_defaults
 
 
