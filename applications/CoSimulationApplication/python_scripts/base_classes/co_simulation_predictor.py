# Importing the Kratos Library
import KratosMultiphysics as KM

# CoSimulation imports
import KratosMultiphysics.CoSimulationApplication.co_simulation_tools as cs_tools
import KratosMultiphysics.CoSimulationApplication.colors as colors

class CoSimulationPredictor:
    """Baseclass for the predictors used for CoSimulation
    It predicts the solution of the next step at the beginning of a step
    """
    def __init__(self, settings, solver_wrapper):
        self.settings = settings
        self.settings.RecursivelyValidateAndAssignDefaults(self._GetDefaultParameters())

        self.interface_data = solver_wrapper.GetInterfaceData(self.settings["data_name"].GetString())

        self.echo_level = self.settings["echo_level"].GetInt()

        # TODO check buffer size
        self._GetMinimumBufferSize()

    def Initialize(self):
        pass

    def Finalize(self):
        pass

    def InitializeSolutionStep(self):
        pass

    def Predict(self):
        raise Exception('"Predict" has to be implemented in the derived class!')

    def FinalizeSolutionStep(self):
        pass

    def PrintInfo(self):
        '''Function to print Info abt the Object
        Can be overridden in derived classes to print more information
        '''
        cs_tools.cs_print_info("Predictor", colors.bold(self._ClassName()))

    def Check(self):
        cs_tools.cs_print_warning("Predictor", "The predictors do not yet implement Check!")

    def _UpdateData(self, updated_data):
        self.interface_data.SetData(updated_data)

        if self.echo_level > 3:
            cs_tools.cs_print_info(self._ClassName(), "Computed prediction")

    # returns the buffer size needed by the predictor. Can be overridden in derived classes
    def _GetMinimumBufferSize(self):
        return 2

    @classmethod
    def _ClassName(cls):
        return cls.__name__

    @classmethod
    def _GetDefaultParameters(cls):
        return KM.Parameters("""{
            "type"       : "UNSPECIFIED",
            "solver"     : "UNSPECIFIED",
            "data_name"  : "UNSPECIFIED",
            "echo_level" : 0
<<<<<<< HEAD
        }""")


class HistoricalDataAccessor:
    def __init__(self, interface_data, buffer_size):
        self.interface_data = interface_data
        self.buffer_size = buffer_size
        self.step = 0

        self.additional_buffer_size = max(0, buffer_size - interface_data.GetBufferSize())
        self.aux_data = deque(maxlen=self.additional_buffer_size)

    def CloneTimeStep(self):
        self.step += 1
        if self.additional_buffer_size > 0:
            self.aux_data.appendleft(self.interface_data.GetData())

    def GetData(self, buffer_index):
        if buffer_index >= self.buffer_size:
            raise Exception("Buffer-size is not large enough. Current buffer size: {} | requested solution_step_index: {}!".format(self.buffer_size, buffer_index+1))

        if self.interface_data.GetBufferSize() > buffer_index:
            # the interface data buffer size is large enough
            return self.interface_data.GetData(buffer_index)
        else:
            # TODO check if time buffer is initialized
            return self.aux_data[buffer_index-self.additional_buffer_size]

    def TimeBufferIsInitialized(self):
        return self.step >= self.additional_buffer_size
=======
        }""")
>>>>>>> 3dd7267a
<|MERGE_RESOLUTION|>--- conflicted
+++ resolved
@@ -65,37 +65,4 @@
             "solver"     : "UNSPECIFIED",
             "data_name"  : "UNSPECIFIED",
             "echo_level" : 0
-<<<<<<< HEAD
-        }""")
-
-
-class HistoricalDataAccessor:
-    def __init__(self, interface_data, buffer_size):
-        self.interface_data = interface_data
-        self.buffer_size = buffer_size
-        self.step = 0
-
-        self.additional_buffer_size = max(0, buffer_size - interface_data.GetBufferSize())
-        self.aux_data = deque(maxlen=self.additional_buffer_size)
-
-    def CloneTimeStep(self):
-        self.step += 1
-        if self.additional_buffer_size > 0:
-            self.aux_data.appendleft(self.interface_data.GetData())
-
-    def GetData(self, buffer_index):
-        if buffer_index >= self.buffer_size:
-            raise Exception("Buffer-size is not large enough. Current buffer size: {} | requested solution_step_index: {}!".format(self.buffer_size, buffer_index+1))
-
-        if self.interface_data.GetBufferSize() > buffer_index:
-            # the interface data buffer size is large enough
-            return self.interface_data.GetData(buffer_index)
-        else:
-            # TODO check if time buffer is initialized
-            return self.aux_data[buffer_index-self.additional_buffer_size]
-
-    def TimeBufferIsInitialized(self):
-        return self.step >= self.additional_buffer_size
-=======
-        }""")
->>>>>>> 3dd7267a
+        }""")