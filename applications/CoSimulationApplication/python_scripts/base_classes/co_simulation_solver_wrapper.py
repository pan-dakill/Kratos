--- conflicted
+++ resolved
@@ -42,13 +42,6 @@
         if "." in self.name:
             raise Exception("cannot contain dot!")
 
-<<<<<<< HEAD
-        self.name = solver_name
-        if "." in self.name:
-            raise Exception("cannot contain dot!")
-
-=======
->>>>>>> 57f8e233
         self.echo_level = self.settings["echo_level"].GetInt()
         self.data_dict = {data_name : CouplingInterfaceData(data_config, self.model, data_name, self.name) for (data_name, data_config) in self.settings["data"].items()}
 
