# Importing the Kratos Library
import KratosMultiphysics as KM

# CoSimulation imports
from KratosMultiphysics.CoSimulationApplication.co_simulation_tools import SettingsTypeCheck

class CoSimulationCouplingOperation(object):
    """Baseclass for the coupling operations used for CoSimulation
    This class can be used to customize the behavior of the CoSimulation,
    by providing a large interface and access to the solvers/models
    """
    def __init__(self, settings, parent_coupled_solver_process_info):
        SettingsTypeCheck(settings)
        self.settings = settings
<<<<<<< HEAD
        self.settings.ValidateAndAssignDefaults(self._GetDefaultSettings())
=======
        self.settings.ValidateAndAssignDefaults(self._GetDefaultParameters())
>>>>>>> 999f852c
        self.process_info = parent_coupled_solver_process_info
        self.echo_level = self.settings["echo_level"].GetInt()

    def Initialize(self):
        pass

    def Finalize(self):
        pass


    def InitializeSolutionStep(self):
        pass

    def FinalizeSolutionStep(self):
        pass


    def InitializeCouplingIteration(self):
        pass

    def FinalizeCouplingIteration(self):
        pass


    def Execute(self):
        raise NotImplementedError('"Execute" is not implemented for {}!'.format(self._ClassName))


    def PrintInfo(self):
        pass

    def Check(self):
        pass

    @classmethod
    def _ClassName(cls):
        return cls.__name__

    @classmethod
    def _GetDefaultParameters(cls):
        return KM.Parameters("""{
            "type"       : "UNSPECIFIED",
            "echo_level" : 0
        }""")<|MERGE_RESOLUTION|>--- conflicted
+++ resolved
@@ -12,11 +12,7 @@
     def __init__(self, settings, parent_coupled_solver_process_info):
         SettingsTypeCheck(settings)
         self.settings = settings
-<<<<<<< HEAD
-        self.settings.ValidateAndAssignDefaults(self._GetDefaultSettings())
-=======
         self.settings.ValidateAndAssignDefaults(self._GetDefaultParameters())
->>>>>>> 999f852c
         self.process_info = parent_coupled_solver_process_info
         self.echo_level = self.settings["echo_level"].GetInt()
 
