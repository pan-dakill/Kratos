# Importing the Kratos Library
import KratosMultiphysics as KM

# Importing the base class
from KratosMultiphysics.CoSimulationApplication.base_classes.co_simulation_predictor import CoSimulationPredictor

# Other imports
import KratosMultiphysics.CoSimulationApplication.co_simulation_tools as cs_tools

# Predictor implemented according to:
# "A new staggered scheme for fluid-structure interaction"; W.G. Dettmer and D. Peric
# Numerical Methods in Engineering 2013; 93; 1-22

def Create(settings, solver_wrapper):
    cs_tools.SettingsTypeCheck(settings)
    return AverageValuePredictor(settings, solver_wrapper)

class AverageValuePredictor(CoSimulationPredictor):
    # @param beta factor for weighting last and current value of the predicted values. Can be set in interval: [0, 1.0]
    def __init__(self, settings, solver_wrapper):
        super().__init__(settings, solver_wrapper)
        self.beta = self.settings["beta"].GetDouble()
        if self.beta > 1.0 or self.beta < 0:
            raise Exception("Wrong value for beta. Admissible interval [0.0, 1.0]")

    def Predict(self):
        current_data  = self.interface_data.GetData(0)
        previous_data = self.interface_data.GetData(1)

        self.predicted_data = 2*current_data - previous_data

        self._UpdateData(self.predicted_data)

    def FinalizeSolutionStep(self):
        current_data  = self.interface_data.GetData(0)

        self.predicted_data = self.beta * current_data + (1-self.beta) * self.predicted_data

        self._UpdateData(self.predicted_data)

    @classmethod
    def _GetDefaultParameters(cls):
        this_defaults = KM.Parameters("""{
            "beta"     : 0.5
        }""")
<<<<<<< HEAD
        this_defaults.AddMissingParameters(super()._GetDefaultSettings())
=======
        this_defaults.AddMissingParameters(super()._GetDefaultParameters())
>>>>>>> 57f8e233
        return this_defaults<|MERGE_RESOLUTION|>--- conflicted
+++ resolved
@@ -43,9 +43,5 @@
         this_defaults = KM.Parameters("""{
             "beta"     : 0.5
         }""")
-<<<<<<< HEAD
-        this_defaults.AddMissingParameters(super()._GetDefaultSettings())
-=======
         this_defaults.AddMissingParameters(super()._GetDefaultParameters())
->>>>>>> 57f8e233
         return this_defaults