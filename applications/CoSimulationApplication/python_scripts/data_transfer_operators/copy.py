--- conflicted
+++ resolved
@@ -16,11 +16,7 @@
         from_solver_data_size = from_solver_data.Size()
         to_solver_data_size = to_solver_data.Size()
         if not from_solver_data_size == to_solver_data_size:
-<<<<<<< HEAD
-            raise Exception('The sizes of the data are not matching: {} (data "{}" of solver "{}") != {} (data "{}" of solver "{}")!'.format(from_solver_data_size, colors.magenta(from_solver_data.name), colors.blue(from_solver_data.solver_name), to_solver_data_size, colors.magenta(to_solver_data.name), colors.blue(to_solver_data.solver_name)))
-=======
             raise Exception('The sizes of the data are not matching: {} != {} for interface data "{}" of solver "{}" and interface data "{}" of solver "{}"!'.format(from_solver_data_size, to_solver_data_size, from_solver_data.name, from_solver_data.solver_name, to_solver_data.name, to_solver_data.solver_name))
->>>>>>> 837c2302
 
         from_solver_data_array = from_solver_data.GetData()
 
