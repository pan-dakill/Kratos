# Importing the Kratos Library
import KratosMultiphysics as KM
import KratosMultiphysics.CoSimulationApplication as KMC

# Importing the base class
from KratosMultiphysics.CoSimulationApplication.base_classes.co_simulation_solver_wrapper import CoSimulationSolverWrapper

# Other imports
from .sdof_static_solver import SDoFStaticSolver
from .sdof_solver_wrapper import SdofSolverWrapper

def Create(settings, model, solver_name):
    return SdofStaticSolverWrapper(settings, model, solver_name)

class SdofStaticSolverWrapper(SdofSolverWrapper):
    """ This class implements a wrapper for an SDof solver to be used in CoSimulation
    """
    def __init__(self, settings, model, solver_name):
<<<<<<< HEAD
        super().__init__(settings, model, solver_name)

        input_file_name = self.settings["solver_wrapper_settings"]["input_file"].GetString()
=======
        super().__init__(settings, model, solver_name, "Sdof_Static")
>>>>>>> 57f8e233

    @classmethod
    def _CreateSDofSolver(cls, input_file_name):
        return SDoFStaticSolver(input_file_name)

    def SolveSolutionStep(self):
        self._sdof_solver.SetSolutionStepValue("ROOT_POINT_DISPLACEMENT", self.mp[KMC.SCALAR_ROOT_POINT_DISPLACEMENT], 0)
        self._sdof_solver.SetSolutionStepValue("LOAD",                    self.mp[KMC.SCALAR_FORCE], 0)

        self._sdof_solver.SolveSolutionStep()

        self.mp[KMC.SCALAR_DISPLACEMENT]        = self._sdof_solver.GetSolutionStepValue("DISPLACEMENT", 0)
        self.mp[KMC.SCALAR_REACTION]            = self._sdof_solver.GetSolutionStepValue("REACTION", 0)

    def Check(self):
        # making sure only a set of vaiables can be used
        admissible_variables = [
            "SCALAR_FORCE",
            "SCALAR_DISPLACEMENT",
            "SCALAR_REACTION",
        ]
        for data in self.data_dict.values():
            if data.variable.Name() not in admissible_variables:
                raise Exception('Variable "{}" of interface data "{}" of solver "{}" cannot be used for the SDof Solver!\nOnly the following variables are allowed: {}'.format(data.variable.Name(), data.name, data.solver_name, admissible_variables))<|MERGE_RESOLUTION|>--- conflicted
+++ resolved
@@ -16,13 +16,7 @@
     """ This class implements a wrapper for an SDof solver to be used in CoSimulation
     """
     def __init__(self, settings, model, solver_name):
-<<<<<<< HEAD
-        super().__init__(settings, model, solver_name)
-
-        input_file_name = self.settings["solver_wrapper_settings"]["input_file"].GetString()
-=======
         super().__init__(settings, model, solver_name, "Sdof_Static")
->>>>>>> 57f8e233
 
     @classmethod
     def _CreateSDofSolver(cls, input_file_name):
