from __future__ import print_function, absolute_import, division #makes KratosMultiphysics backward compatible with python 2.6 and 2.7
# path for applications
import sys
import os.path

Import_ExternalSolversApplication = False
Import_SolidMechanicsApplication = False
Import_PfemApplication = False
Import_PfemSolidMechanicsApplication = False
Import_PfemFluidDynamicsApplication = False
Import_ContactMechanicsApplication = False
Import_ConstitutiveModelsApplication = False
Import_UmatApplication = False
Import_MachiningApplication = False
Import_StringDynamicsApplication = False
Import_ConvectionDiffusionApplication = False
Import_ALEApplication = False
Import_IncompressibleFluidApplication = False
Import_StructuralApplication = False
Import_StructuralMechanicsApplication = False
Import_FSIApplication = False
Import_ConstitutiveLawsApplication = False
Import_ULFApplication = False
Import_MeshingApplication = False
Import_KratosMKLSolversApplication = False
Import_KratosMPISearchApplication = False
Import_KratosTrilinosApplication = False
Import_KratosMetisApplication = False
Import_PoissonApplication = False
Import_ElectrostaticApplication = False
Import_MagnetostaticApplication = False
Import_DamApplication = False
Import_TestApplication = False
Import_OpenCLApplication = False
Import_PodApplication = False
Import_LevelSetApplication = False
Import_FluidDynamicsApplication = False
Import_KratosDEMApplication = False
Import_KratosSwimmingDEMApplication = False
Import_KratosMixedElementApplication = False
Import_ThermoMechanicalApplication = False
Import_DEM_FEM_Application = False
Import_WindTurbineApplication = False
Import_IGAStructuralMechanicsApplication = False
Import_NurbsBrepApplication = False
Import_MultiScaleApplication = False
Import_ContactStructuralMechanicsApplication = False
<<<<<<< HEAD

=======
Import_KratosMappingApplication = False
Import_ConstitutiveModelsApplication = False
Import_ShallowWaterApplication = False
>>>>>>> b32a1c6d

print("Applications Available:")
print("Import_ExternalSolversApplication: False")
print("Import_SolidMechanicsApplication: False")
print("Import_PfemApplication: False")
print("Import_PfemSolidMechanicsApplication: False")
print("Import_PfemFluidDynamicsApplication: False")
print("Import_ContactMechanicsApplication: False")
print("Import_ConstitutiveModelsApplication: False")
print("Import_UmatApplication: False")
print("Import_MachiningApplication: False")
print("Import_StringDynamicsApplication: False")
print("Import_ConvectionDiffusionApplication: False")
print("Import_MeshingApplication: False")
print("Import_ALEApplication: False")
print("Import_IncompressibleFluidApplication: False")
print("Import_StructuralApplication: False")
print("Import_StructuralMechanicsApplication: False")
print("Import_FSIApplication: False")
print("Import_ConstitutiveLawsApplication: False")
print("Import_ULFApplication: False")
print("Import_KratosMKLSolversApplication: False")
print("Import_KratosMPISearchApplication: False")
print("Import_KratosTrilinosApplication: False")
print("Import_KratosMetisApplication: False")
print("Import_PoissonApplication: False")
print("Import_ElectrostaticApplication: False")
print("Import_MagnetostaticApplication: False")
print("Import_DamApplication: False")
print("Import_TestApplication: False")
print("Import_OpenCLApplication: False")
print("Import_PodApplication: False")
print("Import_LevelSetApplication: False")
print("Import_FluidDynamicsApplication: False")
print("Import_KratosDEMApplication: False")
print("Import_KratosSwimmingDEMApplication: False")
print("Import_KratosMixedElementApplication: False")
print("Import_ThermoMechanicalApplication: False")
print("Import_DEM_FEM_Application: False")
print("Import_WindTurbineApplication: False")
print("Import_IGAStructuralMechanicsApplication: False")
print("Import_NurbsBrepApplication: False")
print("Import_MultiScaleApplication: False")
<<<<<<< HEAD
print("Import_ContactMechanicsApplication: False")
=======
print("Import_ContactStructuralMechanicsApplication: False")
print("Import_KratosMappingApplication: False")
print("Import_ConstitutiveModelsApplication: False")
print("Import_ShallowWaterApplication: False")

>>>>>>> b32a1c6d
application_directory = os.path.dirname(os.path.realpath(__file__))

def ImportApplications(kernel, applications_path=application_directory):
    # importing the applications
    print("Applications Available:")
    print("Import_ExternalSolversApplication: " + str(Import_ExternalSolversApplication))
    print("Import_SolidMechanicsApplication: " + str(Import_SolidMechanicsApplication))
    print("Import_PfemApplication: " + str(Import_PfemApplication))
    print("Import_PfemSolidMechanicsApplication: " + str(Import_PfemSolidMechanicsApplication))
    print("Import_PfemFluidDynamicsApplication: " + str(Import_PfemFluidDynamicsApplication))
    print("Import_ContactMechanicsApplication: " + str(Import_ContactMechanicsApplication))
    print("Import_ConstitutiveModelsApplication: " + str(Import_ConstitutiveModelsApplication))
    print("Import_UmatApplication: " + str(Import_UmatApplication))
    print("Import_MachiningApplication: " + str(Import_MachiningApplication))
    print("Import_StringDynamicsApplication: " + str(Import_StringDynamicsApplication))
    print("Import_ConvectionDiffusionApplication: " + str(Import_ConvectionDiffusionApplication)
    print("Import_MeshingApplication: " + str(Import_MeshingApplication))
    print("Import_ALEApplication: " + str(Import_ALEApplication))
    print("Import_IncompressibleFluidApplication: " + str(Import_IncompressibleFluidApplication))
    print("Import_StructuralApplication: " + str(Import_StructuralApplication))
    print("Import_StructuralMechanicsApplication: " + str(Import_StructuralMechanicsApplication))
    print("Import_FSIApplication: " + str(Import_FSIApplication))
    print("Import_ConstitutiveLawsApplication: " + str(Import_ConstitutiveLawsApplication))
    print("Import_ULFApplication: " + str(Import_ULFApplication))
    print("Import_KratosMPISearchApplication:  " + str(Import_KratosMPISearchApplication))
    print("Import_KratosTrilinosApplication: " + str(Import_KratosTrilinosApplication))
    print("Import_KratosMetisApplication: " + str(Import_KratosMetisApplication))
    print("Import_PoissonApplication: " + str(Import_PoissonApplication))
    print("Import_ElectrostaticApplication: " + str(Import_ElectrostaticApplication))
    print("Import_MagnetostaticApplication: " + str(Import_MagnetostaticApplication))
    print("Import_DamApplication: " + str(Import_DamApplication))
    print("Import_TestApplication: " + str(Import_TestApplication))
    print("Import_OpenCLApplication: " + str(Import_OpenCLApplication))
    print("Import_PodApplication: " + str(Import_PodApplication))
    print("Import_LevelSetApplication:" + str(Import_LevelSetApplication))
    print("Import_FluidDynamicsApplication: " + str(Import_FluidDynamicsApplication))
    print("Import_KratosMixedElementApplication: " + str(Import_KratosMixedElementApplication))
    print("Import_KratosDEMApplication:  " + str(Import_KratosDEMApplication))
    print("Import_KratosSwimmingDEMApplication:  " + str(Import_KratosSwimmingDEMApplication))
    print("Import_ThermoMechanicalApplication: " + str(Import_ThermoMechanicalApplication))
    print("Import_DEM_FEM_Application: " + str(Import_DEM_FEM_Application))
    print("Import_WindTurbineApplication: " + str(Import_WindTurbineApplication))
    print("Import_IGAStructuralMechanicsApplication: " + str(Import_IGAStructuralMechanicsApplication))
    print("Import_NurbsBrepApplication: " + str(Import_NurbsBrepApplication))
    print("Import_MultiScaleApplication: " + str(Import_MultiScaleApplication))
    print("Import_ContactStructuralMechanicsApplication: " + str(Import_ContactStructuralMechanicsApplication))
<<<<<<< HEAD

=======
    print("Import_KratosMappingApplication: " + str(Import_KratosMappingApplication))    
    print("Import_ConstitutiveModelsApplication: " + str(Import_ConstitutiveModelsApplication))
    print("Import_ShallowWaterApplication: " + str(Import_ShallowWaterApplication))

    if(Import_ExternalSolversApplication):
        print("importing KratosExternalSolversApplication ...")
        sys.path.append(applications_path + '/ExternalSolversApplication/python_scripts')
        sys.path.append(applications_path + '/ExternalSolversApplication/Linux')
        from KratosExternalSolversApplication import *
        external_solvers_application = KratosExternalSolversApplication()
        kernel.ImportApplication(external_solvers_application)
        print("KratosExternalSolversApplication sucessfully imported")
>>>>>>> b32a1c6d

    if(Import_SolidMechanicsApplication):
        print("importing KratosSolidMechanicsApplication ...")
        sys.path.append(applications_path + '/SolidMechanicsApplication/python_scripts')
        sys.path.append(applications_path + '/SolidMechanicsApplication/Linux')
        from KratosSolidMechanicsApplication import *
        solid_mechanics_application = KratosSolidMechanicsApplication()
        kernel.ImportApplication(solid_mechanics_application)
        print("KratosSolidMechanicsApplication Succesfully imported")

    if(Import_PfemApplication):
        print("importing KratosPfemApplication ...")
        sys.path.append(applications_path + '/PfemApplication/python_scripts')
        sys.path.append(applications_path + '/PfemApplication/Linux')
        from KratosPfemApplication import *
        pfem_application = KratosPfemApplication()
        kernel.ImportApplication(pfem_application)
        print("KratosPfemApplication Succesfully imported")

    if(Import_PfemSolidMechanicsApplication):
        print("importing KratosPfemSolidMechanicsApplication ...")
        sys.path.append(applications_path + '/PfemSolidMechanicsApplication/python_scripts')
        sys.path.append(applications_path + '/PfemSolidMechanicsApplication/Linux')
        from KratosPfemSolidMechanicsApplication import *
        pfem_solid_mechanics_application = KratosPfemSolidMechanicsApplication()
        kernel.ImportApplication(pfem_solid_mechanics_application)
        print("KratosPfemSolidMechanicsApplication Succesfully imported")

    if(Import_PfemFluidDynamicsApplication):
        print("importing KratosPfemFluidDynamicsApplication ...")
        sys.path.append(applications_path + '/PfemFluidDynamicsApplication/python_scripts')
        sys.path.append(applications_path + '/PfemFluidDynamicsApplication/Linux')
        from KratosPfemFluidDynamicsApplication import *
        pfem_fluid_dynamics_application = KratosPfemFluidDynamicsApplication()
        kernel.ImportApplication(pfem_fluid_dynamics_application)
        print("KratosPfemFluidDynamicsApplication Succesfully imported")
          
    if(Import_ContactMechanicsApplication):
        print("importing KratosContactMechanicsApplication ...")
        sys.path.append(applications_path + '/ContactMechanicsApplication/python_scripts')
        sys.path.append(applications_path + '/ContactMechanicsApplication/Linux')
        from KratosContactMechanicsApplication import *
        contact_mechanics_application = KratosContactMechanicsApplication()
        kernel.ImportApplication(contact_mechanics_application)
        print("KratosContactMechanicsApplication Succesfully imported")
          
    if(Import_ConstitutiveModelsApplication):
        print("importing KratosConstitutiveModelsApplication ...")
        sys.path.append(applications_path + '/ConstitutiveModelsApplication/python_scripts')
        sys.path.append(applications_path + '/ConstitutiveModelsApplication/Linux')
        from KratosConstitutiveModelsApplication import *
        constitutive_models_application = KratosConstitutiveModelsApplication()
        kernel.ImportApplication(constitutive_models_application)
        print("KratosConstitutiveModelsApplication Succesfully imported")

    if(Import_UmatApplication):
        print("importing KratosUmatApplication ...")
        sys.path.append(applications_path + '/UmatApplication/python_scripts')
        sys.path.append(applications_path + '/UmatApplication/Linux')
        from KratosUmatApplication import *
        umat_application = KratosUmatApplication()
        kernel.ImportApplication(umat_application)
        print("KratosUmatApplication Succesfully imported")
        
    if(Import_MachiningApplication):
        print("importing KratosMachiningApplication ...")
        sys.path.append(applications_path + '/MachiningApplication/python_scripts')
        sys.path.append(applications_path + '/MachiningApplication/Linux')
        from KratosMachiningApplication import *
        machining_application = KratosMachiningApplication()
        kernel.ImportApplication(machining_application)
        print("KratosMachiningApplication Succesfully imported")
          
    if(Import_StringDynamicsApplication):
        print("importing KratosStringDynamicsApplication ...")
        sys.path.append(applications_path + '/StringDynamicsApplication/python_scripts')
        sys.path.append(applications_path + '/StringDynamicsApplication/Linux')
        from KratosStringDynamicsApplication import *
        pfem_solid_mechanics_application = KratosStringDynamicsApplication()
        kernel.ImportApplication(string_dynamics_application)
        print("KratosStringDynamicsApplication Succesfully imported")

    if(Import_ConvectionDiffusionApplication):
        print("importing KratosConvectionDiffusionApplication ...")
        sys.path.append(applications_path + '/convection_diffusion_application/python_scripts')
        sys.path.append(applications_path + '/convection_diffusion_application/Linux')
        from KratosConvectionDiffusionApplication import *
        convection_diffusion_application = KratosConvectionDiffusionApplication()
        kernel.ImportApplication(convection_diffusion_application)
        print("KratosConvectionDiffusionApplication Succesfully imported")
          
    if(Import_MeshingApplication):
        print("importing KratosMeshingApplication ...")
        sys.path.append(applications_path + '/MeshingApplication/python_scripts')
        from KratosMeshingApplication import *
        meshing_application = KratosMeshingApplication()
        kernel.ImportApplication(meshing_application)
        print("KratosMeshingApplication sucessfully imported")

    if(Import_ALEApplication):
        print("importing KratosALEApplication ...")
        sys.path.append(applications_path + '/ALEapplication/python_scripts')
        sys.path.append(applications_path + '/ALEapplication/Linux')
        from KratosALEApplication import *
        ale_app = KratosALEApplication()
        kernel.ImportApplication(ale_app)
        print("KratosALEApplication Succesfully imported")

    if(Import_IncompressibleFluidApplication):
        print("importing KratosIncompressibleFluidApplication ...")
        sys.path.append(applications_path + '/incompressible_fluid_application/python_scripts')
        sys.path.append(applications_path + '/incompressible_fluid_application/Linux')
        from KratosIncompressibleFluidApplication import *
        print("KratosIncompressibleFluidApplication lib loaded")
        incompressible_fluid_application = KratosIncompressibleFluidApplication()
        print("KratosIncompressibleFluidApplication application created")
        kernel.ImportApplication(incompressible_fluid_application)
        print("KratosIncompressibleFluidApplication Succesfully imported")

    if(Import_StructuralApplication):
        print("importing KratosStructuralApplication ...")
        sys.path.append(applications_path + '/structural_application/python_scripts')
        sys.path.append(applications_path + '/structural_application/Linux')
        from KratosStructuralApplication import *
        structural_application = KratosStructuralApplication()
        kernel.ImportApplication(structural_application)
        print("KratosStructuralApplication Succesfully imported")

    if(Import_StructuralMechanicsApplication):
        print("importing StructuralMehcanicsApplication ...")
        sys.path.append(applications_path + '/StructuralMechanicsApplication/python_scripts')
        sys.path.append(applications_path + '/StructuralMechanicsApplication/Linux')
        from StructuralMechanicsApplication import *
        structural_mechanics_application = StructuralMechanicsApplication()
        kernel.ImportApplication(structural_mechanics_application)
        print("StructuralMechanicsApplication Succesfully imported")

    if(Import_FSIApplication):
        print("importing FSIapplication ...")
        sys.path.append(applications_path + '/FSIapplication/python_scripts')
        sys.path.append(applications_path + '/FSIapplication/Linux')
        from KratosFSIApplication import *
        fsi_application = KratosFSIApplication()
        kernel.ImportApplication(fsi_application)
        print("FSIapplication Succesfully imported")

    if(Import_ConstitutiveLawsApplication):
        print("importing KratosConstitutiveLawsApplication ...")
        sys.path.append(applications_path + '/constitutive_laws_application/python_scripts')
        sys.path.append(applications_path + '/constitutive_laws_application/Linux')
        from KratosConstitutiveLawsApplication import *
        constitutive_laws_application = KratosConstitutiveLawsApplication()
        kernel.ImportApplication(constitutive_laws_application)
        print("KratosConstitutiveLawsApplication successfully imported")

    if(Import_ULFApplication):
        print("importing KratosULFApplication ...")
        sys.path.append(applications_path + '/ULFapplication/python_scripts')
        sys.path.append(applications_path + '/ULFapplication/Linux')
        from KratosULFApplication import *
        ulf_application = KratosULFApplication()
        kernel.ImportApplication(ulf_application)
        print("KratosULFApplication sucessfully imported")

    if(Import_KratosMKLSolversApplication):
        print("importing KratosMKLSolversApplication ...")
        sys.path.append(applications_path + '/mkl_solvers_application/python_scripts')
        from KratosMKLSolversApplication import *
        mkl_solvers_application = KratosMKLSolversApplication()
        kernel.ImportApplication(mkl_solvers_application)
        print("KratosMKLSolversApplication sucessfully imported")

    if(Import_KratosMPISearchApplication):
        print("importing KratosMPISearchApplication ...")
        sys.path.append(applications_path + '/mpi_search_application/python_scripts')
        from KratosMPISearchApplication import *
        mpi_search_application = KratosMPISearchApplication()
        kernel.ImportApplication(mpi_search_application)
        print("KratosMPISearchApplication sucessfully imported")

    if(Import_KratosTrilinosApplication):
        print("importing KratosTrilinosApplication ...")
        sys.path.append(applications_path + '/trilinos_application/python_scripts')
        from KratosTrilinosApplication import *
        trilinos_application = KratosTrilinosApplication()
        kernel.ImportApplication(trilinos_application)
        print("KratosTrilinosApplication sucessfully imported")

    if(Import_KratosMetisApplication):
        print("importing KratosMetisApplication ...")
        sys.path.append(applications_path + '/metis_application/python_scripts')
        from KratosMetisApplication import *
        metis_application = KratosMetisApplication()
        kernel.ImportApplication(metis_application)
        print("KratosMetisApplication sucessfully imported")

    if(Import_PoissonApplication):
        print("importing KratosR1PoissonApplication ...")
        sys.path.append(applications_path + '/kPoisson/python_scripts')
        from KratosR1PoissonApplication import *
        kPoisson = KratosR1PoissonApplication()
        kernel.ImportApplication(kPoisson)
        print("Kratos PoissonApplication1 sucessfully imported")

    if(Import_ElectrostaticApplication):
        print("importing KratosR1ElectrostaticApplication ...")
        sys.path.append(applications_path + '/kElectrostatic/python_scripts')
        from KratosR1ElectrostaticApplication import *
        kElectrostatic = KratosR1ElectrostaticApplication()
        kernel.ImportApplication(kElectrostatic)
        print("Kratos ElectromagnecticApplication1 sucessfully imported")

    if(Import_MagnetostaticApplication):
        print("importing KratosR1MagnetostaticApplication ...")
        sys.path.append(applications_path + '/kMagnetostatic/python_scripts')
        from KratosR1MagnetostaticApplication import *
        kMagnetostatic = KratosR1MagnetostaticApplication()
        kernel.ImportApplication(kMagnetostatic)
        print("Kratos ElectromagneticApplication2 sucessfully imported")

    if(Import_DamApplication):
        print("importing KratosDamApplication ...")
        sys.path.append(applications_path + '/DamApplication/python_scripts')
        from KratosDamApplication import *
        dam_application = KratosDamApplication()
        kernel.ImportApplication(dam_application)
        print("Kratos DamApplication sucessfully imported")

    if(Import_TestApplication):
        print("importing KratosTestApplication ...")
        sys.path.append(applications_path + '/TestApplication/python_scripts')
        from KratosTestApplication import *
        test_application = KratosTestApplication()
        kernel.ImportApplication(test_application)
        print("Kratos TestApplication sucessfully imported")

    if(Import_OpenCLApplication):
        print("importing KratosOpenCLApplication ...")
        sys.path.append(applications_path + '/OpenCLapplication/python_scripts')
        from KratosOpenCLApplication import *
        opencl_application = KratosOpenCLApplication()
        kernel.ImportApplication(opencl_application)
        print("KratosOpenCLApplication sucessfully imported")

    if(Import_PodApplication):
        print("importing KratosPodApplication ...")
        sys.path.append(applications_path + '/PODApplication/python_scripts')
        from KratosPodApplication import *
        pod_application = KratosPodApplication()
        kernel.ImportApplication(pod_application)
        print("KratosPodApplication sucessfully imported")

    if(Import_LevelSetApplication):
        print("importing KratosPodApplication ...")
        sys.path.append(applications_path + '/LevelSetApplication/python_scripts')
        from KratosLevelSetApplication import *
        levelset_application = KratosLevelSetApplication()
        kernel.ImportApplication(levelset_application)
        print("KratosLevelSetApplication sucessfully imported")

    if(Import_FluidDynamicsApplication):
        print("importing KratosFluidDynamicsApplication ...")
        sys.path.append(applications_path + '/FluidDynamicsApplication/python_scripts')
        from KratosFluidDynamicsApplication import *
        fluid_dynamics_application = KratosFluidDynamicsApplication()
        kernel.ImportApplication(fluid_dynamics_application)
        print("KratosFluidDynamicsApplication sucessfully imported")

    if(Import_KratosDEMApplication):
        print("importing KratosDEMApplication ...")
        sys.path.append(applications_path + '/DEM_application/python_scripts')
        from KratosDEMApplication import *
        DEM_application = KratosDEMApplication()
        kernel.ImportApplication(DEM_application)
        print("KratosDEMApplication sucessfully imported")

    if(Import_KratosSwimmingDEMApplication):
        print("importing KratosSwimmingDEMApplication ...")
        sys.path.append(applications_path + '/swimming_DEM_application/python_scripts')
        from KratosSwimmingDEMApplication import *
        swimming_DEM_application = KratosSwimmingDEMApplication()
        kernel.ImportApplication(swimming_DEM_application)
        print("KratosSwimmingDEMApplication sucessfully imported")

    if(Import_KratosMixedElementApplication):
        print("importing KratosMixedElementApplication ...")
        sys.path.append(applications_path + '/MixedElementApplication/python_scripts')
        from KratosMixedElementApplication import *
        mixed_element_application = KratosMixedElementApplication()
        kernel.ImportApplication(mixed_element_application)
        print("KratosMixedElementApplication sucessfully imported")

    if(Import_ThermoMechanicalApplication):
        print("importing ThermoMechanicalApplication ...")
        sys.path.append(applications_path + '/ThermoMechanicalApplication/python_scripts')
        from KratosThermoMechanicalApplication import *
        thermo_mechanical_application = KratosThermoMechanicalApplication()
        kernel.ImportApplication(thermo_mechanical_application)
        print("KratosThermoMechanicalApplication sucessfully imported")

    if(Import_DEM_FEM_Application):
        print("importing DEM_FEM_Application ...")
        sys.path.append(applications_path + '/DEM_FEM_Application/python_scripts')
        from KratosDEM_FEM_Application import *
        dem_fem_application = KratosDEM_FEM_Application()
        kernel.ImportApplication(dem_fem_application)
        print("KratosDem_Fem_Application sucessfully imported")

    if(Import_WindTurbineApplication):
        print("importing KratosWindTurbineApplication ...")
        sys.path.append(applications_path + '/wind_turbine_application/python_scripts')
        from KratosWindTurbineApplication import *
        wind_turbine_application = KratosWindTurbineApplication()
        kernel.ImportApplication(wind_turbine_application)
        print("KratosWindTurbineApplication sucessfully imported")

	if(Import_IGAStructuralMechanicsApplication):
        print("importing KratosIGAStructuralMechanicsApplication ...")
        sys.path.append(applications_path + '/IGAStructuralMechanicsApplication/python_scripts')
        from KratosIGAStructuralMechanicsApplication import *
        iga_structural_mechanics_application = KratosIGAStructuralMechanicsApplication()
        kernel.AddApplication(iga_structural_mechanics_application)
        print("KratosIGAStructuralMechanicsApplication sucessfully imported")	

	if(Import_NurbsBrepApplication):
        print("importing KratosNurbsBrepApplication ...")
        sys.path.append(applications_path + '/NurbsBrepApplication/python_scripts')
        from KratosNurbsBrepApplication import *
        iga_structural_mechanics_application = KratosNurbsBrepApplication()
        kernel.AddApplication(nurbs_brep_application)
        print("KratosNurbsBrepApplication sucessfully imported")

    if(Import_MultiScaleApplication):
        print("importing KratosMultiscaleApplication ...")
        sys.path.append(applications_path + '/MultiScaleApplication/python_scripts')
        from KratosMultiscaleApplication import *
        wind_turbine_application = KratosMultiScaleApplication()
        kernel.ImportApplication(MultiScaleApplication)
        print("KratosMultiScaleApplication sucessfully imported")
		
    if(Import_ContactStructuralMechanicsApplication):
        print("importing KratosStructuralContactMechanicsApplication ...")
        sys.path.append(applications_path + '/ContactStructuralMechanics/python_scripts')
        sys.path.append(applications_path + '/ContactStructuralMechanics/Linux')
        from KratosContactStructuralMechanicsApplication import *
        contact_mechanics_application = KratosContactStructuralMechanicsApplication()
        kernel.ImportApplication(contact_structural_mechanics_application)
        print("KratosContactStructuralMechanicsApplication Succesfully imported")

<<<<<<< HEAD

=======
    if(Import_KratosMappingApplication):
        print("importing KratosMappingApplication ...")
        sys.path.append(applications_path + '/MappingApplication/python_scripts')
        sys.path.append(applications_path + '/MappingApplication/Linux')
        from MappingApplication import *
        mapping_application = KratosMappingApplication()
        kernel.ImportApplication(mapping_application)
        print("KratosMappingApplication Succesfully imported")     

    if(Import_ConstitutiveModelsApplication):
        print("importing KratosConstitutiveModelsApplication ...")
        sys.path.append(applications_path + '/ConstitutiveModels/python_scripts')
        sys.path.append(applications_path + '/ConstitutiveModels/Linux')
        from KratosConstitutiveModelsApplication import *
        constitutive_models_application = KratosConstitutiveModelsApplication()
        kernel.AddApplication(constitutive_models_application)
        print("KratosConstitutiveModelsApplication Succesfully imported")
    
    if(Import_ShallowWaterApplication):
        print("importing KratosShallowWaterApplication ...")
        sys.path.append(applications_path + '/ConstitutiveModels/python_scripts')
        sys.path.append(applications_path + '/ConstitutiveModels/Linux')
        from KratosShallowWaterApplication import *
        shallow_water_application = KratosShallowWaterApplication()
        kernel.AddApplication(shallow_water_application)
        print("KratosShallowWaterApplication Succesfully imported")
>>>>>>> b32a1c6d

    # dynamic renumbering of variables to ensure the consistency
    kernel.Initialize()
    if(Import_SolidMechanicsApplication):
        kernel.InitializeApplication(solid_mechanics_application)
    if(Import_PfemApplication):
        kernel.InitializeApplication(pfem_application)
    if(Import_PfemSolidMechanicsApplication):
        kernel.InitializeApplication(pfem_solid_mechanics_application)
    if(Import_MachiningApplication):
        kernel.InitializeApplication(machining_application)
    if(Import_PfemFluidDynamicsApplication):
        kernel.InitializeApplication(pfem_fluid_dynamics_application)
    if(Import_StringDynamicsApplication):
        kernel.InitializeApplication(string_dynamics_application)
    if(Import_ALEApplication):
        kernel.InitializeApplication(ale_app)
    if(Import_IncompressibleFluidApplication):
        kernel.InitializeApplication(incompressible_fluid_application)
    if(Import_StructuralApplication):
        kernel.InitializeApplication(structural_application)
    if(Import_StructuralMechanicsApplication):
        kernel.InitializeApplication(structural_mechanics_application)
    if(Import_ConvectionDiffusionApplication):
        kernel.InitializeApplication(convection_diffusion_application)
    if(Import_FSIApplication):
        kernel.InitializeApplication(fsi_application)
    if(Import_ExternalSolversApplication):
        kernel.InitializeApplication(external_solvers_application)
    if(Import_ConstitutiveLawsApplication):
        kernel.InitializeApplication(constitutive_laws_application)
    if(Import_ULFApplication):
        kernel.InitializeApplication(ulf_application)
    if(Import_MeshingApplication):
        kernel.InitializeApplication(meshing_application)
    if(Import_KratosMKLSolversApplication):
        kernel.InitializeApplication(mkl_solvers_application)
    if(Import_KratosMPISearchApplication):
        kernel.InitializeApplication(mpi_search_application)
    if(Import_KratosTrilinosApplication):
        kernel.InitializeApplication(trilinos_application)
    if(Import_KratosMetisApplication):
        kernel.InitializeApplication(metis_application)
    if(Import_PoissonApplication):
        kernel.InitializeApplication(kPoisson)
    if(Import_ElectrostaticApplication):
        kernel.InitializeApplication(kElectrostatic)
    if(Import_MagnetostaticApplication):
        kernel.InitializeApplication(kMagnetostatic)
    if(Import_DamApplication):
        kernel.InitializeApplication(dam_application)
    if(Import_TestApplication):
        kernel.InitializeApplication(test_application)
    if(Import_OpenCLApplication):
        kernel.InitializeApplication(opencl_application)
    if(Import_PodApplication):
        kernel.InitializeApplication(pod_application)
    if(Import_LevelSetApplication):
        kernel.InitializeApplication(levelset_application)
    if(Import_FluidDynamicsApplication):
        kernel.InitializeApplication(fluid_dynamics_application)
    if(Import_KratosDEMApplication):
        kernel.InitializeApplication(DEM_application)
    if(Import_KratosSwimmingDEMApplication):
        kernel.InitializeApplication(swimming_DEM_application)
    if(Import_KratosMixedElementApplication):
        kernel.InitializeApplication(mixed_element_application)
    if(Import_ThermoMechanicalApplication):
        kernel.InitializeApplication(thermo_mechanical_application)
    if(Import_DEM_FEM_Application):
        kernel.InitializeApplication(dem_fem_application)
    if(Import_WindTurbineApplication):
        kernel.InitializeApplication(wind_turbine_application)
    if(Import_NurbsBrepApplication):
        kernel.InitializeApplication(nurbs_brep_application)
    if(Import_IGAStructuralMechanicsApplication):
        kernel.InitializeApplication(iga_structural_mechanics_application)
    if(Import_MultiScaleApplication):
        kernel.InitializeApplication(MultiScaleApplication)
    if(Import_ContactMechanicsApplication):
        kernel.InitializeApplication(contact_mechanics_application)
    if(Import_ContactStructuralMechanicsApplication):
        kernel.InitializeApplication(contact_structural_mechanics_application)
<<<<<<< HEAD
=======
    if(Import_KratosMappingApplication):
        kernel.InitializeApplication(mapping_application)    
    if(Import_ConstitutiveModelsApplication):
        kernel.InitializeApplication(constitutive_models_application)
    if(Import_ShallowWaterApplication):
        kernel.InitializeApplication(shallow_water_application)
>>>>>>> b32a1c6d

# def ImportApplications(kernel  ):
    # import os.path
    # application_directory = os.path.dirname( os.path.realpath(__file__)  )
    # ImportApplications(kernel, application_directory )<|MERGE_RESOLUTION|>--- conflicted
+++ resolved
@@ -41,17 +41,11 @@
 Import_ThermoMechanicalApplication = False
 Import_DEM_FEM_Application = False
 Import_WindTurbineApplication = False
-Import_IGAStructuralMechanicsApplication = False
-Import_NurbsBrepApplication = False
 Import_MultiScaleApplication = False
 Import_ContactStructuralMechanicsApplication = False
-<<<<<<< HEAD
-
-=======
 Import_KratosMappingApplication = False
 Import_ConstitutiveModelsApplication = False
 Import_ShallowWaterApplication = False
->>>>>>> b32a1c6d
 
 print("Applications Available:")
 print("Import_ExternalSolversApplication: False")
@@ -92,18 +86,12 @@
 print("Import_ThermoMechanicalApplication: False")
 print("Import_DEM_FEM_Application: False")
 print("Import_WindTurbineApplication: False")
-print("Import_IGAStructuralMechanicsApplication: False")
-print("Import_NurbsBrepApplication: False")
 print("Import_MultiScaleApplication: False")
-<<<<<<< HEAD
-print("Import_ContactMechanicsApplication: False")
-=======
 print("Import_ContactStructuralMechanicsApplication: False")
 print("Import_KratosMappingApplication: False")
 print("Import_ConstitutiveModelsApplication: False")
 print("Import_ShallowWaterApplication: False")
 
->>>>>>> b32a1c6d
 application_directory = os.path.dirname(os.path.realpath(__file__))
 
 def ImportApplications(kernel, applications_path=application_directory):
@@ -146,13 +134,8 @@
     print("Import_ThermoMechanicalApplication: " + str(Import_ThermoMechanicalApplication))
     print("Import_DEM_FEM_Application: " + str(Import_DEM_FEM_Application))
     print("Import_WindTurbineApplication: " + str(Import_WindTurbineApplication))
-    print("Import_IGAStructuralMechanicsApplication: " + str(Import_IGAStructuralMechanicsApplication))
-    print("Import_NurbsBrepApplication: " + str(Import_NurbsBrepApplication))
     print("Import_MultiScaleApplication: " + str(Import_MultiScaleApplication))
     print("Import_ContactStructuralMechanicsApplication: " + str(Import_ContactStructuralMechanicsApplication))
-<<<<<<< HEAD
-
-=======
     print("Import_KratosMappingApplication: " + str(Import_KratosMappingApplication))    
     print("Import_ConstitutiveModelsApplication: " + str(Import_ConstitutiveModelsApplication))
     print("Import_ShallowWaterApplication: " + str(Import_ShallowWaterApplication))
@@ -165,11 +148,11 @@
         external_solvers_application = KratosExternalSolversApplication()
         kernel.ImportApplication(external_solvers_application)
         print("KratosExternalSolversApplication sucessfully imported")
->>>>>>> b32a1c6d
 
     if(Import_SolidMechanicsApplication):
         print("importing KratosSolidMechanicsApplication ...")
         sys.path.append(applications_path + '/SolidMechanicsApplication/python_scripts')
+        sys.path.append(applications_path + '/SolidMechanicsApplication/python_scripts/constitutive_laws')
         sys.path.append(applications_path + '/SolidMechanicsApplication/Linux')
         from KratosSolidMechanicsApplication import *
         solid_mechanics_application = KratosSolidMechanicsApplication()
@@ -482,22 +465,6 @@
         kernel.ImportApplication(wind_turbine_application)
         print("KratosWindTurbineApplication sucessfully imported")
 
-	if(Import_IGAStructuralMechanicsApplication):
-        print("importing KratosIGAStructuralMechanicsApplication ...")
-        sys.path.append(applications_path + '/IGAStructuralMechanicsApplication/python_scripts')
-        from KratosIGAStructuralMechanicsApplication import *
-        iga_structural_mechanics_application = KratosIGAStructuralMechanicsApplication()
-        kernel.AddApplication(iga_structural_mechanics_application)
-        print("KratosIGAStructuralMechanicsApplication sucessfully imported")	
-
-	if(Import_NurbsBrepApplication):
-        print("importing KratosNurbsBrepApplication ...")
-        sys.path.append(applications_path + '/NurbsBrepApplication/python_scripts')
-        from KratosNurbsBrepApplication import *
-        iga_structural_mechanics_application = KratosNurbsBrepApplication()
-        kernel.AddApplication(nurbs_brep_application)
-        print("KratosNurbsBrepApplication sucessfully imported")
-
     if(Import_MultiScaleApplication):
         print("importing KratosMultiscaleApplication ...")
         sys.path.append(applications_path + '/MultiScaleApplication/python_scripts')
@@ -515,9 +482,6 @@
         kernel.ImportApplication(contact_structural_mechanics_application)
         print("KratosContactStructuralMechanicsApplication Succesfully imported")
 
-<<<<<<< HEAD
-
-=======
     if(Import_KratosMappingApplication):
         print("importing KratosMappingApplication ...")
         sys.path.append(applications_path + '/MappingApplication/python_scripts')
@@ -544,7 +508,6 @@
         shallow_water_application = KratosShallowWaterApplication()
         kernel.AddApplication(shallow_water_application)
         print("KratosShallowWaterApplication Succesfully imported")
->>>>>>> b32a1c6d
 
     # dynamic renumbering of variables to ensure the consistency
     kernel.Initialize()
@@ -618,25 +581,18 @@
         kernel.InitializeApplication(dem_fem_application)
     if(Import_WindTurbineApplication):
         kernel.InitializeApplication(wind_turbine_application)
-    if(Import_NurbsBrepApplication):
-        kernel.InitializeApplication(nurbs_brep_application)
-    if(Import_IGAStructuralMechanicsApplication):
-        kernel.InitializeApplication(iga_structural_mechanics_application)
     if(Import_MultiScaleApplication):
         kernel.InitializeApplication(MultiScaleApplication)
     if(Import_ContactMechanicsApplication):
         kernel.InitializeApplication(contact_mechanics_application)
     if(Import_ContactStructuralMechanicsApplication):
         kernel.InitializeApplication(contact_structural_mechanics_application)
-<<<<<<< HEAD
-=======
     if(Import_KratosMappingApplication):
         kernel.InitializeApplication(mapping_application)    
     if(Import_ConstitutiveModelsApplication):
         kernel.InitializeApplication(constitutive_models_application)
     if(Import_ShallowWaterApplication):
         kernel.InitializeApplication(shallow_water_application)
->>>>>>> b32a1c6d
 
 # def ImportApplications(kernel  ):
     # import os.path
