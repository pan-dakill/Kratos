//    |  /           |
//    ' /   __| _` | __|  _ \   __|
//    . \  |   (   | |   (   |\__ `
//   _|\_\_|  \__,_|\__|\___/ ____/
//                   Multi-Physics
//
//  License:         BSD License
//                   Kratos default license: kratos/license.txt
//
//  Main author:     Ruben Zorrilla
//

#if !defined(KRATOS_MVQN_CONVERGENCE_ACCELERATOR)
#define  KRATOS_MVQN_CONVERGENCE_ACCELERATOR

// System includes

// External includes

// Project includes
#include "includes/ublas_interface.h"
#include "solving_strategies/convergence_accelerators/convergence_accelerator.h"
#include "utilities/svd_utils.h"
#include "utilities/parallel_utilities.h"

// Application includes
#include "ibqn_mvqn_convergence_accelerator.h"

namespace Kratos
{
///@name Kratos Globals
///@{

///@}
///@name Type Definitions
///@{

///@}
///@name  Enum's
///@{

///@}
///@name  Functions
///@{

///@}
///@name Kratos Classes
///@{

/** @brief MVQN acceleration scheme
 * MultiVectorQuasiNewton convergence accelerator from Bogaers et al. 2016
 * @tparam TSparseSpace Linear algebra sparse space
 * @tparam TDenseSpace Linear algebra dense space
 */
template<class TSparseSpace, class TDenseSpace>
class MVQNFullJacobianConvergenceAccelerator: public ConvergenceAccelerator<TSparseSpace, TDenseSpace>
{
public:

    ///@name Type Definitions
    ///@{
    KRATOS_CLASS_POINTER_DEFINITION( MVQNFullJacobianConvergenceAccelerator );

    typedef ConvergenceAccelerator<TSparseSpace, TDenseSpace>              BaseType;
    typedef typename BaseType::Pointer                              BaseTypePointer;

    typedef typename BaseType::DenseVectorType                           VectorType;
    typedef typename BaseType::DenseVectorPointerType             VectorPointerType;

    typedef typename BaseType::DenseMatrixType                           MatrixType;
    typedef typename BaseType::DenseMatrixPointerType             MatrixPointerType;

    ///@}
    ///@name Life Cycle
    ///@{

    /**
     * @brief Construct a new MVQNFullJacobianConvergenceAccelerator object
<<<<<<< HEAD
     * MultiVector Quasi-Newton convergence accelerator with full Jacobian json settings constructor 
=======
     * MultiVector Quasi-Newton convergence accelerator with full Jacobian json settings constructor
>>>>>>> a702cfb2
     * This constructor also makes possible the MVQN usage for the interface block Newton equations
     * @param rConvAcceleratorParameters Json string encapsulating the settings
     */
    explicit MVQNFullJacobianConvergenceAccelerator(Parameters rConvAcceleratorParameters)
    {
        Parameters mvqn_default_parameters(R"({
            "solver_type"            : "MVQN",
            "w_0"                    : 0.825,
            "abs_cut_off_tol"        : 1e-8,
            "interface_block_newton" : false
        })");
        rConvAcceleratorParameters.ValidateAndAssignDefaults(mvqn_default_parameters);

        mOmega_0 = rConvAcceleratorParameters["w_0"].GetDouble();
        mAbsCutOff = rConvAcceleratorParameters["abs_cut_off_tol"].GetDouble();
        mUsedInBlockNewtonEquations = rConvAcceleratorParameters["interface_block_newton"].GetBool();
    }

    /**
     * @brief Construct a new MVQNFullJacobianConvergenceAccelerator object
     * This constructor also makes possible the MVQN usage for the interface block Newton equations
     * @param OmegaInitial initial relaxationo parameter
     * @param AbsCutOff absolute tolerance for the observation cut off
     * @param UsedInBlockNewtonEquations bool value indicating if the MVQN instance is to be used in the interface block Newton equations
     */
    explicit MVQNFullJacobianConvergenceAccelerator(
        const double OmegaInitial = 0.825,
        const double AbsCutOff = 1e-8,
        const bool UsedInBlockNewtonEquations = false)
        : mOmega_0(OmegaInitial)
        , mAbsCutOff(AbsCutOff)
        , mUsedInBlockNewtonEquations(UsedInBlockNewtonEquations)
    {
    }

    /**
     * Copy Constructor.
     */

    // Required to build the IBN-MVQN
    MVQNFullJacobianConvergenceAccelerator(const MVQNFullJacobianConvergenceAccelerator& rOther);

    /**
     * Destructor.
     */
    virtual ~MVQNFullJacobianConvergenceAccelerator(){}

    ///@}
    ///@name Operators
    ///@{

    ///@}
    ///@name Operations
    ///@{

    /**
     * @brief Initialize the internal iteration counter
     * This method initializes the convergence acceleratior iteration counter at the begining of the step.
     */
    void InitializeSolutionStep() override
    {
        KRATOS_TRY;

        mConvergenceAcceleratorIteration = 0;

        KRATOS_CATCH( "" );
    }

    /**
     * @brief Performs the solution update
     * This method computes the solution update using a Jacobian approximation.
     * Such Jacobian approximation is computed with the MVQN (MultiVector Quasi-Newton method) algorithm.
     * @param rResidualVector Residual vector from the residual evaluation
     * @param rIterationGuess Current iteration guess to be corrected. Should be initialized to zero outside the convergence accelerator.
     */
    void UpdateSolution(
        const VectorType& rResidualVector,
        VectorType& rIterationGuess) override
    {
        KRATOS_TRY;

        // Update observation matrices and inverse Jacobian approximation
        UpdateInverseJacobianApproximation(rResidualVector, rIterationGuess);

        // Update the iteration guess values
        UpdateIterationGuess(rIterationGuess);

        KRATOS_CATCH( "" );
    }

    /**
     * @brief Do the MVQN variables update
     * Updates the MVQN iteration variables for the next non-linear iteration
     */
    void FinalizeNonLinearIteration() override
    {
        KRATOS_TRY;

        // Variables update
        mpIterationValue_0 = mpIterationValue_1;
        mpResidualVector_0 = mpResidualVector_1;
        mConvergenceAcceleratorIteration += 1;

        KRATOS_CATCH( "" );
    }

    /**
     * @brief Save the current step Jacobian
     * This method saves the current step Jacobian as previous step Jacobian for the next time step iteration
     */
    void FinalizeSolutionStep() override
    {
        KRATOS_TRY;
<<<<<<< HEAD

        // Update previous time step Jacobian as the last iteration Jacobian.
        // Note that it is required to check if the last iteration Jacobian exists. It exist a corner case (if the
        // very fist time step only requires the preliminary fixed point relaxation iteration to converge the
        // previous iteration Jacobian is not needed) that might set a nullptr as previous step Jacobian.
        if (mpJac_k1) {
            mpJac_n = mpJac_k1;
        }

        KRATOS_CATCH( "" );
    }

    ///@}
    ///@name Access
    ///@{

    ///@}
    ///@name Inquiry
    ///@{

    ///@}
    ///@name Input and output
    ///@{

    ///@}
    ///@name Friends
    ///@{

    friend class IBQNMVQNConvergenceAccelerator<TSparseSpace, TDenseSpace>;

    ///@}
protected:
    ///@name Protected  Operations
    ///@{

=======

        // Update previous time step Jacobian as the last iteration Jacobian.
        // Note that it is required to check if the last iteration Jacobian exists. It exist a corner case (if the
        // very fist time step only requires the preliminary fixed point relaxation iteration to converge the
        // previous iteration Jacobian is not needed) that might set a nullptr as previous step Jacobian.
        if (mpJac_k1) {
            mpJac_n = mpJac_k1;
        }

        KRATOS_CATCH( "" );
    }

    ///@}
    ///@name Access
    ///@{

    ///@}
    ///@name Inquiry
    ///@{

    ///@}
    ///@name Input and output
    ///@{

    ///@}
    ///@name Friends
    ///@{

    ///@}
protected:
    ///@name Protected  Operations
    ///@{

>>>>>>> a702cfb2
    void UpdateInverseJacobianApproximation(
        const VectorType& rResidualVector,
        const VectorType& rIterationGuess)
    {
        VectorPointerType pAuxResidualVector(new VectorType(rResidualVector));
        VectorPointerType pAuxIterationGuess(new VectorType(rIterationGuess));
        std::swap(mpResidualVector_1, pAuxResidualVector);
        std::swap(mpIterationValue_1, pAuxIterationGuess);

        if (mConvergenceAcceleratorIteration == 0) {
            if (!mJacobiansAreInitialized) {
<<<<<<< HEAD
                // Initialize the problem size with the first residual 
=======
                // Initialize the problem size with the first residual
>>>>>>> a702cfb2
                mProblemSize = TSparseSpace::Size(rResidualVector);

                // Initialize the Jacobian matrices
                // This method already considers if the current MVQN accelerator is applied in a block Newton iteration
                InitializeJacobianMatrices();
                mJacobiansAreInitialized = true;
            } else {
                // Set as current iteration Jacobian the previous step one
                // This is required since the first iteration needs to be performed with the previous step Jacobian
                MatrixPointerType p_aux_jac_n = Kratos::make_shared<MatrixType>(*mpJac_n);
                std::swap(p_aux_jac_n, mpJac_k1);
            }
        } else {
            // Store current observation information
            if (mConvergenceAcceleratorIteration == 1) {
                // Resize and initalize the observation matrices
                InitializeDataColumns();
            } else {
                // Reshape the existent observation matrices
                const std::size_t n_old_cols = mpObsMatrixV->size2();
                if (n_old_cols < mProblemSize) {
                    AppendDataColumns();
                } else {
                    DropAndAppendDataColumns();
                }
            }

            // Compute the jacobian approximation
            std::size_t data_cols = mpObsMatrixV->size2();
            MatrixType aux2(data_cols, data_cols);
            noalias(aux2) = prod(trans(*mpObsMatrixV),*mpObsMatrixV);

            // Perform the observation matrix V Singular Value Decomposition (SVD) such that
            // matrix V (m x n) is equal to the SVD matrices product V = u_svd * w_svd * v_svd
            MatrixType u_svd; // Orthogonal matrix (m x m)
            MatrixType w_svd; // Rectangular diagonal matrix (m x n)
            MatrixType v_svd; // Orthogonal matrix (n x n)
            std::string svd_type = "Jacobi"; // SVD decomposition type
            double svd_rel_tol = 1.0e-6; // Relative tolerance of the SVD decomposition (it will be multiplied by the input matrix norm)
            SVDUtils<double>::SingularValueDecomposition(aux2, u_svd, w_svd, v_svd, svd_type, svd_rel_tol);

            // Get the eigenvalues vector. Remember that eigenvalues
            // of trans(A)*A are equal to the eigenvalues of A^2
            std::vector<double> eig_vector(data_cols);
            for (std::size_t i_col = 0; i_col < data_cols; ++i_col){
                const double i_col_eig = std::sqrt(w_svd(i_col,i_col));
                eig_vector[i_col] = i_col_eig;
            }

            // Get the maximum and minimum eigenvalues
            double max_eig_V = 0.0;
            double min_eig_V = std::numeric_limits<double>::max();
            for (std::size_t i_col = 0; i_col < data_cols; ++i_col){
                if (max_eig_V < eig_vector[i_col]) {
                    max_eig_V = eig_vector[i_col];
                } else if (min_eig_V > eig_vector[i_col]) {
                    min_eig_V = eig_vector[i_col];
                }
            }

            if (min_eig_V < mAbsCutOff * max_eig_V){
                KRATOS_WARNING("MVQNFullJacobianConvergenceAccelerator")
                    << "Dropping new observation columns information. Residual observation matrix min. eigval.: " << min_eig_V << " (tolerance " << mAbsCutOff * max_eig_V << ")" << std::endl;
                // Drop the observation matrices last column
                this->DropLastDataColumn();
                // Update the number of columns
                --data_cols;
                // Recompute trans(V)*V
                aux2.resize(data_cols, data_cols);
                noalias(aux2) = prod(trans(*mpObsMatrixV),*mpObsMatrixV);
                // Recompute the SVD for the matrix pseudo-inverse calculation
                SVDUtils<double>::SingularValueDecomposition(aux2, u_svd, w_svd, v_svd, svd_type, svd_rel_tol);
            }

            // Compute the matrix pseudo-inverse
            // Note that we take advantage of the fact that the matrix is always squared
            MatrixType aux2_inv = ZeroMatrix(data_cols, data_cols);
            for (std::size_t i = 0; i < data_cols; ++i) {
                for (std::size_t j = 0; j < data_cols; ++j) {
                    const double aux = v_svd(j,i) / w_svd(j,j);
                    for (std::size_t k = 0; k < data_cols; ++k) {
                        aux2_inv(i,k) += aux * u_svd(k,j);
                    }
                }
            }

            // Compute the current inverse Jacobian approximation
            MatrixType aux1(mProblemSize, data_cols);
            MatrixType aux3(mProblemSize, data_cols);
            noalias(aux1) = *mpObsMatrixW - prod(*mpJac_n,*mpObsMatrixV);
            noalias(aux3) = prod(aux1,aux2_inv);

            MatrixPointerType p_aux_jac_k1 = MatrixPointerType(new MatrixType(*mpJac_n + prod(aux3,trans(*mpObsMatrixV))));
            std::swap(mpJac_k1, p_aux_jac_k1);
        }
    }

    void UpdateIterationGuess(VectorType& rIterationGuess)
    {
        if (mConvergenceAcceleratorFirstCorrectionPerformed == false) {
            // The very first correction of the problem is done with a fixed point iteration
            TSparseSpace::UnaliasedAdd(rIterationGuess, mOmega_0, *mpResidualVector_1);
            mConvergenceAcceleratorFirstCorrectionPerformed = true;
        } else {
            // Perform the correction
            // In the first iterations, the correction is performed with previous step Jacobian (stored in mpJac_k1)
            // In the subsequent iterations, the previous step Jacobian is updated with the observation matrices
            VectorType AuxVec(mProblemSize);
            TSparseSpace::Mult(*mpJac_k1, *mpResidualVector_1, AuxVec);
            TSparseSpace::UnaliasedAdd(rIterationGuess, -1.0, AuxVec);
        }
<<<<<<< HEAD
    
        // if (mConvergenceAcceleratorIteration == 0) {
        //     if (mConvergenceAcceleratorFirstCorrectionPerformed == false) {
        //         // The very first correction of the problem is done with a fixed point iteration
        //         TSparseSpace::UnaliasedAdd(rIterationGuess, mOmega_0, *mpResidualVector_1);
        //         mConvergenceAcceleratorFirstCorrectionPerformed = true;
        //     } else {
        //         // Fist step correction is done with the previous step Jacobian
        //         VectorType AuxVec(mProblemSize);
        //         TSparseSpace::Mult(*mpJac_n, *mpResidualVector_1, AuxVec);
        //         TSparseSpace::UnaliasedAdd(rIterationGuess, -1.0, AuxVec);
        //     }
        // } else {
        //     // Perform the correction
        //     VectorType AuxVec(mProblemSize);
        //     TSparseSpace::Mult(*mpJac_k1, *mpResidualVector_1, AuxVec);
        //     TSparseSpace::UnaliasedAdd(rIterationGuess, -1.0, AuxVec);
        // }
=======
>>>>>>> a702cfb2
    }

    ///@}
    ///@name Protected  Access
    ///@{

<<<<<<< HEAD
    unsigned int GetProblemSize() override
=======
    std::size_t GetProblemSize() const override
>>>>>>> a702cfb2
    {
        return mProblemSize;
    }

    MatrixPointerType pGetInverseJacobianApproximation() override
    {
        return mpJac_k1;
    }

    ///@}
private:
    ///@name Static Member Variables
    ///@{


    ///@}
    ///@name Member Variables
    ///@{

    double mOmega_0;                                                // Relaxation factor for the initial fixed point iteration
    double mAbsCutOff;                                              // Tolerance for the absolute cut-off criterion
    bool mUsedInBlockNewtonEquations;                               // Indicates if the current MVQN is to be used in the interface block Newton equations
<<<<<<< HEAD
    
=======

>>>>>>> a702cfb2
    unsigned int mProblemSize = 0;                                  // Residual to minimize size
    unsigned int mConvergenceAcceleratorIteration = 0;              // Convergence accelerator iteration counter
    bool mJacobiansAreInitialized = false;                          // Indicates that the Jacobian matrices have been already initialized
    bool mConvergenceAcceleratorFirstCorrectionPerformed = false;   // Indicates that the initial fixed point iteration has been already performed

    VectorPointerType mpResidualVector_0;       // Previous iteration residual vector
    VectorPointerType mpResidualVector_1;       // Current iteration residual vector
    VectorPointerType mpIterationValue_0;       // Previous iteration guess
    VectorPointerType mpIterationValue_1;       // Current iteration guess

    MatrixPointerType mpJac_n;                  // Previous step Jacobian approximation
    MatrixPointerType mpJac_k1;                 // Current iteration Jacobian approximation
    MatrixPointerType mpObsMatrixV;             // Residual increment observation matrix
    MatrixPointerType mpObsMatrixW;             // Solution increment observation matrix


    ///@}
    ///@name Private Operators
    ///@{

    void InitializeJacobianMatrices()
    {
        if (mUsedInBlockNewtonEquations) {
            // Initialize the previous step Jacobian to zero
            MatrixPointerType p_new_jac_n = Kratos::make_shared<MatrixType>(mProblemSize,mProblemSize);
            (*p_new_jac_n) = ZeroMatrix(mProblemSize,mProblemSize);
            std::swap(p_new_jac_n,mpJac_n);

            // Initialize the current Jacobian approximation to a zero matrix
            // Note that this is only required for the Interface Block Newton algorithm
            MatrixPointerType p_new_jac_k1 = Kratos::make_shared<MatrixType>(mProblemSize,mProblemSize);
            (*p_new_jac_k1) = ZeroMatrix(mProblemSize,mProblemSize);
            std::swap(p_new_jac_k1, mpJac_k1);
        } else {
            // Initialize the previous step Jacobian approximation to minus the diagonal matrix
            MatrixPointerType p_new_jac_n = Kratos::make_shared<MatrixType>(mProblemSize,mProblemSize);
            (*p_new_jac_n) = -1.0 * IdentityMatrix(mProblemSize,mProblemSize);
            std::swap(p_new_jac_n,mpJac_n);
        }
    }

    void InitializeDataColumns()
    {
        // Resize the observation matrices in accordance to the problem size
        MatrixPointerType p_aux_V = MatrixPointerType(new MatrixType(mProblemSize, 1));
        MatrixPointerType p_aux_W = MatrixPointerType(new MatrixType(mProblemSize, 1));
        std::swap(mpObsMatrixV, p_aux_V);
        std::swap(mpObsMatrixW, p_aux_W);

        // First observation matrices fill
        IndexPartition<unsigned int>(mProblemSize).for_each([&](unsigned int I){
            (*mpObsMatrixV)(I,0) = (*mpResidualVector_1)(I) - (*mpResidualVector_0)(I);
            (*mpObsMatrixW)(I,0) = (*mpIterationValue_1)(I) - (*mpIterationValue_0)(I);
        });
    }

    /**
     * @brief Append the new data to the observation matrices
     * This function appends the new data to both observation matrices
     */
    void AppendDataColumns()
    {
        // Create two auxilar observation matrices to reshape the existent ones
        const std::size_t n_old_cols = mpObsMatrixV->size2();
        MatrixPointerType p_new_V = Kratos::make_shared<MatrixType>(mProblemSize, n_old_cols + 1);
        MatrixPointerType p_new_W = Kratos::make_shared<MatrixType>(mProblemSize, n_old_cols + 1);

        // Recover the previous iterations information
        IndexPartition<unsigned int>(mProblemSize).for_each([&](unsigned int I){
            for (unsigned int j = 0; j < n_old_cols; j++){
                (*p_new_V)(I,j) = (*mpObsMatrixV)(I,j);
                (*p_new_W)(I,j) = (*mpObsMatrixW)(I,j);
            }
        });

        // Fill the attached column with the current iteration information
        IndexPartition<unsigned int>(mProblemSize).for_each([&](unsigned int I){
            (*p_new_V)(I, n_old_cols) = (*mpResidualVector_1)(I) - (*mpResidualVector_0)(I);
            (*p_new_W)(I, n_old_cols) = (*mpIterationValue_1)(I) - (*mpIterationValue_0)(I);
        });

        std::swap(mpObsMatrixV,p_new_V);
        std::swap(mpObsMatrixW,p_new_W);
    }

    /**
     * @brief Drop the oldest data columns to append the new data
     * This function drops the oldest information to append the new data to both observation matrices
     */
    void DropAndAppendDataColumns()
    {
        // Observation matrices size is equal to the interface DOFs number. Oldest columns are to be dropped.
        MatrixPointerType p_new_V = Kratos::make_shared<MatrixType>(mProblemSize, mProblemSize);
        MatrixPointerType p_new_W = Kratos::make_shared<MatrixType>(mProblemSize, mProblemSize);

        // Drop the oldest column and reorder data
        IndexPartition<unsigned int>(mProblemSize).for_each([&](unsigned int I){
            for (unsigned int j = 0; j < (mProblemSize-1); j++){
                (*p_new_V)(I,j) = (*mpObsMatrixV)(I,j+1);
                (*p_new_W)(I,j) = (*mpObsMatrixW)(I,j+1);
            }
        });

        // Fill the last observation matrices column
        IndexPartition<unsigned int>(mProblemSize).for_each([&](unsigned int I){
            (*p_new_V)(I, mProblemSize-1) = (*mpResidualVector_1)(I) - (*mpResidualVector_0)(I);
            (*p_new_W)(I, mProblemSize-1) = (*mpIterationValue_1)(I) - (*mpIterationValue_0)(I);
        });

        std::swap(mpObsMatrixV,p_new_V);
        std::swap(mpObsMatrixW,p_new_W);
    }

    /**
     * @brief Drop the last column of both observation matrices
     * This function drops the last column of both observation matrices
     */
    void DropLastDataColumn()
    {
        // Set two auxiliar observation matrices
        const auto n_cols = mpObsMatrixV->size2() - 1;
        MatrixPointerType p_aux_V = Kratos::make_shared<MatrixType>(mProblemSize, n_cols);
        MatrixPointerType p_aux_W = Kratos::make_shared<MatrixType>(mProblemSize, n_cols);

        // Drop the last column
<<<<<<< HEAD
        IndexPartition<unsigned int>(mProblemSize).for_each([&](unsigned int IRow){
=======
        IndexPartition<std::size_t>(mProblemSize).for_each([&](unsigned int IRow){
>>>>>>> a702cfb2
            for (std::size_t i_col = 0; i_col < n_cols; ++i_col){
                (*p_aux_V)(IRow, i_col) = (*mpObsMatrixV)(IRow, i_col);
                (*p_aux_W)(IRow, i_col) = (*mpObsMatrixW)(IRow, i_col);
            }
        });

        // Set the member observation matrices pointers
        std::swap(mpObsMatrixV,p_aux_V);
        std::swap(mpObsMatrixW,p_aux_W);
    }

    ///@}
    ///@name Private Operations
    ///@{

    ///@}
    ///@name Private  Access
    ///@{

    ///@}
    ///@name Serialization
    ///@{

    ///@}
    ///@name Private Inquiry
    ///@{

    ///@}
    ///@name Un accessible methods
    ///@{

    ///@}

}; /* Class MVQNFullJacobianConvergenceAccelerator */

///@}
///@name Type Definitions
///@{

///@}
///@name Input and output
///@{

///@}

}  /* namespace Kratos.*/

#endif /* KRATOS_MVQN_CONVERGENCE_ACCELERATOR defined */<|MERGE_RESOLUTION|>--- conflicted
+++ resolved
@@ -76,11 +76,7 @@
 
     /**
      * @brief Construct a new MVQNFullJacobianConvergenceAccelerator object
-<<<<<<< HEAD
-     * MultiVector Quasi-Newton convergence accelerator with full Jacobian json settings constructor 
-=======
      * MultiVector Quasi-Newton convergence accelerator with full Jacobian json settings constructor
->>>>>>> a702cfb2
      * This constructor also makes possible the MVQN usage for the interface block Newton equations
      * @param rConvAcceleratorParameters Json string encapsulating the settings
      */
@@ -194,7 +190,6 @@
     void FinalizeSolutionStep() override
     {
         KRATOS_TRY;
-<<<<<<< HEAD
 
         // Update previous time step Jacobian as the last iteration Jacobian.
         // Note that it is required to check if the last iteration Jacobian exists. It exist a corner case (if the
@@ -230,41 +225,6 @@
     ///@name Protected  Operations
     ///@{
 
-=======
-
-        // Update previous time step Jacobian as the last iteration Jacobian.
-        // Note that it is required to check if the last iteration Jacobian exists. It exist a corner case (if the
-        // very fist time step only requires the preliminary fixed point relaxation iteration to converge the
-        // previous iteration Jacobian is not needed) that might set a nullptr as previous step Jacobian.
-        if (mpJac_k1) {
-            mpJac_n = mpJac_k1;
-        }
-
-        KRATOS_CATCH( "" );
-    }
-
-    ///@}
-    ///@name Access
-    ///@{
-
-    ///@}
-    ///@name Inquiry
-    ///@{
-
-    ///@}
-    ///@name Input and output
-    ///@{
-
-    ///@}
-    ///@name Friends
-    ///@{
-
-    ///@}
-protected:
-    ///@name Protected  Operations
-    ///@{
-
->>>>>>> a702cfb2
     void UpdateInverseJacobianApproximation(
         const VectorType& rResidualVector,
         const VectorType& rIterationGuess)
@@ -276,11 +236,7 @@
 
         if (mConvergenceAcceleratorIteration == 0) {
             if (!mJacobiansAreInitialized) {
-<<<<<<< HEAD
-                // Initialize the problem size with the first residual 
-=======
                 // Initialize the problem size with the first residual
->>>>>>> a702cfb2
                 mProblemSize = TSparseSpace::Size(rResidualVector);
 
                 // Initialize the Jacobian matrices
@@ -392,38 +348,13 @@
             TSparseSpace::Mult(*mpJac_k1, *mpResidualVector_1, AuxVec);
             TSparseSpace::UnaliasedAdd(rIterationGuess, -1.0, AuxVec);
         }
-<<<<<<< HEAD
-    
-        // if (mConvergenceAcceleratorIteration == 0) {
-        //     if (mConvergenceAcceleratorFirstCorrectionPerformed == false) {
-        //         // The very first correction of the problem is done with a fixed point iteration
-        //         TSparseSpace::UnaliasedAdd(rIterationGuess, mOmega_0, *mpResidualVector_1);
-        //         mConvergenceAcceleratorFirstCorrectionPerformed = true;
-        //     } else {
-        //         // Fist step correction is done with the previous step Jacobian
-        //         VectorType AuxVec(mProblemSize);
-        //         TSparseSpace::Mult(*mpJac_n, *mpResidualVector_1, AuxVec);
-        //         TSparseSpace::UnaliasedAdd(rIterationGuess, -1.0, AuxVec);
-        //     }
-        // } else {
-        //     // Perform the correction
-        //     VectorType AuxVec(mProblemSize);
-        //     TSparseSpace::Mult(*mpJac_k1, *mpResidualVector_1, AuxVec);
-        //     TSparseSpace::UnaliasedAdd(rIterationGuess, -1.0, AuxVec);
-        // }
-=======
->>>>>>> a702cfb2
     }
 
     ///@}
     ///@name Protected  Access
     ///@{
 
-<<<<<<< HEAD
-    unsigned int GetProblemSize() override
-=======
     std::size_t GetProblemSize() const override
->>>>>>> a702cfb2
     {
         return mProblemSize;
     }
@@ -446,11 +377,6 @@
     double mOmega_0;                                                // Relaxation factor for the initial fixed point iteration
     double mAbsCutOff;                                              // Tolerance for the absolute cut-off criterion
     bool mUsedInBlockNewtonEquations;                               // Indicates if the current MVQN is to be used in the interface block Newton equations
-<<<<<<< HEAD
-    
-=======
-
->>>>>>> a702cfb2
     unsigned int mProblemSize = 0;                                  // Residual to minimize size
     unsigned int mConvergenceAcceleratorIteration = 0;              // Convergence accelerator iteration counter
     bool mJacobiansAreInitialized = false;                          // Indicates that the Jacobian matrices have been already initialized
@@ -576,11 +502,7 @@
         MatrixPointerType p_aux_W = Kratos::make_shared<MatrixType>(mProblemSize, n_cols);
 
         // Drop the last column
-<<<<<<< HEAD
-        IndexPartition<unsigned int>(mProblemSize).for_each([&](unsigned int IRow){
-=======
         IndexPartition<std::size_t>(mProblemSize).for_each([&](unsigned int IRow){
->>>>>>> a702cfb2
             for (std::size_t i_col = 0; i_col < n_cols; ++i_col){
                 (*p_aux_V)(IRow, i_col) = (*mpObsMatrixV)(IRow, i_col);
                 (*p_aux_W)(IRow, i_col) = (*mpObsMatrixW)(IRow, i_col);
