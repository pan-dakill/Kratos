--- conflicted
+++ resolved
@@ -1,9 +1,3 @@
-<<<<<<< HEAD
-from __future__ import print_function, absolute_import, division  # makes KratosMultiphysics backward compatible with python 2.6 and 2.7
-import math
-
-=======
->>>>>>> f9bd85f5
 # Importing the Kratos Library
 import KratosMultiphysics
 
@@ -85,13 +79,9 @@
             raise Exception(err_msg)
 
     def SetConvergenceAccelerator(self, convergence_accelerator):
-<<<<<<< HEAD
-        """ This function sets the convergence accelerator of the current FSI coupling interface
-=======
         """Set the provided convergence accelerator to the current FSI coupling interface
 
         This function sets the convergence accelerator of the current FSI coupling interface
->>>>>>> f9bd85f5
         This auxiliary method is understood to set the convergence accelerator in those situations
         in which its constructor requires the FSI coupling interface model part to be set (e.g. MPI)
         """
@@ -126,7 +116,6 @@
             self._relaxed_variable,
             self._old_relaxed_variable,
             self.GetInterfaceModelPart().Nodes)
-<<<<<<< HEAD
 
         # Compute the current non-linear iteration interface residual using the output variable
         # Note that the residual is computed as r^{k+1} = \tilde{u}^{k+1} - u^{k}
@@ -143,24 +132,6 @@
         # Return the current interface residual norm
         return self.GetInterfaceModelPart().ProcessInfo[KratosMultiphysics.FSI_INTERFACE_RESIDUAL_NORM]
 
-=======
-
-        # Compute the current non-linear iteration interface residual using the output variable
-        # Note that the residual is computed as r^{k+1} = \tilde{u}^{k+1} - u^{k}
-        self._output_variable_residual_vector = self._get_partitioned_fsi_utilities().SetUpInterfaceVector(self.GetInterfaceModelPart())
-        self._get_partitioned_fsi_utilities().ComputeInterfaceResidualVector(
-            self.GetInterfaceModelPart(),
-            self._old_relaxed_variable,
-            output_variable,
-            self._residual_variable,
-            self._output_variable_residual_vector,
-            "nodal",
-            KratosMultiphysics.FSI_INTERFACE_RESIDUAL_NORM)
-
-        # Return the current interface residual norm
-        return self.GetInterfaceModelPart().ProcessInfo[KratosMultiphysics.FSI_INTERFACE_RESIDUAL_NORM]
-
->>>>>>> f9bd85f5
     def Update(self):
         # Set and fill the iteration value vector with the previous non-linear iteration relaxed values (u^{k})
         iteration_value_vector = self._get_partitioned_fsi_utilities().SetUpInterfaceVector(self.GetInterfaceModelPart())
@@ -234,7 +205,6 @@
             self.GetInterfaceModelPart(),
             self._traction_relaxed_variable,
             iteration_value_vector)
-<<<<<<< HEAD
 
         # Set and fill the displacement value vector with the current non-linear iteration values (\tilde{f}^{k+1})
         if self.input_variable_list.size() == 1:
@@ -250,23 +220,6 @@
             input_variable,
             iteration_value_f_vector)
 
-=======
-
-        # Set and fill the displacement value vector with the current non-linear iteration values (\tilde{f}^{k+1})
-        if self.input_variable_list.size() == 1:
-            input_variable_name = self.input_variable_list[0].GetString()
-            input_variable = KratosMultiphysics.KratosGlobals.GetVariable(input_variable_name)
-        else:
-            err_msg = "Input variable list has more than one variable. One is expected for the IBQN update."
-            raise Exception(err_msg)
-
-        iteration_value_f_vector = self._get_partitioned_fsi_utilities().SetUpInterfaceVector(self.GetInterfaceModelPart())
-        self._get_partitioned_fsi_utilities().InitializeInterfaceVector(
-            self.GetInterfaceModelPart(),
-            input_variable,
-            iteration_value_f_vector)
-
->>>>>>> f9bd85f5
         # Set and fill the traction value vector with the current non-linear iteration values (u^{k+1})
         # Note that these are the values that were employed to obtain the current tractions
         iteration_value_u_vector = self._get_partitioned_fsi_utilities().SetUpInterfaceVector(self.GetInterfaceModelPart())
