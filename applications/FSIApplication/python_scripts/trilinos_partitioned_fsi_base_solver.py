--- conflicted
+++ resolved
@@ -23,21 +23,13 @@
         super(TrilinosPartitionedFSIBaseSolver, self).__init__(model, project_parameters)
 
     @classmethod
-<<<<<<< HEAD
-    def GetDefaultSettings(cls):
-=======
     def GetDefaultParameters(cls):
->>>>>>> 999f852c
         """This function returns the default-settings used by this class
         """
         this_defaults = KratosMultiphysics.Parameters("""{
             "parallel_type": "MPI"
         }""")
-<<<<<<< HEAD
-        this_defaults.AddMissingParameters(super(TrilinosPartitionedFSIBaseSolver, cls).GetDefaultSettings())
-=======
         this_defaults.AddMissingParameters(super(TrilinosPartitionedFSIBaseSolver, cls).GetDefaultParameters())
->>>>>>> 999f852c
         return this_defaults
 
     def AddVariables(self):
