//    |  /           |
//    ' /   __| _` | __|  _ \   __|
//    . \  |   (   | |   (   |\__ `
//   _|\_\_|  \__,_|\__|\___/ ____/
//                   Multi-Physics
//
//  License:         BSD License
//                   Kratos default license: kratos/license.txt
//
//  Main authors:    Ruben Zorrilla
//
//

// System includes

// External includes

// Project includes
#include "containers/model.h"
<<<<<<< HEAD
#include "includes/define.h"
#include "includes/model_part_io.h"
#include "includes/global_variables.h"
=======
#include "geometries/quadrilateral_2d_4.h"
#include "includes/define.h"
#include "includes/model_part_io.h"
#include "includes/global_variables.h"
#include "processes/structured_mesh_generator_process.h"
>>>>>>> 0f08e864
#include "spaces/ublas_space.h"
#include "testing/testing.h"

// Application includes
#include "custom_utilities/partitioned_fsi_utilities.hpp"

namespace Kratos {
namespace Testing {

    typedef UblasSpace<double, Matrix, Vector> SpaceType;

    void SetTestInterface(ModelPart &rTestModelPart)
    {
        rTestModelPart.AddNodalSolutionStepVariable(TEMPERATURE);
        rTestModelPart.AddNodalSolutionStepVariable(SCALAR_PROJECTED);
        rTestModelPart.AddNodalSolutionStepVariable(SCALAR_INTERFACE_RESIDUAL);
        rTestModelPart.AddNodalSolutionStepVariable(DISPLACEMENT);
        rTestModelPart.AddNodalSolutionStepVariable(MESH_DISPLACEMENT);
        rTestModelPart.AddNodalSolutionStepVariable(FSI_INTERFACE_RESIDUAL);

        rTestModelPart.CreateNewNode(1, 0.0, 0.0, 0.0);
        rTestModelPart.CreateNewNode(2, 0.0, 1.0, 0.0);
        rTestModelPart.CreateNewNode(3, 0.0, 2.0, 0.0);
        rTestModelPart.CreateNewNode(4, 0.0, 3.0, 0.0);
    }

    void SetTestInterfaceConditions2D(ModelPart &rTestModelPart)
    {
        Properties::Pointer p_cond_prop = Kratos::make_shared<Properties>();
        rTestModelPart.AddProperties(p_cond_prop, 0);
        rTestModelPart.CreateNewCondition("Condition2D2N", 1, {{1,2}}, p_cond_prop);
        rTestModelPart.CreateNewCondition("Condition2D2N", 2, {{2,3}}, p_cond_prop);
        rTestModelPart.CreateNewCondition("Condition2D2N", 3, {{3,4}}, p_cond_prop);
    }

    void SetTestDoubleValues(ModelPart &rTestModelPart)
    {
        for (auto &it_node : rTestModelPart.Nodes()) {
            it_node.FastGetSolutionStepValue(TEMPERATURE) = it_node.Y();
            it_node.FastGetSolutionStepValue(SCALAR_PROJECTED) = it_node.Y() + 1.0;
        }
    }

    void SetTestArrayValues(ModelPart &rTestModelPart)
    {
        for (auto &it_node : rTestModelPart.Nodes()) {
            array_1d<double,3> aux_disp = ZeroVector(3);
            aux_disp[0] = it_node.Y();
            aux_disp[1] = 2.0 * it_node.Y();
            aux_disp[2] = 3.0 * it_node.Y();
            array_1d<double,3> aux_mesh_disp = ZeroVector(3);
            aux_mesh_disp[0] = 2.0 * it_node.Y();
            aux_mesh_disp[1] = 3.0 * it_node.Y();
            aux_mesh_disp[2] = 4.0 * it_node.Y();
            it_node.FastGetSolutionStepValue(DISPLACEMENT) = aux_disp;
            it_node.FastGetSolutionStepValue(MESH_DISPLACEMENT) = aux_mesh_disp;
        }
    }

    void GenerateTestSkinModelPart(ModelPart &rTestSkinModelPart)
    {
        rTestSkinModelPart.SetBufferSize(1);
        Properties::Pointer p_properties_1(new Properties(1));
        rTestSkinModelPart.AddProperties(p_properties_1);
        rTestSkinModelPart.CreateNewNode(1, 0.0, 0.0, 0.0);
        rTestSkinModelPart.CreateNewNode(2, 1.0, 0.0, 0.0);
        rTestSkinModelPart.CreateNewNode(3, 1.0, 1.0, 0.0);
        rTestSkinModelPart.CreateNewNode(4, 0.0, 1.0, 0.0);
        std::vector<ModelPart::IndexType> cond_nodes_1 = {1,2};
        std::vector<ModelPart::IndexType> cond_nodes_2 = {2,3};
        std::vector<ModelPart::IndexType> cond_nodes_3 = {3,4};
        rTestSkinModelPart.CreateNewCondition("Condition2D2N", 1, cond_nodes_1, p_properties_1);
        rTestSkinModelPart.CreateNewCondition("Condition2D2N", 2, cond_nodes_2, p_properties_1);
        rTestSkinModelPart.CreateNewCondition("Condition2D2N", 3, cond_nodes_3, p_properties_1);
    }

<<<<<<< HEAD
    KRATOS_TEST_CASE_IN_SUITE(PartitionedFSIUtilitiesCopySkinToElements, FSIApplicationFastSuite)
    {
        // Set the partitioned FSI utilities
        typedef UblasSpace<double, Matrix, Vector > TSpace;
        PartitionedFSIUtilities<TSpace,array_1d<double,3>,2> partitioned_fsi_utilities;

        // Set the model part that contains the condition based skin
        Model model;
        ModelPart &main_model_part = model.CreateModelPart("OriginModelPart");
        GenerateTestSkinModelPart(main_model_part);

        // Set the new skin model part
        ModelPart &element_based_skin = model.CreateModelPart("ElementBasedSkin");
        partitioned_fsi_utilities.CopySkinToElements(main_model_part, element_based_skin);

        // Check results
        KRATOS_CHECK_EQUAL(element_based_skin.NumberOfNodes(), 4);
        KRATOS_CHECK_EQUAL(element_based_skin.NumberOfElements(), 3);
        KRATOS_CHECK_EQUAL(element_based_skin.NumberOfConditions(), 0);
    }

    KRATOS_TEST_CASE_IN_SUITE(PartitionedFSIUtilitiesComputeConsistentResidual, FSIApplicationFastSuite)
    {
        // Set the partitioned FSI utilities
        typedef UblasSpace<double, Matrix, Vector > TSpace;
        PartitionedFSIUtilities<TSpace,array_1d<double,3>,2> partitioned_fsi_utilities;
=======
    /**
     * @brief Helper accessing class
     * This helper class has the unique purpose to give access to the protectedmethods
     * of PartitionedFSIUtilities. It aims to make it possible its standalone testing
     * @tparam TSpace Linear algebra space type
     * @tparam TValueType Residual and unknown value type (array_1d<double, 3> or double)
     * @tparam TDim Problem domain size
     */
    template<class TSpace, class TValueType, unsigned int TDim>
    class PartitionedFSIUtilitiesAccessor : public PartitionedFSIUtilities<TSpace, TValueType, TDim>
    {
    public:

        PartitionedFSIUtilitiesAccessor()
        {
        }

        void AccessComputeConsistentResidual(
            ModelPart &rModelPart,
            Variable<TValueType> &rOriginalVariable,
            Variable<TValueType> &rModifiedVariable,
            Variable<TValueType> &rResidualVariable)
        {
            this->ComputeConsistentResidual(rModelPart, rOriginalVariable, rModifiedVariable, rResidualVariable);
        }

        void AccessComputeNodeByNodeResidual(
            ModelPart &rModelPart,
            Variable<TValueType> &rOriginalVariable,
            Variable<TValueType> &rModifiedVariable,
            Variable<TValueType> &rResidualVariable)
        {
            this->ComputeNodeByNodeResidual(rModelPart, rOriginalVariable, rModifiedVariable, rResidualVariable);
        }
    };

    KRATOS_TEST_CASE_IN_SUITE(PartitionedFSIUtilitiesComputeConsistentResidual, FSIApplicationFastSuite)
    {
        // Set the partitioned FSI utilities
        PartitionedFSIUtilities<SpaceType,array_1d<double,3>,2> partitioned_fsi_utilities;

        // Set the model part in where the error is to be computed
        Model model;
        ModelPart &main_model_part = model.CreateModelPart("OriginModelPart");
        main_model_part.AddNodalSolutionStepVariable(VELOCITY);
        main_model_part.AddNodalSolutionStepVariable(VECTOR_PROJECTED);
        main_model_part.AddNodalSolutionStepVariable(FSI_INTERFACE_RESIDUAL);
        GenerateTestSkinModelPart(main_model_part);

        // Set a fake field to compute the error
        array_1d<double,3> unit_val;
        unit_val[0] = 1.0;
        unit_val[1] = 1.0;
        unit_val[2] = 1.0;
        for (auto &it_node : main_model_part.Nodes()) {
            it_node.FastGetSolutionStepValue(VELOCITY) = unit_val;
            it_node.FastGetSolutionStepValue(VECTOR_PROJECTED) = 2.0 * unit_val;
        }

        // Compute the consistent residual
        PartitionedFSIUtilitiesAccessor<SpaceType,array_1d<double,3>,2> aux_partitioned_fsi_utilities_accessor;
        aux_partitioned_fsi_utilities_accessor.AccessComputeConsistentResidual(
            main_model_part,
            VECTOR_PROJECTED,
            VELOCITY,
            FSI_INTERFACE_RESIDUAL);

        // Check results
        double tol = 1.0e-10;
        unsigned int aux_count = 0;
        std::array<double, 12> expected_values = {0.5,0.5,0.5,1.0,1.0,1.0,1.0,1.0,1.0,0.5,0.5,0.5};
        for (auto &r_node : main_model_part.Nodes()) {
            const auto &r_fsi_int_res = r_node.FastGetSolutionStepValue(FSI_INTERFACE_RESIDUAL);
            for (unsigned int i = 0; i < 3; ++i) {
                KRATOS_CHECK_NEAR(r_fsi_int_res[i], expected_values[3 * aux_count + i], tol);
            }
            aux_count++;
        }
    }

    KRATOS_TEST_CASE_IN_SUITE(PartitionedFSIUtilitiesComputeNodeByNodeResidual, FSIApplicationFastSuite)
    {
        // Set the partitioned FSI utilities
        PartitionedFSIUtilities<SpaceType,array_1d<double,3>,2> partitioned_fsi_utilities;
>>>>>>> 0f08e864

        // Set the model part in where the error is to be computed
        Model model;
        ModelPart &main_model_part = model.CreateModelPart("OriginModelPart");
        main_model_part.AddNodalSolutionStepVariable(VELOCITY);
        main_model_part.AddNodalSolutionStepVariable(VECTOR_PROJECTED);
        main_model_part.AddNodalSolutionStepVariable(FSI_INTERFACE_RESIDUAL);
        GenerateTestSkinModelPart(main_model_part);

        // Set a fake field to compute the error
        array_1d<double,3> unit_val;
        unit_val[0] = 1.0;
        unit_val[1] = 1.0;
        unit_val[2] = 1.0;
        for (auto &it_node : main_model_part.Nodes()) {
            it_node.FastGetSolutionStepValue(VELOCITY) = unit_val;
            it_node.FastGetSolutionStepValue(VECTOR_PROJECTED) = 2.0 * unit_val;
        }

<<<<<<< HEAD
        // Compute the consistent residual vector
        partitioned_fsi_utilities.ComputeConsistentResidual(
=======
        // Compute the node by node residual
        PartitionedFSIUtilitiesAccessor<SpaceType,array_1d<double,3>,2> aux_partitioned_fsi_utilities_accessor;
        aux_partitioned_fsi_utilities_accessor.AccessComputeNodeByNodeResidual(
>>>>>>> 0f08e864
            main_model_part,
            VECTOR_PROJECTED,
            VELOCITY,
            FSI_INTERFACE_RESIDUAL);

<<<<<<< HEAD
        KRATOS_WATCH(main_model_part.GetNode(1).FastGetSolutionStepValue(FSI_INTERFACE_RESIDUAL));
        KRATOS_WATCH(main_model_part.GetNode(2).FastGetSolutionStepValue(FSI_INTERFACE_RESIDUAL));
        KRATOS_WATCH(main_model_part.GetNode(3).FastGetSolutionStepValue(FSI_INTERFACE_RESIDUAL));
        KRATOS_WATCH(main_model_part.GetNode(4).FastGetSolutionStepValue(FSI_INTERFACE_RESIDUAL));

=======
        // Check results
        double tol = 1.0e-10;
        unsigned int aux_count = 0;
        std::array<double, 12> expected_values = {1.0,1.0,1.0,1.0,1.0,1.0,1.0,1.0,1.0,1.0,1.0,1.0};
        for (auto &r_node : main_model_part.Nodes()) {
            const auto &r_fsi_int_res = r_node.FastGetSolutionStepValue(FSI_INTERFACE_RESIDUAL);
            for (unsigned int i = 0; i < 3; ++i) {
                KRATOS_CHECK_NEAR(r_fsi_int_res[i], expected_values[3 * aux_count + i], tol);
            }
            aux_count++;
        }
    }

    KRATOS_TEST_CASE_IN_SUITE(PartitionedFSIUtilitiesCopySkinToElements, FSIApplicationFastSuite)
    {
        // Set the partitioned FSI utilities
        PartitionedFSIUtilities<SpaceType,array_1d<double,3>,2> partitioned_fsi_utilities;

        // Set the model part that contains the condition based skin
        Model model;
        ModelPart &main_model_part = model.CreateModelPart("OriginModelPart");
        GenerateTestSkinModelPart(main_model_part);

        // Set the new skin model part
        ModelPart &element_based_skin = model.CreateModelPart("ElementBasedSkin");
        partitioned_fsi_utilities.CreateCouplingElementBasedSkin(main_model_part, element_based_skin);

        // Check results
        KRATOS_CHECK_EQUAL(element_based_skin.NumberOfNodes(), 4);
        KRATOS_CHECK_EQUAL(element_based_skin.NumberOfElements(), 3);
        KRATOS_CHECK_EQUAL(element_based_skin.NumberOfConditions(), 0);
>>>>>>> 0f08e864
    }

    KRATOS_TEST_CASE_IN_SUITE(PartitionedFSIUtilitiesDoubleGetInterfaceResidualsize, FSIApplicationFastSuite)
    {
        // Set test model part
        Model model;
        auto &r_test_model_part = model.CreateModelPart("TestModelPart");
        SetTestInterface(r_test_model_part);

        // Test GetInterfaceResidualsize()
        PartitionedFSIUtilities<SpaceType, double, 2> part_fsi_utils_double_2D;
        const int residual_size = part_fsi_utils_double_2D.GetInterfaceResidualSize(r_test_model_part);
        KRATOS_CHECK_EQUAL(residual_size, 4);
    }

    KRATOS_TEST_CASE_IN_SUITE(PartitionedFSIUtilitiesArray2DGetInterfaceResidualsize, FSIApplicationFastSuite)
    {
        // Set test model part
        Model model;
        auto &r_test_model_part = model.CreateModelPart("TestModelPart");
        SetTestInterface(r_test_model_part);

        // Test GetInterfaceResidualsize()
        PartitionedFSIUtilities<SpaceType, array_1d<double,3>, 2> part_fsi_utils_array_2D;
        const int residual_size = part_fsi_utils_array_2D.GetInterfaceResidualSize(r_test_model_part);
        KRATOS_CHECK_EQUAL(residual_size, 8);
    }

    KRATOS_TEST_CASE_IN_SUITE(PartitionedFSIUtilitiesArray3DGetInterfaceResidualsize, FSIApplicationFastSuite)
    {
        // Set test model part
        Model model;
        auto &r_test_model_part = model.CreateModelPart("TestModelPart");
        SetTestInterface(r_test_model_part);

        // Test GetInterfaceResidualsize()
        PartitionedFSIUtilities<SpaceType, array_1d<double,3>, 3> part_fsi_utils_array_3D;
        const int residual_size = part_fsi_utils_array_3D.GetInterfaceResidualSize(r_test_model_part);
        KRATOS_CHECK_EQUAL(residual_size, 12);
    }

    KRATOS_TEST_CASE_IN_SUITE(PartitionedFSIUtilitiesDoubleSetUpInterfaceVector, FSIApplicationFastSuite)
    {
        // Set test model part
        Model model;
        auto &r_test_model_part = model.CreateModelPart("TestModelPart");
        SetTestInterface(r_test_model_part);

        // Test SetUpInterfaceVector()
        PartitionedFSIUtilities<SpaceType, double, 2> part_fsi_utils_array_2D;
        auto p_interface_vector = part_fsi_utils_array_2D.SetUpInterfaceVector(r_test_model_part);
        KRATOS_CHECK_EQUAL(p_interface_vector->size(), 4);
    }

    KRATOS_TEST_CASE_IN_SUITE(PartitionedFSIUtilitiesArray2DSetUpInterfaceVector, FSIApplicationFastSuite)
    {
        // Set test model part
        Model model;
        auto &r_test_model_part = model.CreateModelPart("TestModelPart");
        SetTestInterface(r_test_model_part);

        // Test SetUpInterfaceVector()
        PartitionedFSIUtilities<SpaceType, array_1d<double,3>, 2> part_fsi_utils_array_2D;
        auto p_interface_vector = part_fsi_utils_array_2D.SetUpInterfaceVector(r_test_model_part);
        KRATOS_CHECK_EQUAL(p_interface_vector->size(), 8);
    }

    KRATOS_TEST_CASE_IN_SUITE(PartitionedFSIUtilitiesArray3DSetUpInterfaceVector, FSIApplicationFastSuite)
    {
        // Set test model part
        Model model;
        auto &r_test_model_part = model.CreateModelPart("TestModelPart");
        SetTestInterface(r_test_model_part);

        // Test SetUpInterfaceVector()
        PartitionedFSIUtilities<SpaceType, array_1d<double,3>, 3> part_fsi_utils_array_3D;
        auto p_interface_vector = part_fsi_utils_array_3D.SetUpInterfaceVector(r_test_model_part);
        KRATOS_CHECK_EQUAL(p_interface_vector->size(), 12);
    }

    KRATOS_TEST_CASE_IN_SUITE(PartitionedFSIUtilitiesDouble2DComputeInterfaceResidualVector, FSIApplicationFastSuite)
    {
        // Set test model part
        Model model;
        auto &r_test_model_part = model.CreateModelPart("TestModelPart");
        SetTestInterface(r_test_model_part);
        SetTestDoubleValues(r_test_model_part);

        // Test ComputeInterfaceResidualVector()
        PartitionedFSIUtilities<SpaceType, double, 2> part_fsi_utils_array_2D;
        auto p_interface_vector = part_fsi_utils_array_2D.SetUpInterfaceVector(r_test_model_part);
        part_fsi_utils_array_2D.ComputeInterfaceResidualVector(
            r_test_model_part,
            TEMPERATURE,
            SCALAR_PROJECTED,
            SCALAR_INTERFACE_RESIDUAL,
            *p_interface_vector);

        const double tolerance = 1.0e-8;
        std::vector<double> expected_values = {-1.0, -1.0, -1.0, -1.0};
        for (unsigned int i = 0; i < expected_values.size(); ++i) {
            KRATOS_CHECK_NEAR(expected_values[i], (*p_interface_vector)[i], tolerance);
        }
    }

    KRATOS_TEST_CASE_IN_SUITE(PartitionedFSIUtilitiesArray2DComputeInterfaceResidualVectorNodal, FSIApplicationFastSuite)
    {
        // Set test model part
        Model model;
        auto &r_test_model_part = model.CreateModelPart("TestModelPart");
        SetTestInterface(r_test_model_part);
        SetTestArrayValues(r_test_model_part);

        // Test ComputeInterfaceResidualVector()
        PartitionedFSIUtilities<SpaceType, array_1d<double,3>, 2> part_fsi_utils_array_2D;
        auto p_interface_vector = part_fsi_utils_array_2D.SetUpInterfaceVector(r_test_model_part);

        part_fsi_utils_array_2D.ComputeInterfaceResidualVector(
            r_test_model_part,
            DISPLACEMENT,
            MESH_DISPLACEMENT,
            FSI_INTERFACE_RESIDUAL,
            *p_interface_vector);

        const double tolerance = 1.0e-8;
        std::vector<double> expected_values = {0.0,0.0,-1.0,-1.0,-2.0,-2.0,-3.0,-3.0};
        for (unsigned int i = 0; i < expected_values.size(); ++i) {
            KRATOS_CHECK_NEAR(expected_values[i], (*p_interface_vector)[i], tolerance);
        }
    }

    KRATOS_TEST_CASE_IN_SUITE(PartitionedFSIUtilitiesArray2DComputeInterfaceResidualVectorConsistent, FSIApplicationFastSuite)
    {
        // Set test model part
        Model model;
        auto &r_test_model_part = model.CreateModelPart("TestModelPart");
        SetTestInterface(r_test_model_part);
        SetTestArrayValues(r_test_model_part);
        SetTestInterfaceConditions2D(r_test_model_part);

        // Test ComputeInterfaceResidualVector()
        PartitionedFSIUtilities<SpaceType, array_1d<double,3>, 2> part_fsi_utils_array_2D;
        auto p_interface_vector = part_fsi_utils_array_2D.SetUpInterfaceVector(r_test_model_part);

        part_fsi_utils_array_2D.ComputeInterfaceResidualVector(
            r_test_model_part,
            DISPLACEMENT,
            MESH_DISPLACEMENT,
            FSI_INTERFACE_RESIDUAL,
            *p_interface_vector,
            "consistent");

        const double tolerance = 1.0e-8;
        std::vector<double> expected_values = {-0.166666667,-0.166666667,-1.0,-1.0,-2.0,-2.0,-1.333333333,-1.333333333};
        for (unsigned int i = 0; i < expected_values.size(); ++i) {
            KRATOS_CHECK_NEAR(expected_values[i], (*p_interface_vector)[i], tolerance);
        }
    }

    KRATOS_TEST_CASE_IN_SUITE(PartitionedFSIUtilitiesArray2DCreateCouplingElementBasedSkin, FSIApplicationFastSuite)
    {
        // Set the partitioned FSI utilities
        PartitionedFSIUtilities<SpaceType,array_1d<double,3>,2> partitioned_fsi_utilities;

        // Set the model part containing the origin skin
        Model model;
        ModelPart &r_skin_model_part = model.CreateModelPart("OriginModelPart");
        GenerateTestSkinModelPart(r_skin_model_part);

        // Create the destination submodelpart
        ModelPart &r_destination_model_part = model.CreateModelPart("DestinationModelPart");

        // Generate the auxiliary element based skin
        partitioned_fsi_utilities.CreateCouplingElementBasedSkin(
            r_skin_model_part,
            r_destination_model_part);

        // Check results
        KRATOS_CHECK_EQUAL(r_destination_model_part.NumberOfNodes(), 4);
        KRATOS_CHECK_EQUAL(r_destination_model_part.NumberOfElements(), 3);
    }

    KRATOS_TEST_CASE_IN_SUITE(PartitionedFSIUtilitiesArray2DInitializeInterfaceVector, FSIApplicationFastSuite)
    {
        // Set the partitioned FSI utilities
        PartitionedFSIUtilities<SpaceType,array_1d<double,3>,2> partitioned_fsi_utilities;

        // Set the model part containing the origin skin
        Model model;
        ModelPart &r_skin_model_part = model.CreateModelPart("OriginModelPart");
        r_skin_model_part.AddNodalSolutionStepVariable(DISPLACEMENT);
        GenerateTestSkinModelPart(r_skin_model_part);

        // Set a fake field to fill the interface vector
        for (auto &r_node : r_skin_model_part.Nodes()) {
            auto &r_disp = r_node.FastGetSolutionStepValue(DISPLACEMENT);
            r_disp[0] = r_node.Id();
            r_disp[1] = 2.0 * r_node.Id();
            r_disp[2] = 3.0 * r_node.Id();
        }

        // Generate the auxiliary element based skin
        Vector interface_vector;
        interface_vector.resize(partitioned_fsi_utilities.GetInterfaceResidualSize(r_skin_model_part), false);
        partitioned_fsi_utilities.InitializeInterfaceVector(
            r_skin_model_part,
            DISPLACEMENT,
            interface_vector);

        // Check results
        const double tolerance = 1.0e-8;
        std::array<double, 8> expected_results = {1.0,2.0,2.0,4.0,3.0,6.0,4.0,8.0};
        for (unsigned int i = 0; i < 8; ++i) {
            KRATOS_CHECK_NEAR(interface_vector(i), expected_results[i], tolerance);
        }
    }

    KRATOS_TEST_CASE_IN_SUITE(PartitionedFSIUtilitiesArray2DEmbeddedToPositiveFacePressureInterpolator, FSIApplicationFastSuite)
    {
        // Set the partitioned FSI utilities
        PartitionedFSIUtilities<SpaceType,array_1d<double,3>,2> partitioned_fsi_utilities;

        // Set the model part containing the origin skin
        Model model;
        ModelPart &r_skin_model_part = model.CreateModelPart("OriginModelPart");
        r_skin_model_part.AddNodalSolutionStepVariable(POSITIVE_FACE_PRESSURE);
        GenerateTestSkinModelPart(r_skin_model_part);

        // Create a background mesh
        ModelPart &r_background_model_part = model.CreateModelPart("BackgroundModelPart");
        r_background_model_part.AddNodalSolutionStepVariable(PRESSURE);

        auto p_point_1 = Kratos::make_intrusive<Node<3>>(1, -2.0, -2.0, 0.0);
        auto p_point_2 = Kratos::make_intrusive<Node<3>>(2, -2.0,  3.0, 0.0);
        auto p_point_3 = Kratos::make_intrusive<Node<3>>(3,  3.0,  3.0, 0.0);
        auto p_point_4 = Kratos::make_intrusive<Node<3>>(4,  3.0, -3.0, 0.0);

        Quadrilateral2D4<Node<3>> geometry(p_point_1, p_point_2, p_point_3, p_point_4);

        Parameters mesher_parameters(R"(
        {
            "number_of_divisions": 7,
            "element_name": "Element2D3N"
        })");
        StructuredMeshGeneratorProcess(geometry, r_background_model_part, mesher_parameters).Execute();

        // Set a fake pressure field in the background mesh
        for (auto &r_node : r_background_model_part.Nodes()) {
            r_node.FastGetSolutionStepValue(PRESSURE) = r_node.Id();
        }

        // Call the embedded pressure interpolation method
        partitioned_fsi_utilities.EmbeddedPressureToPositiveFacePressureInterpolator(
            r_background_model_part,
            r_skin_model_part);

        // Check results
        unsigned int i = 0;
        const double tolerance = 1.0e-4;
        std::array<double, 8> expected_results = {26.5105,37.8462,39.0974,27.8053};
        for (const auto &r_node : r_skin_model_part.Nodes()) {
            KRATOS_CHECK_NEAR(r_node.FastGetSolutionStepValue(POSITIVE_FACE_PRESSURE), expected_results[i], tolerance);
            i++;
        }
    }


} // namespace Testing
}  // namespace Kratos.<|MERGE_RESOLUTION|>--- conflicted
+++ resolved
@@ -17,17 +17,11 @@
 
 // Project includes
 #include "containers/model.h"
-<<<<<<< HEAD
-#include "includes/define.h"
-#include "includes/model_part_io.h"
-#include "includes/global_variables.h"
-=======
 #include "geometries/quadrilateral_2d_4.h"
 #include "includes/define.h"
 #include "includes/model_part_io.h"
 #include "includes/global_variables.h"
 #include "processes/structured_mesh_generator_process.h"
->>>>>>> 0f08e864
 #include "spaces/ublas_space.h"
 #include "testing/testing.h"
 
@@ -104,34 +98,6 @@
         rTestSkinModelPart.CreateNewCondition("Condition2D2N", 3, cond_nodes_3, p_properties_1);
     }
 
-<<<<<<< HEAD
-    KRATOS_TEST_CASE_IN_SUITE(PartitionedFSIUtilitiesCopySkinToElements, FSIApplicationFastSuite)
-    {
-        // Set the partitioned FSI utilities
-        typedef UblasSpace<double, Matrix, Vector > TSpace;
-        PartitionedFSIUtilities<TSpace,array_1d<double,3>,2> partitioned_fsi_utilities;
-
-        // Set the model part that contains the condition based skin
-        Model model;
-        ModelPart &main_model_part = model.CreateModelPart("OriginModelPart");
-        GenerateTestSkinModelPart(main_model_part);
-
-        // Set the new skin model part
-        ModelPart &element_based_skin = model.CreateModelPart("ElementBasedSkin");
-        partitioned_fsi_utilities.CopySkinToElements(main_model_part, element_based_skin);
-
-        // Check results
-        KRATOS_CHECK_EQUAL(element_based_skin.NumberOfNodes(), 4);
-        KRATOS_CHECK_EQUAL(element_based_skin.NumberOfElements(), 3);
-        KRATOS_CHECK_EQUAL(element_based_skin.NumberOfConditions(), 0);
-    }
-
-    KRATOS_TEST_CASE_IN_SUITE(PartitionedFSIUtilitiesComputeConsistentResidual, FSIApplicationFastSuite)
-    {
-        // Set the partitioned FSI utilities
-        typedef UblasSpace<double, Matrix, Vector > TSpace;
-        PartitionedFSIUtilities<TSpace,array_1d<double,3>,2> partitioned_fsi_utilities;
-=======
     /**
      * @brief Helper accessing class
      * This helper class has the unique purpose to give access to the protectedmethods
@@ -216,7 +182,6 @@
     {
         // Set the partitioned FSI utilities
         PartitionedFSIUtilities<SpaceType,array_1d<double,3>,2> partitioned_fsi_utilities;
->>>>>>> 0f08e864
 
         // Set the model part in where the error is to be computed
         Model model;
@@ -236,26 +201,14 @@
             it_node.FastGetSolutionStepValue(VECTOR_PROJECTED) = 2.0 * unit_val;
         }
 
-<<<<<<< HEAD
-        // Compute the consistent residual vector
-        partitioned_fsi_utilities.ComputeConsistentResidual(
-=======
         // Compute the node by node residual
         PartitionedFSIUtilitiesAccessor<SpaceType,array_1d<double,3>,2> aux_partitioned_fsi_utilities_accessor;
         aux_partitioned_fsi_utilities_accessor.AccessComputeNodeByNodeResidual(
->>>>>>> 0f08e864
             main_model_part,
             VECTOR_PROJECTED,
             VELOCITY,
             FSI_INTERFACE_RESIDUAL);
 
-<<<<<<< HEAD
-        KRATOS_WATCH(main_model_part.GetNode(1).FastGetSolutionStepValue(FSI_INTERFACE_RESIDUAL));
-        KRATOS_WATCH(main_model_part.GetNode(2).FastGetSolutionStepValue(FSI_INTERFACE_RESIDUAL));
-        KRATOS_WATCH(main_model_part.GetNode(3).FastGetSolutionStepValue(FSI_INTERFACE_RESIDUAL));
-        KRATOS_WATCH(main_model_part.GetNode(4).FastGetSolutionStepValue(FSI_INTERFACE_RESIDUAL));
-
-=======
         // Check results
         double tol = 1.0e-10;
         unsigned int aux_count = 0;
@@ -287,7 +240,6 @@
         KRATOS_CHECK_EQUAL(element_based_skin.NumberOfNodes(), 4);
         KRATOS_CHECK_EQUAL(element_based_skin.NumberOfElements(), 3);
         KRATOS_CHECK_EQUAL(element_based_skin.NumberOfConditions(), 0);
->>>>>>> 0f08e864
     }
 
     KRATOS_TEST_CASE_IN_SUITE(PartitionedFSIUtilitiesDoubleGetInterfaceResidualsize, FSIApplicationFastSuite)
