//
// Author: Miquel Santasusana msantasusana@cimne.upc.edu
//

#if !defined(KRATOS_SPHERIC_CONTINUUM_PARTICLE_H_INCLUDED )
#define  KRATOS_SPHERIC_CONTINUUM_PARTICLE_H_INCLUDED

// System includes
#include <string>
#include <iostream>
#include <iomanip> // to improve std::cout precision

// Project includes
#include "includes/define.h"
#include "spheric_particle.h"
#include "custom_utilities/GeometryFunctions.h"
#include "custom_utilities/AuxiliaryFunctions.h"
#include "utilities/openmp_utils.h"
#include "utilities/timer.h"
#include "Particle_Contact_Element.h"
#include "../custom_constitutive/DEM_continuum_constitutive_law.h"

#define CUSTOMTIMER 0  // ACTIVATES AND DISABLES ::TIMER:::::

#ifdef CUSTOMTIMER
#define KRATOS_TIMER_START(t) Timer::Start(t);
#define KRATOS_TIMER_STOP(t) Timer::Stop(t);
#else
#define KRATOS_TIMER_START(t)
#define KRATOS_TIMER_STOP(t)
#endif

namespace Kratos
{
    class KRATOS_API(DEM_APPLICATION) SphericContinuumParticle : public SphericParticle
    {
    public:

        /// Pointer definition of SphericContinuumParticle
        KRATOS_CLASS_INTRUSIVE_POINTER_DEFINITION(SphericContinuumParticle);

        typedef GlobalPointersVector<Element> ParticleWeakVectorType;
        typedef ParticleWeakVectorType::ptr_iterator ParticleWeakIteratorType_ptr;
        typedef GlobalPointersVector<Element >::iterator ParticleWeakIteratorType;

        /// Default constructor
        SphericContinuumParticle(IndexType NewId, GeometryType::Pointer pGeometry);
        SphericContinuumParticle(IndexType NewId, NodesArrayType const& ThisNodes);
        SphericContinuumParticle(IndexType NewId, GeometryType::Pointer pGeometry, PropertiesType::Pointer pProperties);

        Element::Pointer Create(IndexType NewId, NodesArrayType const& ThisNodes, PropertiesType::Pointer pProperties) const override;

        /// Destructor
        virtual ~SphericContinuumParticle();


        class ParticleDataBuffer : public SphericParticle::ParticleDataBuffer
        {
        public:
            ParticleDataBuffer(SphericParticle* p_this_particle): SphericParticle::ParticleDataBuffer(p_this_particle){}

            virtual ~ParticleDataBuffer(){}

            bool SetNextNeighbourOrExit(int& i) override
            {
                while (i < int(mpThisParticle->mNeighbourElements.size()) && (mpThisParticle->mNeighbourElements[i]==NULL)){
                    i++;
                }

                if (i < int(mpThisParticle->mNeighbourElements.size())) {
                    SetCurrentNeighbour(mpThisParticle->mNeighbourElements[i]);
                    mpOtherParticleNode = &(mpOtherParticle->GetGeometry()[0]);
                    return true;
                }

                else { // other_neighbour is nullified upon exiting loop
                    mpOtherParticle = NULL;
                    mpOtherParticleNode = NULL;
                    return false;
                }
            }
        };

        std::unique_ptr<SphericParticle::ParticleDataBuffer> CreateParticleDataBuffer(SphericParticle* p_this_particle) override
        {
            return std::unique_ptr<SphericParticle::ParticleDataBuffer>(new ParticleDataBuffer(p_this_particle));
        }

        void SetInitialSphereContacts(const ProcessInfo& r_process_info);
        void SetInitialFemContacts();
        void CreateContinuumConstitutiveLaws();
        void FinalizeSolutionStep(const ProcessInfo& r_process_info) override;
        void GetStressTensorFromNeighbourStep1();
        void GetStressTensorFromNeighbourStep2();
        void GetStressTensorFromNeighbourStep3();

        void Calculate(const Variable<double>& rVariable, double& Output, const ProcessInfo& r_process_info) override;

        void ReorderAndRecoverInitialPositionsAndFilter(std::vector<SphericParticle*>& mTempNeighbourElements);
        virtual void UpdateContinuumNeighboursVector(const ProcessInfo& r_process_info);
        virtual void ComputeForceWithNeighbourFinalOperations();

        virtual double CalculateLocalMaxPeriod(const bool has_mpi, const ProcessInfo& r_process_info) override;
        virtual double CalculateMaxSearchDistance(const bool has_mpi, const ProcessInfo& r_process_info);
        virtual bool OverlappedParticleRemoval();
        virtual void CalculateMeanContactArea(const bool has_mpi, const ProcessInfo& r_process_info);
        virtual void CalculateOnContinuumContactElements(size_t i_neighbour_count, double LocalElasticContactForce[3],
                                                double contact_sigma, double contact_tau, double failure_criterion_state, double acumulated_damage, int time_steps);


        virtual void FilterNonSignificantDisplacements(double DeltDisp[3], //IN GLOBAL AXES
                                                       double RelVel[3], //IN GLOBAL AXES
                                                       double& indentation);



        virtual void ContactAreaWeighting();
        virtual double EffectiveVolumeRadius();
        virtual double GetInitialDelta(int index);
        virtual bool IsSkin() { return (bool)*mSkinSphere; }
        void MarkNewSkinParticlesDueToBreakage();

        /// Turn back information as a string
        virtual std::string Info() const override
        {
            std::stringstream buffer;
            buffer << "SphericCosntinuumParticle" ;
            return buffer.str();
        }

        /// Print information about this object
        virtual void PrintInfo(std::ostream& rOStream) const override {rOStream << "SphericContinuumParticle";}

        /// Print object's data
        virtual void PrintData(std::ostream& rOStream) const override {}

        //member variables DEM_CONTINUUM
        int mContinuumGroup;
        std::vector<int> mIniNeighbourIds;
        std::vector<int> mIniNeighbourFailureId;
        std::vector<double> mIniNeighbourDelta;

        unsigned int mContinuumInitialNeighborsSize;
        unsigned int mInitialNeighborsSize;
        std::vector<Kratos::DEMContinuumConstitutiveLaw::Pointer> mContinuumConstitutiveLawArray;
        double mLocalRadiusAmplificationFactor = 1.0;

    protected:

        SphericContinuumParticle();

<<<<<<< HEAD
        // void ComputeBallToBallStiffnessAndDamping(SphericParticle::ParticleDataBuffer & data_buffer,
        //                                             double& r_nodal_stiffness,
        //                                             double& r_nodal_damping,
        //                                             double& r_nodal_rotational_stiffness,
        //                                             double& r_nodal_rotational_damping) override;

        // void ComputeBallToRigidFaceStiffnessAndDamping(SphericParticle::ParticleDataBuffer & data_buffer,
        //                                                 double& r_nodal_stiffness,
        //                                                 double& r_nodal_damping,
        //                                                 double& r_nodal_rotational_stiffness,
        //                                                 double& r_nodal_rotational_damping) override;

        // double CalculateStiffnessNorm(const double& r_normal_stiffness, const double& r_tangential_stiffness);

        // double CalculateDampingNorm(const double& r_normal_damping_coeff, const double& r_tangential_damping_coeff);

        virtual void Initialize(const ProcessInfo& r_process_info) override;
        virtual double GetInitialDeltaWithFEM(int index) override;
        void ComputeBallToBallContactForce(SphericParticle::ParticleDataBuffer& data_buffer,
                                                   ProcessInfo& r_process_info,
                                                   array_1d<double, 3>& rElasticForce,
                                                   array_1d<double, 3>& rContactForce,
                                                   double& RollingResistance) override;
=======
        void Initialize(const ProcessInfo& r_process_info) override;
        virtual double GetInitialDeltaWithFEM(int index) override;
        virtual void ComputeBallToBallContactForce(SphericParticle::ParticleDataBuffer &,
                                                const ProcessInfo& r_process_info,
                                                array_1d<double, 3>& rElasticForce,
                                                array_1d<double, 3>& rContactForce,
                                                double& RollingResistance) override final;
>>>>>>> cd812212

        virtual void ComputeRollingResistance(double& RollingResistance,
                                            const double& NormalLocalContactForce,
                                            const double& equiv_rolling_friction_coeff,
                                            const unsigned int i) override;

        virtual void ComputeBrokenBondsRatio();
        virtual void AddContributionToRepresentativeVolume(const double distance,
                                                    const double radius_sum,
                                                    const double contact_area);

        double*                     mSkinSphere;
        std::vector<int>            mFemIniNeighbourIds;
        std::vector<double>         mFemIniNeighbourDelta;

    private:

        friend class Serializer;

        virtual void save(Serializer& rSerializer) const override
        {
            KRATOS_SERIALIZE_SAVE_BASE_CLASS(rSerializer, SphericParticle );
            //rSerializer.save("mContinuumGroup",mContinuumGroup);
            //rSerializer.save("mIniNeighbourIds",mIniNeighbourIds);
            //rSerializer.save("mSymmStressTensor",mSymmStressTensor);
            rSerializer.save("mContinuumInitialNeighborsSize",mContinuumInitialNeighborsSize);
        }

        virtual void load(Serializer& rSerializer) override
        {
            KRATOS_SERIALIZE_LOAD_BASE_CLASS(rSerializer, SphericParticle );
            //rSerializer.load("mContinuumGroup",mContinuumGroup);
            //rSerializer.load("mIniNeighbourIds",mIniNeighbourIds);
            //rSerializer.load("mSymmStressTensor",mSymmStressTensor);
            rSerializer.load("mContinuumInitialNeighborsSize",mContinuumInitialNeighborsSize);
            mContinuumGroup = this->GetGeometry()[0].FastGetSolutionStepValue(COHESIVE_GROUP);
            mSkinSphere     = &(this->GetGeometry()[0].FastGetSolutionStepValue(SKIN_SPHERE));
        }

        /* Assignment operator
        SphericContinuumParticle& operator=(SphericContinuumParticle const& rOther) { return *this; }
        Copy constructor
        SphericContinuumParticle(SphericContinuumParticle const& rOther) { *this = rOther; }
        */

    }; // Class SphericContinuumParticle

    /// input stream function
    inline std::istream& operator >> (std::istream& rIStream, SphericContinuumParticle& rThis) {return rIStream;}

    /// output stream function
    inline std::ostream& operator << (std::ostream& rOStream, const SphericContinuumParticle& rThis) {
        rThis.PrintInfo(rOStream);
        rOStream << std::endl;
        rThis.PrintData(rOStream);
        return rOStream;
    }
} // namespace Kratos

#endif // KRATOS_SPHERIC_CONTINUUM_PARTICLE_H_INCLUDED defined<|MERGE_RESOLUTION|>--- conflicted
+++ resolved
@@ -149,7 +149,6 @@
 
         SphericContinuumParticle();
 
-<<<<<<< HEAD
         // void ComputeBallToBallStiffnessAndDamping(SphericParticle::ParticleDataBuffer & data_buffer,
         //                                             double& r_nodal_stiffness,
         //                                             double& r_nodal_damping,
@@ -166,22 +165,13 @@
 
         // double CalculateDampingNorm(const double& r_normal_damping_coeff, const double& r_tangential_damping_coeff);
 
-        virtual void Initialize(const ProcessInfo& r_process_info) override;
+        void Initialize(const ProcessInfo& r_process_info) override;
         virtual double GetInitialDeltaWithFEM(int index) override;
         void ComputeBallToBallContactForce(SphericParticle::ParticleDataBuffer& data_buffer,
-                                                   ProcessInfo& r_process_info,
+                                                   const ProcessInfo& r_process_info,
                                                    array_1d<double, 3>& rElasticForce,
                                                    array_1d<double, 3>& rContactForce,
                                                    double& RollingResistance) override;
-=======
-        void Initialize(const ProcessInfo& r_process_info) override;
-        virtual double GetInitialDeltaWithFEM(int index) override;
-        virtual void ComputeBallToBallContactForce(SphericParticle::ParticleDataBuffer &,
-                                                const ProcessInfo& r_process_info,
-                                                array_1d<double, 3>& rElasticForce,
-                                                array_1d<double, 3>& rContactForce,
-                                                double& RollingResistance) override final;
->>>>>>> cd812212
 
         virtual void ComputeRollingResistance(double& RollingResistance,
                                             const double& NormalLocalContactForce,
