--- conflicted
+++ resolved
@@ -487,17 +487,12 @@
         if self.DEM_parameters["ContactMeshOption"].GetBool():
             self.UpdateIsTimeToPrintInModelParts(self.IsTimeToPrintPostProcess())
 
-<<<<<<< HEAD
-        self.spheres_model_part.ProcessInfo[IMPOSED_Z_STRAIN_OPTION] = True
-        self.spheres_model_part.ProcessInfo.SetValue(IMPOSED_Z_STRAIN_VALUE, -1e-6 * self.time)
-=======
         if self.DEM_parameters["Dimension"].GetInt() == 2:
             self.spheres_model_part.ProcessInfo[IMPOSED_Z_STRAIN_OPTION] = self.DEM_parameters["ImposeZStrainIn2DOption"].GetBool()
             if self.spheres_model_part.ProcessInfo[IMPOSED_Z_STRAIN_OPTION]:
                 t = self.time
                 self.spheres_model_part.ProcessInfo.SetValue(IMPOSED_Z_STRAIN_VALUE, eval(self.DEM_parameters["ZStrainValue"].GetString()))
 
->>>>>>> 726aa15a
 
     def UpdateIsTimeToPrintInModelParts(self, is_time_to_print):
         self.UpdateIsTimeToPrintInOneModelPart(self.spheres_model_part, is_time_to_print)
