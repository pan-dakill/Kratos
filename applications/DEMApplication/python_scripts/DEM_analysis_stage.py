--- conflicted
+++ resolved
@@ -235,14 +235,7 @@
     def _CreateSolver(self):
         def SetSolverStrategy():
             strategy = self.DEM_parameters["solver_settings"]["strategy"].GetString()
-<<<<<<< HEAD
-            filename = __import__(strategy)
-            ## Alternative option
-            #from importlib import import_module
-            #filename = import_module(str(strategy))
-=======
             filename = import_module(str(strategy))
->>>>>>> 77331940
             return filename
 
         return SetSolverStrategy().ExplicitStrategy(self.all_model_parts,
