from __future__ import print_function, absolute_import, division  # makes KratosMultiphysics backward compatible with python 2.6 and 2.7
import KratosMultiphysics

def GetDefaultInputParameters():

    default_settings = KratosMultiphysics.Parameters("""
        {
            "do_print_results_option"          : true,
            "WriteMdpaFromResults"             : false,
            "Dimension"                        : 3,
            "PeriodicDomainOption"             : false,
            "BoundingBoxOption"                : false,
            "AutomaticBoundingBoxOption"       : false,
            "BoundingBoxEnlargementFactor"     : 1.0,
            "BoundingBoxStartTime"             : 0.0,
            "BoundingBoxStopTime"              : 1000.0,
            "BoundingBoxMaxX"                  : 10.0,
            "BoundingBoxMaxY"                  : 10.0,
            "BoundingBoxMaxZ"                  : 10.0,
            "BoundingBoxMinX"                  : -10.0,
            "BoundingBoxMinY"                  : -10.0,
            "BoundingBoxMinZ"                  : -10.0,
            "dem_inlet_option"                 : true,
            "GravityX"                         : 0.0,
            "GravityY"                         : 0.0,
            "GravityZ"                         : -9.81,

            "EnergyCalculationOption"          : false,
            "PotentialEnergyReferencePointX"   : 0.0,
            "PotentialEnergyReferencePointY"   : 0.0,
            "PotentialEnergyReferencePointZ"   : 0.0,

            "VelocityTrapOption"               : false,
            "VelocityTrapMaxX"                 : 0.0,
            "VelocityTrapMaxY"                 : 0.0,
            "VelocityTrapMaxZ"                 : 0.0,
            "VelocityTrapMinX"                 : 0.0,
            "VelocityTrapMinY"                 : 0.0,
            "VelocityTrapMinZ"                 : 0.0,
            "RotationOption"                   : true,
            "CleanIndentationsOption"          : false,
            "RemoveBallsInEmbeddedOption"      : false,
            "solver_settings" : {},
            "echo_level"                  : 1,
            "problem_data"     : {
                "problem_name"  : "dummy_name.Provide_a_real_one",
                "parallel_type" : "OpenMP",
                "echo_level"    : 1,
                "start_time"    : 0.0,
                "end_time"      : 1
            },
            "_json_output_process"  : [{
            "python_module" : "json_output_process",
            "kratos_module" : "KratosMultiphysics",
            "process_name"  : "JsonOutputProcess",
            "Parameters"    : {
                "output_variables"     : ["DISPLACEMENT_X","DISPLACEMENT_Y"],
                "output_file_name"     : "candelier_results.json",
                "model_part_name"      : "CandelierDEM",
                "time_frequency"       : 1
            }
            }],
            "print_output_process" : [{
            "python_module"   : "from_json_check_result_process",
            "kratos_module"   : "KratosMultiphysics",
            "process_name"    : "FromJsonCheckResultProcess",
            "Parameters"      : {
                "check_variables"      : ["DISPLACEMENT_X","DISPLACEMENT_Y"],
                "input_file_name"      : "candelier_errors.json",
                "model_part_name"      : "SpheresPart",
                "time_frequency"       : 1
            }
            }],
            "DeltaOption"                      : "Absolute",
            "SearchTolerance"                  : 0.0,
            "search_tolerance_against_walls"   : 0.0,
            "CoordinationNumber"               : 10,
            "LocalCoordinationNumberOption"    : false,
<<<<<<< HEAD
            "GlobalCoordinationNumberOption"    : true,
            "test_number" : 1,
            "inner_mesh_diameter" : 0.00015,
            "outer_mesh_diameter" : 0.00015,
            "inner_skin_factor" : 2.4,
            "outer_skin_factor" : 0.8,
            "use_gid_skin_mesh" : true,
=======
            "GlobalCoordinationNumberOption"   : true,
            "respect_preprocessor_marked_skin" : true,
>>>>>>> 8a3a1dc4
            "AutomaticSkinComputation" : false,
            "SkinFactorRadius" : 1.0,
            "AmplifiedSearchRadiusExtension"   : 0.0,
            "MaxAmplificationRatioOfSearchRadius" : 10,
            "ModelDataInfo"                    : false,
            "VirtualMassCoefficient"           : 1.0,
            "RollingFrictionOption"            : false,
            "ComputeStressTensorOption"        : false,
            "ImposeZStrainIn2DOption"          : false,
            "ZStrainValue"                     : "0.0*t",
            "ImposeZStrainIn2DWithControlModule" : false,
            "GlobalDamping"                    : 0.0,
            "PoissonEffectOption"              : true,
            "ShearStrainParallelToBondOption"  : true,
            "DontSearchUntilFailure"           : false,
            "ContactMeshOption"                : false,
            "MaxNumberOfIntactBondsToConsiderASphereBroken" : 0,
            "OutputFileType"                   : "Binary",
            "Multifile"                        : "multiple_files",
            "ElementType"                      : "SphericPartDEMElement3D",

            "TranslationalIntegrationScheme"   : "Symplectic_Euler",
            "RotationalIntegrationScheme"      : "Direct_Integration",
            "AutomaticTimestep"                : false,
            "DeltaTimeSafetyFactor"            : 1.0,
            "MaxTimeStep"                      : 5e-5,
            "FinalTime"                        : 0.05,
            "ControlTime"                      : 4.0,
            "NeighbourSearchFrequency"         : 50,
            "virtual_sea_surface_settings"     : {
                "print_sea_surface"            : false,
                "PostVirtualSeaSurfaceX1"      : 0.0,
                "PostVirtualSeaSurfaceY1"      : 0.0,
                "PostVirtualSeaSurfaceX2"      : 0.0,
                "PostVirtualSeaSurfaceY2"      : 0.0,
                "PostVirtualSeaSurfaceX3"      : 0.0,
                "PostVirtualSeaSurfaceY3"      : 0.0,
                "PostVirtualSeaSurfaceX4"      : 0.0,
                "PostVirtualSeaSurfaceY4"      : 0.0
            },
            "output_processes"                 :{},

            "material_test_settings" : {
                "TestType"                         : "None",
                "ConfinementPressure"              : 0.0,
                "LoadingVelocity"                  : -0.10,
                "MeshType"                         : "1",
                "MeshPath"                         : "0",
                "SpecimenLength"                   : 0.3,
                "SpecimenDiameter"                 : 0.15,
                "MeasuringSurface"                 : 0.01767145867644375
            },
            "GraphExportFreq"                  : 1e-3,
            "VelTrapGraphExportFreq"           : 1e-3,
            "OutputTimeStep"                   : 1e-2,
            "PostBoundingBox"                  : false,
            "PostDisplacement"                 : false,
            "PostVelocity"                     : true,
            "PostTotalForces"                  : false,
            "PostRigidElementForces"           : false,
            "PostSkinSphere"                   : false,
            "PostGluedSphere"                  : false,
            "PostPoissonRatio"                 : false,
            "PostRadius"                       : false,
            "PostAngularVelocity"              : false,
            "PostParticleMoment"               : false,
            "PostEulerAngles"                  : false,
            "PostRollingResistanceMoment"      : false,
            "PostCharacteristicLength"         : false,
            "PostElasticForces"                : false,
            "PostContactForces"                : false,
            "PostTangentialElasticForces"      : false,
            "PostShearStress"                  : false,
            "PostReactions"                    : false,
            "PostPressure"                     : false,
            "PostNonDimensionalVolumeWear"     : false,
            "PostNodalArea"                    : false,
            "PostStressStrainOption"           : false,
            "PostContactSigma"                 : false,
            "PostContactTau"                   : false,
            "PostLocalContactForce"            : false,
            "PostFailureCriterionState"        : false,
            "PostContactFailureId"             : false,
            "PostMeanContactArea"              : false,
            "PostRHS"                          : false,
            "PostDampForces"                   : false,
            "PostAppliedForces"                : false,
            "PostGroupId"                      : false,
            "PostExportId"                     : false,
            "PostNormalImpactVelocity"         : false,
            "PostTangentialImpactVelocity"     : false,
            "PostFaceNormalImpactVelocity"     : false,
            "PostFaceTangentialImpactVelocity" : false,
            "PostControlModule"                : false,
            "post_vtk_option"                  : false,

            "IntegrationScheme"                : "deprecated_key_since_6_december_2017",
            "LoadingVelocityTop"               : 0.0,
            "LoadingVelocityBot"               : 0.0,

            "problem_name" : "dummy_name.Provide_a_real_one",
            "processes" : {}
            }""")

    return default_settings<|MERGE_RESOLUTION|>--- conflicted
+++ resolved
@@ -76,18 +76,8 @@
             "search_tolerance_against_walls"   : 0.0,
             "CoordinationNumber"               : 10,
             "LocalCoordinationNumberOption"    : false,
-<<<<<<< HEAD
-            "GlobalCoordinationNumberOption"    : true,
-            "test_number" : 1,
-            "inner_mesh_diameter" : 0.00015,
-            "outer_mesh_diameter" : 0.00015,
-            "inner_skin_factor" : 2.4,
-            "outer_skin_factor" : 0.8,
-            "use_gid_skin_mesh" : true,
-=======
             "GlobalCoordinationNumberOption"   : true,
             "respect_preprocessor_marked_skin" : true,
->>>>>>> 8a3a1dc4
             "AutomaticSkinComputation" : false,
             "SkinFactorRadius" : 1.0,
             "AmplifiedSearchRadiusExtension"   : 0.0,
