--- conflicted
+++ resolved
@@ -98,18 +98,10 @@
         self.name_avg_vel_nr = 'mass_avg_normal_vel'
         self.ghost_smp_detected = False
 
-<<<<<<< HEAD
-        for sub_part in self.model_part:
-            if sub_part[IS_GHOST] == True:
-                self.face_watcher_dict[sub_part.Name] = AnalyticFaceWatcher(sub_part)
-                self.face_watcher_analysers[sub_part.Name] = FaceWatcherAnalyzer(name=sub_part.Name,
-                                                                                 analytic_face_watcher=self.face_watcher_dict[sub_part.Name])
-=======
         for smp in sub_model_parts:
             if smp[IS_GHOST] == True:
                 self.ghost_smp_detected = True
                 self.surface_analyzers_list.append(SurfaceAnalyzer(smp))
->>>>>>> 7835dfa2
 
         self.RemoveFiles()
 
