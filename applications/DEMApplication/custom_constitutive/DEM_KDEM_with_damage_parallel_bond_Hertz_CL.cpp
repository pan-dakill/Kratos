// System includes
#include <string>
#include <iostream>
#include <cmath>

// Project includes
#include "DEM_KDEM_with_damage_parallel_bond_Hertz_CL.h"
#include "custom_elements/spheric_continuum_particle.h"

namespace Kratos {

    DEMContinuumConstitutiveLaw::Pointer DEM_KDEM_with_damage_parallel_bond_Hertz::Clone() const {
        DEMContinuumConstitutiveLaw::Pointer p_clone(new DEM_KDEM_with_damage_parallel_bond_Hertz(*this));
        return p_clone;
    }

    void DEM_KDEM_with_damage_parallel_bond_Hertz::SetConstitutiveLawInProperties(Properties::Pointer pProp, bool verbose) {
        KRATOS_INFO("DEM") << "Assigning DEM_KDEM_with_damage_parallel_bond_Hertz to Properties " << pProp->Id() << std::endl;
        pProp->SetValue(DEM_CONTINUUM_CONSTITUTIVE_LAW_POINTER, this->Clone());
        this->Check(pProp);
    }

    void DEM_KDEM_with_damage_parallel_bond_Hertz::CalculateElasticConstants(double& kn_el, double& kt_el, double initial_dist, double equiv_young,
                                             double equiv_poisson, double calculation_area, SphericContinuumParticle* element1, SphericContinuumParticle* element2, double indentation) {

        KRATOS_TRY

<<<<<<< HEAD
        const double& unbonded_equivalent_young = (*mpProperties)[LOOSE_MATERIAL_YOUNG_MODULUS];
        const double unbonded_equivalent_shear = unbonded_equivalent_young / (2.0 * (1 + equiv_poisson));
=======
        const double& my_unbonded_young        = element1->GetProperties()[YOUNG_MODULUS];
        const double& other_unbonded_young     = element2->GetProperties()[YOUNG_MODULUS];
        const double& my_poisson      = element1->GetPoisson();
        const double& other_poisson   = element2->GetPoisson();
        const double unbonded_equivalent_young = my_unbonded_young * other_unbonded_young / (other_unbonded_young * (1.0 - my_poisson * my_poisson) + my_unbonded_young * (1.0 - other_poisson * other_poisson));

        const double my_unbonded_shear_modulus = 0.5 * my_unbonded_young / (1.0 + my_poisson);
        const double other_unbonded_shear_modulus = 0.5 * other_unbonded_young / (1.0 + other_poisson);
        const double unbonded_equivalent_shear = 1.0 / ((2.0 - my_poisson)/my_unbonded_shear_modulus + (2.0 - other_poisson)/other_unbonded_shear_modulus);
>>>>>>> 83f8ed11

        // Unbonded elastic constants
        const double my_radius       = element1->GetRadius();
        const double other_radius    = element2->GetRadius();
        const double radius_sum      = my_radius + other_radius;
        const double radius_sum_inv  = 1.0 / radius_sum;
        const double equiv_radius    = my_radius * other_radius * radius_sum_inv;
        double sqrt_equiv_radius_and_indentation;
        if (indentation > 0.0) {
            sqrt_equiv_radius_and_indentation = sqrt(equiv_radius * indentation);
        } else {
            sqrt_equiv_radius_and_indentation = 0.0;
        }

        mUnbondedNormalElasticConstant = 2.0 * unbonded_equivalent_young * sqrt_equiv_radius_and_indentation;
        mUnbondedTangentialElasticConstant = 4.0 * unbonded_equivalent_shear * mUnbondedNormalElasticConstant / unbonded_equivalent_young;

<<<<<<< HEAD
        const double my_mass    = element1->GetMass();
        const double other_mass = element2->GetMass();

        const double equiv_mass = 1.0 / (1.0/my_mass + 1.0/other_mass);

        const double& equiv_gamma   = (*mpProperties)[DAMPING_GAMMA];

        mUnbondedEquivViscoDampCoeffNormal     = 2.0 * equiv_gamma * sqrt(equiv_mass * mUnbondedNormalElasticConstant);
        mUnbondedEquivViscoDampCoeffTangential = 2.0 * equiv_gamma * sqrt(equiv_mass * mUnbondedTangentialElasticConstant);

        const double bonded_equiv_young = equiv_young - unbonded_equivalent_young;
=======
        const double& my_bonded_young = element1->GetProperties()[BONDED_MATERIAL_YOUNG_MODULUS];
        const double& other_bonded_young = element2->GetProperties()[BONDED_MATERIAL_YOUNG_MODULUS];
        const double bonded_equiv_young = 0.5 * (my_bonded_young + other_bonded_young);
>>>>>>> 83f8ed11
        const double bonded_equiv_shear = bonded_equiv_young / (2.0 * (1 + equiv_poisson));

        kn_el = bonded_equiv_young * calculation_area / initial_dist;
        kt_el = bonded_equiv_shear * calculation_area / initial_dist;

        KRATOS_CATCH("")
    }

    void DEM_KDEM_with_damage_parallel_bond_Hertz::ComputeNormalUnbondedForce(double indentation) {

        KRATOS_TRY

        mUnbondedLocalElasticContactForce2 = 0.666666666666666666667 * mUnbondedNormalElasticConstant * indentation;

        KRATOS_CATCH("")
    }

<<<<<<< HEAD
    void DEM_KDEM_with_damage_parallel_bond_Hertz::CalculateViscoDamping(double LocalRelVel[3],
                                         double ViscoDampingLocalContactForce[3],
                                         double indentation,
                                         double equiv_visco_damp_coeff_normal,
                                         double equiv_visco_damp_coeff_tangential,
                                         bool& sliding,
                                         int failure_id) {

        KRATOS_TRY

        mUnbondedViscoDampingLocalContactForce[0] = 0.0;
        mUnbondedViscoDampingLocalContactForce[1] = 0.0;
        mUnbondedViscoDampingLocalContactForce[2] = 0.0;

        if (indentation > 0) {
            mUnbondedViscoDampingLocalContactForce[0] = -mUnbondedEquivViscoDampCoeffTangential * LocalRelVel[0];
            mUnbondedViscoDampingLocalContactForce[1] = -mUnbondedEquivViscoDampCoeffTangential * LocalRelVel[1];
            mUnbondedViscoDampingLocalContactForce[2] = -mUnbondedEquivViscoDampCoeffNormal * LocalRelVel[2];
        }

        if (!failure_id) { // Adding bonded and unbonded parts
            ViscoDampingLocalContactForce[0] = mUnbondedViscoDampingLocalContactForce[0] - equiv_visco_damp_coeff_tangential * LocalRelVel[0];
            ViscoDampingLocalContactForce[1] = mUnbondedViscoDampingLocalContactForce[1] - equiv_visco_damp_coeff_tangential * LocalRelVel[1];
            ViscoDampingLocalContactForce[2] = mUnbondedViscoDampingLocalContactForce[2] - equiv_visco_damp_coeff_normal * LocalRelVel[2];
        }

        #ifdef KRATOS_DEBUG
            DemDebugFunctions::CheckIfNan(mUnbondedViscoDampingLocalContactForce, "NAN in Viscous Force in CalculateViscoDamping");
            DemDebugFunctions::CheckIfNan(ViscoDampingLocalContactForce, "NAN in Viscous Force in CalculateViscoDamping");
        #endif

        KRATOS_CATCH("")
    }

=======
>>>>>>> 83f8ed11
    double DEM_KDEM_with_damage_parallel_bond_Hertz::LocalMaxSearchDistance(const int i,
                                            SphericContinuumParticle* element1,
                                            SphericContinuumParticle* element2) {

        double tension_limit;

        // calculation of equivalent Young modulus
<<<<<<< HEAD
        const double& unbonded_equivalent_young = (*mpProperties)[LOOSE_MATERIAL_YOUNG_MODULUS];
        const double& equivalent_young = (*mpProperties)[YOUNG_MODULUS];
        const double bonded_equivalent_young = equivalent_young - unbonded_equivalent_young;
=======
        const double bonded_equivalent_young = 0.5 * (element1->GetProperties()[BONDED_MATERIAL_YOUNG_MODULUS] + element2->GetProperties()[BONDED_MATERIAL_YOUNG_MODULUS]);
>>>>>>> 83f8ed11

        const double my_radius = element1->GetRadius();
        const double other_radius = element2->GetRadius();
        double calculation_area = 0.0;

        Vector& vector_of_contact_areas = element1->GetValue(NEIGHBOURS_CONTACT_AREAS);
        GetContactArea(my_radius, other_radius, vector_of_contact_areas, i, calculation_area);

        double radius_sum = my_radius + other_radius;
        double initial_delta = element1->GetInitialDelta(i);
        double initial_dist = radius_sum - initial_delta;

        // calculation of elastic constants
        double kn_el = bonded_equivalent_young * calculation_area / initial_dist;

        tension_limit = GetContactSigmaMax();

        const double Ntstr_el = tension_limit * calculation_area;
        double u1 = Ntstr_el / kn_el;
        if (u1 > 2.0 * radius_sum) {
            u1 = 2.0 * radius_sum;
        } // avoid error in special cases with too high tensile
        return u1;
    }
} // namespace Kratos<|MERGE_RESOLUTION|>--- conflicted
+++ resolved
@@ -25,20 +25,8 @@
 
         KRATOS_TRY
 
-<<<<<<< HEAD
-        const double& unbonded_equivalent_young = (*mpProperties)[LOOSE_MATERIAL_YOUNG_MODULUS];
+        const double& unbonded_equivalent_young = (*mpProperties)[YOUNG_MODULUS];
         const double unbonded_equivalent_shear = unbonded_equivalent_young / (2.0 * (1 + equiv_poisson));
-=======
-        const double& my_unbonded_young        = element1->GetProperties()[YOUNG_MODULUS];
-        const double& other_unbonded_young     = element2->GetProperties()[YOUNG_MODULUS];
-        const double& my_poisson      = element1->GetPoisson();
-        const double& other_poisson   = element2->GetPoisson();
-        const double unbonded_equivalent_young = my_unbonded_young * other_unbonded_young / (other_unbonded_young * (1.0 - my_poisson * my_poisson) + my_unbonded_young * (1.0 - other_poisson * other_poisson));
-
-        const double my_unbonded_shear_modulus = 0.5 * my_unbonded_young / (1.0 + my_poisson);
-        const double other_unbonded_shear_modulus = 0.5 * other_unbonded_young / (1.0 + other_poisson);
-        const double unbonded_equivalent_shear = 1.0 / ((2.0 - my_poisson)/my_unbonded_shear_modulus + (2.0 - other_poisson)/other_unbonded_shear_modulus);
->>>>>>> 83f8ed11
 
         // Unbonded elastic constants
         const double my_radius       = element1->GetRadius();
@@ -56,7 +44,6 @@
         mUnbondedNormalElasticConstant = 2.0 * unbonded_equivalent_young * sqrt_equiv_radius_and_indentation;
         mUnbondedTangentialElasticConstant = 4.0 * unbonded_equivalent_shear * mUnbondedNormalElasticConstant / unbonded_equivalent_young;
 
-<<<<<<< HEAD
         const double my_mass    = element1->GetMass();
         const double other_mass = element2->GetMass();
 
@@ -67,12 +54,7 @@
         mUnbondedEquivViscoDampCoeffNormal     = 2.0 * equiv_gamma * sqrt(equiv_mass * mUnbondedNormalElasticConstant);
         mUnbondedEquivViscoDampCoeffTangential = 2.0 * equiv_gamma * sqrt(equiv_mass * mUnbondedTangentialElasticConstant);
 
-        const double bonded_equiv_young = equiv_young - unbonded_equivalent_young;
-=======
-        const double& my_bonded_young = element1->GetProperties()[BONDED_MATERIAL_YOUNG_MODULUS];
-        const double& other_bonded_young = element2->GetProperties()[BONDED_MATERIAL_YOUNG_MODULUS];
-        const double bonded_equiv_young = 0.5 * (my_bonded_young + other_bonded_young);
->>>>>>> 83f8ed11
+        const double bonded_equiv_young = (*mpProperties)[BONDED_MATERIAL_YOUNG_MODULUS];
         const double bonded_equiv_shear = bonded_equiv_young / (2.0 * (1 + equiv_poisson));
 
         kn_el = bonded_equiv_young * calculation_area / initial_dist;
@@ -90,43 +72,6 @@
         KRATOS_CATCH("")
     }
 
-<<<<<<< HEAD
-    void DEM_KDEM_with_damage_parallel_bond_Hertz::CalculateViscoDamping(double LocalRelVel[3],
-                                         double ViscoDampingLocalContactForce[3],
-                                         double indentation,
-                                         double equiv_visco_damp_coeff_normal,
-                                         double equiv_visco_damp_coeff_tangential,
-                                         bool& sliding,
-                                         int failure_id) {
-
-        KRATOS_TRY
-
-        mUnbondedViscoDampingLocalContactForce[0] = 0.0;
-        mUnbondedViscoDampingLocalContactForce[1] = 0.0;
-        mUnbondedViscoDampingLocalContactForce[2] = 0.0;
-
-        if (indentation > 0) {
-            mUnbondedViscoDampingLocalContactForce[0] = -mUnbondedEquivViscoDampCoeffTangential * LocalRelVel[0];
-            mUnbondedViscoDampingLocalContactForce[1] = -mUnbondedEquivViscoDampCoeffTangential * LocalRelVel[1];
-            mUnbondedViscoDampingLocalContactForce[2] = -mUnbondedEquivViscoDampCoeffNormal * LocalRelVel[2];
-        }
-
-        if (!failure_id) { // Adding bonded and unbonded parts
-            ViscoDampingLocalContactForce[0] = mUnbondedViscoDampingLocalContactForce[0] - equiv_visco_damp_coeff_tangential * LocalRelVel[0];
-            ViscoDampingLocalContactForce[1] = mUnbondedViscoDampingLocalContactForce[1] - equiv_visco_damp_coeff_tangential * LocalRelVel[1];
-            ViscoDampingLocalContactForce[2] = mUnbondedViscoDampingLocalContactForce[2] - equiv_visco_damp_coeff_normal * LocalRelVel[2];
-        }
-
-        #ifdef KRATOS_DEBUG
-            DemDebugFunctions::CheckIfNan(mUnbondedViscoDampingLocalContactForce, "NAN in Viscous Force in CalculateViscoDamping");
-            DemDebugFunctions::CheckIfNan(ViscoDampingLocalContactForce, "NAN in Viscous Force in CalculateViscoDamping");
-        #endif
-
-        KRATOS_CATCH("")
-    }
-
-=======
->>>>>>> 83f8ed11
     double DEM_KDEM_with_damage_parallel_bond_Hertz::LocalMaxSearchDistance(const int i,
                                             SphericContinuumParticle* element1,
                                             SphericContinuumParticle* element2) {
@@ -134,13 +79,7 @@
         double tension_limit;
 
         // calculation of equivalent Young modulus
-<<<<<<< HEAD
-        const double& unbonded_equivalent_young = (*mpProperties)[LOOSE_MATERIAL_YOUNG_MODULUS];
-        const double& equivalent_young = (*mpProperties)[YOUNG_MODULUS];
-        const double bonded_equivalent_young = equivalent_young - unbonded_equivalent_young;
-=======
-        const double bonded_equivalent_young = 0.5 * (element1->GetProperties()[BONDED_MATERIAL_YOUNG_MODULUS] + element2->GetProperties()[BONDED_MATERIAL_YOUNG_MODULUS]);
->>>>>>> 83f8ed11
+        const double bonded_equivalent_young = (*mpProperties)[BONDED_MATERIAL_YOUNG_MODULUS];
 
         const double my_radius = element1->GetRadius();
         const double other_radius = element2->GetRadius();
