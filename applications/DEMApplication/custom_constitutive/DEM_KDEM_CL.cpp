--- conflicted
+++ resolved
@@ -259,18 +259,6 @@
 
         KRATOS_TRY
         CalculateNormalForces(LocalElasticContactForce,
-<<<<<<< HEAD
-                kn_el,
-                equiv_young,
-                indentation,
-                calculation_area,
-                acumulated_damage,
-                element1,
-                element2,
-                i_neighbour_count,
-                time_steps,
-                r_process_info);
-=======
                               kn_el,
                               equiv_young,
                               indentation,
@@ -281,7 +269,6 @@
                               i_neighbour_count,
                               time_steps,
                               r_process_info);
->>>>>>> 83c38bd5
 
         CalculateViscoDampingCoeff(equiv_visco_damp_coeff_normal,
                                    equiv_visco_damp_coeff_tangential,
