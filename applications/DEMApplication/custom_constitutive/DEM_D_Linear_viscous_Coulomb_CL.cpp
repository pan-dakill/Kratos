// Authors: M.A. Celigueta and S. Latorre (CIMNE)
// Date: October 2015

#include "DEM_D_Linear_viscous_Coulomb_CL.h"
#include "custom_elements/spheric_particle.h"

namespace Kratos {

    DEMDiscontinuumConstitutiveLaw::Pointer DEM_D_Linear_viscous_Coulomb::Clone() const {
        DEMDiscontinuumConstitutiveLaw::Pointer p_clone(new DEM_D_Linear_viscous_Coulomb(*this));
        return p_clone;
    }

    void DEM_D_Linear_viscous_Coulomb::SetConstitutiveLawInProperties(Properties::Pointer pProp, bool verbose) {
        if(verbose) KRATOS_INFO("DEM") << "Assigning DEM_D_linear_viscous_Coulomb to Properties " << pProp->Id() << std::endl;
        pProp->SetValue(DEM_DISCONTINUUM_CONSTITUTIVE_LAW_POINTER, this->Clone());
        this->Check(pProp);
    }

    void DEM_D_Linear_viscous_Coulomb::Check(Properties::Pointer pProp) const {
        DEMDiscontinuumConstitutiveLaw::Check(pProp);
    }

    std::string DEM_D_Linear_viscous_Coulomb::GetTypeOfLaw() {
        std::string type_of_law = "Linear";
        return type_of_law;
    }

    /////////////////////////
    // DEM-DEM INTERACTION //
    /////////////////////////

    void DEM_D_Linear_viscous_Coulomb::InitializeContact(SphericParticle* const element1, SphericParticle* const element2, const double indentation) {
        //Get equivalent Radius
        const double my_radius       = element1->GetRadius();
        const double other_radius    = element2->GetRadius();
        const double radius_sum      = my_radius + other_radius;
        const double radius_sum_inv  = 1.0 / radius_sum;
        const double equiv_radius    = my_radius * other_radius * radius_sum_inv;

        //Get equivalent Young's Modulus
        const double my_young        = element1->GetYoung();
        const double other_young     = element2->GetYoung();
        const double my_poisson      = element1->GetPoisson();
        const double other_poisson   = element2->GetPoisson();
        const double equiv_young     = my_young * other_young / (other_young * (1.0 - my_poisson * my_poisson) + my_young * (1.0 - other_poisson * other_poisson));

        //Get equivalent Shear Modulus
        const double my_shear_modulus = 0.5 * my_young / (1.0 + my_poisson);
        const double other_shear_modulus = 0.5 * other_young / (1.0 + other_poisson);
        const double equiv_shear = 1.0 / ((2.0 - my_poisson)/my_shear_modulus + (2.0 - other_poisson)/other_shear_modulus);

        //Normal and Tangent elastic constants
        //const double sqrt_equiv_radius = sqrt(equiv_radius);

        //const double alpha = 0.05;   // a = sqrt(s(2r-s)) chord formula for a fixed sagita ratio  s/r = 5% s=0.05r
        const double beta = 1.432;
        const double modified_radius =  equiv_radius * 0.31225; // r * sqrt(alpha * (2.0 - alpha)) = 0.31225
        mKn = beta * equiv_young * Globals::Pi * modified_radius;        // 2.0 * equiv_young * sqrt_equiv_radius;
        mKt = 4.0 * equiv_shear * mKn / equiv_young;
    }

    void DEM_D_Linear_viscous_Coulomb::CalculateForces(const ProcessInfo& r_process_info,
                                                       const double OldLocalElasticContactForce[3],
                                                       double LocalElasticContactForce[3],
                                                       double LocalDeltDisp[3],
                                                       double LocalRelVel[3],
                                                       double indentation,
                                                       double previous_indentation,
                                                       double ViscoDampingLocalContactForce[3],
                                                       double& cohesive_force,
                                                       SphericParticle* element1,
                                                       SphericParticle* element2,
                                                       bool& sliding, double LocalCoordSystem[3][3]) {

        InitializeContact(element1, element2, indentation);

        LocalElasticContactForce[2]  = CalculateNormalForce(element1, element2, indentation, LocalCoordSystem );
        cohesive_force               = CalculateCohesiveNormalForce(element1, element2, indentation);

        CalculateViscoDampingForce(LocalRelVel, ViscoDampingLocalContactForce, element1, element2);

        double normal_contact_force = LocalElasticContactForce[2] + ViscoDampingLocalContactForce[2];

        if (normal_contact_force < 0.0) {
            normal_contact_force = 0.0;
            ViscoDampingLocalContactForce[2] = -1.0 * LocalElasticContactForce[2];
        }

        double ElasticShearForceModulus;
        double MaximumAdmisibleShearForce;

        CalculateTangentialForceWithNeighbour(normal_contact_force, OldLocalElasticContactForce, LocalElasticContactForce, ViscoDampingLocalContactForce, LocalDeltDisp,
                                              LocalRelVel, sliding, element1, element2, indentation, previous_indentation, ElasticShearForceModulus, MaximumAdmisibleShearForce);

        double& elastic_energy = element1->GetElasticEnergy();
        CalculateElasticEnergyDEM(elastic_energy, indentation, LocalElasticContactForce);

        if (ElasticShearForceModulus > MaximumAdmisibleShearForce && MaximumAdmisibleShearForce != 0.0){
            double& inelastic_frictional_energy = element1->GetInelasticFrictionalEnergy();
            CalculateInelasticFrictionalEnergyDEM(inelastic_frictional_energy, ElasticShearForceModulus, LocalElasticContactForce);
        }

        double& inelastic_viscodamping_energy = element1->GetInelasticViscodampingEnergy();
        CalculateInelasticViscodampingEnergyDEM(inelastic_viscodamping_energy, ViscoDampingLocalContactForce, LocalDeltDisp);

    }

    void DEM_D_Linear_viscous_Coulomb::CalculateForcesRayleigh(const ProcessInfo& r_process_info,
                                                       const double OldLocalElasticContactForce[3],
                                                       double LocalElasticContactForce[3],
                                                       double LocalDeltDisp[3],
                                                       double LocalRelVel[3],
                                                       double indentation,
                                                       double previous_indentation,
                                                       double ViscoDampingLocalContactForce[3],
                                                       double& cohesive_force,
                                                       SphericParticle* element1,
                                                       SphericParticle* element2,
                                                       bool& sliding, double LocalCoordSystem[3][3]) {

        InitializeContact(element1, element2, indentation);

        LocalElasticContactForce[2]  = CalculateNormalForce(element1, element2, indentation, LocalCoordSystem );
        cohesive_force               = CalculateCohesiveNormalForce(element1, element2, indentation);

        CalculateViscoDampingForceRayleigh(LocalRelVel, ViscoDampingLocalContactForce, r_process_info[BETA_RAYLEIGH]);

        double normal_contact_force = LocalElasticContactForce[2] + ViscoDampingLocalContactForce[2];

        if (normal_contact_force < 0.0) {
            normal_contact_force = 0.0;
            ViscoDampingLocalContactForce[2] = -1.0 * LocalElasticContactForce[2];
        }

        double ElasticShearForceModulus;
        double MaximumAdmisibleShearForce;

        CalculateTangentialForceWithNeighbour(normal_contact_force, OldLocalElasticContactForce, LocalElasticContactForce, ViscoDampingLocalContactForce, LocalDeltDisp,
                                              sliding, element1, element2, indentation, previous_indentation, ElasticShearForceModulus, MaximumAdmisibleShearForce);

        double& elastic_energy = element1->GetElasticEnergy();
        CalculateElasticEnergyDEM(elastic_energy, indentation, LocalElasticContactForce);

        if (ElasticShearForceModulus > MaximumAdmisibleShearForce && MaximumAdmisibleShearForce != 0.0){
            double& inelastic_frictional_energy = element1->GetInelasticFrictionalEnergy();
            CalculateInelasticFrictionalEnergyDEM(inelastic_frictional_energy, ElasticShearForceModulus, LocalElasticContactForce);
        }

        double& inelastic_viscodamping_energy = element1->GetInelasticViscodampingEnergy();
        CalculateInelasticViscodampingEnergyDEM(inelastic_viscodamping_energy, ViscoDampingLocalContactForce, LocalDeltDisp);

    }

    void DEM_D_Linear_viscous_Coulomb::CalculateViscoDampingForceRayleigh(double LocalRelVel[3],
                                                                  double ViscoDampingLocalContactForce[3],
                                                                  const double beta_rayleigh) {

        // ViscoDampingLocalContactForce[0] = - beta_rayleigh * mKt * LocalRelVel[0];
        // ViscoDampingLocalContactForce[1] = - beta_rayleigh * mKt * LocalRelVel[1];
        // ViscoDampingLocalContactForce[2] = - beta_rayleigh * mKn * LocalRelVel[2];
        ViscoDampingLocalContactForce[0] = 0.0;
        ViscoDampingLocalContactForce[1] = 0.0;
        ViscoDampingLocalContactForce[2] = 0.0;
    }

    void DEM_D_Linear_viscous_Coulomb::CalculateViscoDampingForce(double LocalRelVel[3],
                                                                  double ViscoDampingLocalContactForce[3],
                                                                  SphericParticle* const element1,
                                                                  SphericParticle* const element2) {

        const double my_mass    = element1->GetMass();
        const double other_mass = element2->GetMass();

        const double equiv_mass = 1.0 / (1.0/my_mass + 1.0/other_mass);

        const double my_gamma    = element1->GetProperties()[DAMPING_GAMMA];
        const double other_gamma = element2->GetProperties()[DAMPING_GAMMA];
        const double equiv_gamma = 0.5 * (my_gamma + other_gamma);

        const double equiv_visco_damp_coeff_normal     = 2.0 * equiv_gamma * sqrt(equiv_mass * mKn);
        const double equiv_visco_damp_coeff_tangential = 2.0 * equiv_gamma * sqrt(equiv_mass * mKt);

        ViscoDampingLocalContactForce[0] = - equiv_visco_damp_coeff_tangential * LocalRelVel[0];
        ViscoDampingLocalContactForce[1] = - equiv_visco_damp_coeff_tangential * LocalRelVel[1];
        ViscoDampingLocalContactForce[2] = - equiv_visco_damp_coeff_normal     * LocalRelVel[2];
    }

    void DEM_D_Linear_viscous_Coulomb::CalculateViscoDampingCoeff(double &equiv_visco_damp_coeff_normal,
            double &equiv_visco_damp_coeff_tangential,
            SphericParticle* element1,
            SphericParticle* element2,
            double kn_el,
            double kt_el) {

        KRATOS_TRY

        const double my_mass    = element1->GetMass();
        const double other_mass = element2->GetMass();

        const double equiv_mass = 1.0 / (1.0/my_mass + 1.0/other_mass);

        const double my_gamma    = element1->GetProperties()[DAMPING_GAMMA];
        const double other_gamma = element2->GetProperties()[DAMPING_GAMMA];
        const double equiv_gamma = 0.5 * (my_gamma + other_gamma);

        equiv_visco_damp_coeff_normal     = 2.0 * equiv_gamma * sqrt(equiv_mass * kn_el);
        equiv_visco_damp_coeff_tangential = 2.0 * equiv_gamma * sqrt(equiv_mass * kt_el);

        KRATOS_CATCH("")
    }

    /////////////////////////
    // DEM-FEM INTERACTION //
    /////////////////////////

    void DEM_D_Linear_viscous_Coulomb::InitializeContactWithFEM(SphericParticle* const element, Condition* const wall, const double indentation, const double ini_delta) {
        //Get effective Radius
        const double my_radius           = element->GetRadius(); //Get equivalent Radius
        const double effective_radius    = my_radius - ini_delta;

        //Get equivalent Young's Modulus
        const double my_young            = element->GetYoung();
        //const double walls_young         = wall->GetYoung();
        const double walls_young         = wall->GetProperties()[YOUNG_MODULUS];
        const double my_poisson          = element->GetPoisson();
        //const double walls_poisson       = wall->GetPoisson();
        const double walls_poisson       = wall->GetProperties()[POISSON_RATIO];
        const double equiv_young         = my_young * walls_young / (walls_young * (1.0 - my_poisson * my_poisson) + my_young * (1.0 - walls_poisson * walls_poisson));

        //Get equivalent Shear Modulus
        const double my_shear_modulus    = 0.5 * my_young / (1.0 + my_poisson);
        const double walls_shear_modulus = 0.5 * walls_young / (1.0 + walls_poisson);
        const double equiv_shear         = 1.0 / ((2.0 - my_poisson)/my_shear_modulus + (2.0 - walls_poisson)/walls_shear_modulus);
        /*
        const double effective_young = my_young / (1.0 - my_poisson * my_poisson); //Equivalent Young Modulus for RIGID WALLS!
        const double effective_young = 0.5 * my_young / (1.0 - my_poisson * my_poisson); // Equivalent Young Modulus if the wall has the same E of the sphere
        //Infinite Young was imposed to the wall in the formula that includes both.
        //For flexible walls, the computation is different, Thornton 2012 proposes same Young for both)

        const double effective_shear = 0.5 * my_young / ((1.0 + my_poisson) * (2.0 - my_poisson)); //Equivalent Shear Modulus for RIGID WALLS!
        const double effective_shear = 0.25 * my_young / ((1.0 + my_poisson) * (2.0 - my_poisson)); //Equivalent Shear Modulus if the wall has the same E of the sphere
        //Infinite Shear was imposed to the wall in the formula that includes both.
        //For flexible walls, the computation is different, Thornton 2012 proposes same Shear for both)

        */
        //Normal and Tangent elastic constants
        //const double sqrt_equiv_radius = sqrt(effective_radius);

        //const double alpha = 0.05;
        const double modified_radius = effective_radius * 0.31225;
        const double mKn_augmenter = 1.0; // 100.0;
        mKn = mKn_augmenter * equiv_young * Globals::Pi * modified_radius; // 2.0 * equiv_young * sqrt_equiv_radius;
        mKt = 4.0 * equiv_shear * mKn / equiv_young;
    }

    void DEM_D_Linear_viscous_Coulomb::CalculateForcesWithFEM(const ProcessInfo& r_process_info,
                                                            const double OldLocalElasticContactForce[3],
                                                            double LocalElasticContactForce[3],
                                                            double LocalDeltDisp[3],
                                                            double LocalRelVel[3],
                                                            double indentation,
                                                            double previous_indentation,
                                                            double ViscoDampingLocalContactForce[3],
                                                            double& cohesive_force,
                                                            SphericParticle* const element,
                                                            Condition* const wall,
                                                            bool& sliding) {

        InitializeContactWithFEM(element, wall, indentation);

        LocalElasticContactForce[2] = CalculateNormalForce(element, wall, indentation);
        cohesive_force              = CalculateCohesiveNormalForceWithFEM(element, wall, indentation);

        CalculateViscoDampingForceWithFEM(LocalRelVel, ViscoDampingLocalContactForce, element, wall);

        double normal_contact_force = LocalElasticContactForce[2] + ViscoDampingLocalContactForce[2];

        if (normal_contact_force < 0.0) {
            normal_contact_force = 0.0;
            ViscoDampingLocalContactForce[2] = -1.0 * LocalElasticContactForce[2];
        }

        double ElasticShearForceModulus;
        double MaximumAdmisibleShearForce;

        CalculateTangentialForceWithNeighbour(normal_contact_force, OldLocalElasticContactForce, LocalElasticContactForce, ViscoDampingLocalContactForce, LocalDeltDisp,
                                              LocalRelVel, sliding, element, wall, indentation, previous_indentation, ElasticShearForceModulus, MaximumAdmisibleShearForce);

        double& elastic_energy = element->GetElasticEnergy();
        CalculateElasticEnergyFEM(elastic_energy, indentation, LocalElasticContactForce);//MSIMSI

        if (ElasticShearForceModulus > MaximumAdmisibleShearForce && MaximumAdmisibleShearForce != 0.0){
            double& inelastic_frictional_energy = element->GetInelasticFrictionalEnergy();
            CalculateInelasticFrictionalEnergyFEM(inelastic_frictional_energy, ElasticShearForceModulus, LocalElasticContactForce);
        }

        double& inelastic_viscodamping_energy = element->GetInelasticViscodampingEnergy();
        CalculateInelasticViscodampingEnergyFEM(inelastic_viscodamping_energy, ViscoDampingLocalContactForce, LocalDeltDisp);
    }

    void DEM_D_Linear_viscous_Coulomb::CalculateForcesRayleighWithFEM(const ProcessInfo& r_process_info,
                                                              const double OldLocalElasticContactForce[3],
                                                              double LocalElasticContactForce[3],
                                                              double LocalDeltDisp[3],
                                                              double LocalRelVel[3],
                                                              double indentation,
                                                              double previous_indentation,
                                                              double ViscoDampingLocalContactForce[3],
                                                              double& cohesive_force,
                                                              SphericParticle* const element,
                                                              Condition* const wall,
                                                              bool& sliding) {

        InitializeContactWithFEM(element, wall, indentation);

        LocalElasticContactForce[2] = CalculateNormalForce(element, wall, indentation);
        cohesive_force              = CalculateCohesiveNormalForceWithFEM(element, wall, indentation);

        CalculateViscoDampingForceRayleighWithFEM(LocalRelVel, ViscoDampingLocalContactForce, r_process_info[BETA_RAYLEIGH]);

        double normal_contact_force = LocalElasticContactForce[2] + ViscoDampingLocalContactForce[2];

        if (normal_contact_force < 0.0) {
            normal_contact_force = 0.0;
            ViscoDampingLocalContactForce[2] = -1.0 * LocalElasticContactForce[2];
        }

        double ElasticShearForceModulus;
        double MaximumAdmisibleShearForce;

        CalculateTangentialForceWithNeighbour(normal_contact_force, OldLocalElasticContactForce, LocalElasticContactForce, ViscoDampingLocalContactForce, LocalDeltDisp,
                                              sliding, element, wall, indentation, previous_indentation, ElasticShearForceModulus, MaximumAdmisibleShearForce);

        double& elastic_energy = element->GetElasticEnergy();
        CalculateElasticEnergyFEM(elastic_energy, indentation, LocalElasticContactForce);//MSIMSI

        if (ElasticShearForceModulus > MaximumAdmisibleShearForce && MaximumAdmisibleShearForce != 0.0){
            double& inelastic_frictional_energy = element->GetInelasticFrictionalEnergy();
            CalculateInelasticFrictionalEnergyFEM(inelastic_frictional_energy, ElasticShearForceModulus, LocalElasticContactForce);
        }

        double& inelastic_viscodamping_energy = element->GetInelasticViscodampingEnergy();
        CalculateInelasticViscodampingEnergyFEM(inelastic_viscodamping_energy, ViscoDampingLocalContactForce, LocalDeltDisp);
    }

    void DEM_D_Linear_viscous_Coulomb::CalculateViscoDampingForceRayleighWithFEM(double LocalRelVel[3],
                                                                         double ViscoDampingLocalContactForce[3],
                                                                         const double beta_rayleigh) {

        // ViscoDampingLocalContactForce[0] = - beta_rayleigh * mKt * LocalRelVel[0];
        // ViscoDampingLocalContactForce[1] = - beta_rayleigh * mKt * LocalRelVel[1];
        // ViscoDampingLocalContactForce[2] = - beta_rayleigh * mKn * LocalRelVel[2];
        ViscoDampingLocalContactForce[0] = 0.0;
        ViscoDampingLocalContactForce[1] = 0.0;
        ViscoDampingLocalContactForce[2] = 0.0;

    }

    void DEM_D_Linear_viscous_Coulomb::CalculateViscoDampingForceWithFEM(double LocalRelVel[3],
                                                                         double ViscoDampingLocalContactForce[3],
                                                                         SphericParticle* const element,
                                                                         Condition* const wall) {

        const double my_mass    = element->GetMass();
        const double gamma = element->GetProperties()[DAMPING_GAMMA];
        const double normal_damping_coefficient     = 2.0 * gamma * sqrt(my_mass * mKn);
        const double tangential_damping_coefficient = 2.0 * gamma * sqrt(my_mass * mKt);

        ViscoDampingLocalContactForce[0] = - tangential_damping_coefficient * LocalRelVel[0];
        ViscoDampingLocalContactForce[1] = - tangential_damping_coefficient * LocalRelVel[1];
        ViscoDampingLocalContactForce[2] = - normal_damping_coefficient     * LocalRelVel[2];

    }

<<<<<<< HEAD
    void DEM_D_Linear_viscous_Coulomb::CalculateViscoDampingCoeffWithFEM(double &equiv_visco_damp_coeff_normal,
            double &equiv_visco_damp_coeff_tangential,
            SphericParticle* element,
            Condition* wall,
            double kn_el,
            double kt_el) {

        KRATOS_TRY

        const double my_mass    = element->GetMass();
        const double gamma = element->GetProperties()[DAMPING_GAMMA];
        equiv_visco_damp_coeff_normal     = 2.0 * gamma * sqrt(my_mass * kn_el);
        equiv_visco_damp_coeff_tangential = 2.0 * gamma * sqrt(my_mass * kt_el);

        KRATOS_CATCH("")
=======
    double DEM_D_Linear_viscous_Coulomb::GetTgOfStaticFrictionAngleOfElement(SphericParticle* element){
        return element->GetTgOfStaticFrictionAngle();
>>>>>>> ded49e41
    }

    double DEM_D_Linear_viscous_Coulomb::GetTgOfDynamicFrictionAngleOfElement(SphericParticle* element){
        return element->GetTgOfDynamicFrictionAngle();
    }

    double DEM_D_Linear_viscous_Coulomb::GetFrictionDecayCoefficient(SphericParticle* element){
        return element->GetFrictionDecayCoefficient();
    }

    std::size_t DEM_D_Linear_viscous_Coulomb::GetElementId(SphericParticle* element){
        return element->Id();
    }

    double DEM_D_Linear_viscous_Coulomb::CalculateNormalForce(const double indentation) {
        return mKn * indentation;
    }

    double DEM_D_Linear_viscous_Coulomb::CalculateCohesiveNormalForce(SphericParticle* const element1, SphericParticle* const element2, const double indentation){
        return 0.0;
    }

    double DEM_D_Linear_viscous_Coulomb::CalculateCohesiveNormalForceWithFEM(SphericParticle* const element, Condition* const wall, const double indentation){
        return 0.0;
    }

    //MSIMSI
    void DEM_D_Linear_viscous_Coulomb::CalculateElasticEnergyDEM(double& elastic_energy, double indentation, double LocalElasticContactForce[3])
    {
        double normal_elastic         = 0.25*LocalElasticContactForce[2]*indentation; //each ball in a contact with another ball receives half the contact energy
        double tangential_elastic     = 0.25*(LocalElasticContactForce[0]*LocalElasticContactForce[0]+LocalElasticContactForce[1]*LocalElasticContactForce[1])/mKt; //each ball in a contact with another ball receives half the contact energy
        elastic_energy += normal_elastic;
        elastic_energy += tangential_elastic;
    }

    void DEM_D_Linear_viscous_Coulomb::CalculateInelasticFrictionalEnergyDEM(double& inelastic_frictional_energy, double& ElasticShearForceModulus, double LocalElasticContactForce[3])
    {
        double frictional_energy = 0.25*((ElasticShearForceModulus*ElasticShearForceModulus)-(LocalElasticContactForce[0]*LocalElasticContactForce[0]+LocalElasticContactForce[1]*LocalElasticContactForce[1]))/mKt;
        inelastic_frictional_energy += frictional_energy;
    }

    void DEM_D_Linear_viscous_Coulomb::CalculateInelasticViscodampingEnergyDEM(double& inelastic_viscodamping_energy, double ViscoDampingLocalContactForce[3], double LocalDeltDisp[3])
    {
        double viscodamping_energy = 0.50*sqrt(ViscoDampingLocalContactForce[0]*ViscoDampingLocalContactForce[0]*LocalDeltDisp[0]*LocalDeltDisp[0]+ViscoDampingLocalContactForce[1]*ViscoDampingLocalContactForce[1]*LocalDeltDisp[1]*LocalDeltDisp[1]+ViscoDampingLocalContactForce[2]*ViscoDampingLocalContactForce[2]*LocalDeltDisp[2]*LocalDeltDisp[2]);
        inelastic_viscodamping_energy += viscodamping_energy;
    }

    void DEM_D_Linear_viscous_Coulomb::CalculateElasticEnergyFEM(double& elastic_energy, double indentation, double LocalElasticContactForce[3])
    {
        double normal_elastic     = 0.50*LocalElasticContactForce[2]*indentation; //each ball in a contact with a wall receives all the contact energy
        double tangential_elastic = 0.50*(LocalElasticContactForce[0]*LocalElasticContactForce[0]+LocalElasticContactForce[1]*LocalElasticContactForce[1])/mKt;
        elastic_energy += normal_elastic;
        elastic_energy += tangential_elastic;
    }

    void DEM_D_Linear_viscous_Coulomb::CalculateInelasticFrictionalEnergyFEM(double& inelastic_frictional_energy, double& ElasticShearForceModulus, double LocalElasticContactForce[3])
    {
        double frictional_energy = 0.50*((ElasticShearForceModulus*ElasticShearForceModulus)-(LocalElasticContactForce[0]*LocalElasticContactForce[0]+LocalElasticContactForce[1]*LocalElasticContactForce[1]))/mKt;
        inelastic_frictional_energy += frictional_energy;
    }

    void DEM_D_Linear_viscous_Coulomb::CalculateInelasticViscodampingEnergyFEM(double& inelastic_viscodamping_energy, double ViscoDampingLocalContactForce[3], double LocalDeltDisp[3])
    {
        double viscodamping_energy = sqrt(ViscoDampingLocalContactForce[0]*ViscoDampingLocalContactForce[0]*LocalDeltDisp[0]*LocalDeltDisp[0]+ViscoDampingLocalContactForce[1]*ViscoDampingLocalContactForce[1]*LocalDeltDisp[1]*LocalDeltDisp[1]+ViscoDampingLocalContactForce[2]*ViscoDampingLocalContactForce[2]*LocalDeltDisp[2]*LocalDeltDisp[2]);
        inelastic_viscodamping_energy += viscodamping_energy;
    }

} // namespace Kratos<|MERGE_RESOLUTION|>--- conflicted
+++ resolved
@@ -373,7 +373,6 @@
 
     }
 
-<<<<<<< HEAD
     void DEM_D_Linear_viscous_Coulomb::CalculateViscoDampingCoeffWithFEM(double &equiv_visco_damp_coeff_normal,
             double &equiv_visco_damp_coeff_tangential,
             SphericParticle* element,
@@ -389,10 +388,10 @@
         equiv_visco_damp_coeff_tangential = 2.0 * gamma * sqrt(my_mass * kt_el);
 
         KRATOS_CATCH("")
-=======
+    }
+
     double DEM_D_Linear_viscous_Coulomb::GetTgOfStaticFrictionAngleOfElement(SphericParticle* element){
         return element->GetTgOfStaticFrictionAngle();
->>>>>>> ded49e41
     }
 
     double DEM_D_Linear_viscous_Coulomb::GetTgOfDynamicFrictionAngleOfElement(SphericParticle* element){
