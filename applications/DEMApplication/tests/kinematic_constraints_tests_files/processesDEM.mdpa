Begin ModelPartData
//  VARIABLE_NAME value
End ModelPartData

Begin Properties 1
<<<<<<< HEAD
=======
    DEM_DISCONTINUUM_CONSTITUTIVE_LAW_NAME DEM_D_Hertz_viscous_Coulomb
    PARTICLE_DENSITY 2500.0
    YOUNG_MODULUS 1e6
    POISSON_RATIO 0.20
    STATIC_FRICTION 0.009138776996010534
    DYNAMIC_FRICTION 0.009138776996010534
    FRICTION_DECAY 500.0
    COEFFICIENT_OF_RESTITUTION 0.2
    PARTICLE_MATERIAL 1
    ROLLING_FRICTION 0.01
    ROLLING_FRICTION_WITH_WALLS 0.01
    PARTICLE_SPHERICITY 1.0
    DEM_CONTINUUM_CONSTITUTIVE_LAW_NAME DEMContinuumConstitutiveLaw
>>>>>>> 46efa805
End Properties

Begin Table 1 TIME VALUE
   0.0 0.0
   1.0 10.0
End Table

Begin Table 2 TIME VALUE
   0.0 0.0
   1.0 10.0
End Table

Begin Table 3 TIME VALUE
   0.0 0.0
   1.0 10.0
End Table

Begin Table 4 TIME VALUE
   0.0 0.0
   1.0 10.0
End Table

Begin Table 5 TIME VALUE
   0.0 0.0
   1.0 10.0
End Table

Begin Table 6 TIME VALUE
   0.0 0.0
   1.0 10.0
End Table

Begin Nodes
    1   7.0000000000   0.0000000000   0.0000000000
    2   6.0000000000   0.0000000000   0.0000000000
    3   5.0000000000   0.0000000000   0.0000000000
    4   4.0000000000   0.0000000000   0.0000000000
    5   3.0000000000   0.0000000000   0.0000000000
    6   2.0000000000   0.0000000000   0.0000000000
    7   1.0000000000   0.0000000000   0.0000000000
    8   0.0000000000   0.0000000000   0.0000000000
End Nodes


Begin Elements SphericParticle3D// GUI group identifier: Parts Auto1
        1          1     1
        2          1     2
        3          1     3
        4          1     4
        5          1     5
        6          1     6
        7          1     7
        8          1     8
End Elements

Begin NodalData RADIUS // GUI group identifier: Parts Auto1
          1 0       0.25
          2 0       0.25
          3 0       0.25
          4 0       0.25
          5 0       0.25
          6 0       0.25
          7 0       0.25
          8 0       0.25
End NodalData

Begin SubModelPart Parts_Parts_Auto1 // Group Parts Auto1 // Subtree Parts
    Begin SubModelPartNodes
            1
            2
            3
            4
            5
            6
    End SubModelPartNodes
    Begin SubModelPartElements
            1
            2
            3
            4
            5
            6
    End SubModelPartElements
    Begin SubModelPartConditions
    End SubModelPartConditions
End SubModelPart
Begin SubModelPart Ball1
    Begin SubModelPartNodes
            1
    End SubModelPartNodes
    Begin SubModelPartElements
            1
    End SubModelPartElements
    Begin SubModelPartConditions
    End SubModelPartConditions
    Begin SubModelPartTables
    End SubModelPartTables
End SubModelPart
Begin SubModelPart Ball2
    Begin SubModelPartNodes
            2
    End SubModelPartNodes
    Begin SubModelPartElements
            2
    End SubModelPartElements
    Begin SubModelPartConditions
    End SubModelPartConditions
    Begin SubModelPartTables
    End SubModelPartTables
End SubModelPart
Begin SubModelPart Ball3
    Begin SubModelPartNodes
            3
    End SubModelPartNodes
    Begin SubModelPartElements
            3
    End SubModelPartElements
    Begin SubModelPartConditions
    End SubModelPartConditions
    Begin SubModelPartTables
    End SubModelPartTables
End SubModelPart
Begin SubModelPart Ball4
    Begin SubModelPartNodes
            4
    End SubModelPartNodes
    Begin SubModelPartElements
            4
    End SubModelPartElements
    Begin SubModelPartConditions
    End SubModelPartConditions
    Begin SubModelPartTables
    End SubModelPartTables
End SubModelPart
Begin SubModelPart Ball5
    Begin SubModelPartNodes
            5
    End SubModelPartNodes
    Begin SubModelPartElements
            5
    End SubModelPartElements
    Begin SubModelPartConditions
    End SubModelPartConditions
    Begin SubModelPartTables
            1
            2
            3
            4
            5
            6
    End SubModelPartTables
End SubModelPart<|MERGE_RESOLUTION|>--- conflicted
+++ resolved
@@ -3,22 +3,6 @@
 End ModelPartData
 
 Begin Properties 1
-<<<<<<< HEAD
-=======
-    DEM_DISCONTINUUM_CONSTITUTIVE_LAW_NAME DEM_D_Hertz_viscous_Coulomb
-    PARTICLE_DENSITY 2500.0
-    YOUNG_MODULUS 1e6
-    POISSON_RATIO 0.20
-    STATIC_FRICTION 0.009138776996010534
-    DYNAMIC_FRICTION 0.009138776996010534
-    FRICTION_DECAY 500.0
-    COEFFICIENT_OF_RESTITUTION 0.2
-    PARTICLE_MATERIAL 1
-    ROLLING_FRICTION 0.01
-    ROLLING_FRICTION_WITH_WALLS 0.01
-    PARTICLE_SPHERICITY 1.0
-    DEM_CONTINUUM_CONSTITUTIVE_LAW_NAME DEMContinuumConstitutiveLaw
->>>>>>> 46efa805
 End Properties
 
 Begin Table 1 TIME VALUE
