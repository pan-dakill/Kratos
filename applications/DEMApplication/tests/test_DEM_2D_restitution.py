--- conflicted
+++ resolved
@@ -39,13 +39,8 @@
             Logger.PrintInfo("ref:", self.coeff)
             Logger.PrintInfo("upper bound:", restitution_coefficient*tolerance)
             Logger.PrintInfo("lower bound:", restitution_coefficient/tolerance)
-<<<<<<< HEAD
-            self.CheckRestitution(self.coeff, restitution_coefficient, tolerance)
+            self.assertAlmostEqual(self.coeff, restitution_coefficient, delta=tolerance)
         super().Finalize()
-=======
-            self.assertAlmostEqual(self.coeff, restitution_coefficient, delta=tolerance)
-        super(DEM2D_RestitutionTestSolution, self).Finalize()
->>>>>>> ddf46133
 
     def ReadModelParts(self, max_node_Id=0, max_elem_Id=0, max_cond_Id=0):
         properties = KratosMultiphysics.Properties(0)
