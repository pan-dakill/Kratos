--- conflicted
+++ resolved
@@ -154,24 +154,6 @@
         CreateAndRunStageInOneOpenMPThread(AnalyticsTestSolution, model, parameters_file_name)
 
 
-<<<<<<< HEAD
-    @classmethod
-    #@KratosUnittest.expectedFailure
-    def test_Analytics_2(self):
-        path = os.path.join(os.path.dirname(os.path.realpath(__file__)), "analytics_tests_files")
-        parameters_file_name = os.path.join(path, "ProjectParametersDEM_single_layer_ghost.json")
-        model = Kratos.Model()
-        CreateAndRunStageInOneOpenMPThread(GhostsTestSolution, model, parameters_file_name)
-
-
-    @classmethod
-    #@KratosUnittest.expectedFailure
-    def test_Analytics_3(self):
-        path = os.path.join(os.path.dirname(os.path.realpath(__file__)), "analytics_tests_files")
-        parameters_file_name = os.path.join(path, "ProjectParametersDEM_multi_layer_ghost.json")
-        model = Kratos.Model()
-        CreateAndRunStageInOneOpenMPThread(MultiGhostsTestSolution, model, parameters_file_name)
-=======
     # @classmethod
     # @KratosUnittest.expectedFailure
     # def test_Analytics_2(self):
@@ -188,7 +170,6 @@
     #     parameters_file_name = os.path.join(path, "ProjectParametersDEM_multi_layer_ghost.json")
     #     model = Kratos.Model()
     #     CreateAndRunStageInOneOpenMPThread(MultiGhostsTestSolution, model, parameters_file_name)
->>>>>>> 8733de63
 
 
     def tearDown(self):
