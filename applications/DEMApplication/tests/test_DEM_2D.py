import os
import KratosMultiphysics as Kratos
from KratosMultiphysics import Logger
Logger.GetDefaultOutput().SetSeverity(Logger.Severity.WARNING)
import KratosMultiphysics.KratosUnittest as KratosUnittest
import KratosMultiphysics.DEMApplication.DEM_analysis_stage

import auxiliary_functions_for_tests

this_working_dir_backup = os.getcwd()

def GetFilePath(fileName):
    return os.path.join(os.path.dirname(os.path.realpath(__file__)), fileName)

class DEM2DTestSolution(KratosMultiphysics.DEMApplication.DEM_analysis_stage.DEMAnalysisStage, KratosUnittest.TestCase):

    def GetMainPath(self):
        return os.path.join(os.path.dirname(os.path.realpath(__file__)), "DEM2D_tests_files")

    def GetProblemNameWithPath(self):
        return os.path.join(self.main_path, self.DEM_parameters["problem_name"].GetString())

    def FinalizeSolutionStep(self):
        super().FinalizeSolutionStep()
<<<<<<< HEAD
        tolerance = 1e-5
        for node in self.spheres_model_part.Nodes:
            final_bouncing_vel = node.GetSolutionStepValue(Kratos.VELOCITY_X)
            if node.Id == 1:
                if self.time > 0.1999 and self.time < 0.2001:
                    self.assertAlmostEqual(final_bouncing_vel, 5.931185649037769, delta = tolerance)
            if node.Id == 2:
                if self.time > 0.1999 and self.time < 0.2001:
                    self.assertAlmostEqual(final_bouncing_vel, 7.508694851840698, delta = tolerance)
            if node.Id == 3:
                if self.time > 0.1999 and self.time < 0.2001:
                    self.assertAlmostEqual(final_bouncing_vel, 8.440679872036805, delta = tolerance)
=======
        tolerance = 1e-3
        if self.time > 0.2:
            node = self.spheres_model_part.GetNode(1)
            normal_impact_vel = node.GetSolutionStepValue(Kratos.VELOCITY_X)
            self.assertAlmostEqual(normal_impact_vel, 6.135616337653889, delta=tolerance)

            node = self.spheres_model_part.GetNode(2)
            normal_impact_vel = node.GetSolutionStepValue(Kratos.VELOCITY_X)
            self.assertAlmostEqual(normal_impact_vel, 3.532381836682557, delta=tolerance)

            node = self.spheres_model_part.GetNode(3)
            normal_impact_vel = node.GetSolutionStepValue(Kratos.VELOCITY_X)
            self.assertAlmostEqual(normal_impact_vel, 9.828777134668575, delta=tolerance)

            self.check_mark_1 = True

>>>>>>> 4c8a0759

    def Finalize(self):
        self.assertTrue(self.check_mark_1)
        self.procedures.RemoveFoldersWithResults(str(self.main_path), str(self.problem_name), '')
        super().Finalize()

class TestDEM2D(KratosUnittest.TestCase):

    def setUp(self):
        pass

    def test_DEM2D_1(self):
        path = os.path.join(os.path.dirname(os.path.realpath(__file__)), "DEM2D_tests_files")
        parameters_file_name = os.path.join(path, "ProjectParametersDEM.json")
        model = Kratos.Model()
        auxiliary_functions_for_tests.CreateAndRunStageInSelectedNumberOfOpenMPThreads(DEM2DTestSolution, model, parameters_file_name, auxiliary_functions_for_tests.GetHardcodedNumberOfThreads())


if __name__ == "__main__":
    Kratos.Logger.GetDefaultOutput().SetSeverity(Logger.Severity.WARNING)
    KratosUnittest.main()<|MERGE_RESOLUTION|>--- conflicted
+++ resolved
@@ -22,20 +22,6 @@
 
     def FinalizeSolutionStep(self):
         super().FinalizeSolutionStep()
-<<<<<<< HEAD
-        tolerance = 1e-5
-        for node in self.spheres_model_part.Nodes:
-            final_bouncing_vel = node.GetSolutionStepValue(Kratos.VELOCITY_X)
-            if node.Id == 1:
-                if self.time > 0.1999 and self.time < 0.2001:
-                    self.assertAlmostEqual(final_bouncing_vel, 5.931185649037769, delta = tolerance)
-            if node.Id == 2:
-                if self.time > 0.1999 and self.time < 0.2001:
-                    self.assertAlmostEqual(final_bouncing_vel, 7.508694851840698, delta = tolerance)
-            if node.Id == 3:
-                if self.time > 0.1999 and self.time < 0.2001:
-                    self.assertAlmostEqual(final_bouncing_vel, 8.440679872036805, delta = tolerance)
-=======
         tolerance = 1e-3
         if self.time > 0.2:
             node = self.spheres_model_part.GetNode(1)
@@ -52,7 +38,6 @@
 
             self.check_mark_1 = True
 
->>>>>>> 4c8a0759
 
     def Finalize(self):
         self.assertTrue(self.check_mark_1)
