--- conflicted
+++ resolved
@@ -200,13 +200,8 @@
 
         // Build RHS
         // Source term (bathymetry contribution)
-<<<<<<< HEAD
-        noalias(rRightHandSideVector)  = -variables.gravity * prod(aux_w_grad_h, variables.depth);
-
-=======
         noalias(rRightHandSideVector)  = -sign * variables.gravity * prod(aux_w_grad_h, variables.depth);
         
->>>>>>> 9f7dde2c
         // Source term (rain contribution)
         noalias(rRightHandSideVector) += prod(mass_matrix, variables.rain);
 
