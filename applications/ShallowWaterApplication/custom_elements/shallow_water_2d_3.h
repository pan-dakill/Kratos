//    |  /           |
//    ' /   __| _` | __|  _ \   __|
//    . \  |   (   | |   (   |\__ `
//   _|\_\_|  \__,_|\__|\___/ ____/
//                   Multi-Physics
//
//  License:		 BSD License
//					 Kratos default license: kratos/license.txt
//
//  Main authors:    Miguel Maso Sotomayor
//

#ifndef KRATOS_SHALLOW_WATER_2D_3_H_INCLUDED
#define KRATOS_SHALLOW_WATER_2D_3_H_INCLUDED

// System includes

// External includes

// Project includes
#include "includes/define.h"
#include "includes/element.h"
#include "includes/serializer.h"

namespace Kratos
{

///@name Kratos Globals
///@{

///@}
///@name Type Definitions
///@{

///@}
///@name  Enum's
///@{

///@}
///@name  Functions
///@{

///@}
///@name Kratos Classes
///@{

class ShallowWater2D3 : public Element
{
public:

    ///@name Type Definitions
    ///@{

<<<<<<< HEAD
    struct ElementData
    {
        double dt_inv;
        double lumped_mass_factor;
        double stab_factor;
        double shock_stab_factor;
        double gravity;
        double irregularity;

        double height;
        array_1d<double,3> flow_rate;
        array_1d<double,3> velocity;
        double velocity_div;
        double manning2;
        double wet_fraction;
        double effective_height;

        array_1d<double, 9> depth;
        array_1d<double, 9> rain;
        array_1d<double, 9> unknown;

        bool is_monotonic_calculation;

        void InitializeData(const ProcessInfo& rCurrentProcessInfo);
        void GetNodalData(const GeometryType& rGeometry, const BoundedMatrix<double,3,2>& rDN_DX);

    protected:
        void PhaseFunctions(double Height, double& rWetFraction, double& rEffectiveHeight);
    };

=======
>>>>>>> 17dca6f0
    ///@}
    ///@name Pointer Definitions
    /// Pointer definition of ShallowWater2D3
    KRATOS_CLASS_POINTER_DEFINITION(ShallowWater2D3);

    ///@}
    ///@name Life Cycle
    ///@{

    /**
     * Constructor.
     */
    ShallowWater2D3(IndexType NewId = 0)
    : Element(NewId)
    {}

    /**
     * Constructor using an array of nodes
     */
    ShallowWater2D3(IndexType NewId, const NodesArrayType& ThisNodes)
    : Element(NewId, ThisNodes)
    {}

    /**
     * Constructor using Geometry
     */
    ShallowWater2D3(IndexType NewId, GeometryType::Pointer pGeometry)
    : Element(NewId, pGeometry)
    {}

    /**
     * Constructor using Properties
     */
    ShallowWater2D3(IndexType NewId, GeometryType::Pointer pGeometry, PropertiesType::Pointer pProperties)
    : Element(NewId, pGeometry, pProperties)
    {}

    /**
     * Destructor
     */
    ~ShallowWater2D3(){};

    ///@}
    ///@name Operators
    ///@{

    ///@}
    ///@name Operations
    ///@{

    /**
     * ELEMENTS inherited from this class have to implement next
     * Create and Clone methods: MANDATORY
     */

    /**
     * creates a new element pointer
     * @param NewId: the ID of the new element
     * @param ThisNodes: the nodes of the new element
     * @param pProperties: the properties assigned to the new element
     * @return a Pointer to the new element
     */
    Element::Pointer Create(
        IndexType NewId,
        NodesArrayType const& ThisNodes,
        PropertiesType::Pointer pProperties) const override
    {
        return Kratos::make_intrusive<ShallowWater2D3>(NewId, GetGeometry().Create(ThisNodes), pProperties);
    }

    /**
     * creates a new element pointer
     * @param NewId: the ID of the new element
     * @param pGeom: the geometry to be employed
     * @param pProperties: the properties assigned to the new element
     * @return a Pointer to the new element
     */
    Element::Pointer Create(
        IndexType NewId,
        GeometryType::Pointer pGeom,
        PropertiesType::Pointer pProperties) const override
    {
        return Kratos::make_intrusive<ShallowWater2D3>(NewId, pGeom, pProperties);
    }

    /**
     * @brief It creates a new element pointer and clones the previous element data
     * @param NewId the ID of the new element
     * @param ThisNodes the nodes of the new element
     * @param pProperties the properties assigned to the new element
     * @return a Pointer to the new element
     */
    Element::Pointer Clone(IndexType NewId, NodesArrayType const& ThisNodes) const override
    {
        Element::Pointer p_new_elem = Kratos::make_intrusive<ShallowWater2D3>(NewId, GetGeometry().Create(ThisNodes), pGetProperties());
        p_new_elem->SetData(this->GetData());
        p_new_elem->Set(Flags(*this));
        return p_new_elem;
    }

    /**
     * this determines the elemental equation ID vector for all elemental
     * DOFs
     * @param rResult: the elemental equation ID vector
     * @param rCurrentProcessInfo: the current process info instance
     */
    void EquationIdVector(EquationIdVectorType& rResult, const ProcessInfo& CurrentProcessInfo) const override;

    /**
     * determines the elemental list of DOFs
     * @param ElementalDofList: the list of DOFs
     * @param rCurrentProcessInfo: the current process info instance
     */
    void GetDofList(DofsVectorType& rElementalDofList, const ProcessInfo& CurrentProcessInfo) const override;

    /**
     * Getting method to obtain the variable which defines the degrees of freedom
     */
    void GetValuesVector(Vector& rValues, int Step = 0) const override;

    /**
     * Getting method to obtain the time derivative of variable which defines the degrees of freedom
     */
    void GetFirstDerivativesVector(Vector& rValues, int Step = 0) const override;

    /**
     * Getting method to obtain the second time derivative of variable which defines the degrees of freedom
     */
    void GetSecondDerivativesVector(Vector& rValues, int Step = 0) const override;

    /**
     * this is called during the assembling process in order
     * to calculate all elemental contributions to the global system
     * matrix and the right hand side
     * @param rLeftHandSideMatrix: the elemental left hand side matrix
     * @param rRightHandSideVector: the elemental right hand side
     * @param rCurrentProcessInfo: the current process info instance
     */
    void CalculateLocalSystem(
        MatrixType& rLeftHandSideMatrix,
        VectorType& rRightHandSideVector,
        const ProcessInfo& rCurrentProcessInfo) override;

    /**
     * this is called during the assembling process in order
     * to calculate the elemental left hand side matrix only
     * @param rLeftHandSideMatrix: the elemental left hand side matrix
     * @param rCurrentProcessInfo: the current process info instance
     */
    void CalculateLeftHandSide(
        MatrixType& rLeftHandSideMatrix,
        const ProcessInfo& rCurrentProcessInfo) override;

    /**
     * this is called during the assembling process in order
     * to calculate the elemental right hand side vector only
     * @param rRightHandSideVector: the elemental right hand side vector
     * @param rCurrentProcessInfo: the current process info instance
     */
    void CalculateRightHandSide(
        VectorType& rRightHandSideVector,
        const ProcessInfo& rCurrentProcessInfo) override;

    /**
     * this is called during the assembling process in order
     * to calculate the elemental mass matrix
     * @param rMassMatrix the elemental mass matrix
     * @param rCurrentProcessInfo the current process info instance
     */
    void CalculateMassMatrix(
        MatrixType& rMassMatrix,
        const ProcessInfo& rCurrentProcessInfo) override;

    /**
     * This method provides the place to perform checks on the completeness of the input
     * and the compatibility with the problem options as well as the constitutive laws selected
     * It is designed to be called only once (or anyway, not often) typically at the beginning
     * of the calculations, so to verify that nothing is missing from the input
     * or that no common error is found.
     * @param rCurrentProcessInfo
     */
    int Check(const ProcessInfo& rCurrentProcessInfo) const override;

    /**
     * Access for variables on Integration points.
     * This gives access to variables stored in the constitutive law on each integration point.
     * Specializations of element must specify the actual interface to the integration points!
     * Note, that these functions expect a std::vector of values for the specified variable type that
     * contains a value for each integration point!
     * GetValueOnIntegrationPoints: get the values for given Variable.
     * @param rVariable: the specified variable
     * @param rValues: where to store the values for the specified variable type at each integration point
     * @param rCurrentProcessInfo: the current process info instance
     */
    void CalculateOnIntegrationPoints(
        const Variable<double>& rVariable,
        std::vector<double>& rValues,
        const ProcessInfo& rCurrentProcessInfo) override;

    ///@}
    ///@name Access
    ///@{


    ///@}
    ///@name Inquiry
    ///@{


    ///@}
    ///@name Input and output
    ///@{

    /// Turn back information as a string.
    std::string Info() const override
    {
        return "Shallow water element";
    }

    /// Print information about this object.
    void PrintInfo(std::ostream& rOStream) const override
    {
        rOStream << Info() << Id();
    }

    /// Print object's data.
    void PrintData(std::ostream& rOStream) const override
    {
        rOStream << Info() << Id();
    }

    ///@}
    ///@name Friends
    ///@{

    ///@}

protected:

    ///@name Protected type definitions
    ///@{

    struct ElementData
    {
        double dt_inv;
        double stab_factor;
        double shock_stab_factor;
        double gravity;

        double height;
        array_1d<double,3> flow_rate;
        array_1d<double,3> velocity;
        double manning2;

        array_1d<double,3> topography;
        array_1d<double,3> rain;
        array_1d<double,9> unknown;

        void InitializeData(const ProcessInfo& rCurrentProcessInfo);
        void GetNodalData(const GeometryType& rGeometry, const BoundedMatrix<double,3,2>& rDN_DX);
    };

    ///@}
    ///@name Protected static Member Variables
    ///@{

    ///@}
    ///@name Protected member Variables
    ///@{

    ///@}
    ///@name Protected Operators
    ///@{

    ///@}
    ///@name Protected Operations
    ///@{

<<<<<<< HEAD
    void AddGradientTerms(
=======
    virtual void AddGradientTerms(
        MatrixType& rLHS,
        VectorType& rRHS,
        const ElementData& rData,
        const array_1d<double,3>& rN,
        const BoundedMatrix<double,3,2>& rDN_DX);

    virtual void AddSourceTerms(
>>>>>>> 17dca6f0
        MatrixType& rLHS,
        VectorType& rRHS,
        const ElementData& rData,
        const array_1d<double,3>& rN,
        const BoundedMatrix<double,3,2>& rDN_DX);

    virtual void AddShockCapturingTerm(
        MatrixType& rLHS,
        const ElementData& rData,
        const BoundedMatrix<double,3,2>& rDN_DX);

    void ComputeMassMatrix(
        BoundedMatrix<double,9,9>& rMatrix,
        const ElementData& rData,
        const array_1d<double,3>& rN,
        const BoundedMatrix<double,3,2>& rDN_DX);

    void ComputeMassMatrix(
        BoundedMatrix<double,9,9>& rFlowMatrix,
        BoundedMatrix<double,9,9>& rHeightMatrix,
        const ElementData& rData,
        const array_1d<double,3>& rN,
        const BoundedMatrix<double,3,2>& rDN_DX);

    void ComputeGradientMatrix(
        BoundedMatrix<double,9,9>& rMatrix,
        const ElementData& rData,
        const array_1d<double,3>& rN,
        const BoundedMatrix<double,3,2>& rDN_DX);

    void ComputeDiffusionMatrix(
        BoundedMatrix<double,9,9>& rMatrix,
        const ElementData& rData,
        const BoundedMatrix<double,3,2>& rDN_DX,
        const BoundedMatrix<double,2,2>& rK1,
        const BoundedMatrix<double,2,2>& rK2,
        const BoundedMatrix<double,2,2>& rKh);

    void ComputeGradientVector(
        array_1d<double,9>& rVector,
        const ElementData& rData,
        const array_1d<double,3>& rN,
        const BoundedMatrix<double,3,2>& rDN_DX);

    void ComputeCrossWindDiffusivityTensors(
        BoundedMatrix<double,2,2>& rK1,
        BoundedMatrix<double,2,2>& rK2,
        BoundedMatrix<double,2,2>& rKh,
        const ElementData& rData,
        const BoundedMatrix<double,3,2>& rDN_DX);

    void AlgebraicResidual(
        array_1d<double,3>& rFlowResidual,
        double& rHeightresidual,
        BoundedMatrix<double,3,3> rFlowGrad,
        array_1d<double,3> rHeightGrad,
        const ElementData& rData,
        const BoundedMatrix<double,3,2>& rDN_DX);

    void StreamLineTensor(
        BoundedMatrix<double,2,2>& rTensor,
        const array_1d<double,3>& rVector);

    void CrossWindTensor(
        BoundedMatrix<double,2,2>& rTensor,
        const array_1d<double,3>& rVeector);

    double StabilizationParameter(const ElementData& rData);

    array_1d<double,3> CharacteristicLength(const ElementData& rData);

    ///@}
    ///@name Protected  Access
    ///@{

    ///@}
    ///@name Protected Inquiry
    ///@{

    ///@}
    ///@name Protected LifeCycle
    ///@{

    ///@}

private:

    ///@name Static Member Variables
    ///@{

    ///@}
    ///@name Member Variables
    ///@{

    ///@}
    ///@name Private Operators
    ///@{

    ///@}
    ///@name Private Operations
    ///@{

    ///@}
    ///@name Serialization
    ///@{

    friend class Serializer;

    void save(Serializer& rSerializer) const override
    {
        KRATOS_SERIALIZE_SAVE_BASE_CLASS(rSerializer, Element);
    }

    void load(Serializer& rSerializer) override
    {
        KRATOS_SERIALIZE_LOAD_BASE_CLASS(rSerializer, Element);
    }

    ///@}
    ///@name Private  Access
    ///@{

    ///@}
    ///@name Private Inquiry
    ///@{

    ///@}
    ///@name Un accessible methods
    ///@{

    ///@}

}; // Class ShallowWater2D3

///@}

///@name Type Definitions
///@{

///@}
///@name Input and output
///@{

///@}

} // namespace Kratos.

#endif // KRATOS_SHALLOW_WATER_2D_3_H_INCLUDED  defined<|MERGE_RESOLUTION|>--- conflicted
+++ resolved
@@ -51,39 +51,6 @@
     ///@name Type Definitions
     ///@{
 
-<<<<<<< HEAD
-    struct ElementData
-    {
-        double dt_inv;
-        double lumped_mass_factor;
-        double stab_factor;
-        double shock_stab_factor;
-        double gravity;
-        double irregularity;
-
-        double height;
-        array_1d<double,3> flow_rate;
-        array_1d<double,3> velocity;
-        double velocity_div;
-        double manning2;
-        double wet_fraction;
-        double effective_height;
-
-        array_1d<double, 9> depth;
-        array_1d<double, 9> rain;
-        array_1d<double, 9> unknown;
-
-        bool is_monotonic_calculation;
-
-        void InitializeData(const ProcessInfo& rCurrentProcessInfo);
-        void GetNodalData(const GeometryType& rGeometry, const BoundedMatrix<double,3,2>& rDN_DX);
-
-    protected:
-        void PhaseFunctions(double Height, double& rWetFraction, double& rEffectiveHeight);
-    };
-
-=======
->>>>>>> 17dca6f0
     ///@}
     ///@name Pointer Definitions
     /// Pointer definition of ShallowWater2D3
@@ -362,9 +329,6 @@
     ///@name Protected Operations
     ///@{
 
-<<<<<<< HEAD
-    void AddGradientTerms(
-=======
     virtual void AddGradientTerms(
         MatrixType& rLHS,
         VectorType& rRHS,
@@ -373,7 +337,6 @@
         const BoundedMatrix<double,3,2>& rDN_DX);
 
     virtual void AddSourceTerms(
->>>>>>> 17dca6f0
         MatrixType& rLHS,
         VectorType& rRHS,
         const ElementData& rData,
