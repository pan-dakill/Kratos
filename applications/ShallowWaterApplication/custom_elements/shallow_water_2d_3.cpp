--- conflicted
+++ resolved
@@ -597,11 +597,7 @@
             /* Stabilization x-y
              * A1*A2
              */
-<<<<<<< HEAD
-            d_ij = rDN_DX(j,1) * rDN_DX(i,0);
-=======
             d_ij = rDN_DX(i,0) * rDN_DX(j,1);
->>>>>>> 3b5b6fbd
             rMatrix(i_block,     j_block)     +=  l * d_ij * w * 2*u_1*u_2;
             rMatrix(i_block,     j_block + 1) +=  l * d_ij * w * (pow(u_1,2)+c2);
             rMatrix(i_block,     j_block + 2) += -l * d_ij * w * 2*pow(u_1,2)*u_2;
@@ -615,11 +611,7 @@
             /* Stabilization y-x
              * A2*A1
              */
-<<<<<<< HEAD
-            d_ij = rDN_DX(j,0) * rDN_DX(i,1);
-=======
             d_ij = rDN_DX(i,1) * rDN_DX(j,0);
->>>>>>> 3b5b6fbd
             rMatrix(i_block,     j_block)     +=  l * d_ij * w * 2*u_1*u_2;
             rMatrix(i_block,     j_block + 1) +=  l * d_ij * w * pow(u_1,2);
             rMatrix(i_block,     j_block + 2) +=  l * d_ij * w * (-2*pow(u_1,2)*u_2 + u_2*c2);
