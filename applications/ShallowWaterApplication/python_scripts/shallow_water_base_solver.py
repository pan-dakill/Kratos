--- conflicted
+++ resolved
@@ -56,21 +56,12 @@
         self.main_model_part.AddNodalSolutionStepVariable(SW.RAIN)
         self.main_model_part.AddNodalSolutionStepVariable(SW.TOPOGRAPHY_GRADIENT)
         # Auxiliary variables
-<<<<<<< HEAD
-        self.main_model_part.AddNodalSolutionStepVariable(KratosMultiphysics.IS_STRUCTURE)
-        self.main_model_part.AddNodalSolutionStepVariable(KratosMultiphysics.NORMAL)
-        self.main_model_part.AddNodalSolutionStepVariable(KratosMultiphysics.MESH_VELOCITY)
-        self.main_model_part.AddNodalSolutionStepVariable(KratosMultiphysics.DISPLACEMENT)
-        self.main_model_part.AddNodalSolutionStepVariable(KratosMultiphysics.NODAL_AREA)
-        self.main_model_part.AddNodalSolutionStepVariable(KratosMultiphysics.NODAL_H)
-=======
         self.main_model_part.AddNodalSolutionStepVariable(KM.IS_STRUCTURE)
         self.main_model_part.AddNodalSolutionStepVariable(KM.NORMAL)
         self.main_model_part.AddNodalSolutionStepVariable(KM.MESH_VELOCITY)
         self.main_model_part.AddNodalSolutionStepVariable(KM.DISPLACEMENT)
         self.main_model_part.AddNodalSolutionStepVariable(KM.NODAL_AREA)
         self.main_model_part.AddNodalSolutionStepVariable(KM.NODAL_H)
->>>>>>> 9ce36df1
 
     def AddDofs(self):
         raise Exception("Calling the base class instead of the derived one")
@@ -127,16 +118,8 @@
 
     def Initialize(self):
         # The time step utility needs the NODAL_H
-<<<<<<< HEAD
-        KratosMultiphysics.FindNodalHProcess(self.GetComputingModelPart()).Execute()
-        self.EstimateDeltaTimeUtility = Shallow.EstimateDtShallow(self.GetComputingModelPart(), self.settings["time_stepping"])
-
-        # Initialize shallow water variables utility
-        self.ShallowVariableUtils = Shallow.ShallowWaterVariablesUtility(self.main_model_part, self.settings["dry_height"].GetDouble())
-=======
         KM.FindNodalHProcess(self.GetComputingModelPart()).Execute()
         self.EstimateDeltaTimeUtility = SW.EstimateDtShallow(self.GetComputingModelPart(), self.settings["time_stepping"])
->>>>>>> 9ce36df1
 
         # Creating the solution strategy for the mesh stage
         self.conv_criteria = KM.DisplacementCriteria(self.settings["relative_tolerance"].GetDouble(),
