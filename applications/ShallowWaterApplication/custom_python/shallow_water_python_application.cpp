//    |  /           |
//    ' /   __| _` | __|  _ \   __|
//    . \  |   (   | |   (   |\__ `
//   _|\_\_|  \__,_|\__|\___/ ____/
//                   Multi-Physics
//
//  License:         BSD License
//                   Kratos default license: kratos/license.txt
//
//  Main authors:    Miguel Maso Sotomayor
//

// System includes

#if defined(KRATOS_PYTHON)
// External includes
#include <pybind11/pybind11.h>


// Project includes
#include "includes/define_python.h"
#include "shallow_water_application.h"
#include "shallow_water_application_variables.h"
#include "custom_python/add_custom_utilities_to_python.h"
#include "custom_python/add_custom_processes_to_python.h"
#include "custom_python/add_custom_strategies_to_python.h"


namespace Kratos
{

namespace Python
{

  namespace py = pybind11;

  PYBIND11_MODULE(KratosShallowWaterApplication, m)
  {
    py::class_<KratosShallowWaterApplication,
        KratosShallowWaterApplication::Pointer,
        KratosApplication>(m, "KratosShallowWaterApplication")
        .def(py::init<>())
        ;

    AddCustomUtilitiesToPython(m);
    AddCustomProcessesToPython(m);
    AddCustomStrategiesToPython(m);

    // Adding enums
    py::enum_<Framework>(m, "Framework")
    .value("EULERIAN_FRAMEWORK", EULERIAN_FRAMEWORK)
    .value("PFEM2_FRAMEWORK", PFEM2_FRAMEWORK)
    ;

    py::enum_<Formulation>(m, "Formulation")
    .value("PrimitiveVariables", PrimitiveVariables)
    .value("ConservativeVariables", ConservativeVariables)
    ;

    py::enum_<Variables>(m, "Variables")
    .value("FreeSurfaceVariable", FreeSurfaceVariable)
    .value("VelocityVariable", VelocityVariable)
    .value("FreeSurfaceAndVelocity", FreeSurfaceAndVelocity)
    ;

    // Registering variables in python
    // Primary variables
    KRATOS_REGISTER_IN_PYTHON_VARIABLE(m, HEIGHT);
    KRATOS_REGISTER_IN_PYTHON_VARIABLE(m, FREE_SURFACE_ELEVATION);
    KRATOS_REGISTER_IN_PYTHON_VARIABLE(m, VERTICAL_VELOCITY);
    KRATOS_REGISTER_IN_PYTHON_VARIABLE(m, FLOW_RATE);

    // Physical variables
    KRATOS_REGISTER_IN_PYTHON_VARIABLE(m, BATHYMETRY);
    KRATOS_REGISTER_IN_PYTHON_VARIABLE(m, TOPOGRAPHY);
    KRATOS_REGISTER_IN_PYTHON_VARIABLE(m, RAIN);
    KRATOS_REGISTER_IN_PYTHON_VARIABLE(m, MANNING);
    KRATOS_REGISTER_IN_PYTHON_VARIABLE(m, CHEZY);
    KRATOS_REGISTER_IN_PYTHON_VARIABLE(m, PERMEABILITY);
    KRATOS_REGISTER_IN_PYTHON_VARIABLE(m, ATMOSPHERIC_PRESSURE);
    KRATOS_REGISTER_IN_PYTHON_VARIABLE(m, WIND);

    // Auxiliary variables
    KRATOS_REGISTER_IN_PYTHON_VARIABLE(m, SHOCK_STABILIZATION_FACTOR);
<<<<<<< HEAD
    KRATOS_REGISTER_IN_PYTHON_VARIABLE(m, EQUIVALENT_MANNING);
=======
>>>>>>> 77633dd7
    KRATOS_REGISTER_IN_PYTHON_VARIABLE(m, DRY_HEIGHT);
    KRATOS_REGISTER_IN_PYTHON_VARIABLE(m, RELATIVE_DRY_HEIGHT);
    KRATOS_REGISTER_IN_PYTHON_VARIABLE(m, DRY_DISCHARGE_PENALTY);

    // Post-process variables
    KRATOS_REGISTER_IN_PYTHON_3D_VARIABLE_WITH_COMPONENTS(m, TOPOGRAPHY_GRADIENT);

    // Specific variables for PFEM2
    KRATOS_REGISTER_IN_PYTHON_VARIABLE(m,DELTA_SCALAR1)
    KRATOS_REGISTER_IN_PYTHON_VARIABLE(m,PROJECTED_SCALAR1)
    KRATOS_REGISTER_IN_PYTHON_3D_VARIABLE_WITH_COMPONENTS(m,DELTA_VECTOR1)
    KRATOS_REGISTER_IN_PYTHON_3D_VARIABLE_WITH_COMPONENTS(m,PROJECTED_VECTOR1)

    // Variables for Algebraic Flux Corrected Transport algorithm
    KRATOS_REGISTER_IN_PYTHON_VARIABLE(m, POSITIVE_FLUX)
    KRATOS_REGISTER_IN_PYTHON_VARIABLE(m, NEGATIVE_FLUX)
    KRATOS_REGISTER_IN_PYTHON_VARIABLE(m, POSITIVE_RATIO)
    KRATOS_REGISTER_IN_PYTHON_VARIABLE(m, NEGATIVE_RATIO)

    // Benchmark variables
    KRATOS_REGISTER_IN_PYTHON_VARIABLE(m, EXACT_HEIGHT)
    KRATOS_REGISTER_IN_PYTHON_VARIABLE(m, HEIGHT_ERROR)
    KRATOS_REGISTER_IN_PYTHON_VARIABLE(m, EXACT_FREE_SURFACE)
    KRATOS_REGISTER_IN_PYTHON_VARIABLE(m, FREE_SURFACE_ERROR)
    KRATOS_REGISTER_IN_PYTHON_3D_VARIABLE_WITH_COMPONENTS(m, EXACT_VELOCITY)
    KRATOS_REGISTER_IN_PYTHON_3D_VARIABLE_WITH_COMPONENTS(m, VELOCITY_ERROR)
    KRATOS_REGISTER_IN_PYTHON_3D_VARIABLE_WITH_COMPONENTS(m, EXACT_MOMENTUM)
    KRATOS_REGISTER_IN_PYTHON_3D_VARIABLE_WITH_COMPONENTS(m, MOMENTUM_ERROR)
<<<<<<< HEAD

    // Units conversion
    KRATOS_REGISTER_IN_PYTHON_VARIABLE(m,TIME_UNIT_CONVERTER)
    KRATOS_REGISTER_IN_PYTHON_VARIABLE(m,WATER_HEIGHT_UNIT_CONVERTER)
=======
>>>>>>> 77633dd7
  }

}  // namespace Python.

}  // namespace Kratos.

#endif // KRATOS_PYTHON defined<|MERGE_RESOLUTION|>--- conflicted
+++ resolved
@@ -82,10 +82,6 @@
 
     // Auxiliary variables
     KRATOS_REGISTER_IN_PYTHON_VARIABLE(m, SHOCK_STABILIZATION_FACTOR);
-<<<<<<< HEAD
-    KRATOS_REGISTER_IN_PYTHON_VARIABLE(m, EQUIVALENT_MANNING);
-=======
->>>>>>> 77633dd7
     KRATOS_REGISTER_IN_PYTHON_VARIABLE(m, DRY_HEIGHT);
     KRATOS_REGISTER_IN_PYTHON_VARIABLE(m, RELATIVE_DRY_HEIGHT);
     KRATOS_REGISTER_IN_PYTHON_VARIABLE(m, DRY_DISCHARGE_PENALTY);
@@ -114,13 +110,6 @@
     KRATOS_REGISTER_IN_PYTHON_3D_VARIABLE_WITH_COMPONENTS(m, VELOCITY_ERROR)
     KRATOS_REGISTER_IN_PYTHON_3D_VARIABLE_WITH_COMPONENTS(m, EXACT_MOMENTUM)
     KRATOS_REGISTER_IN_PYTHON_3D_VARIABLE_WITH_COMPONENTS(m, MOMENTUM_ERROR)
-<<<<<<< HEAD
-
-    // Units conversion
-    KRATOS_REGISTER_IN_PYTHON_VARIABLE(m,TIME_UNIT_CONVERTER)
-    KRATOS_REGISTER_IN_PYTHON_VARIABLE(m,WATER_HEIGHT_UNIT_CONVERTER)
-=======
->>>>>>> 77633dd7
   }
 
 }  // namespace Python.
