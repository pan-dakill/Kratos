# EigenSolversApplication

The *EigenSolversApplication* is a thin wrapper for the [Eigen linear algebra library](http://eigen.tuxfamily.org/index.php?title=Main_Page).

## Direct sparse solvers

The application provides the following direct sparse solvers:

| Python class             | solver_type            | Matrix kind | Domain   | Dependencies |
|--------------------------|------------------------|:-----------:|:--------:|:------------:|
| SparseLUSolver           | `sparse_lu`            | Square      | Real     | None         |
| SparseQRSolver           | `sparse_qr`            | Rectangular | Real     | None         |
| SparseCGSolver           | `sparse_cg`            | SPD*        | Real     | None         |
| PardisoLLTSolver         | `pardiso_llt`          | SPD*        | Real     | Intel® MKL   |
| PardisoLDLTSolver        | `pardiso_ldlt`         | SPD*        | Real     | Intel® MKL   |
| PardisoLUSolver          | `pardiso_lu`           | Square      | Real     | Intel® MKL   |
| ComplexSparseLUSolver    | `sparse_lu_complex`    | Square      | Complex  | None         |
| ComplexPardisoLLTSolver  | `pardiso_llt_complex`  | SPD*        | Complex  | Intel® MKL   |
| ComplexPardisoLDLTSolver | `pardiso_ldlt_complex` | SPD*        | Complex  | Intel® MKL   |
| ComplexPardisoLUSolver   | `pardiso_lu_complex`   | Square      | Complex  | Intel® MKL   |

*SPD = Symmetric Positive Definite

**Example**:

```json
{
    "solver_type": "eigen_sparse_lu"
}
```

## Direct dense solvers

The application provides the following direct solvers for dense systems of equations:

| Python class                          | solver_type                         | Matrix requirements | Domain  | Dependencies |
| ------------------------------------- | ----------------------------------- | :-----------------: | :-----: | :----------: |
| DenseColPivHouseholderQRSolver        | `dense_col_piv_householder_qr`      |        None         |  Real   |     None     |
| DenseHouseholderQRSolver              | `dense_householder_qr`              |        None         |  Real   |     None     |
| DenseLLTSolver                        | `dense_llt`                         |        SPD*         |  Real   |     None     |
| DensePartialPivLUSolver               | `dense_partial_piv_lu`              |     Invertible      |  Real   |     None     |
| ComplexDenseColPivHouseholderQRSolver | `complex_dense_col_piv_householder_qr` |        None         | Complex |     None     |
| ComplexDenseHouseholderQRSolver       | `complex_dense_householder_qr`       |        None         | Complex |     None     |
| ComplexDensePartialPivLUSolver        | `complex_dense_partial_piv_lu`       |     Invertible      | Complex |     None     |

*SPD = Symmetric Positive Definite

## Generalized eigensystem solvers

The application provides a generalized eigensystem solver for sparse matrices. It gives the eigenvalues and eigenvectors for the smallest eigenvalues. MKL routines are used automatically if they are available.

**Example:**

```json
{
    "solver_type": "eigen_eigensystem",
    "number_of_eigenvalues": 1,
    "max_iteration": 1000,
    "tolerance": 1e-6,
    "echo_level": 1
}
```
If the application is compiled with MKL, [FEAST 4.0](http://www.ecs.umass.edu/~polizzi/feast/) can be used to solve the generalized eigenvalue problem for real and complex systems (symmetric or unsymmetric). The cmake switch `USE_EIGEN_FEAST` must be set to `ON` with
```batch
-DUSE_EIGEN_FEAST=ON \
```

**Example:**
```json
{
    "solver_type": "eigen_feast",
    "symmetric": true,
    "number_of_eigenvalues": 3,
    "search_lowest_eigenvalues": true,
    "e_min" : 0.0,
    "e_max" : 0.2
}
```

## Build instructions

1. Set the required definitions for cmake

    As any other app:

    **Windows:** in `configure.bat`

    ```batch
    set KRATOS_APPLICATIONS=%KRATOS_APPLICATIONS%%KRATOS_APP_DIR%\EigenSolversApplication;
    ```

    **Linux:** in `configure.sh`

    ```bash
    add_app ${KRATOS_APP_DIR}/EigenSolversApplication
    ```

2. Build Kratos

3. Setup the `ProjectParameters.json`

    ```json
    "linear_solver_settings": {
        "solver_type" : "EigenSolversApplication.sparse_lu"
    }
    ```

4. Run the simulation

## Enable MKL (optional)

In case you have installed [MKL](https://software.intel.com/en-us/mkl) (see below), you can also use the Pardiso solvers.

1. Run the MKL setup script before building Kratos:

    **Windows:**

    ```batch
    call "C:\Program Files (x86)\IntelSWTools\compilers_and_libraries\windows\mkl\bin\mklvars.bat" intel64 lp64
    ```

    **Linux:**

    ```bash
    source /opt/intel/mkl/bin/mklvars.sh intel64 lp64
    ```

2. Add the following flag to CMake to your configure script:

    **Windows:**
    
    ```batch
    -DUSE_EIGEN_MKL=ON ^
    ```
    
    **Linux:**
    
    ```bash
    -DUSE_EIGEN_MKL=ON \
    ```

3. Build Kratos

4. Usage:

    **Windows:**

    Copy the required MKL libraries to the Kratos `lib`

    ```batch
    C:\Program Files (x86)\IntelSWTools\compilers_and_libraries\windows\redist\intel64_win\mkl\mkl_core.dll
    C:\Program Files (x86)\IntelSWTools\compilers_and_libraries\windows\redist\intel64_win\mkl\mkl_rt.dll
    C:\Program Files (x86)\IntelSWTools\compilers_and_libraries\windows\redist\intel64_win\mkl\mkl_intel_thread.dll
    C:\Program Files (x86)\IntelSWTools\compilers_and_libraries\windows\redist\intel64_win\mkl\mkl_def.dll
    C:\Program Files (x86)\IntelSWTools\compilers_and_libraries\windows\redist\intel64_win\compiler\libiomp5md.dll
    ```

    or add the folders to your `PATH`/`LD_LIBRARY_PATH` variable.

    **Linux:**

    Set the environment before using MKL
    ```bash
    source /opt/intel/mkl/bin/mklvars.sh intel64 lp64
    ```

## Install MKL on Ubuntu with apt

Intel MKL can be installed with apt on Ubuntu. A guide can be found in https://software.intel.com/en-us/articles/installing-intel-free-libs-and-python-apt-repo.
For example to install the MKL 2020 version

```bash
sudo bash
# <type your user password when prompted.  this will put you in a root shell>
# cd to /tmp where this shell has write permission
cd /tmp
# now get the key:
wget https://apt.repos.intel.com/intel-gpg-keys/GPG-PUB-KEY-INTEL-SW-PRODUCTS-2019.PUB
# now install that key
apt-key add GPG-PUB-KEY-INTEL-SW-PRODUCTS-2019.PUB
# now remove the public key file exit the root shell
rm GPG-PUB-KEY-INTEL-SW-PRODUCTS-2019.PUB
# add the repository for mkl only (other packages are not needed here)
sh -c 'echo deb https://apt.repos.intel.com/mkl all main > /etc/apt/sources.list.d/intel-mkl.list'
apt-get update -y
# install specific version of intel-mkl
apt-get install -y intel-mkl-2020.0-088 
exit
```

<<<<<<< HEAD
To enable the MKL environment use
=======
To enable the MKL environment (needs to be done before build/run) use
>>>>>>> 4c1002ee

```bash
source /opt/intel/mkl/bin/mklvars.sh intel64 lp64
```<|MERGE_RESOLUTION|>--- conflicted
+++ resolved
@@ -128,13 +128,13 @@
 2. Add the following flag to CMake to your configure script:
 
     **Windows:**
-    
+
     ```batch
     -DUSE_EIGEN_MKL=ON ^
     ```
-    
+
     **Linux:**
-    
+
     ```bash
     -DUSE_EIGEN_MKL=ON \
     ```
@@ -184,15 +184,11 @@
 sh -c 'echo deb https://apt.repos.intel.com/mkl all main > /etc/apt/sources.list.d/intel-mkl.list'
 apt-get update -y
 # install specific version of intel-mkl
-apt-get install -y intel-mkl-2020.0-088 
+apt-get install -y intel-mkl-2020.0-088
 exit
 ```
 
-<<<<<<< HEAD
-To enable the MKL environment use
-=======
 To enable the MKL environment (needs to be done before build/run) use
->>>>>>> 4c1002ee
 
 ```bash
 source /opt/intel/mkl/bin/mklvars.sh intel64 lp64
