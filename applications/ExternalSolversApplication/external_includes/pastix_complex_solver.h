--- conflicted
+++ resolved
@@ -119,19 +119,11 @@
         if (mCol.size() != rA.index2_data().size())
             mCol.resize(rA.index2_data().size());
 
-<<<<<<< HEAD
         if (mPerm.size() != static_cast<unsigned int>(mNRows))
             mPerm.resize(mNRows);
             
         if (mInvp.size() != static_cast<unsigned int>(mNRows))
             mInvp.resize(mNRows);
-=======
-		if (m_perm.size() != static_cast<unsigned int>(m_nrows))
-			m_perm.resize(m_nrows);
-
-		if (m_invp.size() != static_cast<unsigned int>(m_nrows))
-			m_invp.resize(m_nrows);
->>>>>>> 84e7a847
 
         // initialize iparm and dparm values
         mIparm[IPARM_MODIFY_PARAMETER] = API_NO;
@@ -185,15 +177,13 @@
             1, mIparm, mDparm);
     }
 
-<<<<<<< HEAD
-    /** Normal solve method.
-     * Solves the linear system Ax=b and puts the result on SystemVector& rX.
-     * rVectorx is also th initial guess for iterative methods.
-     * @param rA. System matrix
-     * @param rX. Solution vector. it's also the initial guess for iterative linear solvers.
-     * @param rB. Right hand side vector.
-     */
-    bool Solve(SparseMatrixType& rA, VectorType& rX, VectorType& rB) override
+    /** 
+     * @brief This function actually performs the solution work, eventually taking advantage of what was done before in the Initialize and InitializeSolutionStep functions.
+     * @param rA. System matrix
+     * @param rX. Solution vector. it's also the initial guess for iterative linear solvers.
+     * @param rB. Right hand side vector.
+     */
+    void PerformSolutionStep(SparseMatrixType& rA, VectorType& rX, VectorType& rB) override
     {
         if (mpPastixData == nullptr)
             KRATOS_ERROR << "pastix_data == nullptr upon entering Solve." << std::endl;
@@ -210,32 +200,20 @@
             static_cast<pastix_int_t*>(&mInvp[0]),
             static_cast<std::complex<double>*>(&rX[0]),
             1, mIparm, mDparm);
-=======
-    void PerformSolutionStep(SparseMatrixType& rA, VectorType& rX, VectorType& rB) override
-    {
-		if (mp_pastix_data == NULL)
-			KRATOS_ERROR << "pastix_data == NULL upon entering Solve." << std::endl;
-
-		noalias(rX) = rB;
-        m_iparm[IPARM_START_TASK] = API_TASK_SOLVE;
-        m_iparm[IPARM_END_TASK  ] = API_TASK_SOLVE;
-
-		z_pastix(&mp_pastix_data, 0, m_nrows,
-			static_cast<pastix_int_t*>(&m_rowptr[0]),
-			static_cast<pastix_int_t*>(&m_col[0]),
-			static_cast<std::complex<double>*>(&rA.value_data()[0]),
-			static_cast<pastix_int_t*>(&m_perm[0]),
-			static_cast<pastix_int_t*>(&m_invp[0]),
-			static_cast<std::complex<double>*>(&rX[0]),
-			1, m_iparm, m_dparm);
-    }
-
+    }
+
+    /** 
+     * @brief Normal solve method.
+     * @details Solves the linear system Ax=b and puts the result on SystemVector& rX. rVectorx is also th initial guess for iterative methods.
+     * @param rA. System matrix
+     * @param rX. Solution vector. it's also the initial guess for iterative linear solvers.
+     * @param rB. Right hand side vector.
+     */
     bool Solve(SparseMatrixType& rA, VectorType& rX, VectorType& rB) override
     {
-		InitializeSolutionStep(rA, rX, rB);
+	    	InitializeSolutionStep(rA, rX, rB);
         PerformSolutionStep(rA, rX, rB);
         FinalizeSolutionStep(rA, rX, rB);
->>>>>>> 84e7a847
 
         return true;
     }
@@ -295,7 +273,6 @@
 private:
 	///@name Member Variables
     ///@{
-<<<<<<< HEAD
     
     pastix_data_t* mpPastixData;
     pastix_int_t mNRows;
@@ -306,18 +283,6 @@
     pastix_int_t mIparm[IPARM_SIZE];
     double mDparm[DPARM_SIZE];
     int mEchoLevel;
-=======
-
-	pastix_data_t* mp_pastix_data;
-	pastix_int_t m_nrows;
-	std::vector<pastix_int_t> m_rowptr;
-	std::vector<pastix_int_t> m_col;
-	std::vector<pastix_int_t> m_perm;
-	std::vector<pastix_int_t> m_invp;
-	pastix_int_t m_iparm[IPARM_SIZE];
-	double m_dparm[DPARM_SIZE];
-	int m_echo_level;
->>>>>>> 84e7a847
 
     ///@}
 }; // Class PastixComplexSolver
