//    |  /           |
//    ' /   __| _` | __|  _ \   __|
//    . \  |   (   | |   (   |\__ `
//   _|\_\_|  \__,_|\__|\___/ ____/
//                   Multi-Physics
//
//   License:		 BSD License
//   Kratos default license: kratos/license.txt
//
//   Project Name:        $ExternalSolversApplication   $
//   Last modified by:    $Author: michael.andre@tum.de $
//   Date:                $Date:             April 2017 $
//   Revision:            $Revision:                0.0 $
//
//
#if !defined(KRATOS_FEAST_SOLVER)
#define  KRATOS_FEAST_SOLVER

// System includes
#include <iostream>
#include <complex>
#include <vector>
#include <unordered_set>
#include <algorithm>

// External includes
extern "C" {
#include "feast.h"
}

// Project includes
#include "includes/define.h"
#include "includes/kratos_parameters.h"
#include "linear_solvers/linear_solver.h"
#include "linear_solvers/skyline_lu_custom_scalar_solver.h"
#include "includes/ublas_interface.h"
#include "includes/ublas_complex_interface.h"
#include "spaces/ublas_space.h"


namespace Kratos {

///@name Kratos Classes
///@{

/// Adapter to FEAST eigenvalue problem solver.
template<class TSparseSpaceType, class TDenseSpaceType,
        class TReordererType = Reorderer<TSparseSpaceType, TDenseSpaceType> >
class FEASTSolver: public LinearSolver<TSparseSpaceType, TDenseSpaceType,
        TReordererType> {

public:
    ///@name Type Definitions
    ///@{

    KRATOS_CLASS_POINTER_DEFINITION( FEASTSolver );

    typedef LinearSolver<TSparseSpaceType, TDenseSpaceType, TReordererType> BaseType;

    typedef typename TSparseSpaceType::MatrixType SparseMatrixType;

    typedef typename TSparseSpaceType::VectorType SparseVectorType;

    typedef typename TDenseSpaceType::MatrixType DenseMatrixType;

    typedef typename TDenseSpaceType::VectorType DenseVectorType;

    typedef UblasSpace<std::complex<double>, ComplexCompressedMatrix, ComplexVector> ComplexSparseSpaceType;

    typedef UblasSpace<std::complex<double>, ComplexMatrix, ComplexVector> ComplexDenseSpaceType;

    typedef LinearSolver<ComplexSparseSpaceType, ComplexDenseSpaceType> ComplexLinearSolverType;

    typedef ComplexLinearSolverType::SparseMatrixType ComplexSparseMatrixType;

    typedef ComplexLinearSolverType::VectorType ComplexVectorType;

    ///@}
    ///@name Life Cycle
    ///@{

    /// Constructor for built-in linear solver.
    /**
     * Parameters let the user control the settings of the FEAST library.
     */
    FEASTSolver(Parameters settings) : mParam(settings)
    {
        Parameters default_params(R"(
        {
            "solver_type": "FEAST",
            "print_feast_output": false,
            "perform_stochastic_estimate": true,
            "solve_eigenvalue_problem": true,
            "lambda_min": 0.0,
            "lambda_max": 1.0,
            "number_of_eigenvalues": 0,
            "search_dimension": 10,
            "linear_solver_settings": {
                "solver_type": "complex_skyline_lu_solver"
            }
        })");

        mParam.RecursivelyValidateAndAssignDefaults(default_params);

<<<<<<< HEAD
        const std::string& solver_type = mParam.GetValue("linear_solver_settings")["solver_type"].GetString();
        KRATOS_ERROR_IF(solver_type != "complex_skyline_lu_solver" || solver_type != "skyline_lu") << "Built-in solver type must be used with this constructor" << std::endl;
            
=======
        if (mParam.GetValue("linear_solver_settings")["solver_type"].GetString() != "skyline_lu")
            KRATOS_ERROR << "built-in solver type must be used with this constructor" << std::endl;

>>>>>>> 71d442ef
        mpLinearSolver = Kratos::make_shared<SkylineLUCustomScalarSolver<ComplexSparseSpaceType, ComplexDenseSpaceType>>();
    }

    /// Constructor for externally provided linear solver.
    /**
     * Parameters let the user control the settings of the FEAST library.
     * Warning: For iterative solvers, very small tolerances (~1e-15)
     *          may be needed for FEAST to work properly. Common iterative
     *          solvers normally don't perform efficiently with FEAST
     *          (M. Galgon et al., Parallel Computing (49) 2015 153-163).
     */
    FEASTSolver(Parameters settings, ComplexLinearSolverType::Pointer pLinearSolver)
        : mParam(settings), mpLinearSolver(pLinearSolver)
    {
        Parameters default_params(R"(
        {
            "solver_type": "FEAST",
            "print_feast_output": false,
            "perform_stochastic_estimate": true,
            "solve_eigenvalue_problem": true,
            "lambda_min": 0.0,
            "lambda_max": 1.0,
            "number_of_eigenvalues": 0,
            "search_dimension": 10,
            "linear_solver_settings": {}
        })");

        // don't validate linear_solver_settings here
        mParam.ValidateAndAssignDefaults(default_params);
    }

    /// Deleted copy constructor.
    FEASTSolver(const FEASTSolver& Other) = delete;

    /// Destructor.
    ~FEASTSolver() override {}

    ///@}
    ///@name Operators
    ///@{

    /// Deleted assignment operator.
    FEASTSolver& operator=(const FEASTSolver& Other) = delete;

    ///@}
    ///@name Operations
    ///@{

    /// Solve the generalized eigenvalue problem.
    /**
     * K is a symmetric matrix. M is a symmetric positive-definite matrix.
     */
    void Solve(
            SparseMatrixType& K,
            SparseMatrixType& M,
            DenseVectorType& Eigenvalues,
            DenseMatrixType& Eigenvectors) override
    {
        const auto SystemSize = K.size1();

        Parameters FEAST_Settings = mParam;
        const double EigenvalueRangeMin = FEAST_Settings["lambda_min"].GetDouble();
        const double EigenvalueRangeMax = FEAST_Settings["lambda_max"].GetDouble();

        int SearchDimension = FEAST_Settings["search_dimension"].GetInt();
        int NumEigenvalues = FEAST_Settings["number_of_eigenvalues"].GetInt();

        Eigenvalues.resize(SearchDimension,false);
        Eigenvectors.resize(SearchDimension,SystemSize,false);

        if (FEAST_Settings["perform_stochastic_estimate"].GetBool())
        {
            // this estimates the number of eigenvalues in the interval [lambda_min, lambda_max]
            Calculate(M,K,EigenvalueRangeMin,EigenvalueRangeMax,SearchDimension,
                    NumEigenvalues,Eigenvalues,Eigenvectors,true);

            KRATOS_INFO("FEASTSolver") << "Estimated number of eigenvalues = " << NumEigenvalues << std::endl;

            // recommended estimate of search dimension from FEAST documentation
            SearchDimension = NumEigenvalues + NumEigenvalues/2 + 1;
            FEAST_Settings["search_dimension"].SetInt(SearchDimension);
        }
        if (FEAST_Settings["solve_eigenvalue_problem"].GetBool())
        {
            // this attempts to solve the generalized eigenvalue problem
            Calculate(M,K,EigenvalueRangeMin,EigenvalueRangeMax,SearchDimension,
                    NumEigenvalues,Eigenvalues,Eigenvectors,false);

            Eigenvalues.resize(NumEigenvalues,true);
            Eigenvectors.resize(NumEigenvalues,SystemSize,true);

        }
        FEAST_Settings["number_of_eigenvalues"].SetInt(NumEigenvalues);
    }

    ///@}
    ///@name Input and output
    ///@{

    /// Print information about this object.
    void PrintInfo(std::ostream& rOStream) const override
    {
        rOStream << "FEAST solver.";
    }

    /// Print object's data.
    void PrintData(std::ostream& rOStream) const override
    {
    }

    ///@}

private:
    ///@name Member Variables
    ///@{

    Parameters mParam;

    ComplexLinearSolverType::Pointer mpLinearSolver;

    ///@}
    ///@name Private Operations
    ///@{

    /// Wrapper for FEAST library.
    void Calculate(
            SparseMatrixType& rMassMatrix,
            SparseMatrixType& rStiffnessMatrix,
            double EigenvalueRangeMin,
            double EigenvalueRangeMax,
            int SearchDimension,
            int& rNumEigenvalues,
            DenseVectorType& rEigenvalues,
            DenseMatrixType& rEigenvectors,
            bool PerformStochasticEstimate)
    {
        KRATOS_TRY

        int FEAST_Params[64] = {};
        int NumIter, Info, SystemSize;
        double Epsout;
        DenseVectorType Residual(SearchDimension);
        std::vector<std::complex<double> > IntegrationNodes, IntegrationWeights;
        SystemSize = static_cast<int>(rMassMatrix.size1());
        matrix<double,column_major> work(SystemSize,SearchDimension);
        matrix<std::complex<double>,column_major> zwork(SystemSize,SearchDimension);
        matrix<double,column_major> Aq(SearchDimension,SearchDimension);
        matrix<double,column_major> Bq(SearchDimension,SearchDimension);
        std::complex<double> Ze;
        ComplexSparseMatrixType Az;
        ComplexVectorType b(SystemSize);
        ComplexVectorType x(SystemSize);

        this->InitializeFEASTSystemMatrix(rMassMatrix, rStiffnessMatrix, Az);

        Parameters FEAST_Settings = mParam;

        // initialize FEAST eigenvalue solver (see FEAST documentation for details)
        feastinit(FEAST_Params);
        if (FEAST_Settings["print_feast_output"].GetBool())
            FEAST_Params[0] = 1;
        FEAST_Params[2] = 8; // stopping convergence criteria 10^-FEAST_Params[2]
        FEAST_Params[28] = 1;// not sure if this is needed
        if (PerformStochasticEstimate)
        {
            FEAST_Params[1] = 4; // number of quadrature points (default: 8)
            FEAST_Params[13] = 2;
        }

        IntegrationNodes.resize(FEAST_Params[1]);
        IntegrationWeights.resize(FEAST_Params[1]);

        // get quadrature nodes and weights
        zfeast_contour(&EigenvalueRangeMin,
                &EigenvalueRangeMax,
                &FEAST_Params[1],
                &FEAST_Params[15],
                &FEAST_Params[17],
                (double *)IntegrationNodes.data(),
                (double *)IntegrationWeights.data());

        int ijob = -1;
        // solve the eigenvalue problem
        while (ijob != 0)
        {
            // FEAST's reverse communication interface
            dfeast_srcix(&ijob,&SystemSize,(double *)&Ze,(double *)work.data().begin(),
                    (double *)zwork.data().begin(),(double *)Aq.data().begin(),
                    (double *)Bq.data().begin(),FEAST_Params,&Epsout,&NumIter,
                    &EigenvalueRangeMin,&EigenvalueRangeMax,&SearchDimension,
                    (double *)rEigenvalues.data().begin(),
                    (double *)rEigenvectors.data().begin(),
                    &rNumEigenvalues,(double *)Residual.data().begin(),&Info,
                    (double *)IntegrationNodes.data(),
                    (double *)IntegrationWeights.data());

            switch (ijob)
            {
                case 10:
                {
                    // set up quadrature matrix (ZeM-K) and solver
                    this->CalculateFEASTSystemMatrix(Ze, rMassMatrix, rStiffnessMatrix, Az);
                    mpLinearSolver->Clear();
                    mpLinearSolver->Initialize(Az,x,b);
                    mpLinearSolver->InitializeSolutionStep(Az, x, b);
                } break;
                case 11:
                {
                    // solve the linear system for one quadrature point
                    for (int j=0; j < FEAST_Params[22]; j++)
                    {
                        for (int i=0; i < SystemSize; i++)
                            b[i] = zwork(i,j);
                        try {
                            mpLinearSolver->PerformSolutionStep(Az,x,b);
                        } catch (Exception& e) {
                            KRATOS_WARNING("FEAST WARNING") << "The used linear solver does not implement the 'PerformSolutionStep' function, 'Solve' is used as a fallback. "  << std::endl;
                            mpLinearSolver->Solve(Az,x,b);
                        }

                        for (int i=0; i < SystemSize; i++)
                            zwork(i,j) = x[i];
                    }
                } break;
                case 30:
                {
                    // multiply Kx
                    for (int i=0; i < FEAST_Params[24]; i++)
                    {
                        int k = FEAST_Params[23]-1+i;
                        noalias(column(work,k)) = prod(rStiffnessMatrix,row(rEigenvectors,k));
                    }
                } break;
                case 40:
                {
                    // multiply Mx
                    for (int i=0; i < FEAST_Params[24]; i++)
                    {
                        int k = FEAST_Params[23]-1+i;
                        noalias(column(work,k)) = prod(rMassMatrix,row(rEigenvectors,k));
                    }
                }
            } // switch
        } // while

        KRATOS_CATCH("")
    }

    /**
     * Initialize CSR matrix structure for FEAST system matrix: C = z * B - A.
     */
    void InitializeFEASTSystemMatrix(const SparseMatrixType& B,
                                     const SparseMatrixType& A,
                                     ComplexSparseMatrixType& C)
    {
        C.resize(B.size1(), B.size2(), false);

        std::vector<std::unordered_set<std::size_t> > indices(C.size1());

        // indices for row begin / end
        C.index1_data()[0] = 0;
        for (std::size_t i = 0; i < C.size1(); ++i)
        {
            std::size_t row_begin, row_end;
            indices[i].reserve(40); // initialize C's indices

            row_begin = B.index1_data()[i];
            row_end = B.index1_data()[i + 1];
            indices[i].insert(B.index2_data().begin() + row_begin,
                    B.index2_data().begin() + row_end); // insert B's column indices for row i

            row_begin = A.index1_data()[i];
            row_end = A.index1_data()[i + 1];
            indices[i].insert(A.index2_data().begin() + row_begin,
                    A.index2_data().begin() + row_end); // insert A's column indices for row i

            // C.index1_data()[i+1] = number of non-zeros in rows <= i
            C.index1_data()[i + 1] = C.index1_data()[i] + indices[i].size();
        }

        // C.index1_data()[C.size1()] = number of non-zeros
        C.reserve(C.index1_data()[C.size1()]);

        // column indices
        std::size_t k = 0;
        for (std::size_t i = 0; i < C.size1(); ++i)
        {
            for (std::size_t j : indices[i])
                C.index2_data()[k++] = j; // fill C's column indices

            indices[i].clear();

            std::sort(C.index2_data().begin() + C.index1_data()[i],
                    C.index2_data().begin() + C.index1_data()[i + 1]);
        }

        C.set_filled(C.size1() + 1, C.index1_data()[C.size1()]);
    }

    /**
     * Calculate FEAST system matrix: C = z * B - A. Similar to FEAST's zdaddcsr subroutine.
     */
    void CalculateFEASTSystemMatrix(std::complex<double> z,
                                    SparseMatrixType& B,
                                    SparseMatrixType& A,
                                    ComplexSparseMatrixType& C)
    {
        std::size_t jb, ja;
        const std::size_t dimension = B.size1();

        std::size_t ptr = 0;
        for (std::size_t i = 0; i < dimension; ++i)
        {
            std::size_t b_ptr = B.index1_data()[i];
            std::size_t a_ptr = A.index1_data()[i];
            while (b_ptr < B.index1_data()[i + 1] || a_ptr < A.index1_data()[i + 1])
            {
                jb = (b_ptr < B.index1_data()[i + 1]) ?
                        B.index2_data()[b_ptr] : dimension;
                ja = (a_ptr < A.index1_data()[i + 1]) ?
                        A.index2_data()[a_ptr] : dimension;

                if (jb < ja)
                {
                    C.value_data()[ptr] = z * B(i, jb).ref();
                    b_ptr++;
                }
                else if (jb > ja)
                {
                    C.value_data()[ptr] = -A(i, ja).ref();
                    a_ptr++;
                }
                else
                { // jb == ja
                    C.value_data()[ptr] = z * B(i, jb).ref() - A(i, ja).ref();
                    b_ptr++;
                    a_ptr++;
                }
                ptr++;
            }
        }
    }

    ///@}
    ///@name Un accessible methods
    ///@{

    ///@}

}; // Class FEASTSolver

///@}

///@name Input and output
///@{

/// input stream function
template<class TSparseSpaceType, class TDenseSpaceType, class TReordererType>
inline std::istream& operator >>(std::istream& rIStream,
        FEASTSolver<TSparseSpaceType, TDenseSpaceType, TReordererType>& rThis) {
    return rIStream;
}

/// output stream function
template<class TSparseSpaceType, class TDenseSpaceType, class TReordererType>
inline std::ostream& operator <<(std::ostream& rOStream,
        const FEASTSolver<TSparseSpaceType, TDenseSpaceType, TReordererType>& rThis) {
    rThis.PrintInfo(rOStream);
    rOStream << std::endl;
    rThis.PrintData(rOStream);

    return rOStream;
}
///@}

}// namespace Kratos.

#endif // KRATOS_FEAST_SOLVER  defined<|MERGE_RESOLUTION|>--- conflicted
+++ resolved
@@ -102,15 +102,9 @@
 
         mParam.RecursivelyValidateAndAssignDefaults(default_params);
 
-<<<<<<< HEAD
         const std::string& solver_type = mParam.GetValue("linear_solver_settings")["solver_type"].GetString();
         KRATOS_ERROR_IF(solver_type != "complex_skyline_lu_solver" || solver_type != "skyline_lu") << "Built-in solver type must be used with this constructor" << std::endl;
             
-=======
-        if (mParam.GetValue("linear_solver_settings")["solver_type"].GetString() != "skyline_lu")
-            KRATOS_ERROR << "built-in solver type must be used with this constructor" << std::endl;
-
->>>>>>> 71d442ef
         mpLinearSolver = Kratos::make_shared<SkylineLUCustomScalarSolver<ComplexSparseSpaceType, ComplexDenseSpaceType>>();
     }
 
