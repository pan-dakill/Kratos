--- conflicted
+++ resolved
@@ -104,13 +104,8 @@
 
         if (mpParam->GetValue("linear_solver_settings")["solver_type"].GetString() != "complex_skyline_lu_solver")
             KRATOS_ERROR << "built-in solver type must be used with this constructor" << std::endl;
-<<<<<<< HEAD
-
-        mpLinearSolver = boost::make_shared<SkylineLUCustomScalarSolver<ComplexSparseSpaceType, ComplexDenseSpaceType>>();
-=======
             
         mpLinearSolver = Kratos::make_shared<SkylineLUCustomScalarSolver<ComplexSparseSpaceType, ComplexDenseSpaceType>>();
->>>>>>> e5a3b164
     }
 
     /// Constructor for externally provided linear solver.
