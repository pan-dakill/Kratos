--- conflicted
+++ resolved
@@ -187,28 +187,8 @@
      * Set Variables of the Element to the Parameters of the Constitutive Law
      */
     void SetElementData(ElementDataType& rVariables,
-<<<<<<< HEAD
-                             ConstitutiveLaw::Parameters& rValues,
-                             const int & rPointNumber) override;
-    
-    /**
-     * Calculation of the velocity gradient
-     */
-    void CalculateVelocityGradient(Matrix& rH,
-                                   const Matrix& rDN_DX,
-                                   unsigned int step = 0);
-
-    /**
-     * Calculation of the velocity gradient
-     */
-    void CalculateVelocityGradientVector(Vector& rH,
-                                         const Matrix& rDN_DX,
-                                         unsigned int step = 0);
-
-=======
                         ConstitutiveLaw::Parameters& rValues,
                         const int & rPointNumber) override;
->>>>>>> 593183e2
     
 
     ///@}
