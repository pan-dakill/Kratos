//
//   Project Name:        KratosSolidMechanicsApplication $
//   Created by:          $Author:            JMCarbonell $
//   Last modified by:    $Co-Author:                     $
//   Date:                $Date:               April 2018 $
//   Revision:            $Revision:                  0.0 $
//
//

// System includes

// External includes

// Project includes
#include "custom_elements/solid_elements/updated_lagrangian_V_element.hpp"
#include "solid_mechanics_application_variables.h"


namespace Kratos
{


//******************************CONSTRUCTOR*******************************************
//************************************************************************************

UpdatedLagrangianVElement::UpdatedLagrangianVElement( IndexType NewId, GeometryType::Pointer pGeometry )
    : LargeDisplacementVElement( NewId, pGeometry )
{
}


//******************************CONSTRUCTOR*******************************************
//************************************************************************************

UpdatedLagrangianVElement::UpdatedLagrangianVElement( IndexType NewId, GeometryType::Pointer pGeometry, PropertiesType::Pointer pProperties )
    : LargeDisplacementVElement( NewId, pGeometry, pProperties )
{
}


//******************************COPY CONSTRUCTOR**************************************
//************************************************************************************

UpdatedLagrangianVElement::UpdatedLagrangianVElement( UpdatedLagrangianVElement const& rOther)
    :LargeDisplacementVElement(rOther)
    ,mDeformationGradientF0(rOther.mDeformationGradientF0)
    ,mDeterminantF0(rOther.mDeterminantF0)
{
}


//*******************************ASSIGMENT OPERATOR***********************************
//************************************************************************************

UpdatedLagrangianVElement&  UpdatedLagrangianVElement::operator=(UpdatedLagrangianVElement const& rOther)
{
    LargeDisplacementVElement::operator=(rOther);

    mDeformationGradientF0.clear();
    mDeformationGradientF0.resize(rOther.mDeformationGradientF0.size());

    for(unsigned int i=0; i<mConstitutiveLawVector.size(); i++)
    {
        mDeformationGradientF0[i] = rOther.mDeformationGradientF0[i];
    }

    mDeterminantF0 = rOther.mDeterminantF0;


    return *this;
}


//*********************************OPERATIONS*****************************************
//************************************************************************************

Element::Pointer UpdatedLagrangianVElement::Create( IndexType NewId, NodesArrayType const& rThisNodes, PropertiesType::Pointer pProperties ) const
{
  return Kratos::make_shared< UpdatedLagrangianVElement >(NewId, GetGeometry().Create(rThisNodes), pProperties);
}


//************************************CLONE*******************************************
//************************************************************************************

Element::Pointer UpdatedLagrangianVElement::Clone( IndexType NewId, NodesArrayType const& rThisNodes ) const
{

    UpdatedLagrangianVElement NewElement (NewId, GetGeometry().Create( rThisNodes ), pGetProperties() );

    //-----------//

    NewElement.mThisIntegrationMethod = mThisIntegrationMethod;

    if ( NewElement.mConstitutiveLawVector.size() != mConstitutiveLawVector.size() )
      {
	NewElement.mConstitutiveLawVector.resize(mConstitutiveLawVector.size());

	if( NewElement.mConstitutiveLawVector.size() != NewElement.GetGeometry().IntegrationPointsNumber() )
	  KRATOS_THROW_ERROR( std::logic_error, "constitutive law not has the correct size ", NewElement.mConstitutiveLawVector.size() );
      }


    for(unsigned int i=0; i<mConstitutiveLawVector.size(); i++)
      {
	NewElement.mConstitutiveLawVector[i] = mConstitutiveLawVector[i]->Clone();
      }


    //-----------//

    if ( NewElement.mDeformationGradientF0.size() != mDeformationGradientF0.size() )
      NewElement.mDeformationGradientF0.resize(mDeformationGradientF0.size());

    for(unsigned int i=0; i<mDeformationGradientF0.size(); i++)
    {
        NewElement.mDeformationGradientF0[i] = mDeformationGradientF0[i];
    }

    NewElement.mDeterminantF0 = mDeterminantF0;

    NewElement.SetData(this->GetData());
    NewElement.SetFlags(this->GetFlags());

    return Kratos::make_shared< UpdatedLagrangianVElement >(NewElement);
}

//*******************************DESTRUCTOR*******************************************
//************************************************************************************

UpdatedLagrangianVElement::~UpdatedLagrangianVElement()
{
}


//*********************************SET DOUBLE VALUE***********************************
//************************************************************************************

void UpdatedLagrangianVElement::SetValueOnIntegrationPoints( const Variable<double>& rVariable,
        std::vector<double>& rValues,
        const ProcessInfo& rCurrentProcessInfo )
{

  if (rVariable == DETERMINANT_F){

    const unsigned int& integration_points_number = mConstitutiveLawVector.size();


    for ( unsigned int PointNumber = 0;  PointNumber < integration_points_number; PointNumber++ )
      {
	mDeterminantF0[PointNumber] = rValues[PointNumber];

	mConstitutiveLawVector[PointNumber]->SetValue(rVariable, rValues[PointNumber], rCurrentProcessInfo);
      }

  }
  else{

    LargeDisplacementVElement::SetValueOnIntegrationPoints( rVariable, rValues, rCurrentProcessInfo );

  }


}

//**********************************GET DOUBLE VALUE**********************************
//************************************************************************************


void UpdatedLagrangianVElement::GetValueOnIntegrationPoints( const Variable<double>& rVariable,
        std::vector<double>& rValues,
        const ProcessInfo& rCurrentProcessInfo )
{

  if (rVariable == DETERMINANT_F){

    const unsigned int& integration_points_number = mConstitutiveLawVector.size();

    if ( rValues.size() != integration_points_number )
      rValues.resize( integration_points_number );

    for ( unsigned int PointNumber = 0;  PointNumber < integration_points_number; PointNumber++ )
      {
	rValues[PointNumber] = mDeterminantF0[PointNumber];
      }

  }
  else{

    LargeDisplacementVElement::GetValueOnIntegrationPoints( rVariable, rValues, rCurrentProcessInfo );

  }

}

//************************************************************************************
//************************************************************************************


void UpdatedLagrangianVElement::Initialize()
{
    KRATOS_TRY

    LargeDisplacementVElement::Initialize();

    SizeType integration_points_number = GetGeometry().IntegrationPointsNumber( mThisIntegrationMethod );
    const SizeType dimension        = GetGeometry().WorkingSpaceDimension();

    //Resize historical variables
    if ( mDeformationGradientF0.size() != integration_points_number )
        mDeformationGradientF0.resize( integration_points_number );

    if ( mDeterminantF0.size() != integration_points_number )
        mDeterminantF0.resize( integration_points_number, false );

    for ( unsigned int PointNumber = 0; PointNumber < integration_points_number; PointNumber++ )
    {
        mDeterminantF0[PointNumber] = 1;
        mDeformationGradientF0[PointNumber] = identity_matrix<double> (dimension);
    }

    KRATOS_CATCH( "" )
}


//************************************************************************************
//************************************************************************************

void UpdatedLagrangianVElement::InitializeElementData (ElementDataType& rVariables, const ProcessInfo& rCurrentProcessInfo)
{
    LargeDisplacementVElement::InitializeElementData(rVariables,rCurrentProcessInfo);

    //Calculate Delta Position
    rVariables.DeltaPosition = this->CalculateDeltaPosition(rVariables.DeltaPosition);

    //set variables including all integration points values

    //calculating the reference jacobian from cartesian coordinates to parent coordinates for all integration points [dx_n/d£]
    rVariables.J = GetGeometry().Jacobian( rVariables.J, mThisIntegrationMethod, rVariables.DeltaPosition );

}

//************************************************************************************
//************************************************************************************

void UpdatedLagrangianVElement::FinalizeStepVariables( ElementDataType & rVariables, const double& rPointNumber )
{
    //update internal (historical) variables
    mDeterminantF0[rPointNumber] = rVariables.detF * rVariables.detF0;
    noalias(mDeformationGradientF0[rPointNumber]) = prod(rVariables.F, rVariables.F0);
}


//*********************************COMPUTE KINEMATICS*********************************
//************************************************************************************


void UpdatedLagrangianVElement::CalculateKinematics(ElementDataType& rVariables,
        const double& rPointNumber)

{
    KRATOS_TRY

    //Get the parent coodinates derivative [dN/d£]
    const GeometryType::ShapeFunctionsGradientsType& DN_De = rVariables.GetShapeFunctionsGradients();
    
    //Get the shape functions for the order of the integration method [N]
    const Matrix& Ncontainer = rVariables.GetShapeFunctions();

    //Set Shape Functions Values for this integration point
    noalias(rVariables.N) = matrix_row<const Matrix>( Ncontainer, rPointNumber);

    //Parent to reference configuration
    rVariables.StressMeasure = ConstitutiveLaw::StressMeasure_Cauchy;

    //Calculating the inverse of the jacobian and the parameters needed [d£/dx_n]
    Matrix InvJ;
    MathUtils<double>::InvertMatrix( rVariables.J[rPointNumber], InvJ, rVariables.detJ);

    //Compute cartesian derivatives [dN/dx_n]
    noalias( rVariables.DN_DX ) = prod( DN_De[rPointNumber], InvJ );

    //Deformation Gradient F [dx_n+1/dx_n] to be updated
    noalias( rVariables.F ) = prod( rVariables.j[rPointNumber], InvJ );

    //Determinant of the deformation gradient F
    rVariables.detF  = MathUtils<double>::Det(rVariables.F);

    //Calculating the inverse of the jacobian and the parameters needed [d£/dx_n+1]
    Matrix Invj;
    MathUtils<double>::InvertMatrix( rVariables.j[rPointNumber], Invj, rVariables.detJ ); //overwrites detJ

    //Compute cartesian derivatives [dN/dx_n+1]
    noalias(rVariables.DN_DX) = prod( DN_De[rPointNumber], Invj ); //overwrites DX now is the current position dx

    //Determinant of the Deformation Gradient F0
    rVariables.detF0 = mDeterminantF0[rPointNumber];
    rVariables.F0    = mDeformationGradientF0[rPointNumber];

    const GeometryType& rGeometry = GetGeometry();
    //Compute the deformation matrix B
    ElementUtilities::CalculateLinearDeformationMatrix(rVariables.B,rGeometry,rVariables.DN_DX);
    
    KRATOS_CATCH( "" )
}

//*********************************COMPUTE KINETICS***********************************
//************************************************************************************

void UpdatedLagrangianVElement::CalculateKinetics(ElementDataType& rVariables, const double& rPointNumber)
{
    KRATOS_TRY

    //TotalDeltaPosition must not be used in this element as mDeterminantF0 and mDeformationGradientF0 are stored for reduced order
    //however then the storage of variables in the full integration order quadrature must be considered

    const SizeType dimension  = GetGeometry().WorkingSpaceDimension();

    //Get the parent coodinates derivative [dN/d£]
    const GeometryType::ShapeFunctionsGradientsType& DN_De = rVariables.GetShapeFunctionsGradients();

    //Get the shape functions for the order of the integration method [N]
    const Matrix& Ncontainer = rVariables.GetShapeFunctions();

    rVariables.DeltaPosition = this->CalculateTotalDeltaPosition(rVariables.DeltaPosition);

    rVariables.j = GetGeometry().Jacobian( rVariables.j, mThisIntegrationMethod, rVariables.DeltaPosition );

    //Calculating the inverse of the jacobian and the parameters needed [d£/dx_n]
    Matrix InvJ;
    MathUtils<double>::InvertMatrix( rVariables.j[rPointNumber], InvJ, rVariables.detJ);

    //Calculating the cartesian derivatives [dN/dx_n] = [dN/d£][d£/dx_0]
    noalias( rVariables.DN_DX ) = prod( DN_De[rPointNumber], InvJ );

    //Deformation Gradient F [dx_n+1/dx_0] = [dx_n+1/d£] [d£/dx_0]
    noalias( rVariables.F ) = prod( rVariables.j[rPointNumber], InvJ );

    //Determinant of the deformation gradient F
    rVariables.detF  = MathUtils<double>::Det(rVariables.F);

    //Determinant of the Deformation Gradient F0
    // (in this element F = F0, then F0 is set to the identity for coherence in the constitutive law)
    rVariables.detF0 = 1;
    rVariables.F0    = identity_matrix<double> ( dimension );

    //Set Shape Functions Values for this integration point
    noalias(rVariables.N) = matrix_row<const Matrix>( Ncontainer, rPointNumber);

    KRATOS_CATCH( "" )
}


<<<<<<< HEAD
//*************************COMPUTE DEFORMATION GRADIENT*******************************
//************************************************************************************

void UpdatedLagrangianVElement::CalculateDeformationGradient(Matrix& rF,
                                                            const Matrix& rDN_DX,
                                                            const Matrix& rDeltaPosition)
{
    KRATOS_TRY

    const SizeType number_of_nodes  = GetGeometry().PointsNumber();
    const SizeType dimension        = GetGeometry().WorkingSpaceDimension();

    rF = identity_matrix<double> ( dimension );

    if( dimension == 2 )
    {

        for ( SizeType i = 0; i < number_of_nodes; i++ )
        {
            rF ( 0 , 0 ) += rDeltaPosition(i,0)*rDN_DX ( i , 0 );
            rF ( 0 , 1 ) += rDeltaPosition(i,0)*rDN_DX ( i , 1 );
            rF ( 1 , 0 ) += rDeltaPosition(i,1)*rDN_DX ( i , 0 );
            rF ( 1 , 1 ) += rDeltaPosition(i,1)*rDN_DX ( i , 1 );
        }

    }
    else if( dimension == 3)
    {

        for ( SizeType i = 0; i < number_of_nodes; i++ )
        {

            rF ( 0 , 0 ) += rDeltaPosition(i,0)*rDN_DX ( i , 0 );
            rF ( 0 , 1 ) += rDeltaPosition(i,0)*rDN_DX ( i , 1 );
            rF ( 0 , 2 ) += rDeltaPosition(i,0)*rDN_DX ( i , 2 );
            rF ( 1 , 0 ) += rDeltaPosition(i,1)*rDN_DX ( i , 0 );
            rF ( 1 , 1 ) += rDeltaPosition(i,1)*rDN_DX ( i , 1 );
            rF ( 1 , 2 ) += rDeltaPosition(i,1)*rDN_DX ( i , 2 );
            rF ( 2 , 0 ) += rDeltaPosition(i,2)*rDN_DX ( i , 0 );
            rF ( 2 , 1 ) += rDeltaPosition(i,2)*rDN_DX ( i , 1 );
            rF ( 2 , 2 ) += rDeltaPosition(i,2)*rDN_DX ( i , 2 );
        }

    }
    else
    {

      KRATOS_ERROR << " something is wrong with the dimension when computing F " << std::endl;

    }

    KRATOS_CATCH( "" )
}


//************************************************************************************
//************************************************************************************

void UpdatedLagrangianVElement::CalculateDeformationMatrix(Matrix& rB,
                                                          const Matrix& rF,
                                                          const Matrix& rDN_DX)
{
    KRATOS_TRY

    const SizeType number_of_nodes  = GetGeometry().PointsNumber();
    const SizeType dimension        = GetGeometry().WorkingSpaceDimension();

    rB.clear(); //set all components to zero

    if( dimension == 2 )
    {

        for ( SizeType i = 0; i < number_of_nodes; i++ )
        {
            unsigned int index = 2 * i;

            rB( 0, index + 0 ) = rDN_DX( i, 0 );
            rB( 1, index + 1 ) = rDN_DX( i, 1 );
            rB( 2, index + 0 ) = rDN_DX( i, 1 );
            rB( 2, index + 1 ) = rDN_DX( i, 0 );

        }

    }
    else if( dimension == 3 )
    {

        for ( SizeType i = 0; i < number_of_nodes; i++ )
        {
            unsigned int index = 3 * i;

            rB( 0, index + 0 ) = rDN_DX( i, 0 );
            rB( 1, index + 1 ) = rDN_DX( i, 1 );
            rB( 2, index + 2 ) = rDN_DX( i, 2 );

            rB( 3, index + 0 ) = rDN_DX( i, 1 );
            rB( 3, index + 1 ) = rDN_DX( i, 0 );

            rB( 4, index + 1 ) = rDN_DX( i, 2 );
            rB( 4, index + 2 ) = rDN_DX( i, 1 );

            rB( 5, index + 0 ) = rDN_DX( i, 2 );
            rB( 5, index + 2 ) = rDN_DX( i, 0 );

        }
    }
    else
    {
      KRATOS_ERROR << " something is wrong with the dimension when computing B " << std::endl;
    }

    KRATOS_CATCH( "" )
}


//************************************************************************************
//************************************************************************************


=======
//************************************************************************************
//************************************************************************************


>>>>>>> 593183e2
void UpdatedLagrangianVElement::GetHistoricalVariables( ElementDataType& rVariables, const double& rPointNumber )
{
    LargeDisplacementVElement::GetHistoricalVariables(rVariables,rPointNumber);

    //Deformation Gradient F0
    rVariables.detF0 = mDeterminantF0[rPointNumber];
    rVariables.F0    = mDeformationGradientF0[rPointNumber];
}

//************************************CALCULATE VOLUME CHANGE*************************
//************************************************************************************

double& UpdatedLagrangianVElement::CalculateVolumeChange( double& rVolumeChange, ElementDataType& rVariables )
{
    KRATOS_TRY

    rVolumeChange = 1.0 / (rVariables.detF * rVariables.detF0);

    return rVolumeChange;

    KRATOS_CATCH( "" )
}

//************************************************************************************
//************************************************************************************

int UpdatedLagrangianVElement::Check( const ProcessInfo& rCurrentProcessInfo )
{
    KRATOS_TRY

    // Perform base element checks
    int ErrorCode = 0;
    ErrorCode = LargeDisplacementVElement::Check(rCurrentProcessInfo);

    // Check compatibility with the constitutive law
    ConstitutiveLaw::Features LawFeatures;
    this->GetProperties().GetValue( CONSTITUTIVE_LAW )->GetLawFeatures(LawFeatures);

    bool correct_strain_measure = false;
    for(unsigned int i=0; i<LawFeatures.mStrainMeasures.size(); i++)
    {
      if(LawFeatures.mStrainMeasures[i] == ConstitutiveLaw::StrainMeasure_Deformation_Gradient
         || LawFeatures.mStrainMeasures[i] == ConstitutiveLaw::StrainMeasure_Velocity_Gradient)
	correct_strain_measure = true;
    }

    if( correct_strain_measure == false )
      KRATOS_ERROR <<  "Large Displacement element with no Deformation Gradient/Velocity Gradient strain measure" << std::endl;

    
    return ErrorCode;

    KRATOS_CATCH( "" );
}

//************************************************************************************
//************************************************************************************


void UpdatedLagrangianVElement::save( Serializer& rSerializer ) const
{
    KRATOS_SERIALIZE_SAVE_BASE_CLASS( rSerializer, LargeDisplacementVElement )
    rSerializer.save("DeformationGradientF0",mDeformationGradientF0);
    rSerializer.save("DeterminantF0",mDeterminantF0);
}

void UpdatedLagrangianVElement::load( Serializer& rSerializer )
{
    KRATOS_SERIALIZE_LOAD_BASE_CLASS( rSerializer, LargeDisplacementVElement )
    rSerializer.load("DeformationGradientF0",mDeformationGradientF0);
    rSerializer.load("DeterminantF0",mDeterminantF0);
}


} // Namespace Kratos<|MERGE_RESOLUTION|>--- conflicted
+++ resolved
@@ -351,132 +351,10 @@
 }
 
 
-<<<<<<< HEAD
-//*************************COMPUTE DEFORMATION GRADIENT*******************************
-//************************************************************************************
-
-void UpdatedLagrangianVElement::CalculateDeformationGradient(Matrix& rF,
-                                                            const Matrix& rDN_DX,
-                                                            const Matrix& rDeltaPosition)
-{
-    KRATOS_TRY
-
-    const SizeType number_of_nodes  = GetGeometry().PointsNumber();
-    const SizeType dimension        = GetGeometry().WorkingSpaceDimension();
-
-    rF = identity_matrix<double> ( dimension );
-
-    if( dimension == 2 )
-    {
-
-        for ( SizeType i = 0; i < number_of_nodes; i++ )
-        {
-            rF ( 0 , 0 ) += rDeltaPosition(i,0)*rDN_DX ( i , 0 );
-            rF ( 0 , 1 ) += rDeltaPosition(i,0)*rDN_DX ( i , 1 );
-            rF ( 1 , 0 ) += rDeltaPosition(i,1)*rDN_DX ( i , 0 );
-            rF ( 1 , 1 ) += rDeltaPosition(i,1)*rDN_DX ( i , 1 );
-        }
-
-    }
-    else if( dimension == 3)
-    {
-
-        for ( SizeType i = 0; i < number_of_nodes; i++ )
-        {
-
-            rF ( 0 , 0 ) += rDeltaPosition(i,0)*rDN_DX ( i , 0 );
-            rF ( 0 , 1 ) += rDeltaPosition(i,0)*rDN_DX ( i , 1 );
-            rF ( 0 , 2 ) += rDeltaPosition(i,0)*rDN_DX ( i , 2 );
-            rF ( 1 , 0 ) += rDeltaPosition(i,1)*rDN_DX ( i , 0 );
-            rF ( 1 , 1 ) += rDeltaPosition(i,1)*rDN_DX ( i , 1 );
-            rF ( 1 , 2 ) += rDeltaPosition(i,1)*rDN_DX ( i , 2 );
-            rF ( 2 , 0 ) += rDeltaPosition(i,2)*rDN_DX ( i , 0 );
-            rF ( 2 , 1 ) += rDeltaPosition(i,2)*rDN_DX ( i , 1 );
-            rF ( 2 , 2 ) += rDeltaPosition(i,2)*rDN_DX ( i , 2 );
-        }
-
-    }
-    else
-    {
-
-      KRATOS_ERROR << " something is wrong with the dimension when computing F " << std::endl;
-
-    }
-
-    KRATOS_CATCH( "" )
-}
-
-
-//************************************************************************************
-//************************************************************************************
-
-void UpdatedLagrangianVElement::CalculateDeformationMatrix(Matrix& rB,
-                                                          const Matrix& rF,
-                                                          const Matrix& rDN_DX)
-{
-    KRATOS_TRY
-
-    const SizeType number_of_nodes  = GetGeometry().PointsNumber();
-    const SizeType dimension        = GetGeometry().WorkingSpaceDimension();
-
-    rB.clear(); //set all components to zero
-
-    if( dimension == 2 )
-    {
-
-        for ( SizeType i = 0; i < number_of_nodes; i++ )
-        {
-            unsigned int index = 2 * i;
-
-            rB( 0, index + 0 ) = rDN_DX( i, 0 );
-            rB( 1, index + 1 ) = rDN_DX( i, 1 );
-            rB( 2, index + 0 ) = rDN_DX( i, 1 );
-            rB( 2, index + 1 ) = rDN_DX( i, 0 );
-
-        }
-
-    }
-    else if( dimension == 3 )
-    {
-
-        for ( SizeType i = 0; i < number_of_nodes; i++ )
-        {
-            unsigned int index = 3 * i;
-
-            rB( 0, index + 0 ) = rDN_DX( i, 0 );
-            rB( 1, index + 1 ) = rDN_DX( i, 1 );
-            rB( 2, index + 2 ) = rDN_DX( i, 2 );
-
-            rB( 3, index + 0 ) = rDN_DX( i, 1 );
-            rB( 3, index + 1 ) = rDN_DX( i, 0 );
-
-            rB( 4, index + 1 ) = rDN_DX( i, 2 );
-            rB( 4, index + 2 ) = rDN_DX( i, 1 );
-
-            rB( 5, index + 0 ) = rDN_DX( i, 2 );
-            rB( 5, index + 2 ) = rDN_DX( i, 0 );
-
-        }
-    }
-    else
-    {
-      KRATOS_ERROR << " something is wrong with the dimension when computing B " << std::endl;
-    }
-
-    KRATOS_CATCH( "" )
-}
-
-
-//************************************************************************************
-//************************************************************************************
-
-
-=======
-//************************************************************************************
-//************************************************************************************
-
-
->>>>>>> 593183e2
+//************************************************************************************
+//************************************************************************************
+
+
 void UpdatedLagrangianVElement::GetHistoricalVariables( ElementDataType& rVariables, const double& rPointNumber )
 {
     LargeDisplacementVElement::GetHistoricalVariables(rVariables,rPointNumber);
