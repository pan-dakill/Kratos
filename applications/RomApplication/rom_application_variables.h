//    |  /           |
//    ' /   __| _` | __|  _ \   __|
//    . \  |   (   | |   (   |\__ `
//   _|\_\_|  \__,_|\__|\___/ ____/
//                   Multi-Physics
//
//  License:        BSD License
//                  Kratos default license: kratos/license.txt
//
//  Main authors:   Raul Bravo
//
//  Contributors:   Altug Emiroglu, https://github.com/emiroglu
//



#if !defined(KRATOS_ROM_APPLICATION_VARIABLES_H_INCLUDED )
#define  KRATOS_ROM_APPLICATION_VARIABLES_H_INCLUDED

// System includes

// External includes

// Project includes
#include "includes/define.h"
#include "includes/variables.h"
#include "includes/kratos_application.h"

namespace Kratos
{
    typedef std::unordered_map<VariableData::KeyType, int> TMapPhiType;
    inline std::ostream& operator << (std::ostream& rOStream ,
                                  const std::unordered_map<VariableData::KeyType, int>& rThis)
    {
        for (auto const& r_pair: rThis) {
            rOStream << "{" << r_pair.first << ": " << r_pair.second << "}\n";
        }
        return rOStream;
    }

    KRATOS_DEFINE_APPLICATION_VARIABLE( ROM_APPLICATION, int, AUX_ID )
    KRATOS_DEFINE_APPLICATION_VARIABLE( ROM_APPLICATION, Matrix, ROM_BASIS )
    KRATOS_DEFINE_APPLICATION_VARIABLE( ROM_APPLICATION, double, HROM_WEIGHT )
<<<<<<< HEAD

    // Modal derivative variables
    KRATOS_DEFINE_APPLICATION_VARIABLE( ROM_APPLICATION, unsigned int, BUILD_LEVEL )
    KRATOS_DEFINE_APPLICATION_VARIABLE( ROM_APPLICATION, Vector, EIGENVALUE_VECTOR)
    KRATOS_DEFINE_APPLICATION_VARIABLE( ROM_APPLICATION, std::size_t, BASIS_I )
    KRATOS_DEFINE_APPLICATION_VARIABLE( ROM_APPLICATION, std::size_t, BASIS_J )
    KRATOS_DEFINE_APPLICATION_VARIABLE( ROM_APPLICATION, std::size_t, DERIVATIVE_INDEX )

=======
    KRATOS_DEFINE_APPLICATION_VARIABLE( ROM_APPLICATION, TMapPhiType, MAP_PHI )
>>>>>>> 70dae9a1
}

#endif	/* KRATOS_ROM_APPLICATION_VARIABLES_H_INCLUDED */
<|MERGE_RESOLUTION|>--- conflicted
+++ resolved
@@ -1,58 +1,55 @@
-//    |  /           |
-//    ' /   __| _` | __|  _ \   __|
-//    . \  |   (   | |   (   |\__ `
-//   _|\_\_|  \__,_|\__|\___/ ____/
-//                   Multi-Physics
-//
-//  License:        BSD License
-//                  Kratos default license: kratos/license.txt
-//
-//  Main authors:   Raul Bravo
-//
-//  Contributors:   Altug Emiroglu, https://github.com/emiroglu
-//
-
-
-
-#if !defined(KRATOS_ROM_APPLICATION_VARIABLES_H_INCLUDED )
-#define  KRATOS_ROM_APPLICATION_VARIABLES_H_INCLUDED
-
-// System includes
-
-// External includes
-
-// Project includes
-#include "includes/define.h"
-#include "includes/variables.h"
-#include "includes/kratos_application.h"
-
-namespace Kratos
-{
-    typedef std::unordered_map<VariableData::KeyType, int> TMapPhiType;
-    inline std::ostream& operator << (std::ostream& rOStream ,
-                                  const std::unordered_map<VariableData::KeyType, int>& rThis)
-    {
-        for (auto const& r_pair: rThis) {
-            rOStream << "{" << r_pair.first << ": " << r_pair.second << "}\n";
-        }
-        return rOStream;
-    }
-
-    KRATOS_DEFINE_APPLICATION_VARIABLE( ROM_APPLICATION, int, AUX_ID )
-    KRATOS_DEFINE_APPLICATION_VARIABLE( ROM_APPLICATION, Matrix, ROM_BASIS )
-    KRATOS_DEFINE_APPLICATION_VARIABLE( ROM_APPLICATION, double, HROM_WEIGHT )
-<<<<<<< HEAD
-
-    // Modal derivative variables
-    KRATOS_DEFINE_APPLICATION_VARIABLE( ROM_APPLICATION, unsigned int, BUILD_LEVEL )
-    KRATOS_DEFINE_APPLICATION_VARIABLE( ROM_APPLICATION, Vector, EIGENVALUE_VECTOR)
-    KRATOS_DEFINE_APPLICATION_VARIABLE( ROM_APPLICATION, std::size_t, BASIS_I )
-    KRATOS_DEFINE_APPLICATION_VARIABLE( ROM_APPLICATION, std::size_t, BASIS_J )
-    KRATOS_DEFINE_APPLICATION_VARIABLE( ROM_APPLICATION, std::size_t, DERIVATIVE_INDEX )
-
-=======
-    KRATOS_DEFINE_APPLICATION_VARIABLE( ROM_APPLICATION, TMapPhiType, MAP_PHI )
->>>>>>> 70dae9a1
-}
-
-#endif	/* KRATOS_ROM_APPLICATION_VARIABLES_H_INCLUDED */
+//    |  /           |
+//    ' /   __| _` | __|  _ \   __|
+//    . \  |   (   | |   (   |\__ `
+//   _|\_\_|  \__,_|\__|\___/ ____/
+//                   Multi-Physics
+//
+//  License:        BSD License
+//                  Kratos default license: kratos/license.txt
+//
+//  Main authors:   Raul Bravo
+//
+//  Contributors:   Altug Emiroglu, https://github.com/emiroglu
+//
+
+
+
+#if !defined(KRATOS_ROM_APPLICATION_VARIABLES_H_INCLUDED )
+#define  KRATOS_ROM_APPLICATION_VARIABLES_H_INCLUDED
+
+// System includes
+
+// External includes
+
+// Project includes
+#include "includes/define.h"
+#include "includes/variables.h"
+#include "includes/kratos_application.h"
+
+namespace Kratos
+{
+    typedef std::unordered_map<VariableData::KeyType, int> TMapPhiType;
+    inline std::ostream& operator << (std::ostream& rOStream ,
+                                  const std::unordered_map<VariableData::KeyType, int>& rThis)
+    {
+        for (auto const& r_pair: rThis) {
+            rOStream << "{" << r_pair.first << ": " << r_pair.second << "}\n";
+        }
+        return rOStream;
+    }
+
+    KRATOS_DEFINE_APPLICATION_VARIABLE( ROM_APPLICATION, int, AUX_ID )
+    KRATOS_DEFINE_APPLICATION_VARIABLE( ROM_APPLICATION, Matrix, ROM_BASIS )
+    KRATOS_DEFINE_APPLICATION_VARIABLE( ROM_APPLICATION, double, HROM_WEIGHT )
+    KRATOS_DEFINE_APPLICATION_VARIABLE( ROM_APPLICATION, TMapPhiType, MAP_PHI )
+
+    // Modal derivative variables
+    KRATOS_DEFINE_APPLICATION_VARIABLE( ROM_APPLICATION, unsigned int, BUILD_LEVEL )
+    KRATOS_DEFINE_APPLICATION_VARIABLE( ROM_APPLICATION, Vector, EIGENVALUE_VECTOR)
+    KRATOS_DEFINE_APPLICATION_VARIABLE( ROM_APPLICATION, std::size_t, BASIS_I )
+    KRATOS_DEFINE_APPLICATION_VARIABLE( ROM_APPLICATION, std::size_t, BASIS_J )
+    KRATOS_DEFINE_APPLICATION_VARIABLE( ROM_APPLICATION, std::size_t, DERIVATIVE_INDEX )
+
+}
+
+#endif	/* KRATOS_ROM_APPLICATION_VARIABLES_H_INCLUDED */