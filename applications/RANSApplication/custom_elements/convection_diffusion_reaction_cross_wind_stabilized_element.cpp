--- conflicted
+++ resolved
@@ -243,11 +243,7 @@
     const Variable<double>& primal_variable =
         TConvectionDiffusionReactionData::GetScalarVariable();
     const Variable<double>& relaxed_primal_rate_variable =
-<<<<<<< HEAD
-        TConvectionDiffusionReactionData::GetScalarRelaxedRateVariable();
-=======
         primal_variable.GetTimeDerivative().GetTimeDerivative();
->>>>>>> 1e82c253
 
     const auto& r_geometry = this->GetGeometry();
     TConvectionDiffusionReactionData element_data(r_geometry);
