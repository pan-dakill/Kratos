--- conflicted
+++ resolved
@@ -71,12 +71,8 @@
     mSigmaOmega1 = rCurrentProcessInfo[TURBULENT_SPECIFIC_ENERGY_DISSIPATION_RATE_SIGMA_1];
     mSigmaOmega2 = rCurrentProcessInfo[TURBULENT_SPECIFIC_ENERGY_DISSIPATION_RATE_SIGMA_2];
     mBetaStar = rCurrentProcessInfo[TURBULENCE_RANS_C_MU];
-<<<<<<< HEAD
-    mKappa = this->GetProperties().GetValue(WALL_VON_KARMAN);
-=======
     mKappa = rCurrentProcessInfo[VON_KARMAN];
 
->>>>>>> 77633dd7
     mDensity = this->GetProperties().GetValue(DENSITY);
 }
 
