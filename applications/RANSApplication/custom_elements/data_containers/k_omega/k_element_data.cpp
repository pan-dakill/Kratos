--- conflicted
+++ resolved
@@ -80,7 +80,6 @@
     KRATOS_TRY
 
     using namespace RansCalculationUtilities;
-<<<<<<< HEAD
 
     EvaluateInPoint(this->GetGeometry(), rShapeFunctions, Step,
                     std::tie(mTurbulentKineticEnergy, TURBULENT_KINETIC_ENERGY),
@@ -91,18 +90,6 @@
     mVelocityDivergence =
         GetDivergence(this->GetGeometry(), VELOCITY, rShapeFunctionDerivatives);
 
-=======
-
-    EvaluateInPoint(this->GetGeometry(), rShapeFunctions, Step,
-                    std::tie(mTurbulentKineticEnergy, TURBULENT_KINETIC_ENERGY),
-                    std::tie(mTurbulentKinematicViscosity, TURBULENT_VISCOSITY),
-                    std::tie(mKinematicViscosity, KINEMATIC_VISCOSITY),
-                    std::tie(mEffectiveVelocity, VELOCITY));
-
-    mVelocityDivergence =
-        GetDivergence(this->GetGeometry(), VELOCITY, rShapeFunctionDerivatives);
-
->>>>>>> 1e82c253
     CalculateGradient<TDim>(this->mVelocityGradient, this->GetGeometry(),
                             VELOCITY, rShapeFunctionDerivatives, Step);
 
