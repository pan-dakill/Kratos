--- conflicted
+++ resolved
@@ -55,11 +55,7 @@
 
     using MPIBossakRelaxationScalarSchemeType = BossakRelaxationScalarScheme<MPISparseSpaceType, LocalSpaceType>;
     py::class_<MPIBossakRelaxationScalarSchemeType, typename MPIBossakRelaxationScalarSchemeType::Pointer, MPIBaseSchemeType>(m, "MPIBossakRelaxationScalarScheme")
-<<<<<<< HEAD
-        .def(py::init<const double, const double, const Variable<double>&, const Variable<double>&, const Variable<double>&>());
-=======
         .def(py::init<const double, const double, const Variable<double>&>());
->>>>>>> 1e82c253
 
 }
 
