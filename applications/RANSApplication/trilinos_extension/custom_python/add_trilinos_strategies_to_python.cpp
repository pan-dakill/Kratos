//    |  /           |
//    ' /   __| _` | __|  _ \   __|
//    . \  |   (   | |   (   |\__ `
//   _|\_\_|  \__,_|\__|\___/ ____/
//                   Multi-Physics
//
//  License:         BSD License
//                   Kratos default license: kratos/license.txt
//
//  Main authors:    Suneth Warnakulasuriya
//

// Trilinos includes
#include "Epetra_FECrsMatrix.h"
#include "Epetra_FEVector.h"
#include "Epetra_MpiComm.h"

// KratosCore dependencies
#include "includes/model_part.h"
#include "spaces/ublas_space.h"

// TrilinosApplication dependencies
#include "trilinos_space.h"

// RANS trilinos extensions
<<<<<<< HEAD
=======
// schemes
#include "custom_strategies/algebraic_flux_corrected_steady_scalar_scheme.h"
#include "custom_strategies/bossak_relaxation_scalar_scheme.h"
#include "custom_strategies/steady_scalar_scheme.h"
>>>>>>> 57f8e233

// Include base h
#include "add_trilinos_strategies_to_python.h"

namespace Kratos
{
namespace Python
{
void AddTrilinosStrategiesToPython(pybind11::module& m)
{
<<<<<<< HEAD
=======
    namespace py = pybind11;

    using LocalSpaceType = UblasSpace<double, Matrix, Vector>;
    using MPISparseSpaceType = TrilinosSpace<Epetra_FECrsMatrix, Epetra_FEVector>;
    using MPIBaseSchemeType = Scheme<MPISparseSpaceType, LocalSpaceType>;

    // add schemes
    using MPIAlgebraicFluxCorrectedSteadyScalarSchemeType = AlgebraicFluxCorrectedSteadyScalarScheme<MPISparseSpaceType, LocalSpaceType>;
    py::class_<MPIAlgebraicFluxCorrectedSteadyScalarSchemeType, typename MPIAlgebraicFluxCorrectedSteadyScalarSchemeType::Pointer, MPIBaseSchemeType>(m, "MPIAlgebraicFluxCorrectedSteadyScalarScheme")
        .def(py::init<const double, const Flags&>())
        .def(py::init<const double, const Flags&, const Variable<int>&>());

    using MPISteadyScalarSchemeType = SteadyScalarScheme<MPISparseSpaceType, LocalSpaceType>;
    py::class_<MPISteadyScalarSchemeType, typename MPISteadyScalarSchemeType::Pointer, MPIBaseSchemeType>(m, "MPISteadyScalarScheme")
        .def(py::init<const double>());

    using MPIBossakRelaxationScalarSchemeType = BossakRelaxationScalarScheme<MPISparseSpaceType, LocalSpaceType>;
    py::class_<MPIBossakRelaxationScalarSchemeType, typename MPIBossakRelaxationScalarSchemeType::Pointer, MPIBaseSchemeType>(m, "MPIBossakRelaxationScalarScheme")
        .def(py::init<const double, const double, const Variable<double>&>());

>>>>>>> 57f8e233
}

} // namespace Python
} // namespace Kratos<|MERGE_RESOLUTION|>--- conflicted
+++ resolved
@@ -23,13 +23,10 @@
 #include "trilinos_space.h"
 
 // RANS trilinos extensions
-<<<<<<< HEAD
-=======
 // schemes
 #include "custom_strategies/algebraic_flux_corrected_steady_scalar_scheme.h"
 #include "custom_strategies/bossak_relaxation_scalar_scheme.h"
 #include "custom_strategies/steady_scalar_scheme.h"
->>>>>>> 57f8e233
 
 // Include base h
 #include "add_trilinos_strategies_to_python.h"
@@ -40,8 +37,6 @@
 {
 void AddTrilinosStrategiesToPython(pybind11::module& m)
 {
-<<<<<<< HEAD
-=======
     namespace py = pybind11;
 
     using LocalSpaceType = UblasSpace<double, Matrix, Vector>;
@@ -62,7 +57,6 @@
     py::class_<MPIBossakRelaxationScalarSchemeType, typename MPIBossakRelaxationScalarSchemeType::Pointer, MPIBaseSchemeType>(m, "MPIBossakRelaxationScalarScheme")
         .def(py::init<const double, const double, const Variable<double>&>());
 
->>>>>>> 57f8e233
 }
 
 } // namespace Python
