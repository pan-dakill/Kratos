--- conflicted
+++ resolved
@@ -3,22 +3,15 @@
 import KratosMultiphysics as Kratos
 
 # flow solver formulations
-<<<<<<< HEAD
-from .incompressible_potential_flow import IncompressiblePotentialFlowFormulation
+from .incompressible_potential_flow import IncompressiblePotentialFlowRansFormulation
 from .monolithic_vms.monolithic_velocity_pressure_formulation import MonolithicVelocityPressureFormulation
-=======
-from .incompressible_potential_flow import IncompressiblePotentialFlowRansFormulation
->>>>>>> c2c144db
+
 
 def Factory(model_part, settings):
     formulation_name = settings["formulation_name"].GetString()
     formulations_list = [
-<<<<<<< HEAD
-        ["incompressible_potential_flow", IncompressiblePotentialFlowFormulation],
+        ["incompressible_potential_flow", IncompressiblePotentialFlowRansFormulation],
         ["monolithic", MonolithicVelocityPressureFormulation]
-=======
-        ["incompressible_potential_flow", IncompressiblePotentialFlowRansFormulation]
->>>>>>> c2c144db
     ]
 
     formulation_names_list = [
