--- conflicted
+++ resolved
@@ -19,8 +19,6 @@
 #include "includes/define_python.h"
 #include "spaces/ublas_space.h"
 
-<<<<<<< HEAD
-=======
 // schemes
 #include "custom_strategies/bossak_relaxation_scalar_scheme.h"
 #include "custom_strategies/steady_scalar_scheme.h"
@@ -29,15 +27,12 @@
 // Include base h
 #include "custom_python/add_custom_strategies_to_python.h"
 
->>>>>>> 57f8e233
 namespace Kratos
 {
 namespace Python
 {
 void AddCustomStrategiesToPython(pybind11::module& m)
 {
-<<<<<<< HEAD
-=======
     namespace py = pybind11;
 
     using LocalSpaceType = UblasSpace<double, Matrix, Vector>;
@@ -58,7 +53,6 @@
     py::class_<BossakRelaxationScalarSchemeType, typename BossakRelaxationScalarSchemeType::Pointer, BaseSchemeType>(m, "BossakRelaxationScalarScheme")
         .def(py::init<const double, const double, const Variable<double>&>());
 
->>>>>>> 57f8e233
 }
 
 } // namespace Python.
