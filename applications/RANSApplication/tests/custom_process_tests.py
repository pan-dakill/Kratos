--- conflicted
+++ resolved
@@ -6,10 +6,7 @@
 from KratosMultiphysics.testing.utilities  import ReadModelPart
 
 from KratosMultiphysics.RANSApplication.formulations.utilities import CalculateNormalsOnConditions
-<<<<<<< HEAD
-=======
 from KratosMultiphysics.RANSApplication.formulations.utilities import CreateDuplicateModelPart
->>>>>>> 77633dd7
 from KratosMultiphysics.FluidDynamicsApplication.check_and_prepare_model_process_fluid import CheckAndPrepareModelProcess
 
 
@@ -39,25 +36,6 @@
         cls.model_part.ProcessInfo.SetValue(Kratos.DOMAIN_SIZE, 2)
         cls.model_part.ProcessInfo.SetValue(Kratos.STEP, 1)
 
-<<<<<<< HEAD
-        ReadModelPart("BackwardFacingStepTest/backward_facing_step", cls.model_part)
-        CheckAndPrepareModelProcess(cls.model_part,
-                                    Kratos.Parameters("""{
-            "volume_model_part_name": "Parts_fluid",
-            "skin_parts" : ["AutomaticInlet2D_inlet", "Outlet2D_outlet", "Slip2D"],
-            "assign_neighbour_elements_to_conditions": true
-        }""")).Execute()
-
-        # Add constitutive laws and material properties from json file to model parts.
-        material_settings = Kratos.Parameters(
-            """{
-                "Parameters": {
-                        "materials_filename": "BackwardFacingStepTest/backward_facing_step_material_properties.json"
-                    }
-                }""")
-
-        Kratos.ReadMaterialsUtility(material_settings, cls.model)
-=======
         with UnitTest.WorkFolderScope(".", __file__):
             ReadModelPart("BackwardFacingStepTest/backward_facing_step", cls.model_part)
             CheckAndPrepareModelProcess(cls.model_part,
@@ -77,7 +55,6 @@
 
             Kratos.ReadMaterialsUtility(material_settings, cls.model)
 
->>>>>>> 77633dd7
         KratosRANS.RansVariableUtilities.SetElementConstitutiveLaws(cls.model_part.Elements)
 
     def setUp(self):
@@ -89,10 +66,6 @@
         KratosRANS.RansTestUtilities.RandomFillNodalHistoricalVariable(self.model_part, Kratos.DISTANCE, 0.0, 100.0, 0)
 
         Kratos.VariableUtils().SetVariable(Kratos.DENSITY, 1.0, self.model_part.Nodes)
-<<<<<<< HEAD
-        Kratos.VariableUtils().SetVariable(Kratos.KINEMATIC_VISCOSITY, 100.0, self.model_part.Nodes)
-=======
->>>>>>> 77633dd7
 
     def testCheckScalarBoundsProcess(self):
         settings = Kratos.Parameters(r'''
@@ -358,8 +331,6 @@
                 "process_name"  : "NutKEpsilonUpdateProcess",
                 "Parameters" : {
                     "model_part_name"     : "FluidModelPart"
-<<<<<<< HEAD
-=======
                 }
             },
             {
@@ -368,7 +339,6 @@
                 "process_name"  : "NutNodalUpdateProcess",
                 "Parameters" : {
                     "model_part_name"     : "FluidModelPart"
->>>>>>> 77633dd7
                 }
             }
         ]''')
@@ -390,8 +360,6 @@
                 "process_name"  : "NutKOmegaUpdateProcess",
                 "Parameters" : {
                     "model_part_name"     : "FluidModelPart"
-<<<<<<< HEAD
-=======
                 }
             },
             {
@@ -400,7 +368,6 @@
                 "process_name"  : "NutNodalUpdateProcess",
                 "Parameters" : {
                     "model_part_name"     : "FluidModelPart"
->>>>>>> 77633dd7
                 }
             }
         ]''')
@@ -421,9 +388,6 @@
                 "python_module" : "cpp_process_factory",
                 "process_name"  : "NutKOmegaSSTUpdateProcess",
                 "Parameters" : {
-<<<<<<< HEAD
-                    "model_part_name"     : "FluidModelPart"
-=======
                     "model_part_name"     : "k_omega_sst"
                 }
             },
@@ -433,7 +397,6 @@
                 "process_name"  : "NutNodalUpdateProcess",
                 "Parameters" : {
                     "model_part_name"     : "k_omega_sst"
->>>>>>> 77633dd7
                 }
             }
         ]''')
@@ -463,8 +426,6 @@
                 "process_name"  : "NutYPlusWallFunctionUpdateProcess",
                 "Parameters" : {
                     "model_part_name"     : "FluidModelPart"
-<<<<<<< HEAD
-=======
                 }
             },
             {
@@ -473,16 +434,12 @@
                 "process_name"  : "NutNodalUpdateProcess",
                 "Parameters" : {
                     "model_part_name"     : "NutYPlusWallFunctionUpdate"
->>>>>>> 77633dd7
                 }
             }
         ]''')
 
         KratosRANS.RansTestUtilities.RandomFillConditionVariable(self.model.GetModelPart("FluidModelPart"), KratosRANS.RANS_Y_PLUS, 10.0, 100.0)
-<<<<<<< HEAD
-=======
         self.model_part.ProcessInfo.SetValue(KratosRANS.VON_KARMAN, 0.41)
->>>>>>> 77633dd7
 
         test_variables = ["TURBULENT_VISCOSITY", "VISCOSITY"]
         test_model_part_name = "FluidModelPart.AutomaticInlet2D_inlet"
@@ -544,14 +501,7 @@
         # CustomProcessTest._AddJsonOutputProcess(settings, test_variables, test_model_part_name, test_file_name)
 
         CalculateNormalsOnConditions(self.model_part)
-<<<<<<< HEAD
-
-        factory = KratosProcessFactory(self.model)
-        self.process_list = factory.ConstructListOfProcesses(settings)
-        self.__ExecuteProcesses()
-=======
-        self._RunProcessTest(settings)
->>>>>>> 77633dd7
+        self._RunProcessTest(settings)
 
     def _RunProcessTest(self, settings):
         with UnitTest.WorkFolderScope(".", __file__):
