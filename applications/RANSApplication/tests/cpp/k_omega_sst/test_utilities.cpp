//    |  /           |
//    ' /   __| _` | __|  _ \   __|
//    . \  |   (   | |   (   |\__ `
//   _|\_\_|  \__,_|\__|\___/ ____/
//                   Multi-Physics
//
//  License:         BSD License
//                   Kratos default license: kratos/license.txt
//
//  Main authors:    Suneth Warnakulasuriya
//

// System includes
#include <functional>

// External includes

// Project includes
#include "containers/model.h"
#include "includes/cfd_variables.h"
#include "includes/model_part.h"
#include "includes/variables.h"
#include "utilities/variable_utils.h"

// Application includes
#include "custom_utilities/test_utilities.h"
#include "rans_application_variables.h"

// Include base h
#include "test_utilities.h"

namespace Kratos
{
namespace KOmegaSSTTestUtilities
{
ModelPart& RansKOmegaSSTK2D3NSetUp(
    Model& rModel,
    const std::string& rElementName)
{
    const auto add_variables_function = [](ModelPart& rModelPart) {
        rModelPart.AddNodalSolutionStepVariable(VELOCITY);
        rModelPart.AddNodalSolutionStepVariable(TURBULENT_VISCOSITY);
        rModelPart.AddNodalSolutionStepVariable(TURBULENT_KINETIC_ENERGY);
        rModelPart.AddNodalSolutionStepVariable(TURBULENT_KINETIC_ENERGY_RATE);
        rModelPart.AddNodalSolutionStepVariable(TURBULENT_SPECIFIC_ENERGY_DISSIPATION_RATE);
        rModelPart.AddNodalSolutionStepVariable(RANS_AUXILIARY_VARIABLE_1);
        rModelPart.AddNodalSolutionStepVariable(DISTANCE);
    };

    const auto set_properties = [](Properties& rProperties) {
        rProperties.SetValue(DENSITY, 1.0);
        rProperties.SetValue(DYNAMIC_VISCOSITY, 1e-2);
    };

    using namespace RansApplicationTestUtilities;

    auto& r_model_part = CreateScalarVariableTestModelPart(
        rModel, rElementName, "LineCondition2D2N", add_variables_function, set_properties,
        TURBULENT_KINETIC_ENERGY, 1);

    // set nodal historical variables
    RandomFillNodalHistoricalVariable(r_model_part, VELOCITY, -10.0, 10.0);
    RandomFillNodalHistoricalVariable(r_model_part, TURBULENT_VISCOSITY, 1e-3, 1e-1);
    RandomFillNodalHistoricalVariable(r_model_part, TURBULENT_KINETIC_ENERGY, 1.0, 100.0);
    RandomFillNodalHistoricalVariable(r_model_part, TURBULENT_KINETIC_ENERGY_RATE, 1.0, 50.0);
    RandomFillNodalHistoricalVariable(
        r_model_part, TURBULENT_SPECIFIC_ENERGY_DISSIPATION_RATE, 1.0, 1000.0);
    RandomFillNodalHistoricalVariable(r_model_part, RANS_AUXILIARY_VARIABLE_1, 1.0, 10.0);
    RandomFillNodalHistoricalVariable(r_model_part, DISTANCE, 1.0, 6.0);

    // set process info variables
    auto& r_process_info = r_model_part.GetProcessInfo();
    r_process_info.SetValue(TURBULENT_KINETIC_ENERGY_SIGMA_1, 0.5);
    r_process_info.SetValue(TURBULENT_KINETIC_ENERGY_SIGMA_2, 0.3);
    r_process_info.SetValue(TURBULENT_SPECIFIC_ENERGY_DISSIPATION_RATE_SIGMA_2, 2.0);
    r_process_info.SetValue(TURBULENCE_RANS_C_MU, 2.1);

    return r_model_part;
}

ModelPart& RansKOmegaSSTOmega2D3NSetUp(
    Model& rModel,
    const std::string& rElementName)
{
    const auto add_variables_function = [](ModelPart& rModelPart) {
        rModelPart.AddNodalSolutionStepVariable(VELOCITY);
        rModelPart.AddNodalSolutionStepVariable(TURBULENT_VISCOSITY);
        rModelPart.AddNodalSolutionStepVariable(TURBULENT_KINETIC_ENERGY);
        rModelPart.AddNodalSolutionStepVariable(TURBULENT_SPECIFIC_ENERGY_DISSIPATION_RATE);
        rModelPart.AddNodalSolutionStepVariable(TURBULENT_SPECIFIC_ENERGY_DISSIPATION_RATE_2);
        rModelPart.AddNodalSolutionStepVariable(RANS_AUXILIARY_VARIABLE_2);
        rModelPart.AddNodalSolutionStepVariable(DISTANCE);
    };

    const auto set_properties = [](Properties& rProperties) {
        rProperties.SetValue(DENSITY, 1.0);
        rProperties.SetValue(DYNAMIC_VISCOSITY, 1e-2);
<<<<<<< HEAD
        rProperties.SetValue(WALL_VON_KARMAN, 5.2);
=======
>>>>>>> 77633dd7
    };

    using namespace RansApplicationTestUtilities;

    auto& r_model_part = CreateScalarVariableTestModelPart(
        rModel, rElementName, "LineCondition2D2N", add_variables_function, set_properties,
        TURBULENT_SPECIFIC_ENERGY_DISSIPATION_RATE, 1);

    // set nodal historical variables
    RandomFillNodalHistoricalVariable(r_model_part, VELOCITY, -10.0, 10.0);
    RandomFillNodalHistoricalVariable(r_model_part, TURBULENT_VISCOSITY, 1e-3, 1e-1);
    RandomFillNodalHistoricalVariable(r_model_part, TURBULENT_KINETIC_ENERGY, 1.0, 100.0);
    RandomFillNodalHistoricalVariable(
        r_model_part, TURBULENT_SPECIFIC_ENERGY_DISSIPATION_RATE, 1.0, 1000.0);
    RandomFillNodalHistoricalVariable(
        r_model_part, TURBULENT_SPECIFIC_ENERGY_DISSIPATION_RATE_2, 1.0, 1000.0);
    RandomFillNodalHistoricalVariable(r_model_part, RANS_AUXILIARY_VARIABLE_2, 1.0, 10.0);
    RandomFillNodalHistoricalVariable(r_model_part, DISTANCE, 1.0, 6.0);

    // set process info variables
    auto& r_process_info = r_model_part.GetProcessInfo();
    r_process_info.SetValue(TURBULENCE_RANS_BETA_1, 3.1);
    r_process_info.SetValue(TURBULENCE_RANS_BETA_2, 4.2);
    r_process_info.SetValue(TURBULENT_SPECIFIC_ENERGY_DISSIPATION_RATE_SIGMA_1, 1.1);
    r_process_info.SetValue(TURBULENT_SPECIFIC_ENERGY_DISSIPATION_RATE_SIGMA_2, 2.1);
    r_process_info.SetValue(TURBULENCE_RANS_C_MU, 0.4);
<<<<<<< HEAD
=======
    r_process_info.SetValue(VON_KARMAN, 5.2);
>>>>>>> 77633dd7

    return r_model_part;
}
} // namespace KOmegaSSTTestUtilities
} // namespace Kratos<|MERGE_RESOLUTION|>--- conflicted
+++ resolved
@@ -95,10 +95,6 @@
     const auto set_properties = [](Properties& rProperties) {
         rProperties.SetValue(DENSITY, 1.0);
         rProperties.SetValue(DYNAMIC_VISCOSITY, 1e-2);
-<<<<<<< HEAD
-        rProperties.SetValue(WALL_VON_KARMAN, 5.2);
-=======
->>>>>>> 77633dd7
     };
 
     using namespace RansApplicationTestUtilities;
@@ -125,10 +121,7 @@
     r_process_info.SetValue(TURBULENT_SPECIFIC_ENERGY_DISSIPATION_RATE_SIGMA_1, 1.1);
     r_process_info.SetValue(TURBULENT_SPECIFIC_ENERGY_DISSIPATION_RATE_SIGMA_2, 2.1);
     r_process_info.SetValue(TURBULENCE_RANS_C_MU, 0.4);
-<<<<<<< HEAD
-=======
     r_process_info.SetValue(VON_KARMAN, 5.2);
->>>>>>> 77633dd7
 
     return r_model_part;
 }
