--- conflicted
+++ resolved
@@ -133,13 +133,8 @@
                     "mesh_id": 0,
                     "model_part_name": "MainModelPart",
                     "variable_name": "KINEMATIC_VISCOSITY",
-<<<<<<< HEAD
-                    "constrained": false,
-                    "value": 10.0
-=======
                     "value": 10.0,
                     "constrained": false
->>>>>>> 07a2f60d
                 }
             },
             {
