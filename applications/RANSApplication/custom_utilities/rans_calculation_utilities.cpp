//    |  /           |
//    ' /   __| _` | __|  _ \   __|
//    . \  |   (   | |   (   |\__ `
//   _|\_\_|  \__,_|\__|\___/ ____/
//                   Multi-Physics
//
//  License:         BSD License
//                   Kratos default license: kratos/license.txt
//
//  Main authors:    Suneth Warnakulasuriya
//

// System includes
#include "rans_application_variables.h"
#include <cmath>

// Include base h
#include "rans_calculation_utilities.h"

namespace Kratos
{
namespace RansCalculationUtilities
{
void CalculateGeometryData(
    const GeometryType& rGeometry,
    const GeometryData::IntegrationMethod& rIntegrationMethod,
    Vector& rGaussWeights,
    Matrix& rNContainer,
    GeometryType::ShapeFunctionsGradientsType& rDN_DX)
{
    const unsigned int number_of_gauss_points =
        rGeometry.IntegrationPointsNumber(rIntegrationMethod);

    Vector DetJ;
    rGeometry.ShapeFunctionsIntegrationPointsGradients(rDN_DX, DetJ, rIntegrationMethod);

    const std::size_t number_of_nodes = rGeometry.PointsNumber();

    if (rNContainer.size1() != number_of_gauss_points || rNContainer.size2() != number_of_nodes) {
        rNContainer.resize(number_of_gauss_points, number_of_nodes, false);
    }
    rNContainer = rGeometry.ShapeFunctionsValues(rIntegrationMethod);

    const GeometryType::IntegrationPointsArrayType& IntegrationPoints =
        rGeometry.IntegrationPoints(rIntegrationMethod);

    if (rGaussWeights.size() != number_of_gauss_points) {
        rGaussWeights.resize(number_of_gauss_points, false);
    }

    for (unsigned int g = 0; g < number_of_gauss_points; ++g) {
        rGaussWeights[g] = DetJ[g] * IntegrationPoints[g].Weight();
    }
}

<<<<<<< HEAD
void CalculateConditionGeometryData(const GeometryType& rGeometry,
                                    const GeometryData::IntegrationMethod& rIntegrationMethod,
                                    Vector& rGaussWeights,
                                    Matrix& rNContainer)
{
    const GeometryType::IntegrationPointsArrayType& integration_points =
        rGeometry.IntegrationPoints(rIntegrationMethod);

    const std::size_t number_of_integration_points = integration_points.size();
    const int dimension = rGeometry.WorkingSpaceDimension();
    const double domain_size = rGeometry.DomainSize();

    if (rGaussWeights.size() != number_of_integration_points)
    {
        rGaussWeights.resize(number_of_integration_points, false);
    }

    rNContainer = rGeometry.ShapeFunctionsValues(rIntegrationMethod);

    // CAUTION: "Jacobian" is 2.0*A for triangles but 0.5*A for lines
    double det_J = (dimension == 2) ? 0.5 * domain_size : 2.0 * domain_size;

    for (unsigned int g = 0; g < number_of_integration_points; g++)
    {
        rGaussWeights[g] = det_J * integration_points[g].Weight();
    }
}

double EvaluateInPoint(const GeometryType& rGeometry,
                       const Variable<double>& rVariable,
                       const Vector& rShapeFunction,
                       const int Step)
=======
double EvaluateInPoint(
    const GeometryType& rGeometry,
    const Variable<double>& rVariable,
    const Vector& rShapeFunction,
    const int Step)
>>>>>>> 7a86c18e
{
    const unsigned int number_of_nodes = rGeometry.PointsNumber();
    double value = 0.0;
    for (unsigned int c = 0; c < number_of_nodes; ++c) {
        value += rShapeFunction[c] * rGeometry[c].FastGetSolutionStepValue(rVariable, Step);
    }

    return value;
}

array_1d<double, 3> EvaluateInPoint(
    const GeometryType& rGeometry,
    const Variable<array_1d<double, 3>>& rVariable,
    const Vector& rShapeFunction,
    const int Step)
{
    const unsigned int number_of_nodes = rGeometry.PointsNumber();
    array_1d<double, 3> value = ZeroVector(3);
    for (unsigned int c = 0; c < number_of_nodes; ++c) {
        value += rShapeFunction[c] * rGeometry[c].FastGetSolutionStepValue(rVariable, Step);
    }

    return value;
}

template <typename TDataType>
TDataType EvaluateInParentCenter(const Variable<TDataType>& rVariable,
                                 const ConditionType& rCondition,
                                 const int Step)
{
    const ElementType& r_parent_element = rCondition.GetValue(NEIGHBOUR_ELEMENTS)[0];
    const GeometryType& r_parent_geometry = r_parent_element.GetGeometry();

    Vector parent_gauss_weights;
    Matrix parent_shape_functions;
    GeometryData::ShapeFunctionsGradientsType parent_shape_function_derivatives;
    CalculateGeometryData(r_parent_geometry, GeometryData::IntegrationMethod::GI_GAUSS_1,
                          parent_gauss_weights, parent_shape_functions,
                          parent_shape_function_derivatives);
    return EvaluateInPoint(r_parent_geometry, rVariable,
                           row(parent_shape_functions, 0), Step);
}

template <unsigned int TDim>
double CalculateMatrixTrace(
    const BoundedMatrix<double, TDim, TDim>& rMatrix)
{
    double value = 0.0;
    for (unsigned int i = 0; i < TDim; ++i) {
        value += rMatrix(i, i);
    }

    return value;
}

GeometryType::ShapeFunctionsGradientsType CalculateGeometryParameterDerivatives(
    const GeometryType& rGeometry,
    const GeometryData::IntegrationMethod& rIntegrationMethod)
{
    const GeometryType::ShapeFunctionsGradientsType& DN_De =
        rGeometry.ShapeFunctionsLocalGradients(rIntegrationMethod);
    const std::size_t number_of_nodes = rGeometry.PointsNumber();
    const unsigned int number_of_gauss_points =
        rGeometry.IntegrationPointsNumber(rIntegrationMethod);
    const std::size_t dim = rGeometry.WorkingSpaceDimension();

    GeometryType::ShapeFunctionsGradientsType de_dx(number_of_gauss_points);

    Matrix geometry_coordinates(dim, number_of_nodes);

    for (std::size_t i_node = 0; i_node < number_of_nodes; ++i_node) {
        const array_1d<double, 3>& r_coordinates =
            rGeometry.Points()[i_node].Coordinates();
        for (std::size_t d = 0; d < dim; ++d)
            geometry_coordinates(d, i_node) = r_coordinates[d];
    }

    for (unsigned int g = 0; g < number_of_gauss_points; ++g) {
        const Matrix& r_current_local_gradients = DN_De[g];
        Matrix current_dx_de(dim, dim);
        noalias(current_dx_de) = prod(geometry_coordinates, r_current_local_gradients);
        Matrix inv_current_dx_de(dim, dim);
        double det_J;
        MathUtils<double>::InvertMatrix<Matrix, Matrix>(
            current_dx_de, inv_current_dx_de, det_J);

        de_dx[g] = inv_current_dx_de;
    }
    return de_dx;
}

template <std::size_t TDim>
void CalculateGeometryParameterDerivativesShapeSensitivity(
    BoundedMatrix<double, TDim, TDim>& rOutput,
    const ShapeParameter& rShapeDerivative,
    const Matrix& rDnDe,
    const Matrix& rDeDx)
{
    const Vector& r_dnc_de = row(rDnDe, rShapeDerivative.NodeIndex);

    for (std::size_t j = 0; j < TDim; ++j) {
        const Vector& r_de_dxj = column(rDeDx, j);
        for (std::size_t i = 0; i < TDim; ++i) {
            rOutput(i, j) = -1.0 * rDeDx(i, rShapeDerivative.Direction) *
                            inner_prod(r_dnc_de, r_de_dxj);
        }
    }
}

template <unsigned int TDim>
void CalculateGradient(
    BoundedMatrix<double, TDim, TDim>& rOutput,
    const Geometry<ModelPart::NodeType>& rGeometry,
    const Variable<array_1d<double, 3>>& rVariable,
    const Matrix& rShapeDerivatives,
    const int Step)
{
    rOutput.clear();
    std::size_t number_of_nodes = rGeometry.PointsNumber();

    for (unsigned int a = 0; a < number_of_nodes; ++a) {
        const array_1d<double, 3>& r_value =
            rGeometry[a].FastGetSolutionStepValue(rVariable, Step);
        for (unsigned int i = 0; i < TDim; ++i) {
            for (unsigned int j = 0; j < TDim; ++j) {
                rOutput(i, j) += rShapeDerivatives(a, j) * r_value[i];
            }
        }
    }
}

void CalculateGradient(
    array_1d<double, 3>& rOutput,
    const Geometry<ModelPart::NodeType>& rGeometry,
    const Variable<double>& rVariable,
    const Matrix& rShapeDerivatives,
    const int Step)
{
    rOutput.clear();
    std::size_t number_of_nodes = rGeometry.PointsNumber();
    unsigned int domain_size = rShapeDerivatives.size2();

    for (std::size_t a = 0; a < number_of_nodes; ++a) {
        const double value = rGeometry[a].FastGetSolutionStepValue(rVariable, Step);
        for (unsigned int i = 0; i < domain_size; ++i) {
            rOutput[i] += rShapeDerivatives(a, i) * value;
        }
    }
}

double GetDivergence(const Geometry<ModelPart::NodeType>& rGeometry,
                     const Variable<array_1d<double, 3>>& rVariable,
                     const Matrix& rShapeDerivatives,
                     const int Step)
{
    double value = 0.0;
    const int number_of_nodes = rGeometry.PointsNumber();
    const int dim = rShapeDerivatives.size2();

    for (int i = 0; i < number_of_nodes; ++i)
    {
        const array_1d<double, 3>& r_value =
            rGeometry[i].FastGetSolutionStepValue(rVariable, Step);
        for (int j = 0; j < dim; ++j)
        {
            value += r_value[j] * rShapeDerivatives(i, j);
        }
    }

    return value;
}

template <unsigned int TNumNodes>
void CalculateGaussSensitivities(BoundedVector<double, TNumNodes>& rGaussSensitivities,
                                 const BoundedVector<double, TNumNodes>& rNodalSensitivities,
                                 const Vector& rGaussShapeFunctions)
{
    for (std::size_t i_node = 0; i_node < TNumNodes; ++i_node)
    {
        rGaussSensitivities[i_node] =
            rGaussShapeFunctions[i_node] * rNodalSensitivities[i_node];
    }
}

template <unsigned int TDim>
Vector GetVector(
    const array_1d<double, 3>& rVector)
{
    Vector result(TDim);

    for (unsigned int i_dim = 0; i_dim < TDim; ++i_dim) {
        result[i_dim] = rVector[i_dim];
    }

    return result;
}

Vector GetVector(
    const array_1d<double, 3>& rVector,
    const unsigned int Dim)
{
    Vector result(Dim);

    for (unsigned int i_dim = 0; i_dim < Dim; ++i_dim) {
        result[i_dim] = rVector[i_dim];
    }

    return result;
}

double CalculateLogarithmicYPlusLimit(
    const double Kappa,
    const double Beta,
    const int MaxIterations,
    const double Tolerance)
{
    double y_plus = 11.06;
    const double inv_kappa = 1.0 / Kappa;
    double dx = 0.0;
    for (int i = 0; i < MaxIterations; ++i) {
        const double value = inv_kappa * std::log(y_plus) + Beta;
        dx = value - y_plus;

        if (std::abs(dx) < Tolerance) {
            return y_plus;
        }

        y_plus = value;
    }

    KRATOS_WARNING("LogarithmicYPlusLimit")
        << "Logarithmic y_plus limit reached max iterations with dx > "
           "Tolerance [ "
        << dx << " > " << Tolerance << ", MaxIterations = " << MaxIterations << " ].\n";
    return y_plus;
}

<<<<<<< HEAD
double CalculateWallHeight(const ConditionType& rCondition, const array_1d<double, 3>& rNormal)
=======
double GetDivergence(
    const Geometry<ModelPart::NodeType>& rGeometry,
    const Variable<array_1d<double, 3>>& rVariable,
    const Matrix& rShapeDerivatives,
    const int Step)
>>>>>>> 7a86c18e
{
    KRATOS_TRY

<<<<<<< HEAD
    array_1d<double, 3> normal = rNormal / norm_2(rNormal);

    const ElementType& r_parent_element = rCondition.GetValue(NEIGHBOUR_ELEMENTS)[0];

    const GeometryType& r_parent_geometry = r_parent_element.GetGeometry();
    const GeometryType& r_condition_geometry = rCondition.GetGeometry();

    auto calculate_cell_center = [](const GeometryType& rGeometry) -> array_1d<double, 3> {
        const int number_of_nodes = rGeometry.PointsNumber();
        array_1d<double, 3> cell_center = ZeroVector(3);
        for (int i_node = 0; i_node < number_of_nodes; ++i_node)
        {
            noalias(cell_center) =
                cell_center + rGeometry[i_node].Coordinates() *
                                  (1.0 / static_cast<double>(number_of_nodes));
        }

        return cell_center;
    };

    const array_1d<double, 3>& parent_center = calculate_cell_center(r_parent_geometry);

    const array_1d<double, 3>& condition_center =
        calculate_cell_center(r_condition_geometry);

    return inner_prod(condition_center - parent_center, normal);

    KRATOS_CATCH("");
}

array_1d<double, 3> CalculateWallVelocity(const ConditionType& rCondition)
{
    array_1d<double, 3> normal = rCondition.GetValue(NORMAL);
    normal /= norm_2(normal);

    const ElementType& r_parent_element = rCondition.GetValue(NEIGHBOUR_ELEMENTS)[0];
    const GeometryType& r_parent_geometry = r_parent_element.GetGeometry();

    Vector parent_gauss_weights;
    Matrix parent_shape_functions;
    GeometryData::ShapeFunctionsGradientsType parent_shape_function_derivatives;
    CalculateGeometryData(r_parent_geometry, GeometryData::IntegrationMethod::GI_GAUSS_1,
                          parent_gauss_weights, parent_shape_functions,
                          parent_shape_function_derivatives);

    const Vector& gauss_parent_shape_functions = row(parent_shape_functions, 0);
    const array_1d<double, 3>& parent_center_velocity =
        EvaluateInPoint(r_parent_geometry, VELOCITY, gauss_parent_shape_functions);
    const array_1d<double, 3>& parent_center_mesh_velocity = EvaluateInPoint(
        r_parent_geometry, MESH_VELOCITY, gauss_parent_shape_functions);

    const array_1d<double, 3>& parent_center_effective_velocity =
        parent_center_velocity - parent_center_mesh_velocity;
    return parent_center_effective_velocity -
           normal * inner_prod(parent_center_effective_velocity, normal);
}

void CalculateYPlusAndUtau(double& rYPlus,
                           double& rUTau,
                           const double WallVelocity,
                           const double WallHeight,
                           const double KinematicViscosity,
                           const double Kappa,
                           const double Beta,
                           const int MaxIterations,
                           const double Tolerance)
{
    const double limit_y_plus =
        CalculateLogarithmicYPlusLimit(Kappa, Beta, MaxIterations, Tolerance);

    // linear region
    rUTau = std::sqrt(WallVelocity * KinematicViscosity / WallHeight);
    rYPlus = rUTau * WallHeight / KinematicViscosity;
    const double inv_kappa = 1.0 / Kappa;

    // log region
    if (rYPlus > limit_y_plus)
    {
        int iter = 0;
        double dx = 1e10;
        double u_plus = inv_kappa * std::log(rYPlus) + Beta;

        while (iter < MaxIterations && std::fabs(dx) > Tolerance * rUTau)
        {
            // Newton-Raphson iteration
            double f = rUTau * u_plus - WallVelocity;
            double df = u_plus + inv_kappa;
            dx = f / df;

            // Update variables
            rUTau -= dx;
            rYPlus = WallHeight * rUTau / KinematicViscosity;
            u_plus = inv_kappa * std::log(rYPlus) + Beta;
            ++iter;
        }
        if (iter == MaxIterations)
        {
            std::cout << "Warning: wall condition Newton-Raphson did not "
                         "converge. Residual is "
                      << dx << std::endl;
=======
    for (int i = 0; i < number_of_nodes; ++i) {
        const array_1d<double, 3>& r_value =
            rGeometry[i].FastGetSolutionStepValue(rVariable, Step);
        for (int j = 0; j < dim; ++j) {
            value += r_value[j] * rShapeDerivatives(i, j);
>>>>>>> 7a86c18e
        }
    }
}

bool IsWallFunctionActive(const ConditionType& rCondition)
{
    return rCondition.GetValue(RANS_IS_WALL_FUNCTION_ACTIVE);
}

bool IsInlet(const ConditionType& rCondition)
{
    return rCondition.GetValue(RANS_IS_INLET);
}

// template instantiations

template double CalculateMatrixTrace<2>(
    const BoundedMatrix<double, 2, 2>&);
template double CalculateMatrixTrace<3>(
    const BoundedMatrix<double, 3, 3>&);

template void CalculateGradient<2>(
    BoundedMatrix<double, 2, 2>&,
    const Geometry<ModelPart::NodeType>&,
    const Variable<array_1d<double, 3>>&,
    const Matrix&,
    const int);

template void CalculateGradient<3>(
    BoundedMatrix<double, 3, 3>&,
    const Geometry<ModelPart::NodeType>&,
    const Variable<array_1d<double, 3>>&,
    const Matrix&,
    const int);

template void CalculateGeometryParameterDerivativesShapeSensitivity<2>(
    BoundedMatrix<double, 2, 2>&,
    const ShapeParameter&,
    const Matrix&,
    const Matrix&);

template void CalculateGeometryParameterDerivativesShapeSensitivity<3>(
    BoundedMatrix<double, 3, 3>&,
    const ShapeParameter&,
    const Matrix&,
    const Matrix&);

template void CalculateGaussSensitivities<3>(BoundedVector<double, 3>&,
                                             const BoundedVector<double, 3>&,
                                             const Vector&);

template void CalculateGaussSensitivities<4>(BoundedVector<double, 4>&,
                                             const BoundedVector<double, 4>&,
                                             const Vector&);

template Vector GetVector<2>(const array_1d<double, 3>&);
template Vector GetVector<3>(const array_1d<double, 3>&);

template double EvaluateInParentCenter(const Variable<double>& rVariable,
                                       const ConditionType& rCondition,
                                       const int Step);

template array_1d<double, 3> EvaluateInParentCenter(const Variable<array_1d<double, 3>>& rVariable,
                                                    const ConditionType& rCondition,
                                                    const int Step);

} // namespace RansCalculationUtilities
///@}

} // namespace Kratos<|MERGE_RESOLUTION|>--- conflicted
+++ resolved
@@ -53,11 +53,11 @@
     }
 }
 
-<<<<<<< HEAD
-void CalculateConditionGeometryData(const GeometryType& rGeometry,
-                                    const GeometryData::IntegrationMethod& rIntegrationMethod,
-                                    Vector& rGaussWeights,
-                                    Matrix& rNContainer)
+void CalculateConditionGeometryData(
+    const GeometryType& rGeometry,
+    const GeometryData::IntegrationMethod& rIntegrationMethod,
+    Vector& rGaussWeights,
+    Matrix& rNContainer)
 {
     const GeometryType::IntegrationPointsArrayType& integration_points =
         rGeometry.IntegrationPoints(rIntegrationMethod);
@@ -82,17 +82,11 @@
     }
 }
 
-double EvaluateInPoint(const GeometryType& rGeometry,
-                       const Variable<double>& rVariable,
-                       const Vector& rShapeFunction,
-                       const int Step)
-=======
 double EvaluateInPoint(
     const GeometryType& rGeometry,
     const Variable<double>& rVariable,
     const Vector& rShapeFunction,
     const int Step)
->>>>>>> 7a86c18e
 {
     const unsigned int number_of_nodes = rGeometry.PointsNumber();
     double value = 0.0;
@@ -243,21 +237,20 @@
     }
 }
 
-double GetDivergence(const Geometry<ModelPart::NodeType>& rGeometry,
-                     const Variable<array_1d<double, 3>>& rVariable,
-                     const Matrix& rShapeDerivatives,
-                     const int Step)
+double GetDivergence(
+    const Geometry<ModelPart::NodeType>& rGeometry,
+    const Variable<array_1d<double, 3>>& rVariable,
+    const Matrix& rShapeDerivatives,
+    const int Step)
 {
     double value = 0.0;
     const int number_of_nodes = rGeometry.PointsNumber();
     const int dim = rShapeDerivatives.size2();
 
-    for (int i = 0; i < number_of_nodes; ++i)
-    {
+    for (int i = 0; i < number_of_nodes; ++i) {
         const array_1d<double, 3>& r_value =
             rGeometry[i].FastGetSolutionStepValue(rVariable, Step);
-        for (int j = 0; j < dim; ++j)
-        {
+        for (int j = 0; j < dim; ++j) {
             value += r_value[j] * rShapeDerivatives(i, j);
         }
     }
@@ -266,9 +259,10 @@
 }
 
 template <unsigned int TNumNodes>
-void CalculateGaussSensitivities(BoundedVector<double, TNumNodes>& rGaussSensitivities,
-                                 const BoundedVector<double, TNumNodes>& rNodalSensitivities,
-                                 const Vector& rGaussShapeFunctions)
+void CalculateGaussSensitivities(
+    BoundedVector<double, TNumNodes>& rGaussSensitivities,
+    const BoundedVector<double, TNumNodes>& rNodalSensitivities,
+    const Vector& rGaussShapeFunctions)
 {
     for (std::size_t i_node = 0; i_node < TNumNodes; ++i_node)
     {
@@ -330,19 +324,12 @@
     return y_plus;
 }
 
-<<<<<<< HEAD
-double CalculateWallHeight(const ConditionType& rCondition, const array_1d<double, 3>& rNormal)
-=======
-double GetDivergence(
-    const Geometry<ModelPart::NodeType>& rGeometry,
-    const Variable<array_1d<double, 3>>& rVariable,
-    const Matrix& rShapeDerivatives,
-    const int Step)
->>>>>>> 7a86c18e
+double CalculateWallHeight(
+    const ConditionType& rCondition,
+    const array_1d<double, 3>& rNormal)
 {
     KRATOS_TRY
 
-<<<<<<< HEAD
     array_1d<double, 3> normal = rNormal / norm_2(rNormal);
 
     const ElementType& r_parent_element = rCondition.GetValue(NEIGHBOUR_ELEMENTS)[0];
@@ -353,8 +340,7 @@
     auto calculate_cell_center = [](const GeometryType& rGeometry) -> array_1d<double, 3> {
         const int number_of_nodes = rGeometry.PointsNumber();
         array_1d<double, 3> cell_center = ZeroVector(3);
-        for (int i_node = 0; i_node < number_of_nodes; ++i_node)
-        {
+        for (int i_node = 0; i_node < number_of_nodes; ++i_node) {
             noalias(cell_center) =
                 cell_center + rGeometry[i_node].Coordinates() *
                                   (1.0 / static_cast<double>(number_of_nodes));
@@ -373,7 +359,8 @@
     KRATOS_CATCH("");
 }
 
-array_1d<double, 3> CalculateWallVelocity(const ConditionType& rCondition)
+array_1d<double, 3> CalculateWallVelocity(
+    const ConditionType& rCondition)
 {
     array_1d<double, 3> normal = rCondition.GetValue(NORMAL);
     normal /= norm_2(normal);
@@ -400,15 +387,16 @@
            normal * inner_prod(parent_center_effective_velocity, normal);
 }
 
-void CalculateYPlusAndUtau(double& rYPlus,
-                           double& rUTau,
-                           const double WallVelocity,
-                           const double WallHeight,
-                           const double KinematicViscosity,
-                           const double Kappa,
-                           const double Beta,
-                           const int MaxIterations,
-                           const double Tolerance)
+void CalculateYPlusAndUtau(
+    double& rYPlus,
+    double& rUTau,
+    const double WallVelocity,
+    const double WallHeight,
+    const double KinematicViscosity,
+    const double Kappa,
+    const double Beta,
+    const int MaxIterations,
+    const double Tolerance)
 {
     const double limit_y_plus =
         CalculateLogarithmicYPlusLimit(Kappa, Beta, MaxIterations, Tolerance);
@@ -419,14 +407,12 @@
     const double inv_kappa = 1.0 / Kappa;
 
     // log region
-    if (rYPlus > limit_y_plus)
-    {
+    if (rYPlus > limit_y_plus) {
         int iter = 0;
         double dx = 1e10;
         double u_plus = inv_kappa * std::log(rYPlus) + Beta;
 
-        while (iter < MaxIterations && std::fabs(dx) > Tolerance * rUTau)
-        {
+        while (iter < MaxIterations && std::fabs(dx) > Tolerance * rUTau) {
             // Newton-Raphson iteration
             double f = rUTau * u_plus - WallVelocity;
             double df = u_plus + inv_kappa;
@@ -438,28 +424,22 @@
             u_plus = inv_kappa * std::log(rYPlus) + Beta;
             ++iter;
         }
-        if (iter == MaxIterations)
-        {
+        if (iter == MaxIterations) {
             std::cout << "Warning: wall condition Newton-Raphson did not "
                          "converge. Residual is "
                       << dx << std::endl;
-=======
-    for (int i = 0; i < number_of_nodes; ++i) {
-        const array_1d<double, 3>& r_value =
-            rGeometry[i].FastGetSolutionStepValue(rVariable, Step);
-        for (int j = 0; j < dim; ++j) {
-            value += r_value[j] * rShapeDerivatives(i, j);
->>>>>>> 7a86c18e
-        }
-    }
-}
-
-bool IsWallFunctionActive(const ConditionType& rCondition)
+        }
+    }
+}
+
+bool IsWallFunctionActive(
+    const ConditionType& rCondition)
 {
     return rCondition.GetValue(RANS_IS_WALL_FUNCTION_ACTIVE);
 }
 
-bool IsInlet(const ConditionType& rCondition)
+bool IsInlet(
+    const ConditionType& rCondition)
 {
     return rCondition.GetValue(RANS_IS_INLET);
 }
@@ -497,24 +477,31 @@
     const Matrix&,
     const Matrix&);
 
-template void CalculateGaussSensitivities<3>(BoundedVector<double, 3>&,
-                                             const BoundedVector<double, 3>&,
-                                             const Vector&);
-
-template void CalculateGaussSensitivities<4>(BoundedVector<double, 4>&,
-                                             const BoundedVector<double, 4>&,
-                                             const Vector&);
-
-template Vector GetVector<2>(const array_1d<double, 3>&);
-template Vector GetVector<3>(const array_1d<double, 3>&);
-
-template double EvaluateInParentCenter(const Variable<double>& rVariable,
-                                       const ConditionType& rCondition,
-                                       const int Step);
-
-template array_1d<double, 3> EvaluateInParentCenter(const Variable<array_1d<double, 3>>& rVariable,
-                                                    const ConditionType& rCondition,
-                                                    const int Step);
+template void CalculateGaussSensitivities<3>(
+    BoundedVector<double, 3>&,
+    const BoundedVector<double, 3>&,
+    const Vector&);
+
+template void CalculateGaussSensitivities<4>(
+    BoundedVector<double, 4>&,
+    const BoundedVector<double, 4>&,
+    const Vector&);
+
+template Vector GetVector<2>(
+    const array_1d<double, 3>&);
+
+template Vector GetVector<3>(
+    const array_1d<double, 3>&);
+
+template double EvaluateInParentCenter(
+    const Variable<double>&,
+    const ConditionType&,
+    const int);
+
+template array_1d<double, 3> EvaluateInParentCenter(
+    const Variable<array_1d<double, 3>>&,
+    const ConditionType&,
+    const int);
 
 } // namespace RansCalculationUtilities
 ///@}
