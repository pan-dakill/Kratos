//    |  /           |
//    ' /   __| _` | __|  _ \   __|
//    . \  |   (   | |   (   |\__ `
//   _|\_\_|  \__,_|\__|\___/ ____/
//                   Multi-Physics
//
//  License:         BSD License
//                   Kratos default license: kratos/license.txt
//
//  Main authors:    Suneth Warnakulasuriya
//

#if !defined(KRATOS_RANS_APPLICATION_CALCULATION_UTILITIES_H_INCLUDED)
#define KRATOS_RANS_APPLICATION_CALCULATION_UTILITIES_H_INCLUDED

// System includes
#include <cmath>
#include <tuple>

// Project includes
#include "geometries/geometry.h"
#include "geometries/geometry_data.h"
#include "includes/model_part.h"
#include "utilities/geometrical_sensitivity_utility.h"

namespace Kratos
{
///@name Kratos Globals
///@{

namespace RansCalculationUtilities
{
/// Node type
using NodeType = ModelPart::NodeType;
using ElementType = ModelPart::ElementType;
using ConditionType = ModelPart::ConditionType;
/// Geometry type (using with given NodeType)
using GeometryType = Geometry<NodeType>;

template<class TDataType>
using RefVariablePair = std::tuple<TDataType&, const Variable<TDataType>&>;

inline long double SoftMax(
    const long double value_1,
    const long double value_2)
{
    return std::max(value_1, value_2);
}

inline long double SoftPositive(
    const long double value)
{
    return SoftMax(value, 0.0);
}

// TODO: Move this to core GeometryUtils
void CalculateGeometryData(
    const GeometryType& rGeometry,
    const GeometryData::IntegrationMethod& rIntegrationMethod,
    Vector& rGaussWeights,
    Matrix& rNContainer,
    GeometryType::ShapeFunctionsGradientsType& rDN_DX);

// TODO: Move this to core GeometryUtils
void CalculateConditionGeometryData(
    const GeometryType& rGeometry,
    const GeometryData::IntegrationMethod& rIntegrationMethod,
    Vector& rGaussWeights,
    Matrix& rNContainer);

GeometryType::ShapeFunctionsGradientsType CalculateGeometryParameterDerivatives(
    const GeometryType& rGeometry,
    const GeometryData::IntegrationMethod& rIntegrationMethod);

template <std::size_t TDim>
void CalculateGeometryParameterDerivativesShapeSensitivity(
    BoundedMatrix<double, TDim, TDim>& rOutput,
    const ShapeParameter& rShapeDerivative,
    const Matrix& rDnDe,
    const Matrix& rDeDx);

template<class TDataType>
void UpdateValue(TDataType& rOutput, const TDataType& rInput);

template <class... TRefVariableValuePairArgs>
void EvaluateInPoint(
    const GeometryType& rGeometry,
    const Vector& rShapeFunction,
    const int Step,
    const TRefVariableValuePairArgs&... rValueVariablePairs)
{
    KRATOS_TRY

    const int number_of_nodes = rGeometry.PointsNumber();

    const auto& r_node = rGeometry[0];
    const double shape_function_value = rShapeFunction[0];

    int dummy[sizeof...(TRefVariableValuePairArgs)] = {(
        std::get<0>(rValueVariablePairs) =
            r_node.FastGetSolutionStepValue(std::get<1>(rValueVariablePairs), Step) * shape_function_value,
        0)...};

    // this can be removed with fold expressions in c++17
    *dummy = 0;

    for (int c = 1; c < number_of_nodes; ++c) {
        const auto& r_node = rGeometry[c];
        const double shape_function_value = rShapeFunction[c];

        int dummy[sizeof...(TRefVariableValuePairArgs)] = {(
            UpdateValue<typename std::remove_reference<typename std::tuple_element<0, TRefVariableValuePairArgs>::type>::type>(
                std::get<0>(rValueVariablePairs),
                r_node.FastGetSolutionStepValue(std::get<1>(rValueVariablePairs), Step) * shape_function_value),
            0)...};

        // this can be removed with fold expressions in c++17
        *dummy = 0;
    }

    KRATOS_CATCH("");
}

template <class... TRefVariableValuePairArgs>
void inline EvaluateInPoint(
    const GeometryType& rGeometry,
    const Vector& rShapeFunction,
    const TRefVariableValuePairArgs&... rValueVariablePairs)
{
    EvaluateInPoint<TRefVariableValuePairArgs...>(rGeometry, rShapeFunction, 0, rValueVariablePairs...);
}

template <unsigned int TDim>
double CalculateMatrixTrace(
    const BoundedMatrix<double, TDim, TDim>& rMatrix);

template <unsigned int TDim>
void CalculateGradient(
    BoundedMatrix<double, TDim, TDim>& rOutput,
    const Geometry<ModelPart::NodeType>& rGeometry,
    const Variable<array_1d<double, 3>>& rVariable,
    const Matrix& rShapeDerivatives,
    const int Step = 0);

void CalculateGradient(
    array_1d<double, 3>& rOutput,
    const Geometry<ModelPart::NodeType>& rGeometry,
    const Variable<double>& rVariable,
    const Matrix& rShapeDerivatives,
    const int Step = 0);

double GetDivergence(
    const Geometry<ModelPart::NodeType>& rGeometry,
    const Variable<array_1d<double, 3>>& rVariable,
    const Matrix& rShapeDerivatives,
    const int Step = 0);

template <unsigned int TNumNodes>
void CalculateGaussSensitivities(
    BoundedVector<double, TNumNodes>& rGaussSensitivities,
    const BoundedVector<double, TNumNodes>& rNodalSensitivities,
    const Vector& rGaussShapeFunctions);

template <unsigned int TDim>
Vector GetVector(
    const array_1d<double, 3>& rVector);

Vector GetVector(
    const array_1d<double, 3>& rVector,
    const unsigned int Dim);

double KRATOS_API(RANS_APPLICATION) CalculateLogarithmicYPlusLimit(
    const double Kappa,
    const double Beta,
    const int MaxIterations = 20,
    const double Tolerance = 1e-6);

void CalculateYPlusAndUtau(
    double& rYPlus,
    double& rUTau,
    const double WallVelocity,
    const double WallHeight,
    const double KinematicViscosity,
    const double Kappa,
    const double Beta,
    const int MaxIterations = 20,
    const double Tolerance = 1e-6);

double CalculateWallHeight(
    const ConditionType& rCondition,
    const array_1d<double, 3>& rNormal);

array_1d<double, 3> CalculateWallVelocity(
    const ConditionType& rCondition);

bool IsWallFunctionActive(
    const ConditionType& rCondition);

bool IsInlet(
    const ConditionType& rCondition);
<<<<<<< HEAD
=======

template <class TContainerType>
TContainerType& GetContainer(ModelPart& rModelPart);

/**
 * @brief Calculates number of neighbours
 *
 * Calculates number of neighbours for a given entities in given model part.
 * The number of neighbours will be stored in rOutputVariable
 *
 * @tparam TContainerType       Entities type (ConditionsContainerType, ElementsContainerType)
 * @param rModelPart            Model part to look for neighbours
 * @param rOutputVariable       Variable to store number of neighbour entities.
 */
template<class TContainerType>
void CalculateNumberOfNeighbourEntities(
    ModelPart& rModelPart,
    const Variable<double>& rOutputVariable);
>>>>>>> 57f8e233

} // namespace RansCalculationUtilities

///@}

} // namespace Kratos

#endif // KRATOS_RANS_APPLICATION_CALCULATION_UTILITIES_H_INCLUDED defined<|MERGE_RESOLUTION|>--- conflicted
+++ resolved
@@ -198,8 +198,6 @@
 
 bool IsInlet(
     const ConditionType& rCondition);
-<<<<<<< HEAD
-=======
 
 template <class TContainerType>
 TContainerType& GetContainer(ModelPart& rModelPart);
@@ -218,7 +216,6 @@
 void CalculateNumberOfNeighbourEntities(
     ModelPart& rModelPart,
     const Variable<double>& rOutputVariable);
->>>>>>> 57f8e233
 
 } // namespace RansCalculationUtilities
 
