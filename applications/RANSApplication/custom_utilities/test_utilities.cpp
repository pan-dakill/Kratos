--- conflicted
+++ resolved
@@ -179,44 +179,6 @@
     ModelPart& rModelPart,
     const Variable<double>& rVariable)
 {
-<<<<<<< HEAD
-    using TElementType = typename TContainer::data_type;
-
-    ProcessInfo& r_primal_process_info = rPrimalModelPart.GetProcessInfo();
-
-    const int domain_size = r_primal_process_info[DOMAIN_SIZE];
-
-    for (int i_dim = 0; i_dim < domain_size; ++i_dim)
-    {
-        std::function<void(Matrix&, TElementType&, ProcessInfo&)> calculate_sensitivities =
-            [CalculateElementResidualVectorSensitivity, i_dim,
-             DerivativesOffset](Matrix& rDimSensitivities, TElementType& rElement,
-                                ProcessInfo& rCurrentProcessInfo) {
-                Matrix sensitivities;
-                CalculateElementResidualVectorSensitivity(
-                    sensitivities, rElement, rCurrentProcessInfo);
-
-                const int number_of_equations = sensitivities.size2();
-                const int number_of_nodes = rElement.GetGeometry().PointsNumber();
-                const int local_size = sensitivities.size1() / number_of_nodes;
-                rDimSensitivities.resize(number_of_nodes, number_of_equations);
-
-                for (int i = 0; i < number_of_nodes; ++i)
-                    for (int j = 0; j < number_of_equations; ++j)
-                        rDimSensitivities(i, j) = sensitivities(
-                            i * local_size + i_dim + DerivativesOffset, j);
-            };
-
-        std::function<double&(NodeType&)> perturb_variable =
-            [PerturbVariable, i_dim](NodeType& rNode) -> double& {
-            return PerturbVariable(rNode, i_dim);
-        };
-
-        RunResidualSensitivityTest<TContainer>(
-            rPrimalModelPart, rAdjointModelPart, rPrimalProcesses,
-            rAdjointProcesses, UpdateVariablesInModelPart, calculate_sensitivities,
-            perturb_variable, Delta, Tolerance, DerivativesOffset, EquationOffset);
-=======
     auto dofs = Element::DofsVectorType{};
     for (const auto& r_item : RansCalculationUtilities::GetContainer<TContainerType>(rModelPart)) {
         r_item.GetDofList(dofs, rModelPart.GetProcessInfo());
@@ -226,7 +188,6 @@
             KRATOS_CHECK_EQUAL(dofs[i_node]->GetVariable(), rVariable);
             KRATOS_CHECK_EQUAL(dofs[i_node]->EquationId(), r_geometry[i_node].Id());
         }
->>>>>>> 999f852c
     }
 }
 
