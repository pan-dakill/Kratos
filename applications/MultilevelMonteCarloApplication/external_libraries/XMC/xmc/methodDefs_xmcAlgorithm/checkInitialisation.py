--- conflicted
+++ resolved
@@ -41,37 +41,11 @@
     Method checking solver wrapper keys are correctly set. A required key is outputBatchSize, which is needed to organize the quantities of interest into sublists (of future objects). For this reason, outputBatchSize must be smaller than or equal to the total number of quantities of interest. It is required if areSamplesSplit() is true.
     """
 
-<<<<<<< HEAD
-    sql = 1 ; ncq = 0 ; nq = 0 ; nmq = 0 ; nmcq = 0 # default values
-=======
     obs = 1 # default value assigned in the solver wrapper
 
->>>>>>> 77633dd7
     if "outputBatchSize" in solverWrapperDictionary:
         obs = solverWrapperDictionary["outputBatchSize"]
     else:
-<<<<<<< HEAD
-        warnings.warn("outputBatchSize not defined in solverWrapper dictionary. The default value of 0 will be considered.")
-    if "numberMomentEstimator" in solverWrapperDictionary:
-        nq = solverWrapperDictionary["numberMomentEstimator"]
-    else:
-        warnings.warn("numberMomentEstimator not defined in solverWrapper dictionary. The default value of 0 will be considered.")
-    if "numberCombinedMomentEstimator" in solverWrapperDictionary:
-        ncq = solverWrapperDictionary["numberCombinedMomentEstimator"]
-    else:
-        warnings.warn("numberCombinedMomentEstimator not defined in solverWrapper dictionary. The default value of 0 will be considered.")
-    if "numberMultiCombinedMomentEstimator" in solverWrapperDictionary:
-        nmcq = solverWrapperDictionary["numberMultiCombinedMomentEstimator"]
-    else:
-        warnings.warn("numberMultiCombinedMomentEstimator not defined in solverWrapper dictionary. The default value of 0 will be considered.")
-    if "numberMultiMomentEstimator" in solverWrapperDictionary:
-        nmq = solverWrapperDictionary["numberMultiMomentEstimator"]
-    else:
-        warnings.warn("numberMultiMomentEstimator not defined in solverWrapper dictionary. The default value of 0 will be considered.")
-
-    if sql > (nq+ncq+nmq+nmcq):
-        raise Exception ("solverWrapperDictionary: outputBatchSize exceeding maximum dimension. Set a value <= numberMomentEstimator + numberCombinedQoI + numberMultiMomentEstimator + numberMultiCombinedMomentEstimator.")
-=======
         warnings.warn("outputBatchSize not defined in solverWrapper dictionary. The default value of 1 will be considered.")
 
     if "qoiEstimator" in solverWrapperDictionary:
@@ -86,7 +60,6 @@
 
     if obs > (numqoi):
         raise Exception ("solverWrapper: outputBatchSize exceeding maximum dimension. Set a value <= number of estimators, namely len(qoiEstimator).")
->>>>>>> 77633dd7
 
 def checkMaxNumberIterationsCriterion(positionMaxNumberIterationsCriterion,tolerances):
     """
