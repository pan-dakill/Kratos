

import KratosMultiphysics
import KratosMultiphysics.FemToDemApplication as KratosFemDem

import KratosMultiphysics.FemToDemApplication.MainFEM_for_PFEM_coupling as FEM
import KratosMultiphysics.FemToDemApplication.MainDEM_for_coupling as DEM
import KratosMultiphysics.FemToDemApplication.MainCouplingFemDem as MainCouplingFemDem
import KratosMultiphysics.FemToDemApplication.FEMDEMParticleCreatorDestructor as PCD
import math
import os
import KratosMultiphysics.MeshingApplication as MeshingApplication
import KratosMultiphysics.MeshingApplication.mmg_process as MMG

def Wait():
    input("Press Something")

#============================================================================================================================
class MainCoupledFemDem_for_PFEM_coupling_Solution(MainCouplingFemDem.MainCoupledFemDem_Solution):
#============================================================================================================================
    def __init__(self, Model, path = ""):
        # Initialize solutions

        if path == "":
            DEMProjectParametersFile = open("ProjectParametersDEM.json", 'r')
        else:
            DEMProjectParametersFile = open(os.path.join(path, "ProjectParametersDEM.json"), 'r')
        DEM_project_parameters = KratosMultiphysics.Parameters(DEMProjectParametersFile.read())

        self.FEM_Solution = FEM.FEM_for_PFEM_coupling_Solution(Model, path)
        self.DEM_Solution = DEM.DEM_for_coupling_Solution(Model, DEM_project_parameters)

        # Initialize Remeshing files
        self.DoRemeshing = self.FEM_Solution.ProjectParameters["AMR_data"]["activate_AMR"].GetBool()
        if self.DoRemeshing:
            self.mmg_parameter_file = open("MMGParameters.json",'r')
            self.mmg_parameters = KratosMultiphysics.Parameters(self.mmg_parameter_file.read())
            self.RemeshingProcessMMG = MMG.MmgProcess(Model, self.mmg_parameters)
        self.domain_size = self.FEM_Solution.main_model_part.ProcessInfo[KratosMultiphysics.DOMAIN_SIZE]
        self.InitializePlotsFiles()
        self.echo_level = 0
        self.is_slave = False


#============================================================================================================================
    def Initialize(self):
        if self.domain_size == 2:
            self.number_of_nodes_element = 3
        else: # 3D
            self.number_of_nodes_element = 4
            self.FEM_Solution.main_model_part.ProcessInfo[KratosFemDem.ERASED_VOLUME] = 0.0 # Sand Production Calculations
        self.FEM_Solution.Initialize()
        self.DEM_Solution.Initialize()

        nodes = self.FEM_Solution.main_model_part.Nodes
        utils = KratosMultiphysics.VariableUtils()
        # Initialize the "flag" IS_DEM in all the nodes
        utils.SetNonHistoricalVariable(KratosFemDem.IS_DEM, False, nodes)
        # Initialize the "flag" NODAL_FORCE_APPLIED in all the nodes
        utils.SetNonHistoricalVariable(KratosFemDem.NODAL_FORCE_APPLIED, False, nodes)
        # Initialize the "flag" RADIUS in all the nodes
        utils.SetNonHistoricalVariable(KratosMultiphysics.RADIUS, 0.0, nodes)

        # Initialize the var to track volume erased for each pressure
        utils.SetNonHistoricalVariable(KratosFemDem.PRESSURE_VOLUME, 0.0, nodes)
        utils.SetNonHistoricalVariable(KratosFemDem.PRESSURE_INITIAL_VOLUME, 0.0, nodes)

        self.SpheresModelPart = self.DEM_Solution.spheres_model_part
        self.DEMParameters = self.DEM_Solution.DEM_parameters
        self.DEMProperties = self.SpheresModelPart.GetProperties()[1]
        self.ParticleCreatorDestructor = PCD.FemDemParticleCreatorDestructor(self.SpheresModelPart,
                                                                           self.DEMProperties,
                                                                           self.DEMParameters)

        if self.domain_size == 3:
            self.nodal_neighbour_finder = KratosMultiphysics.FindNodalNeighboursProcess(self.FEM_Solution.main_model_part, 4, 5)

        if self.DoRemeshing:
            self.InitializeMMGvariables()
            self.RemeshingProcessMMG.ExecuteInitialize()

        if self.FEM_Solution.ProjectParameters.Has("transfer_dem_contact_forces") == False:
            self.TransferDEMContactForcesToFEM = True
        else:
            self.TransferDEMContactForcesToFEM = self.FEM_Solution.ProjectParameters["transfer_dem_contact_forces"].GetBool()

        if self.FEM_Solution.ProjectParameters.Has("pressure_load_extrapolation") == False:
            self.PressureLoad = False
        else:
            self.PressureLoad = self.FEM_Solution.ProjectParameters["pressure_load_extrapolation"].GetBool()

        if self.FEM_Solution.ProjectParameters.Has("DEM_FEM_contact") == False:
            self.DEMFEM_contact = False
        else:
            self.DEMFEM_contact = self.FEM_Solution.ProjectParameters["DEM_FEM_contact"].GetBool()
        self.FEM_Solution.main_model_part.ProcessInfo[KratosFemDem.DEMFEM_CONTACT] = self.DEMFEM_contact

<<<<<<< HEAD
        if self.FEM_Solution.ProjectParameters.Has("do_stabilization_solve") == False:
            self.do_stabilization_solve = False
        else:
            self.do_stabilization_solve = self.FEM_Solution.ProjectParameters["do_stabilization_solve"].GetBool()
=======
>>>>>>> 3507c438

        # Initialize IP variables to zero
        self.InitializeIntegrationPointsVariables()

        if self.PressureLoad:
            KratosFemDem.AssignPressureIdProcess(self.FEM_Solution.main_model_part).Execute()
            KratosFemDem.ComputeInitialVolumeProcess(self.FEM_Solution.main_model_part).Execute()

        if self.FEM_Solution.ProjectParameters.Has("tangent_operator") == True:
            # 0 -> Elastic , 1 -> Secant , 2 -> Tangent , 3 -> Tangent 2nd Order
            tangent_type = self.FEM_Solution.ProjectParameters["tangent_operator"].GetInt()
            self.FEM_Solution.main_model_part.ProcessInfo[KratosFemDem.TANGENT_CONSTITUTIVE_TENSOR] = tangent_type
        else:
            self.FEM_Solution.main_model_part.ProcessInfo[KratosFemDem.TANGENT_CONSTITUTIVE_TENSOR] = 2

        self.SkinDetectionProcessParameters = KratosMultiphysics.Parameters("""
        {
            "name_auxiliar_model_part" : "SkinDEMModelPart",
            "name_auxiliar_condition"  : "Condition",
            "echo_level"               : 0
        }""")


        # for the dem contact forces coupling
        self.InitializeDummyNodalForces()

        # Just to find neighbours the 1st time
        self.FEM_Solution.main_model_part.ProcessInfo[KratosFemDem.GENERATE_DEM] = True
        if self.domain_size == 3:
            self.FEM_Solution.main_model_part.ProcessInfo[KratosFemDem.RECOMPUTE_NEIGHBOURS] = True

        self.FEM_Solution.KratosPrintInfo("")
        self.FEM_Solution.KratosPrintInfo("    ______                 ___    ____                 ")
        self.FEM_Solution.KratosPrintInfo("   / ____/___   ____ ___  |__ \  / __ \ ___   ____ ___ ")
        self.FEM_Solution.KratosPrintInfo("  / /_   / _ \ / __ `__ \ __/ / / / / // _ \ / __ `__ \ ")
        self.FEM_Solution.KratosPrintInfo(" / __/  /  __// / / / / // __/ / /_/ //  __// / / / / /")
        self.FEM_Solution.KratosPrintInfo("/_/     \___//_/ /_/ /_//____//_____/ \___//_/ /_/ /_/ Application")
        self.FEM_Solution.KratosPrintInfo("                           Developed by Alejandro Cornejo")
        self.FEM_Solution.KratosPrintInfo("")

        if self.echo_level > 0:
            self.FEM_Solution.KratosPrintInfo("FEM-DEM Solution initialized")

        if self.domain_size == 3: # only in 3D
            # We assign the flag to recompute neighbours inside the 3D elements the 1st time
            utils = KratosMultiphysics.VariableUtils()
            utils.SetNonHistoricalVariable(KratosFemDem.RECOMPUTE_NEIGHBOURS, True, self.FEM_Solution.main_model_part.Elements)
            # We assign the flag to recompute neighbours inside the 3D elements the 1st time
            utils = KratosMultiphysics.VariableUtils()
            utils.SetNonHistoricalVariable(KratosFemDem.RECOMPUTE_NEIGHBOURS, True, self.FEM_Solution.main_model_part.Elements)

        if self.FEM_Solution.ProjectParameters.Has("create_initial_skin") == False:
            self.CreateInitialSkin = False
        else:
            self.CreateInitialSkin = self.FEM_Solution.ProjectParameters["create_initial_skin"].GetBool()

        # Initialize the coupled post process
        if not self.is_slave:
            self.InitializePostProcess()

        self.FindNeighboursIfNecessary()<|MERGE_RESOLUTION|>--- conflicted
+++ resolved
@@ -95,13 +95,10 @@
             self.DEMFEM_contact = self.FEM_Solution.ProjectParameters["DEM_FEM_contact"].GetBool()
         self.FEM_Solution.main_model_part.ProcessInfo[KratosFemDem.DEMFEM_CONTACT] = self.DEMFEM_contact
 
-<<<<<<< HEAD
         if self.FEM_Solution.ProjectParameters.Has("do_stabilization_solve") == False:
             self.do_stabilization_solve = False
         else:
             self.do_stabilization_solve = self.FEM_Solution.ProjectParameters["do_stabilization_solve"].GetBool()
-=======
->>>>>>> 3507c438
 
         # Initialize IP variables to zero
         self.InitializeIntegrationPointsVariables()
