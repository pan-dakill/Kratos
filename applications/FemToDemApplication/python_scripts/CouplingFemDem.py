from __future__ import print_function, absolute_import, division # makes KratosMultiphysics backward compatible with python 2.6 and 2.7

import MainDEM_for_coupling as DEM
import MainFEM_for_coupling as FEM
import FEMDEMParticleCreatorDestructor as PCD
import KratosMultiphysics
import KratosMultiphysics.FemToDemApplication as KratosFemDem
import KratosMultiphysics.MeshingApplication as MeshingApplication
import KratosMultiphysics.SolidMechanicsApplication as Solid
import math
import os
import KratosMultiphysics.MeshingApplication.mmg_process as MMG

def Wait():
    input("Press Something")


# Main script of the coupled FEM-DEM Application 2D
class FEMDEM_Solution:
#============================================================================================================================
    def __init__(self, Model):

        # Initialize solutions
        self.FEM_Solution = FEM.FEM_for_coupling_Solution(Model)
        self.DEM_Solution = DEM.DEM_for_coupling_Solution(Model)

        # Initialize Remeshing files
        self.DoRemeshing = self.FEM_Solution.ProjectParameters["AMR_data"]["activate_AMR"].GetBool()
        if self.DoRemeshing:
            self.mmg_parameter_file = open("MMGParameters.json",'r')
            self.mmg_parameters = KratosMultiphysics.Parameters(self.mmg_parameter_file.read())
            self.RemeshingProcessMMG = MMG.MmgProcess(Model, self.mmg_parameters)

        self.InitializePlotsFiles()
        self.echo_level = 0

#============================================================================================================================
    def Run(self):

        self.Initialize()
        self.RunMainTemporalLoop()
        self.Finalize()

#============================================================================================================================
    def Initialize(self):
        self.number_of_nodes_element = 3
        self.FEM_Solution.Initialize()
        self.DEM_Solution.Initialize()

        nodes = self.FEM_Solution.main_model_part.Nodes
        # Initialize the "flag" IS_DEM in all the nodes
        KratosMultiphysics.VariableUtils().SetNonHistoricalVariable(KratosFemDem.IS_DEM, False, nodes)
        # Initialize the "flag" NODAL_FORCE_APPLIED in all the nodes
        KratosMultiphysics.VariableUtils().SetNonHistoricalVariable(KratosFemDem.NODAL_FORCE_APPLIED, False, nodes)
        # Initialize the "flag" RADIUS in all the nodes
        KratosMultiphysics.VariableUtils().SetNonHistoricalVariable(KratosMultiphysics.RADIUS, 0.0, nodes)

        # Initialize IP variables to zero
        self.InitializeIntegrationPointsVariables()

        self.SpheresModelPart = self.DEM_Solution.spheres_model_part
        self.DEMParameters = self.DEM_Solution.DEM_parameters
        self.DEMProperties = self.SpheresModelPart.GetProperties()[1]
        self.ParticleCreatorDestructor = PCD.FemDemParticleCreatorDestructor(self.SpheresModelPart,
                                                                           self.DEMProperties,
                                                                           self.DEMParameters)
        if self.DoRemeshing:
            self.InitializeMMGvariables()
            self.RemeshingProcessMMG.ExecuteInitialize()

        if self.FEM_Solution.ProjectParameters.Has("pressure_load_extrapolation") == False:
            self.PressureLoad = False
        else:
            self.PressureLoad = self.FEM_Solution.ProjectParameters["pressure_load_extrapolation"].GetBool()
        if self.PressureLoad:
            KratosFemDem.AssignPressureIdProcess(self.FEM_Solution.main_model_part).Execute()

        if self.FEM_Solution.ProjectParameters.Has("displacement_perturbed_tangent") == False:
            self.DisplacementPerturbedTangent = False
        else:
            self.DisplacementPerturbedTangent = self.FEM_Solution.ProjectParameters["displacement_perturbed_tangent"].GetBool()

        self.SkinDetectionProcessParameters = KratosMultiphysics.Parameters("""
        {
            "name_auxiliar_model_part" : "SkinDEMModelPart",
            "name_auxiliar_condition"  : "Condition",
            "echo_level"               : 0
        }""")

        # for the dem contact forces coupling
        self.InitializeDummyNodalForces()

        # Just to find neighbours the 1st time
        self.FEM_Solution.main_model_part.ProcessInfo[KratosFemDem.GENERATE_DEM] = True

        self.FEM_Solution.KratosPrintInfo(" /$$$$$$$$ /$$$$$$$$ /$$      /$$  /$$$$$$  /$$$$$$$  /$$$$$$$$ /$$      /$$")
        self.FEM_Solution.KratosPrintInfo("| $$_____/| $$_____/| $$$    /$$$ /$$__  $$| $$__  $$| $$_____/| $$$    /$$$")
        self.FEM_Solution.KratosPrintInfo("| $$      | $$      | $$$$  /$$$$|__/  \ $$| $$  \ $$| $$      | $$$$  /$$$$")
        self.FEM_Solution.KratosPrintInfo("| $$$$$   | $$$$$   | $$ $$/$$ $$  /$$$$$$/| $$  | $$| $$$$$   | $$ $$/$$ $$")
        self.FEM_Solution.KratosPrintInfo("| $$__/   | $$__/   | $$  $$$| $$ /$$____/ | $$  | $$| $$__/   | $$  $$$| $$")
        self.FEM_Solution.KratosPrintInfo("| $$      | $$      | $$\  $ | $$| $$      | $$  | $$| $$      | $$\  $ | $$")
        self.FEM_Solution.KratosPrintInfo("| $$      | $$$$$$$$| $$ \/  | $$| $$$$$$$$| $$$$$$$/| $$$$$$$$| $$ \/  | $$")
        self.FEM_Solution.KratosPrintInfo("|__/      |________/|__/     |__/|________/|_______/ |________/|__/     |__/ 2D Application")

        if self.echo_level > 0:
            self.FEM_Solution.KratosPrintInfo("FEM-DEM Solution initialized")

        if self.echo_level > 0:
            KratosMultiphysics.Logger.PrintInfo("FEM-DEM Solution initialized")

#============================================================================================================================
    def RunMainTemporalLoop(self):

        # Solving the problem (time integration)
        self.DEM_Solution.step           = 0
        self.DEM_Solution.time           = 0.0
        self.DEM_Solution.time_old_print = 0.0

        if self.DoRemeshing:
            self.RemeshingProcessMMG.ExecuteBeforeSolutionLoop()

        while(self.FEM_Solution.time <= self.FEM_Solution.end_time):
            self.InitializeSolutionStep()
            self.SolveSolutionStep()
            self.FinalizeSolutionStep()

#============================================================================================================================
    def InitializeSolutionStep(self):

        # modified for the remeshing
        self.FEM_Solution.delta_time = self.ComputeDeltaTime()
        self.FEM_Solution.main_model_part.ProcessInfo[KratosMultiphysics.DELTA_TIME] = self.FEM_Solution.delta_time
<<<<<<< HEAD
        self.FEM_Solution.time = self.FEM_Solution.time + self.FEM_Solution.delta_time
        self.FEM_Solution.main_model_part.CloneTimeStep(self.FEM_Solution.time)
        self.FEM_Solution.step = self.FEM_Solution.step + 1
=======
        self.FEM_Solution.time +=  self.FEM_Solution.delta_time
        self.FEM_Solution.step += 1
>>>>>>> 77331940
        self.FEM_Solution.main_model_part.ProcessInfo[KratosMultiphysics.STEP] = self.FEM_Solution.step
        self.FEM_Solution.main_model_part.CloneTimeStep(self.FEM_Solution.time)

        self.ComputeNeighboursIfNecessary()
        self.PerformRemeshingIfNecessary()

        if self.echo_level > 0:
            self.FEM_Solution.KratosPrintInfo("FEM-DEM:: InitializeSolutionStep of the FEM part")
        self.FEM_Solution.InitializeSolutionStep()

#============================================================================================================================
    def SolveSolutionStep(self): # Function to perform the coupling FEM <-> DEM

        self.FEM_Solution.clock_time = self.FEM_Solution.StartTimeMeasuring()

        #### SOLVE FEM #########################################
        self.FEM_Solution.solver.Solve()
        ########################################################

        # Used in the tangent calculator
        if self.DisplacementPerturbedTangent:
            self.ComputeDeltaDisplacement()

        self.ExpandWetNodes()
        self.GenerateDEM() # we create the new DEM of this time step
        self.ExtrapolatePressureLoad()

        self.SpheresModelPart = self.ParticleCreatorDestructor.GetSpheresModelPart()

        # We update coordinates, displ and velocities of the DEM according to FEM
        self.UpdateDEMVariables()

        self.DEM_Solution.InitializeTimeStep()
        self.DEM_Solution.time = self.FEM_Solution.time
        self.DEM_Solution.step = self.FEM_Solution.step
        self.DEM_Solution.DEMFEMProcedures.UpdateTimeInModelParts(self.DEM_Solution.all_model_parts,
                                                                   self.DEM_Solution.time,
                                                                   self.DEM_Solution.solver.dt,
                                                                   self.DEM_Solution.step,
                                                                   self.DEM_Solution.IsTimeToPrintPostProcess())
        self.DEM_Solution._BeforeSolveOperations(self.DEM_Solution.time)

        #### SOLVE DEM #########################################
        self.DEM_Solution.solver.Solve()
        ########################################################

        self.DEM_Solution.AfterSolveOperations()
        self.DEM_Solution.solver._MoveAllMeshes(self.DEM_Solution.time, self.DEM_Solution.solver.dt)

        # to print DEM with the FEM coordinates
        self.UpdateDEMVariables()

        # DEM GiD print output
        self.PrintDEMResults()

        self.DEM_Solution.FinalizeTimeStep(self.DEM_Solution.time)

        # Transfer the contact forces of the DEM to the FEM nodes
        self.TransferNodalForcesToFEM()

        self.FEM_Solution.StopTimeMeasuring(self.FEM_Solution.clock_time,"Solving", False)

        # Update Coupled Postprocess file for Gid (post.lst)
        self.WritePostListFile()

        # Print required info
        self.PrintPlotsFiles()

#============================================================================================================================
    def FinalizeSolutionStep(self):

        # MODIFIED FOR THE REMESHING
        self.FEM_Solution.GraphicalOutputExecuteFinalizeSolutionStep()

        # processes to be executed at the end of the solution step
        self.FEM_Solution.model_processes.ExecuteFinalizeSolutionStep()

        # processes to be executed before witting the output
        self.FEM_Solution.model_processes.ExecuteBeforeOutputStep()

        # write output results GiD: (frequency writing is controlled internally)
        self.FEM_Solution.GraphicalOutputPrintOutput()

        # processes to be executed after writting the output
        self.FEM_Solution.model_processes.ExecuteAfterOutputStep()

        if self.DoRemeshing:
             self.RemeshingProcessMMG.ExecuteFinalizeSolutionStep()


#============================================================================================================================
    def Finalize(self):

        self.FEM_Solution.Finalize()
        self.DEM_Solution.Finalize()
        self.DEM_Solution.CleanUpOperations()

        if self.DoRemeshing:
            self.RemeshingProcessMMG.ExecuteFinalize()


#============================================================================================================================
    def GenerateDEM(self): # This method creates the DEM elements and remove the damaged FEM, Additionally remove the isolated elements
        if self.echo_level > 0:
            self.FEM_Solution.KratosPrintInfo("FEM-DEM:: GenerateDEM")

        if self.FEM_Solution.main_model_part.ProcessInfo[KratosFemDem.GENERATE_DEM]:
            dem_generator_process = KratosFemDem.GenerateDemProcess(self.FEM_Solution.main_model_part, self.SpheresModelPart)
            dem_generator_process.Execute()

            # We remove the inactive DEM associated to fem_nodes
            self.RemoveAloneDEMElements()
            self.RemoveIsolatedFiniteElements()
            element_eliminator = KratosMultiphysics.AuxiliarModelPartUtilities(self.FEM_Solution.main_model_part)
            element_eliminator.RemoveElementsAndBelongings(KratosMultiphysics.TO_ERASE)

#============================================================================================================================
    def GetNodeCoordinates(self, Node):
        X = Node.X
        Y = Node.Y
        Z = Node.Z
        coord = KratosMultiphysics.Array3()
        coord[0] = X
        coord[1] = Y
        coord[2] = Z
        return coord

#============================================================================================================================
    def UpdateDEMVariables(self):
        update_de_kinematics_process = KratosFemDem.UpdateDemKinematicsProcess(self.FEM_Solution.main_model_part, 
                                                                               self.SpheresModelPart)
        update_de_kinematics_process.Execute()

#============================================================================================================================
    def CheckInactiveNodes(self):

        FEM_Elements = self.FEM_Solution.main_model_part.Elements
        FEM_Nodes    = self.FEM_Solution.main_model_part.Nodes
        erased_nodes_id = []
        conditions_to_erase_id = []

        for node in FEM_Nodes:
            node.SetValue(KratosFemDem.NUMBER_OF_ACTIVE_ELEMENTS, 0)

        for Element in FEM_Elements:
            is_active = True
            if Element.IsDefined(KratosMultiphysics.ACTIVE):
                is_active = Element.Is(KratosMultiphysics.ACTIVE)

            if is_active == True:
                for i in range(0,3): # Loop over nodes of the element
                    node = Element.GetNodes()[i]
                    NumberOfActiveElements = node.GetValue(KratosFemDem.NUMBER_OF_ACTIVE_ELEMENTS)
                    NumberOfActiveElements += 1
                    node.SetValue(KratosFemDem.NUMBER_OF_ACTIVE_ELEMENTS, NumberOfActiveElements)

        NumberOfActiveElements = 0

        for node in FEM_Nodes:
            NumberOfActiveElements = node.GetValue(KratosFemDem.NUMBER_OF_ACTIVE_ELEMENTS)
            if NumberOfActiveElements == 0 and node.GetValue(KratosFemDem.INACTIVE_NODE) == False:
                Id = node.Id
                node.SetValue(KratosFemDem.INACTIVE_NODE, True)
                node.Set(KratosMultiphysics.TO_ERASE, True) # added
                DEMnode = self.SpheresModelPart.GetNode(Id)
                DEMnode.SetValue(KratosFemDem.INACTIVE_NODE, True)
                DEMnode.Set(KratosMultiphysics.TO_ERASE, True)
                erased_nodes_id.append(Id)

                for condition in self.FEM_Solution.main_model_part.GetSubModelPart("ContactForcesDEMConditions").Conditions:
                    if condition.GetNodes()[0].Id == Id:
                        conditions_to_erase_id.append(condition.Id)

        # let's remove the nodal dem conditions according to inactive nodes
        for Id in conditions_to_erase_id:
            self.FEM_Solution.main_model_part.RemoveCondition(Id)

        # Remove inactive nodes
        self.SpheresModelPart.RemoveElementsFromAllLevels(KratosMultiphysics.TO_ERASE)
        self.FEM_Solution.main_model_part.GetRootModelPart().RemoveNodesFromAllLevels(KratosMultiphysics.TO_ERASE) # added

#============================================================================================================================
    def RemoveIsolatedFiniteElements(self):

        FEM_Elements = self.FEM_Solution.main_model_part.Elements
        FEM_Nodes    = self.FEM_Solution.main_model_part.Nodes

        for node in FEM_Nodes:
            node.SetValue(KratosFemDem.NUMBER_OF_ACTIVE_ELEMENTS, 0)

        for Element in FEM_Elements:
            is_active = True
            if Element.IsDefined(KratosMultiphysics.ACTIVE):
                is_active = Element.Is(KratosMultiphysics.ACTIVE)

            if is_active == True:
                for i in range(0,3): # Loop over nodes of the element
                    node = Element.GetNodes()[i]
                    number_active_elements = node.GetValue(KratosFemDem.NUMBER_OF_ACTIVE_ELEMENTS)
                    number_active_elements += 1
                    node.SetValue(KratosFemDem.NUMBER_OF_ACTIVE_ELEMENTS, number_active_elements)

        for Element in FEM_Elements:
            total_elements_on_nodes = 0
            for i in range(0,3): # Loop over nodes of the element
                node = Element.GetNodes()[i]
                number_active_elements = node.GetValue(KratosFemDem.NUMBER_OF_ACTIVE_ELEMENTS)
                total_elements_on_nodes = total_elements_on_nodes + number_active_elements
            if total_elements_on_nodes == 3:
                Element.Set(KratosMultiphysics.TO_ERASE, True)

#============================================================================================================================

    def TransferNodalForcesToFEM(self):
        tranfer_nodal_forces_process = KratosFemDem.TransferNodalForcesToFem(self.FEM_Solution.main_model_part, self.SpheresModelPart)
        tranfer_nodal_forces_process.Execute()

#============================================================================================================================
    def WritePostListFile(self):

        post_file_name = self.FEM_Solution.problem_name + ".post.lst"
        time_label = round(self.FEM_Solution.step, 0)
        PostListFile = open(post_file_name, "w")
        PostListFile.write("Merge\n\n")
        PostListFile.write(self.FEM_Solution.problem_name + "_" + str(time_label) + ".post.res\n")
        PostListFile.write(self.FEM_Solution.problem_name + "_" + str(time_label) + ".post.msh\n")
        PostListFile.write(os.path.join(self.FEM_Solution.problem_name + "_Post_Files", self.FEM_Solution.problem_name + "_" + str(time_label) + ".post.bin"))
        PostListFile.close()

#============================================================================================================================
    def PrintPlotsFiles(self):

        # Print the general file
        time = self.FEM_Solution.time
        total_reaction_x     = 0.0
        total_displacement_x = 0.0
        total_reaction_y     = 0.0
        total_displacement_y = 0.0
        interval = self.FEM_Solution.ProjectParameters["interval_of_watching"].GetDouble()

        if self.FEM_Solution.time - self.TimePreviousPlotting >= interval:
            if self.FEM_Solution.ProjectParameters["list_of_nodes_displacement"].size() > 0:
                if self.FEM_Solution.ProjectParameters["list_of_nodes_displacement"][0].IsInt():
                    for index in range(0, self.FEM_Solution.ProjectParameters["list_of_nodes_displacement"].size()):
                        IdNode = self.FEM_Solution.ProjectParameters["list_of_nodes_displacement"][index].GetInt()
                        node = self.FEM_Solution.main_model_part.GetNode(IdNode)
                        total_displacement_x += node.GetSolutionStepValue(KratosMultiphysics.DISPLACEMENT_X)
                        total_displacement_y += node.GetSolutionStepValue(KratosMultiphysics.DISPLACEMENT_Y)
                else:
                    for index in range(0, self.FEM_Solution.ProjectParameters["list_of_nodes_displacement"].size()):
                        submodel_name = self.FEM_Solution.ProjectParameters["list_of_nodes_displacement"][index].GetString()
                        for node in self.FEM_Solution.main_model_part.GetSubModelPart(submodel_name).Nodes:
                            total_displacement_x += node.GetSolutionStepValue(KratosMultiphysics.DISPLACEMENT_X)
                            total_displacement_y += node.GetSolutionStepValue(KratosMultiphysics.DISPLACEMENT_Y)

                if self.FEM_Solution.ProjectParameters["list_of_nodes_reaction"][0].IsInt():
                    for index in range(0, self.FEM_Solution.ProjectParameters["list_of_nodes_reaction"].size()):
                        IdNode = self.FEM_Solution.ProjectParameters["list_of_nodes_reaction"][index].GetInt()
                        node = self.FEM_Solution.main_model_part.GetNode(IdNode)
                        total_reaction_x += node.GetSolutionStepValue(KratosMultiphysics.REACTION_X)
                        total_reaction_y += node.GetSolutionStepValue(KratosMultiphysics.REACTION_Y)
                else:
                    for index in range(0, self.FEM_Solution.ProjectParameters["list_of_nodes_reaction"].size()):
                        submodel_name = self.FEM_Solution.ProjectParameters["list_of_nodes_reaction"][index].GetString()
                        for node in self.FEM_Solution.main_model_part.GetSubModelPart(submodel_name).Nodes:
                            total_reaction_x += node.GetSolutionStepValue(KratosMultiphysics.REACTION_X)
                            total_reaction_y += node.GetSolutionStepValue(KratosMultiphysics.REACTION_Y)

                self.PlotFile = open("PlotFile.txt","a")
                self.PlotFile.write("    " + "{0:.4e}".format(time).rjust(11) + "    " + "{0:.4e}".format(total_displacement_x).rjust(11) +
                                    "    " + "{0:.4e}".format(total_displacement_y).rjust(11) + "    " + "{0:.4e}".format(total_reaction_x).rjust(11) +
                                    "    " + "{0:.4e}".format(total_reaction_y).rjust(11) + "\n")
                self.PlotFile.close()


            # Print the selected nodes files
            if self.FEM_Solution.ProjectParameters["watch_nodes_list"].size() != 0:
                NumNodes = self.FEM_Solution.ProjectParameters["watch_nodes_list"].size()
                for inode in range(0, NumNodes):
                    IdNode = self.PlotFilesNodesIdList[inode]
                    node = self.FEM_Solution.main_model_part.GetNode(IdNode)
                    self.PlotFilesNodesList[inode] = open("PlotNode_" + str(IdNode) + ".txt","a")

                    displacement = node.GetSolutionStepValue(KratosMultiphysics.DISPLACEMENT)
                    velocity = node.GetSolutionStepValue(KratosMultiphysics.VELOCITY)
                    reaction = node.GetSolutionStepValue(KratosMultiphysics.REACTION)
                    acceleration = node.GetSolutionStepValue(KratosMultiphysics.ACCELERATION)

                    dx = displacement[0]
                    dy = displacement[1]
                    Rx = reaction[0]
                    Ry = reaction[1]
                    vx = velocity[0]
                    vy = velocity[1]
                    ax = acceleration[0]
                    ay = acceleration[1]

                    self.PlotFilesNodesList[inode].write("    " + "{0:.4e}".format(time).rjust(11) + "    " +
                        "{0:.4e}".format(dx).rjust(11) + "    " + "{0:.4e}".format(dy).rjust(11) + "    " +
                        "{0:.4e}".format(vx).rjust(11) + "    " + "{0:.4e}".format(vy).rjust(11) + "    " +
                        "{0:.4e}".format(ax).rjust(11) + "    " + "{0:.4e}".format(ay).rjust(11) + "    " +
                        "{0:.4e}".format(Rx).rjust(11) + "    " + "{0:.4e}".format(Ry).rjust(11) + "\n")

                    self.PlotFilesNodesList[inode].close()

            # print the selected element files
            if self.FEM_Solution.ProjectParameters["watch_elements_list"].size() != 0:
                NumElem = self.FEM_Solution.ProjectParameters["watch_elements_list"].size()
                for iElem in range(0, NumElem):
                    Idelem = self.PlotFilesElementsIdList[iElem]
                    Elem = self.FEM_Solution.main_model_part.GetElement(Idelem)
                    self.PlotFilesElementsList[iElem] = open("PlotElement_" + str(Idelem) + ".txt","a")

                    stress_tensor = Elem.GetValuesOnIntegrationPoints(KratosFemDem.STRESS_VECTOR_INTEGRATED, self.FEM_Solution.main_model_part.ProcessInfo)
                    strain_vector = Elem.GetValue(KratosFemDem.STRAIN_VECTOR)

                    Sxx = stress_tensor[0][0]
                    Syy = stress_tensor[0][1]
                    Sxy = stress_tensor[0][2]

                    Exx = strain_vector[0]
                    Eyy = strain_vector[1]
                    Exy = strain_vector[2]

                    damage = Elem.GetValue(KratosFemDem.DAMAGE_ELEMENT)

                    self.PlotFilesElementsList[iElem].write("    " + "{0:.4e}".format(time).rjust(11) + "    " +
                        "{0:.4e}".format(Sxx).rjust(11) + "    " + "{0:.4e}".format(Syy).rjust(11) + "    " +
                        "{0:.4e}".format(Sxy).rjust(11) + "    " + "{0:.4e}".format(Exx).rjust(11) +
                        "    " + "{0:.4e}".format(Eyy).rjust(11) + "    " + "{0:.4e}".format(Exy).rjust(11) +
                        "   " + "{0:.4e}".format(damage).rjust(11) + "\n")

                    self.PlotFilesElementsList[iElem].close()
            self.TimePreviousPlotting = time

#============================================================================================================================
    def InitializePlotsFiles(self):

        # open general Displ/Reaction File
        self.PlotFile = open("PlotFile.txt","w")
        self.PlotFile.write("This File Plots the SUM of the displacement and reactions of the nodes selected in the lists!\n\n")
        self.PlotFile.write("       time           displ_x        displ_y      Reaction_x     Reaction_y    \n")
        self.PlotFile.close()
        self.TimePreviousPlotting = 0.0
        self.PlotFilesNodesList    = []
        self.PlotFilesElementsList = []
        self.PlotFilesNodesIdList    = []
        self.PlotFilesElementsIdList = []

        # open plots for nodes selected
        if self.FEM_Solution.ProjectParameters["watch_nodes_list"].size() != 0:
            NumNodes = self.FEM_Solution.ProjectParameters["watch_nodes_list"].size()
            for node in range(0, NumNodes):

                Id = self.FEM_Solution.ProjectParameters["watch_nodes_list"][node].GetInt()
                iPlotFileNode = open("PlotNode_" + str(Id) + ".txt","w")
                iPlotFileNode.write("\n")
                iPlotFileNode.write("       time          displ_x        displ_y         vel_x           vel_y         acc_x          acc_y        Reaction_x     Reaction_y    \n")
                iPlotFileNode.close()
                self.PlotFilesNodesList.append(iPlotFileNode)
                self.PlotFilesNodesIdList.append(Id)

        # open plots for elements selected
        if self.FEM_Solution.ProjectParameters["watch_elements_list"].size() != 0:

            NumNElements = self.FEM_Solution.ProjectParameters["watch_elements_list"].size()
            for elem in range(0, NumNElements):
                Id = self.FEM_Solution.ProjectParameters["watch_elements_list"][elem].GetInt()
                iPlotFileElem = open("PlotElement_" + str(Id) + ".txt","w")
                iPlotFileElem.write("\n")
                iPlotFileElem.write("          time                       Sxx                   Syy                      Sxy                    Exx                     Eyy                   Exy                Damage  \n")
                iPlotFileElem.close()
                self.PlotFilesElementsList.append(iPlotFileElem)
                self.PlotFilesElementsIdList.append(Id)

#============================================================================================================================
    def InitializeMMGvariables(self):

        ZeroVector3 = KratosMultiphysics.Vector(3)
        ZeroVector3[0] = 0.0
        ZeroVector3[1] = 0.0
        ZeroVector3[2] = 0.0

        for node in self.FEM_Solution.main_model_part.Nodes:
            node.SetValue(MeshingApplication.AUXILIAR_GRADIENT, ZeroVector3)

#============================================================================================================================
    def GenerateDemAfterRemeshing(self):
        # we extrapolate the damage to the nodes
        KratosFemDem.DamageToNodesProcess(self.FEM_Solution.main_model_part, 2).Execute()

        # we create a submodelpart containing the nodes and radius of the corresponding DEM
        KratosFemDem.DemAfterRemeshIdentificatorProcess(self.FEM_Solution.main_model_part, 0.95).Execute()

        # Loop over the elements of the Submodelpart to create the DEM
        for node in self.FEM_Solution.main_model_part.GetSubModelPart("DemAfterRemeshingNodes").Nodes:
            Id = node.Id
            R = node.GetValue(KratosFemDem.DEM_RADIUS)
            Coordinates = self.GetNodeCoordinates(node)
            self.ParticleCreatorDestructor.FEMDEM_CreateSphericParticle(Coordinates, R, Id)
            node.SetValue(KratosFemDem.IS_DEM, True)

#============================================================================================================================
    def CheckIfHasRemeshed(self):

        is_remeshed = False

        if (self.RemeshingProcessMMG.initial_remeshing == False):
            step = self.RemeshingProcessMMG.step + 1
            # We need to check if the model part has been modified recently
            if self.RemeshingProcessMMG.step_frequency > 0:
                if step >= self.RemeshingProcessMMG.step_frequency:
                        if self.RemeshingProcessMMG.main_model_part.ProcessInfo[KratosMultiphysics.STEP] >= self.RemeshingProcessMMG.initial_step:
                            # Has remeshed
                            is_remeshed = True
        return is_remeshed

#============================================================================================================================
    def PrintDEMResults(self):

        if self.DEM_Solution.step == 1: # always print the 1st step
            self.DEM_Solution.PrintResultsForGid(self.DEM_Solution.time)
            self.DEM_Solution.time_old_print = self.DEM_Solution.time

        else:
            time_to_print = self.DEM_Solution.time - self.DEM_Solution.time_old_print

            if (self.DEM_Solution.DEM_parameters["OutputTimeStep"].GetDouble() - time_to_print < 1e-2 * self.DEM_Solution.solver.dt):
                self.DEM_Solution.PrintResultsForGid(self.DEM_Solution.time)
                self.DEM_Solution.time_old_print = self.DEM_Solution.time


#============================================================================================================================
    def CreateInitialSkinDEM(self):

        initial_dem_skin_process = KratosFemDem.InitialDemSkinProcess(self.FEM_Solution.main_model_part)
        initial_dem_skin_process.Execute()

        # Loop over the elements of the Submodelpart to create the DEM
        for node in self.FEM_Solution.main_model_part.GetSubModelPart("InitialDemSkin").Nodes:

            Id = node.Id
            R = node.GetValue(KratosFemDem.DEM_RADIUS)
            Coordinates = self.GetNodeCoordinates(node)
            self.ParticleCreatorDestructor.FEMDEM_CreateSphericParticle(Coordinates, R, Id)
            node.SetValue(KratosFemDem.IS_DEM, True)

#============================================================================================================================

    def InitializeIntegrationPointsVariables(self):
        elements = self.FEM_Solution.main_model_part.Elements
        utils = KratosMultiphysics.VariableUtils()
        utils.SetNonHistoricalVariable(KratosFemDem.RECOMPUTE_NEIGHBOURS, True, elements)
        utils.SetNonHistoricalVariable(KratosFemDem.STRESS_THRESHOLD, 0.0, elements)
        utils.SetNonHistoricalVariable(KratosFemDem.DAMAGE_ELEMENT, 0.0, elements)
        utils.SetNonHistoricalVariable(KratosFemDem.PRESSURE_EXPANDED, 0, elements)
        utils.SetNonHistoricalVariable(KratosFemDem.IS_SKIN, 0, elements)
        utils.SetNonHistoricalVariable(KratosFemDem.SMOOTHING, 0, elements)
        utils.SetNonHistoricalVariable(KratosFemDem.STRESS_VECTOR, [0.0,0.0,0.0], elements)
        utils.SetNonHistoricalVariable(KratosFemDem.STRAIN_VECTOR, [0.0,0.0,0.0], elements)
        utils.SetNonHistoricalVariable(KratosFemDem.STRESS_VECTOR_INTEGRATED, [0.0,0.0,0.0], elements)

#============================================================================================================================

    def GetMaximumConditionId(self):
        max_id = 0
        for condition in self.FEM_Solution.main_model_part.Conditions:
            if condition.Id > max_id:
                max_id = condition.Id
        return max_id

#============================================================================================================================

    def InitializeDummyNodalForces(self):
        if self.echo_level > 0:
            self.FEM_Solution.KratosPrintInfo("FEM-DEM:: InitializeDummyNodalForces")

        # we fill the submodel part with the nodes and dummy conditions
        max_id = self.GetMaximumConditionId()
        props = self.FEM_Solution.main_model_part.Properties[0]
        self.FEM_Solution.main_model_part.CreateSubModelPart("ContactForcesDEMConditions")
        for node in self.FEM_Solution.main_model_part.Nodes:
            self.FEM_Solution.main_model_part.GetSubModelPart("ContactForcesDEMConditions").AddNode(node, 0)
            max_id += 1
            cond = self.FEM_Solution.main_model_part.GetSubModelPart("ContactForcesDEMConditions").CreateNewCondition(
                                                                            "PointLoadCondition2D1N",
                                                                            max_id,
                                                                            [node.Id],
                                                                            props)
            self.FEM_Solution.main_model_part.GetSubModelPart("computing_domain").AddCondition(cond)
            self.FEM_Solution.main_model_part.GetCondition(max_id).SetValue(Solid.FORCE_LOAD, [0.0,0.0,0.0])

#============================================================================================================================
    def RemoveDummyNodalForces(self):
        if self.echo_level > 0:
            self.FEM_Solution.KratosPrintInfo("FEM-DEM:: RemoveDummyNodalForces")

        for condition in self.FEM_Solution.main_model_part.GetSubModelPart("ContactForcesDEMConditions").Conditions:
            condition.Set(KratosMultiphysics.TO_ERASE, True)

        self.FEM_Solution.main_model_part.GetSubModelPart("ContactForcesDEMConditions").RemoveConditionsFromAllLevels(KratosMultiphysics.TO_ERASE)
        self.FEM_Solution.main_model_part.RemoveSubModelPart("ContactForcesDEMConditions")

#============================================================================================================================
    def RemoveAloneDEMElements(self):
        if self.echo_level > 0:
            self.FEM_Solution.KratosPrintInfo("FEM-DEM:: RemoveAloneDEMElements")

        # method to remove the dem corresponding to inactive nodes
        FEM_Nodes = self.FEM_Solution.main_model_part.Nodes
        FEM_Elements = self.FEM_Solution.main_model_part.Elements

        for node in FEM_Nodes:
            node.SetValue(KratosFemDem.NUMBER_OF_ACTIVE_ELEMENTS, 0)

        for Element in FEM_Elements:
            for i in range(0, self.number_of_nodes_element): # Loop over nodes of the element
                if Element.IsNot(KratosMultiphysics.TO_ERASE):
                    node = Element.GetNodes()[i]
                    NumberOfActiveElements = node.GetValue(KratosFemDem.NUMBER_OF_ACTIVE_ELEMENTS)
                    NumberOfActiveElements += 1
                    node.SetValue(KratosFemDem.NUMBER_OF_ACTIVE_ELEMENTS, NumberOfActiveElements)

        NumberOfActiveElements = 0
        for node in FEM_Nodes:
            NumberOfActiveElements = node.GetValue(KratosFemDem.NUMBER_OF_ACTIVE_ELEMENTS)
            if NumberOfActiveElements == 0:
                self.SpheresModelPart.GetNode(node.Id).Set(KratosMultiphysics.TO_ERASE, True)

        self.SpheresModelPart.RemoveElementsFromAllLevels(KratosMultiphysics.TO_ERASE)

#============================================================================================================================

    def InitializeSolutionAfterRemeshing(self):
        # Initialize the "flag" IS_DEM in all the nodes
        KratosMultiphysics.VariableUtils().SetNonHistoricalVariable(KratosFemDem.IS_DEM, False, self.FEM_Solution.main_model_part.Nodes)
        # Initialize the "flag" NODAL_FORCE_APPLIED in all the nodes
        KratosMultiphysics.VariableUtils().SetNonHistoricalVariable(KratosFemDem.NODAL_FORCE_APPLIED, False, self.FEM_Solution.main_model_part.Nodes)
        # Initialize the "flag" RADIUS in all the nodes
        KratosMultiphysics.VariableUtils().SetNonHistoricalVariable(KratosMultiphysics.RADIUS, False, self.FEM_Solution.main_model_part.Nodes)

        if self.FEM_Solution.ProjectParameters.Has("pressure_load_extrapolation") == False:
            self.PressureLoad = False
        else:
            self.PressureLoad = self.FEM_Solution.ProjectParameters["pressure_load_extrapolation"].GetBool()
        if self.PressureLoad:
            KratosFemDem.AssignPressureIdProcess(self.FEM_Solution.main_model_part).Execute()

        # Remove DEMS from previous mesh
        self.SpheresModelPart.Elements.clear()
        self.SpheresModelPart.Nodes.clear()

        self.InitializeDummyNodalForces()

        self.InitializeMMGvariables()
        self.FEM_Solution.model_processes = self.FEM_Solution.AddProcesses()
        self.FEM_Solution.model_processes.ExecuteInitialize()
        self.FEM_Solution.model_processes.ExecuteBeforeSolutionLoop()
        self.FEM_Solution.model_processes.ExecuteInitializeSolutionStep()

        # Search the skin nodes for the remeshing
        skin_detection_process = KratosMultiphysics.SkinDetectionProcess2D(self.FEM_Solution.main_model_part,
                                                                            self.SkinDetectionProcessParameters)
        skin_detection_process.Execute()
        self.GenerateDemAfterRemeshing()

#============================================================================================================================

    def ComputeDeltaTime(self):
<<<<<<< HEAD

=======
>>>>>>> 77331940
        if self.FEM_Solution.ProjectParameters["problem_data"].Has("time_step"):
            return self.FEM_Solution.ProjectParameters["problem_data"]["time_step"].GetDouble()

        elif self.FEM_Solution.ProjectParameters["problem_data"].Has("variable_time_steps"):

            current_time = self.FEM_Solution.main_model_part.ProcessInfo[KratosMultiphysics.TIME]
            for key in self.FEM_Solution.ProjectParameters["problem_data"]["variable_time_steps"].keys():
                interval_settings = self.FEM_Solution.ProjectParameters["problem_data"]["variable_time_steps"][key]
                interval = KratosMultiphysics.IntervalUtility(interval_settings)

                 # Getting the time step of the interval
                if interval.IsInInterval(current_time):
                    return interval_settings["time_step"].GetDouble()
            # If we arrive here we raise an error because the intervals are not well defined
            raise Exception("::[MechanicalSolver]:: Time stepping not well defined!")
        else:
            raise Exception("::[MechanicalSolver]:: Time stepping not defined!")

<<<<<<< HEAD

            
=======
#============================================================================================================================

    def ComputeDeltaDisplacement(self):
        for node in self.FEM_Solution.main_model_part.Nodes:
            displ = node.GetSolutionStepValue(KratosMultiphysics.DISPLACEMENT)
            displ_old = node.GetSolutionStepValue(KratosMultiphysics.DISPLACEMENT, 1)
            displ_increment = displ - displ_old
            node.SetSolutionStepValue(KratosFemDem.DISPLACEMENT_INCREMENT, displ_increment)

#============================================================================================================================

    def ComputeNeighboursIfNecessary(self):
        if self.echo_level > 0:
            self.FEM_Solution.KratosPrintInfo("FEM-DEM:: ComputeNeighboursIfNecessary")

        if self.FEM_Solution.main_model_part.ProcessInfo[KratosFemDem.GENERATE_DEM]: # The neighbours have changed
            neighbour_elemental_finder =  KratosMultiphysics.FindElementalNeighboursProcess(self.FEM_Solution.main_model_part, 2, 5)
            neighbour_elemental_finder.Execute()
            # We reset the flag
            self.FEM_Solution.main_model_part.ProcessInfo[KratosFemDem.GENERATE_DEM] = False

#============================================================================================================================

    def PerformRemeshingIfNecessary(self):

        debug_metric = False
        if debug_metric:
            params = KratosMultiphysics.Parameters("""{}""")
            KratosFemDem.ComputeNormalizedFreeEnergyOnNodesProcess(self.FEM_Solution.main_model_part, self.FEM_Solution.ProjectParameters["AMR_data"]["hessian_variable_parameters"]).Execute()
            MeshingApplication.ComputeHessianSolMetricProcess(self.FEM_Solution.main_model_part, KratosFemDem.EQUIVALENT_NODAL_STRESS, params).Execute()

        if self.DoRemeshing:
            is_remeshing = self.CheckIfHasRemeshed()

            if is_remeshing:
                if self.echo_level > 0:
                    self.FEM_Solution.KratosPrintInfo("FEM-DEM:: ComputeNormalizedFreeEnergyOnNodesProcess")
                # Extrapolate the free energy as a remeshing criterion
                parameters = self.FEM_Solution.ProjectParameters["AMR_data"]["hessian_variable_parameters"]
                KratosFemDem.ComputeNormalizedFreeEnergyOnNodesProcess(self.FEM_Solution.main_model_part, parameters).Execute()

                # we eliminate the nodal DEM forces
                self.RemoveDummyNodalForces()

            # Perform remeshing
            self.RemeshingProcessMMG.ExecuteInitializeSolutionStep()

            if is_remeshing:
                if self.echo_level > 0:
                    self.FEM_Solution.KratosPrintInfo("FEM-DEM:: InitializeSolutionAfterRemeshing")

                self.InitializeSolutionAfterRemeshing()
                neighbour_elemental_finder =  KratosMultiphysics.FindElementalNeighboursProcess(self.FEM_Solution.main_model_part, 2, 5)
                neighbour_elemental_finder.ClearNeighbours()
                neighbour_elemental_finder.Execute()

#============================================================================================================================

    def ExpandWetNodes(self):
        if self.echo_level > 0:
            self.FEM_Solution.KratosPrintInfo("FEM-DEM:: ExpandWetNodes")

        if self.PressureLoad:
            # This must be called before Generating DEM
            self.FEM_Solution.main_model_part.ProcessInfo[KratosFemDem.RECONSTRUCT_PRESSURE_LOAD] = 0 # It is modified inside
            extend_wet_nodes_process = KratosFemDem.ExpandWetNodesProcess(self.FEM_Solution.main_model_part)
            extend_wet_nodes_process.Execute()

#============================================================================================================================

    def ExtrapolatePressureLoad(self):
        if self.echo_level > 0:
            self.FEM_Solution.KratosPrintInfo("FEM-DEM:: ExtrapolatePressureLoad")

        if self.PressureLoad:
            # we reconstruct the pressure load if necessary
            if self.FEM_Solution.main_model_part.ProcessInfo[KratosFemDem.RECONSTRUCT_PRESSURE_LOAD] == 1:
                self.FEM_Solution.main_model_part.ProcessInfo[KratosFemDem.INTERNAL_PRESSURE_ITERATION] = 1
                while self.FEM_Solution.main_model_part.ProcessInfo[KratosFemDem.INTERNAL_PRESSURE_ITERATION] > 0:
                    KratosFemDem.ExtendPressureConditionProcess2D(self.FEM_Solution.main_model_part).Execute()
>>>>>>> 77331940
<|MERGE_RESOLUTION|>--- conflicted
+++ resolved
@@ -130,14 +130,8 @@
         # modified for the remeshing
         self.FEM_Solution.delta_time = self.ComputeDeltaTime()
         self.FEM_Solution.main_model_part.ProcessInfo[KratosMultiphysics.DELTA_TIME] = self.FEM_Solution.delta_time
-<<<<<<< HEAD
-        self.FEM_Solution.time = self.FEM_Solution.time + self.FEM_Solution.delta_time
-        self.FEM_Solution.main_model_part.CloneTimeStep(self.FEM_Solution.time)
-        self.FEM_Solution.step = self.FEM_Solution.step + 1
-=======
         self.FEM_Solution.time +=  self.FEM_Solution.delta_time
         self.FEM_Solution.step += 1
->>>>>>> 77331940
         self.FEM_Solution.main_model_part.ProcessInfo[KratosMultiphysics.STEP] = self.FEM_Solution.step
         self.FEM_Solution.main_model_part.CloneTimeStep(self.FEM_Solution.time)
 
@@ -707,10 +701,6 @@
 #============================================================================================================================
 
     def ComputeDeltaTime(self):
-<<<<<<< HEAD
-
-=======
->>>>>>> 77331940
         if self.FEM_Solution.ProjectParameters["problem_data"].Has("time_step"):
             return self.FEM_Solution.ProjectParameters["problem_data"]["time_step"].GetDouble()
 
@@ -729,10 +719,6 @@
         else:
             raise Exception("::[MechanicalSolver]:: Time stepping not defined!")
 
-<<<<<<< HEAD
-
-            
-=======
 #============================================================================================================================
 
     def ComputeDeltaDisplacement(self):
@@ -812,5 +798,4 @@
             if self.FEM_Solution.main_model_part.ProcessInfo[KratosFemDem.RECONSTRUCT_PRESSURE_LOAD] == 1:
                 self.FEM_Solution.main_model_part.ProcessInfo[KratosFemDem.INTERNAL_PRESSURE_ITERATION] = 1
                 while self.FEM_Solution.main_model_part.ProcessInfo[KratosFemDem.INTERNAL_PRESSURE_ITERATION] > 0:
-                    KratosFemDem.ExtendPressureConditionProcess2D(self.FEM_Solution.main_model_part).Execute()
->>>>>>> 77331940
+                    KratosFemDem.ExtendPressureConditionProcess2D(self.FEM_Solution.main_model_part).Execute()