// KRATOS  ___|  |                   |                   |
//       \___ \  __|  __| |   |  __| __| |   |  __| _` | |
//             | |   |    |   | (    |   |   | |   (   | |
//       _____/ \__|_|   \__,_|\___|\__|\__,_|_|  \__,_|_| MECHANICS
//
//  License:		 BSD License
//					 license: StructuralMechanicsApplication/license.txt
//
//  Main authors:    Vicente Mataix Ferrandiz
//

#if !defined(KRATOS_BASE_CONTACT_SEARCH_PROCESS_H_INCLUDED )
#define  KRATOS_BASE_CONTACT_SEARCH_PROCESS_H_INCLUDED

// System includes

// External includes

// Project includes
#include "includes/model_part.h"
#include "includes/kratos_parameters.h"
#include "custom_processes/normal_gap_process.h"

/* Custom includes*/
#include "custom_includes/point_item.h"
#include "custom_conditions/paired_condition.h"

/* Tree structures */
// #include "spatial_containers/bounding_volume_tree.h" // k-DOP
#include "spatial_containers/spatial_containers.h" // kd-tree

namespace Kratos
{
///@name Kratos Globals
///@{

///@}
///@name Type Definitions
///@{

    /// The definition of the size type
    typedef std::size_t SizeType;

///@}
///@name  Enum's
///@{

///@}
///@name  Functions
///@{

///@}
///@name Kratos Classes
///@{

/**
 * @class BaseContactSearchProcess
 * @ingroup ContactStructuralMechanicsApplication
 * @brief This process has as objective to create the contact conditions.
 * @details The conditions that can be created are Mortar conditions (or segment to segment) conditions: The created conditions will be between two segments
 * The utility employs the projection.h from MeshingApplication, which works internally using a kd-tree
 * @author Vicente Mataix Ferrandiz
 * @tparam TDim The dimension of work
 * @tparam TNumNodes The number of nodes of the slave
 * @tparam TNumNodesMaster The number of nodes of the master
 */
template<SizeType TDim, SizeType TNumNodes, SizeType TNumNodesMaster = TNumNodes>
class KRATOS_API(CONTACT_STRUCTURAL_MECHANICS_APPLICATION) BaseContactSearchProcess
    : public Process
{
public:
    ///@name Type Definitions
    ///@{

    /// General type definitions
    typedef ModelPart::NodesContainerType                    NodesArrayType;
    typedef ModelPart::ConditionsContainerType          ConditionsArrayType;
    typedef Node<3>                                                NodeType;
    typedef Geometry<NodeType>                                 GeometryType;

    /// Index type definition
    typedef std::size_t                                           IndexType;

    /// Type definitions for the tree
    typedef PointItem<Condition>                                  PointType;
    typedef PointType::Pointer                             PointTypePointer;
    typedef std::vector<PointTypePointer>                       PointVector;
    typedef PointVector::iterator                             PointIterator;
    typedef std::vector<double>                              DistanceVector;
    typedef DistanceVector::iterator                       DistanceIterator;

    /// KDtree definitions
    typedef Bucket< 3ul, PointType, PointVector, PointTypePointer, PointIterator, DistanceIterator > BucketType;
    typedef Tree< KDTreePartition<BucketType> > KDTree;

    /// The type of mapper considered
    typedef NormalGapProcess<TDim, TNumNodes, TNumNodesMaster> NormalGapProcessType;

    /// The definition of zero tolerance
    static constexpr double GapThreshold = 2.0e-3;

    /// The definition of zero tolerance
    static constexpr double ZeroTolerance = std::numeric_limits<double>::epsilon();

    /// Pointer definition of BaseContactSearchProcess
    KRATOS_CLASS_POINTER_DEFINITION( BaseContactSearchProcess );

    /// Local Flags
    KRATOS_DEFINE_LOCAL_FLAG( INVERTED_SEARCH );
    KRATOS_DEFINE_LOCAL_FLAG( CREATE_AUXILIAR_CONDITIONS );
    KRATOS_DEFINE_LOCAL_FLAG( MULTIPLE_SEARCHS );
    KRATOS_DEFINE_LOCAL_FLAG( PREDEFINE_MASTER_SLAVE );
    KRATOS_DEFINE_LOCAL_FLAG( PURE_SLIP );

    ///@}
    ///@name  Enum's
    ///@{

    enum class SearchTreeType {KdtreeInRadius = 0, KdtreeInBox = 1, KdtreeInRadiusWithOBB = 2, KdtreeInBoxWithOBB = 3, OctreeWithOBB = 4, Kdop = 5};

    enum class CheckResult {Fail = 0, AlreadyInTheMap = 1, OK = 2};

    enum class CheckGap {NoCheck = 0, DirectCheck = 1, MappingCheck = 2};

    enum class TypeSolution {NormalContactStress = 0, ScalarLagrangeMultiplier = 1, VectorLagrangeMultiplier = 2, FrictionlessPenaltyMethod = 3, FrictionalPenaltyMethod = 4, OtherFrictionless = 5, OtherFrictional = 6};

    ///@}
    ///@name Life Cycle
    ///@{

    /**
     * @brief The constructor of the search utility uses the following inputs:
     * @param rMainModelPart The model part to be considered
     * @param ThisParameters The configuration parameters, it includes:
     *                       - The allocation considered in the search
     *                       - The factor considered to check if active or not
     *                       - The integration order considered
     *                       - The size of the bucket
     *                       - The proportion increased of the Radius/Bounding-box volume for the search
     *                       - TypeSearch: 0 means search in radius, 1 means search in box
     * @param pPairedProperties Properties of the pair
     * @todo Add more types of bounding boxes, as kdops, look bounding_volume_tree.h
     * @note Use an InterfacePreprocess object to create such a model part from a regular one:
     *          -# InterfaceMapper = InterfacePreprocess()
     *          -# InterfacePart = InterfaceMapper.GenerateInterfacePart(Complete_Model_Part)
     */
    BaseContactSearchProcess(
        ModelPart& rMainModelPart,
        Parameters ThisParameters =  Parameters(R"({})"),
        Properties::Pointer pPairedProperties = nullptr
        );

    /// Destructor.
    ~BaseContactSearchProcess() override = default;

    ///@}
    ///@name Operators
    ///@{

    void operator()()
    {
        Execute();
    }

    ///@}
    ///@name Operations
    ///@{

    /**
     * @brief Execute method is used to execute the Process algorithms.
     */
    void Execute() override;

    /**
     * @brief This function is designed for being called at the beginning of the computations right after reading the model and the groups
     */
    void ExecuteInitialize() override;

    /**
     * @brief This function will be executed at every time step BEFORE performing the solve phase
     */
    void ExecuteInitializeSolutionStep() override;

    /**
     * @brief This function will be executed at every time step AFTER performing the solve phase
     */
    void ExecuteFinalizeSolutionStep() override;

    /**
     * @brief This function initializes the ALM frictionless mortar conditions already created
     */
    void InitializeMortarConditions();

    /**
     * @brief This function clears the mortar conditions already created
     */
    virtual void ClearMortarConditions();

    /**
     * @brief This method checks that the contact model part is unique (so the model parts contain unique contact pairs)
     */
    virtual void CheckContactModelParts();

    /**
     * @brief This function creates a lists  points ready for the Mortar method
     */
    void CreatePointListMortar();

    /**
     * @brief This function updates a lists  points ready for the Mortar method
     */
    void UpdatePointListMortar();

    /**
     * @brief This function has as pourpose to find potential contact conditions and fill the mortar conditions with the necessary pointers
     */
    void UpdateMortarConditions();

    /**
     * @brief It checks the current mortar conditions
     */
    void CheckMortarConditions();

    /**
     * @brief It sets if the search is inverted
     */
    void InvertSearch();

    /**
     * @brief This resets the contact operators
     */
     virtual void ResetContactOperators();

    /**
     * @brief This method provides the defaults parameters to avoid conflicts between the different constructors
     */
    const Parameters GetDefaultParameters() const override;

    ///@}
    ///@name Access
    ///@{

    ///@}
    ///@name Inquiry
    ///@{

    ///@}
    ///@name Input and output
    ///@{

    /************************************ GET INFO *************************************/
    /***********************************************************************************/

    std::string Info() const override
    {
        return "BaseContactSearchProcess";
    }

    /************************************ PRINT INFO ***********************************/
    /***********************************************************************************/

    void PrintInfo(std::ostream& rOStream) const override
    {
        rOStream << Info();
    }

    ///@}
    ///@name Friends
    ///@{

    ///@}

protected:

    ///@name Protected static Member Variables
    ///@{

    ///@}
    ///@name Protected member Variables
    ///@{

    ModelPart& mrMainModelPart;                       /// The main model part
    Parameters mThisParameters;                       /// The configuration parameters
    CheckGap mCheckGap;                               /// If the gap is checked during the search
    TypeSolution mTypeSolution;                       /// The solution type
    std::string mConditionName;                       /// The name of the condition to be created
    PointVector mPointListDestination;                /// A list that contents the all the points (from nodes) from the modelpart

<<<<<<< HEAD
    Properties::Pointer mpPairedProperties = nullptr; ///

    Flags mOptions;                                   /// Local flags

=======
>>>>>>> 4c1002ee
    ///@}
    ///@name Protected Operators
    ///@{

    ///@}
    ///@name Protected Operations
    ///@{

    /**
     * @brief This method cleans the model part
     * @param rModelPart The model part of interest
     */
    virtual void CleanModelPart(ModelPart& rModelPart);

    /**
     * @brief This method checks the pairing
     * @param rComputingModelPart The modelpart  used in the assemble of the system
     * @param rConditionId The ID of the new condition to be created
     */
    virtual void CheckPairing(
        ModelPart& rComputingModelPart,
        IndexType& rConditionId
        );

    /**
     * @brief This method computes which nodes are active or inactive after after mapping the coordinates
     */
    virtual void ComputeActiveInactiveNodes();

    /**
     * @brief This method sets as active a node and it sets to an explicit approximation its LM
     * @param ItNode The node iterator to set
     * @param CommonEpsilon The penalty value
     * @param ScaleFactor The scale factor
     */
    virtual void SetActiveNode(
        NodesArrayType::iterator ItNode,
        const double CommonEpsilon,
        const double ScaleFactor = 1.0
        );

    /**
     * @brief This method sets as inactive a node and it sets to zero its LM
     * @param ItNode The node iterator to set
     */
    virtual void SetInactiveNode(NodesArrayType::iterator ItNode);

    /**
     * @brief This method add a new pair to the computing model part
     * @param rComputingModelPart The modelpart  used in the assemble of the system
     * @param rConditionId The ID of the new condition to be created
     * @param pObjectSlave The pointer to the slave condition
     * @param rSlaveNormal The normal of the slave condition
     * @param pObjectMaster The pointer to the master condition
     * @param rMasterNormal The normal of the master condition
     * @param pIndexesPairs The map of indexes considered
     * @param pProperties The pointer to the Properties of the condition
     * @return The new created condition
     */
    virtual Condition::Pointer AddPairing(
        ModelPart& rComputingModelPart,
        IndexType& rConditionId,
        GeometricalObject::Pointer pObjectSlave,
        const array_1d<double, 3>& rSlaveNormal,
        GeometricalObject::Pointer pObjectMaster,
        const array_1d<double, 3>& rMasterNormal,
        IndexMap::Pointer pIndexesPairs,
        Properties::Pointer pProperties
        );

    /**
     * @brief This converts the framework string to an enum
     * @param str The string
     * @return CheckGap: The equivalent enum
     */
    CheckGap ConvertCheckGap(const std::string& str);

    ///@}
    ///@name Protected  Access
    ///@{

    ///@}
    ///@name Protected Inquiry
    ///@{

    ///@}
    ///@name Protected LifeCycle
    ///@{

    ///@}

private:
    ///@name Static Member Variables
    ///@{

    ///@}
    ///@name Member Variables
    ///@{

    ///@}
    ///@name Private Operators
    ///@{

    ///@}
    ///@name Private Operations
    ///@{

    /**
     * @brief This auxiliar method performs the seach using a KDTree
     * @param rSubContactModelPart The submodel part studied
     * @param rSubComputingContactModelPart The computing contact submodel part
     */
    void SearchUsingKDTree(
        ModelPart& rSubContactModelPart,
        ModelPart& rSubComputingContactModelPart
        );

    /**
     * @brief This auxiliar method performs the seach using a Octree
     * @param rSubContactModelPart The submodel part studied
     * @param rSubComputingContactModelPart The computing contact submodel part
     */
    void SearchUsingOcTree(
        ModelPart& rSubContactModelPart,
        ModelPart& rSubComputingContactModelPart
        );

    /**
     * @brief This method sets the origin destination model maps when only one model part is provided
     * @details The only model part should have MASTER/SLAVE flags in the nodes and conditions
     * @param rModelPart The main model part, where the origin/destination model parts will be created
     */
    void SetOriginDestinationModelParts(ModelPart& rModelPart);

    /**
     * @brief This function clears the mortar conditions already created
     * @param rNodesArray The array of nodes to clear
     */
    void ClearScalarMortarConditions(NodesArrayType& rNodesArray);

    /**
     * @brief This function clears the mortar conditions already created
     * @param rNodesArray The array of nodes to clear
     */
    void ClearComponentsMortarConditions(NodesArrayType& rNodesArray);

    /**
     * @brief This function clears the ALM frictionless mortar conditions already created
     * @param rNodesArray The array of nodes to clear
     */
    void ClearALMFrictionlessMortarConditions(NodesArrayType& rNodesArray);

    /**
     * @brief It check the conditions if they are correctly detected
     * @param pIndexesPairs Set containing the ids to the conditions
     * @param pGeometricalObject1 The pointer to the condition in the destination model part
     * @param pGeometricalObject2 The pointer to the condition in the destination model part
     * @param InvertedSearch If the search is inverted
     * @return If OK or Fail on the check
     */
    inline CheckResult CheckGeometricalObject(
        IndexMap::Pointer pIndexesPairs,
        const GeometricalObject::Pointer pGeometricalObject1,
        const GeometricalObject::Pointer pGeometricalObject2,
        const bool InvertedSearch = false
        );

    /**
     * @brief It check the conditions if they are correctly detected
     * @param pIndexesPairs Set containing the ids to the conditions
     * @param pCond1 The pointer to the condition in the destination model part
     * @param pCond2 The pointer to the condition in the destination model part
     * @param InvertedSearch If the search is inverted
     * @return If OK or Fail on the check
     */
    inline CheckResult CheckCondition(
        IndexMap::Pointer pIndexesPairs,
        const Condition::Pointer pCond1,
        const Condition::Pointer pCond2,
        const bool InvertedSearch = false
        );

    /**
     * @brief This method fills mPointListDestination
     */
    void FillPointListDestination();

    /**
     * @brief This method clears the destination list and
     * @param rSubContactModelPart The submodel part studied
     */
    void ClearDestinationListAndAssignFlags(ModelPart& rSubContactModelPart);

    /**
     * @brief This method computes search with KDTree
     * @param rTreePoints The tree points for search
     * @param rPointsFound The points found
     * @param rGeometry The geometry of the condition
     * @param TypeSearch The search type
     * @param SearchFactor The searh factor applied
     * @param AllocationSize The allocation size
     * @param Dynamic if the dynamic search is considered
     */
    inline IndexType PerformKDTreeSearch(
        KDTree& rTreePoints,
        PointVector& rPointsFound,
        GeometryType& rGeometry,
        const SearchTreeType TypeSearch = SearchTreeType::KdtreeInBox,
        const double SearchFactor = 3.5,
        const IndexType AllocationSize = 1000,
        const bool Dynamic = false
        );

    /**
     * @brief This method gets the maximum the ID of the conditions
     */
    inline IndexType GetMaximumConditionsIds();

    /**
     * @brief This method checks the potential pairing between two conditions/geometries (auxiliar one)
     * @param rComputingModelPart The modelpart  used in the assemble of the system
     * @param rConditionId The ID of the new condition to be created
     * @param pObjectSlave The pointer to the slave condition
     * @param rSlaveNormal The normal of the slave condition
     * @param pObjectMaster The pointer to the master condition
     * @param rMasterNormal The normal of the master condition
     * @param pIndexesPairs The id sets of potential pairs
     * @param pProperties The pointer to the Properties of the condition
     * @param ActiveCheckFactor The value used auxiliarly to check if the node is in the potential contact zone
     * @param FrictionalProblem If the problem is frictional or not
     */
    void AddPotentialPairing(
        ModelPart& rComputingModelPart,
        IndexType& rConditionId,
        GeometricalObject::Pointer pObjectSlave,
        const array_1d<double, 3>& rSlaveNormal,
        GeometricalObject::Pointer pObjectMaster,
        const array_1d<double, 3>& rMasterNormal,
        IndexMap::Pointer pIndexesPairs,
        Properties::Pointer pProperties,
        const double ActiveCheckFactor,
        const bool FrictionalProblem
        );

    /**
     * @brief This method computes the gap using a mapper
     * @param SearchOrientation The orientation of the search (inverted or not)
     */
    inline void ComputeMappedGap(const bool SearchOrientation);

    /**
     * @brief This method sets as inactive a node and it sets to zero its LM
     */
    inline void ComputeWeightedReaction();

    /**
     * @brief This method creates the auxiliar the pairing
     * @param rContactModelPart The modelpart  used in the assemble of the system
     * @param rComputingModelPart The modelpart  used in the assemble of the system
     * @param rConditionId The ID of the new condition to be created
     */
    inline void CreateAuxiliarConditions(
        ModelPart& rContactModelPart,
        ModelPart& rComputingModelPart,
        IndexType& rConditionId
        );

    /**
     * @brief This method creates a debug file for normals
     * @param rModelPart The corresponding model part
     * @param rName The begining of the file name
     */
    void CreateDebugFile(
        ModelPart& rModelPart,
        const std::string& rName
        );

    /**
     * @brief Calculates the minimal distance between one node and its center
     * @return The radius of the geometry
     */
    static inline double Radius(GeometryType& ThisGeometry);

    /**
     * @brief This converts the framework string to an enum
     * @param str The string
     * @return SearchTreeType: The equivalent enum
     */
    SearchTreeType ConvertSearchTree(const std::string& str);

    ///@}
    ///@name Private  Access
    ///@{

    ///@}
    ///@name Private Inquiry
    ///@{

    ///@}
    ///@name Un accessible methods
    ///@{

    ///@}

}; // Class BaseContactSearchProcess

///@}

///@name Type Definitions
///@{


///@}
///@name Input and output
///@{

/****************************** INPUT STREAM FUNCTION ******************************/
/***********************************************************************************/

template<SizeType TDim, SizeType TNumNodes, SizeType TNumNodesMaster>
inline std::istream& operator >> (std::istream& rIStream,
                                  BaseContactSearchProcess<TDim, TNumNodes, TNumNodesMaster>& rThis);

/***************************** OUTPUT STREAM FUNCTION ******************************/
/***********************************************************************************/

template<SizeType TDim, SizeType TNumNodes, SizeType TNumNodesMaster>
inline std::ostream& operator << (std::ostream& rOStream,
                                  const BaseContactSearchProcess<TDim, TNumNodes, TNumNodesMaster>& rThis)
{
    return rOStream;
}

///@}

}  // namespace Kratos.

#endif // KRATOS_BASE_CONTACT_SEARCH_PROCESS_H_INCLUDED  defined<|MERGE_RESOLUTION|>--- conflicted
+++ resolved
@@ -286,13 +286,8 @@
     std::string mConditionName;                       /// The name of the condition to be created
     PointVector mPointListDestination;                /// A list that contents the all the points (from nodes) from the modelpart
 
-<<<<<<< HEAD
-    Properties::Pointer mpPairedProperties = nullptr; ///
-
-    Flags mOptions;                                   /// Local flags
-
-=======
->>>>>>> 4c1002ee
+    Properties::Pointer mpPairedProperties = nullptr; /// This is the paired properties (unique for the given potential pair)
+
     ///@}
     ///@name Protected Operators
     ///@{
