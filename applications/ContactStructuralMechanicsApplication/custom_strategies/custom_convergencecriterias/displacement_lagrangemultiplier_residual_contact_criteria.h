--- conflicted
+++ resolved
@@ -385,11 +385,7 @@
             r_table.AddColumn("EXP. RAT", 10);
             r_table.AddColumn("ABS", 10);
             r_table.AddColumn("EXP. ABS", 10);
-<<<<<<< HEAD
-            if (mOptions.IsNot(DisplacementLagrangeMultiplierResidualContactCriteria::ROTATION_DOF_IS_CONSIDERED)) {
-=======
             if (mOptions.Is(DisplacementLagrangeMultiplierResidualContactCriteria::ROTATION_DOF_IS_CONSIDERED)) {
->>>>>>> 77633dd7
                 r_table.AddColumn("RT RATIO", 10);
                 r_table.AddColumn("EXP. RAT", 10);
                 r_table.AddColumn("ABS", 10);
@@ -402,9 +398,6 @@
             r_table.AddColumn("CONVERGENCE", 15);
             mOptions.Set(DisplacementLagrangeMultiplierResidualContactCriteria::TABLE_IS_INITIALIZED, true);
         }
-
-        // Check rotation dof
-        mOptions.Set(DisplacementLagrangeMultiplierResidualContactCriteria::ROTATION_DOF_IS_CONSIDERED, ContactUtilities::CheckModelPartHasRotationDoF(rModelPart));
     }
 
     /**
