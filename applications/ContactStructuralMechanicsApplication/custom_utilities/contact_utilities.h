// KRATOS  ___|  |                   |                   |
//       \___ \  __|  __| |   |  __| __| |   |  __| _` | |
//             | |   |    |   | (    |   |   | |   (   | |
//       _____/ \__|_|   \__,_|\___|\__|\__,_|_|  \__,_|_| MECHANICS
//
//  License:             BSD License
//                                       license: StructuralMechanicsApplication/license.txt
//
//  Main authors:    Vicente Mataix Ferrandiz
//

#if !defined(KRATOS_CONTACT_UTILITIES)
#define KRATOS_CONTACT_UTILITIES

#include "utilities/math_utils.h"
#include "contact_structural_mechanics_application_variables.h"
#include "includes/model_part.h"
#include "geometries/point.h"
#include "utilities/openmp_utils.h"
#include "utilities/mortar_utilities.h"

namespace Kratos
{
///@name Kratos Globals
///@{

///@}
///@name Type Definitions
///@{
    
///@}
///@name  Enum's
///@{
    
///@}
///@name  Functions
///@{
    
class ContactUtilities
{
public:
    ///@name Type Definitions
    ///@{
    
    // General type definitions
    typedef Node<3>                                              NodeType;
<<<<<<< HEAD
    typedef Point                                            PointType;
=======
    typedef Point                                               PointType;
>>>>>>> 996b640b
    typedef PointType::CoordinatesArrayType          CoordinatesArrayType;
    typedef Geometry<NodeType>                               GeometryType;
    typedef Geometry<PointType>                         GeometryPointType;
    typedef GeometryData::IntegrationMethod             IntegrationMethod;
    typedef ModelPart::NodesContainerType                  NodesArrayType;
    typedef ModelPart::ConditionsContainerType        ConditionsArrayType;
    
    ///@}
    ///@name Life Cycle
    ///@{

    ///@}
    ///@name Access
    ///@{

    ///@}
    ///@name Inquiry
    ///@{

    ///@}
    ///@name Input and output
    ///@{

    ///@}
    ///@name Friends
    ///@{
    
    ///@}
    ///@name Operations
    ///@{
    
    /**
     * Project a point over a plane
     * @param PointOrigin: A point in the plane
     * @param PointDestiny: The point to be projected
     * @param Normal: The normal of the plane
     * @return PointProjected: The point pojected over the plane
     * @return Distance: The distance between the point and the plane
     */
    
    static inline void Project(
        const PointType& PointOrigin,
        const PointType& PointDestiny,
        PointType& PointProjected,
        double& Distance,
        const array_1d<double,3>& Normal
        )
    {
        array_1d<double,3> vector_points = PointDestiny.Coordinates() - PointOrigin.Coordinates();

        Distance = inner_prod(vector_points, Normal); 

        PointProjected.Coordinates() = PointDestiny.Coordinates() - Normal * Distance;
    }
    
    /**
     * This function scales the points according to a factor (to increase the bounding box)
     * @param PointToScale: The point to scale
     * @param Center: The reference point
     * @param ScaleFactor: The factor considered to "grow" the node
     */
    
    template<class TPointType>
    static inline void ScaleNode(
        TPointType& PointToScale,
        const array_1d<double, 3>& Normal,
        const double& LengthSearch
        )
    {        
        PointToScale.Coordinates() = PointToScale.Coordinates() + Normal * LengthSearch;
    }
    
    /**
     * Calculates the distance between nodes
     * @param PointOrigin: The first node
     * @param PointDestiny: The second node
     */
    
    static inline double DistancePoints(
        const GeometryType::CoordinatesArrayType& PointOrigin,
        const GeometryType::CoordinatesArrayType& PointDestiny
        )
    {
        return std::sqrt((PointOrigin[0] - PointDestiny[0]) * (PointOrigin[0] - PointDestiny[0])
                       + (PointOrigin[1] - PointDestiny[1]) * (PointOrigin[1] - PointDestiny[1])
                       + (PointOrigin[2] - PointDestiny[2]) * (PointOrigin[2] - PointDestiny[2]));
    }
    
    /**
     * It computes the mean of the normal in the condition in all the nodes
     * @param ModelPart: The model part to compute
     * @return The modelparts with the normal computed
     */
    
    static inline void ComputeNodesMeanNormalModelPart(ModelPart& rModelPart) 
    {
        // Tolerance
        const double& tolerance = std::numeric_limits<double>::epsilon();

        // Initialize normal vectors
        const array_1d<double,3> zero_vect = ZeroVector(3);
        
        NodesArrayType& nodes_array = rModelPart.Nodes();
        const int num_nodes = static_cast<int>(nodes_array.size()); 
        
        #pragma omp parallel for
        for(int i = 0; i < num_nodes; i++) 
        {
            auto it_node = nodes_array.begin() + i;
            it_node->SetValue(NORMAL, zero_vect);
        }
        
        // Sum all the nodes normals
        ConditionsArrayType& conditions_array = rModelPart.Conditions();
        const int num_conditions = static_cast<int>(conditions_array.size());
        
        #pragma omp parallel for
        for(int i = 0; i < num_conditions; i++) 
        {
            auto it_cond = conditions_array.begin() + i;
            
            if (it_cond->Is(SLAVE) || it_cond->Is(MASTER) || it_cond->Is(ACTIVE))
            {
                // Aux coordinates
                CoordinatesArrayType aux_coords;
                aux_coords = it_cond->GetGeometry().PointLocalCoordinates(aux_coords, it_cond->GetGeometry().Center());
                array_1d<double, 3>& rNormal = it_cond->GetValue(NORMAL);
                rNormal = it_cond->GetGeometry().Normal(aux_coords);
                
                const unsigned int number_nodes = it_cond->GetGeometry().PointsNumber();
                
                for (unsigned int i = 0; i < number_nodes; i++)
                {
                    #pragma omp critical
                    noalias( it_cond->GetGeometry()[i].GetValue(NORMAL) ) += rNormal;
                }
            }
        }
        
        if (rModelPart.GetProcessInfo()[CONSIDER_NORMAL_VARIATION] == true)
        {
            // Applied laziness - MUST be calculated BEFORE normalizing the normals
            ComputeDeltaNodesMeanNormalModelPart( rModelPart ); 
        }

        #pragma omp parallel for 
        for(int i = 0; i < num_nodes; i++) 
        {
            auto it_node = nodes_array.begin() + i;

            const double norm_normal = norm_2(it_node->GetValue(NORMAL));
            
            if (norm_normal > tolerance)
            {
                it_node->GetValue(NORMAL) /= norm_normal;
            }
        }
    }
    
    /**
     * It computes the mean of the normal in the condition in all the nodes using the area to weight it
     * @param ModelPart: The model part to compute
     * @return The modelparts with the normal computed
     */
    
    static inline void ComputeNodesMeanNormalAreaWeightedModelPart(ModelPart& rModelPart) 
    {
        // Tolerance
        const double& tolerance = std::numeric_limits<double>::epsilon();

        // Initialize normal vectors
        const array_1d<double,3> zero_vect = ZeroVector(3);
        
        NodesArrayType& nodes_array = rModelPart.Nodes();
        const int num_nodes = static_cast<int>(nodes_array.size()); 
        
        #pragma omp parallel for
        for(int i = 0; i < num_nodes; i++) 
        {
            auto it_node = nodes_array.begin() + i;
            it_node->SetValue(NODAL_AREA, 0.0);
            it_node->SetValue(NORMAL, zero_vect);
        }
        
        // Aux coordinates
        CoordinatesArrayType aux_coords;
        aux_coords.clear();
        
        // Sum all the nodes normals
        ConditionsArrayType& conditions_array = rModelPart.Conditions();
        const int num_conditions = static_cast<int>(conditions_array.size());
        
        #pragma omp parallel for
        for(int i = 0; i < num_conditions; i++) 
        {
            auto it_cond = conditions_array.begin() + i;
            
            if (it_cond->Is(SLAVE) || it_cond->Is(MASTER) || it_cond->Is(ACTIVE))
            {
                aux_coords = it_cond->GetGeometry().PointLocalCoordinates(aux_coords, it_cond->GetGeometry().Center());
                array_1d<double, 3>& rNormal = it_cond->GetValue(NORMAL);
                rNormal = it_cond->GetGeometry().Normal(aux_coords);
                
                const unsigned int number_nodes = it_cond->GetGeometry().PointsNumber();
                const double & rArea = it_cond->GetGeometry().Area()/number_nodes;
                
                for (unsigned int i = 0; i < number_nodes; i++)
                {
                    auto& this_node = it_cond->GetGeometry()[i];
                    this_node.SetLock();
                    this_node.GetValue(NODAL_AREA)        += rArea;
                    noalias( this_node.GetValue(NORMAL) ) += rArea * rNormal;
                    this_node.UnSetLock();
                }
            }
        }
        
        #pragma omp parallel for 
        for(int i = 0; i < num_nodes; i++) 
        {
            auto it_node = nodes_array.begin() + i;

            const double& total_area = it_node->GetValue(NODAL_AREA);
            if (total_area > tolerance)
            {
                it_node->GetValue(NORMAL) /= total_area;
            }
        }
        
        if (rModelPart.GetProcessInfo()[CONSIDER_NORMAL_VARIATION] == true)
        {
            // Applied laziness - MUST be calculated BEFORE normalizing the normals
            ComputeDeltaNodesMeanNormalModelPart( rModelPart ); 
        }

        #pragma omp parallel for 
        for(int i = 0; i < num_nodes; i++) 
        {
            auto it_node = nodes_array.begin() + i;

            const double norm_normal = norm_2(it_node->GetValue(NORMAL));
            
            if (norm_normal > tolerance)
            {
                it_node->GetValue(NORMAL) /= norm_normal;
            }
        }
    }

    /**
     * It computes the directional derivative of the normal in the condition in all the nodes
     * @param ModelPart: The model part to compute
     * @return The modelparts with the normal computed
     */

    static inline void ComputeDeltaNodesMeanNormalModelPart(ModelPart & rModelPart)
    {
        // TODO: Add parallelization

        // Conditions
        ConditionsArrayType& p_cond  = rModelPart.Conditions();
        ConditionsArrayType::iterator it_cond_begin = p_cond.ptr_begin();
        ConditionsArrayType::iterator it_cond_end   = p_cond.ptr_end();

        // Tolerance
        const double& tolerance = std::numeric_limits<double>::epsilon();

        // Initialize directional derivative
        const unsigned int dimension = it_cond_begin->WorkingSpaceDimension( ); 
        const Matrix zero_delta_normal = ZeroMatrix( dimension, dimension );

        Matrix Delta_ne_adj  = Matrix(dimension, dimension);
        Matrix Ce = Matrix(dimension, dimension);
        
        const Matrix I = IdentityMatrix(dimension, dimension);

        NodesArrayType& nodes_array = rModelPart.Nodes();
        const int num_nodes = static_cast<int>(nodes_array.size()); 
        
        #pragma omp parallel for 
        for(int i = 0; i < num_nodes; i++) 
        {
            auto it_node = nodes_array.begin() + i;
            it_node->SetValue(DELTA_NORMAL, zero_delta_normal);
        }
        
        // Sum the directional derivatives of the adjacent segments
        for(ConditionsArrayType::iterator it_cond = it_cond_begin; it_cond!=it_cond_end; it_cond++)
        {
            if (it_cond->Is(ACTIVE) || it_cond->Is(MASTER)) 
            {
                const array_1d<double, 3>& ne = it_cond->GetValue(NORMAL);   // normalized condition normal
                Matrix ne_o_ne = subrange( outer_prod( ne, ne ), 0, dimension, 0, dimension );

                const unsigned int num_nodes = it_cond->GetGeometry( ).PointsNumber();
                if( dimension == 2 )
                {
                    if (num_nodes == 2)
                    {
                        const double ne_norm = it_cond->GetGeometry( ).Length( ); // The norm of a geometry's normal is its characteristic dimension - length for 2D and area for 3D 
                        
                        Delta_ne_adj( 0, 0 ) =  0.0;
                        Delta_ne_adj( 0, 1 ) = -1.0;
                        Delta_ne_adj( 1, 0 ) =  1.0;
                        Delta_ne_adj( 1, 1 ) =  0.0;
                        
                        Ce = prod( I - ne_o_ne, Delta_ne_adj ) / ne_norm;     // In 2D, Delta_ne_adj is node-independent => evaluated outside the nodes loop
                        
                        for (unsigned int i = 0; i < num_nodes; i++)
                        {
                            NodeType& node_j = it_cond->GetGeometry( )[i];
                            
                            // -/+ 0.5 are the values of DN_Dxi for linear line elements at nodes 1 and 2 - no need to call the function
                            double DN_De_j = 0.0;
                            if( i == 0 )
                            {
                                DN_De_j = -0.5;
                            }
                            else if( i == 1 )
                            {
                                DN_De_j =  0.5;
                            }
                            node_j.GetValue(DELTA_NORMAL) += Ce * DN_De_j;
                        }
                    }
                    else
                    {
                        KRATOS_ERROR << "DELTA_NORMAL is not yet defined for higher order 1D elements. Number of nodes: " << num_nodes << std::endl;
                    }
                }
                else if ( dimension == 3 )
                {
                    const double ne_norm = it_cond->GetGeometry( ).Area( ); // The norm of a geometry's normal is its characteristic dimension - length for 2D and area for 3D 
                    
                    for (unsigned int i = 0; i < num_nodes; i++)
                    {
                        Matrix J = ZeroMatrix( 3, 2 ); // Jacobian [ 3D global x 2D local ]
                        array_1d<double, 2> DN_De_j        = ZeroVector( 2 );  // Shape functions derivatives for node j [ DN_Dxi_j, DN_Deta_j ]
                        array_1d<double, 3> local_coords_j = ZeroVector( 3 );
                        
                        NodeType& node_j = it_cond->GetGeometry( )[i];
                        
                        if( num_nodes == 3 )    // linear triangle element
                        {
                            if( i == 0 )
                            {
                                local_coords_j[0] = 0.0;
                                local_coords_j[1] = 0.0;
                                DN_De_j( 0 ) = -1.0;
                                DN_De_j( 1 ) = -1.0;
                            }
                            else if( i == 1 )
                            {
                                local_coords_j[0] = 1.0;
                                local_coords_j[1] = 0.0;
                                DN_De_j( 0 ) = 1.0;
                                DN_De_j( 1 ) = 0.0;
                            }
                            else // i == 2
                            {
                                local_coords_j[0] = 0.0;
                                local_coords_j[1] = 1.0;
                                DN_De_j( 0 ) = 0.0;
                                DN_De_j( 1 ) = 1.0;
                            }
                        }
                        else if( num_nodes == 4 )    // linear quad element - FIXME: this will screw things up if the user defines a 4-node tri elem
                        {
                            if( i == 0 )
                            {
                                local_coords_j[0] = -1.0;
                                local_coords_j[1] = -1.0;
                                DN_De_j( 0 ) = -0.5;
                                DN_De_j( 1 ) = -0.5;
                            }
                            else if( i == 1 )
                            {
                                local_coords_j[0] =  1.0;
                                local_coords_j[1] = -1.0;
                                DN_De_j( 0 ) =  0.5;
                                DN_De_j( 1 ) = -0.5;
                            }
                            else if( i == 2 )
                            {
                                local_coords_j[0] =  1.0;
                                local_coords_j[1] =  1.0;
                                DN_De_j( 0 ) =  0.5;
                                DN_De_j( 1 ) =  0.5;
                            }
                            else // i == 3
                            {
                                local_coords_j[0] = -1.0;
                                local_coords_j[1] =  1.0;
                                DN_De_j( 0 ) = -0.5;
                                DN_De_j( 1 ) =  0.5;
                            }
                        }
                        else
                        {
                            KRATOS_ERROR << "DELTA_NORMAL is not yet defined for higher order 2D elements. Number of nodes: " << it_cond->GetGeometry( ).PointsNumber() << std::endl;
                        }
                        
                        it_cond->GetGeometry( ).Jacobian( J, local_coords_j );
                        
                        /*
                         * NOTES:
                         * Delta_ne_adj here is Delta_n_hat_e in Popp's thesis equation A.3 in appendix A.
                         * In 2D, it is also like this, but I split it into a node-dependent DN_De_j and a node-independent Delta_ne_adj
                         * In 3D, Delta_ne_adj is node-dependent => evaluated completely inside the nodes loop
                         * In both cases, Ce is the elemental contribution in Popp's thesis equation A.2 in appendix A
                         * 
                         * ::::: DERIVATION OF Delta_ne_adj Matrix in 3D ::::: 
                         * 
                         *   [ SUM( N,xi * Delta_x ) x SUM( N,eta * x ) ] + [ SUM( N,xi * x ) x SUM( N,eta * Delta_x ) ]
                         * = [ SUM( N,xi * Delta_x ) x J_eta            ] + [            J_xi x SUM( N,eta * Delta_x ) ]
                         * = [ SUM( N,xi * Delta_x ) x J_eta            ] - [ SUM( N,eta * Delta_x ) x J_xi ]
                         * SUM( N,xi * Delta_x ) is the consistent assembly of N,xi in blocks. Similarily for N,eta
                         * therefore, for node j we only care about N,xi(j) and N,eta(j) nodal blocks
                         * = [ N,xi(j) * Delta_x(j) x J_eta ] - [ N,eta(j) * Delta_x(j) x J_xi ]
                         * = [ N,xi(j) * ( ones(3) x J_eta ) - N,eta(j) *( ones(3) x J_xi ) ] * Delta_x(j)
                         * = Delta_ne_adj * Delta_x
                         */
                        
                        Delta_ne_adj(0,0) = 0.0;
                        Delta_ne_adj(0,1) = +J(2,1) * DN_De_j(0) - J(2,0) * DN_De_j(1); 
                        Delta_ne_adj(0,2) = -J(1,1) * DN_De_j(0) + J(1,0) * DN_De_j(1); 
                        Delta_ne_adj(1,0) = -J(2,1) * DN_De_j(0) + J(2,0) * DN_De_j(1); 
                        Delta_ne_adj(1,1) = 0.0;                   
                        Delta_ne_adj(1,2) = +J(0,1) * DN_De_j(0) - J(0,0) * DN_De_j(1); 
                        Delta_ne_adj(2,0) = +J(1,1) * DN_De_j(0) - J(1,0) * DN_De_j(1); 
                        Delta_ne_adj(2,1) = -J(0,1) * DN_De_j(0) + J(0,0) * DN_De_j(1); 
                        Delta_ne_adj(2,2) = 0.0;
                        
                        Ce = prod( I - ne_o_ne, Delta_ne_adj ) / ne_norm;
                        node_j.GetValue(DELTA_NORMAL) += Ce;
                    }
                }
                else
                {
                    KRATOS_ERROR << "Bad dimension provided to calculate DELTA_NORMAL. Dimension = " << dimension << std::endl;
                }
            }
        }
        
        #pragma omp parallel for 
        for(int i = 0; i < num_nodes; i++) 
        {
            auto it_node = nodes_array.begin() + i;
            const array_1d<double, 3>& nj = it_node->GetValue(NORMAL); // nodal non-normalized normal (this function is called before normalization)
            
            Matrix nj_o_nj = subrange( outer_prod( nj, nj ), 0, dimension, 0, dimension );
            const double nj_norm = norm_2( nj );
            const double nj_norm_3 = nj_norm * nj_norm * nj_norm;
            
            if ( nj_norm_3 > tolerance )
            {
                const Matrix Cj = I / nj_norm - nj_o_nj / nj_norm_3;
                it_node->SetValue(DELTA_NORMAL, prod( Cj, it_node->GetValue(DELTA_NORMAL) ));
            }
        }
    }
    
    /**
     * It calculates the center updated in u_n+1/2
     * @param ThisGeometry: The geometry to calculate
     * @return point: The center in u_n+1/2 (Newmark)
     */
    
    static inline PointType GetHalfJumpCenter(
        GeometryType& ThisGeometry,
        const double& DeltaTime
        )
    {
        PointType center = ThisGeometry.Center();
        
        // Initialize variables
        Vector N;
        GeometryType::CoordinatesArrayType local_point;
        
        // Get shape functions
        ThisGeometry.PointLocalCoordinates( local_point, center.Coordinates() );
        ThisGeometry.ShapeFunctionsValues( N, local_point );
        
        const Matrix new_delta_disp = 0.25 * DeltaTime * (GetVariableMatrix(ThisGeometry, VELOCITY, 0) + GetVariableMatrix(ThisGeometry, VELOCITY, 1)) + 0.125 * DeltaTime * DeltaTime * GetVariableMatrix(ThisGeometry, ACCELERATION, 1);
        
        const Vector new_delta_disp_center = prod(trans(new_delta_disp), N);
        
        center.Coordinates() += new_delta_disp_center;
        
        return center;
    }
    
         
    /** 
     * It calculates the matrix of a variable of a geometry 
     * @param Nodes: The geometry to calculate 
     * @param rVarName: The name of the variable to calculate 
     * @param step: The step where calculate 
     * @return var_matrix: The matrix containing the variables of the geometry 
     */ 
     
    static inline Matrix GetVariableMatrix( 
        const GeometryType& Nodes, 
        const Variable<array_1d<double,3> >& rVarName, 
        const unsigned int& Step 
        ) 
    { 
        /* DEFINITIONS */         
        const std::size_t num_nodes = Nodes.size(); 
        const std::size_t dim = Nodes.WorkingSpaceDimension(); 
        Matrix var_matrix(num_nodes, dim); 
         
        for (unsigned int i_node = 0; i_node < num_nodes; i_node++) 
        { 
            const array_1d<double, 3> value = Nodes[i_node].FastGetSolutionStepValue(rVarName, Step); 
            for (unsigned int i_dof = 0; i_dof < dim; i_dof++) 
            { 
                var_matrix(i_node, i_dof) = value[i_dof]; 
            } 
        } 
         
        return var_matrix; 
    } 
    
private:
};// class ContactUtilities

///@name Explicit Specializations
///@{

}
#endif /* KRATOS_CONTACT_UTILITIES defined */<|MERGE_RESOLUTION|>--- conflicted
+++ resolved
@@ -44,11 +44,7 @@
     
     // General type definitions
     typedef Node<3>                                              NodeType;
-<<<<<<< HEAD
-    typedef Point                                            PointType;
-=======
     typedef Point                                               PointType;
->>>>>>> 996b640b
     typedef PointType::CoordinatesArrayType          CoordinatesArrayType;
     typedef Geometry<NodeType>                               GeometryType;
     typedef Geometry<PointType>                         GeometryPointType;
