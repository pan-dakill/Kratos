from __future__ import print_function, absolute_import, division  # makes KratosMultiphysics backward compatible with python 2.6 and 2.7

# Importing Kratos
import KratosMultiphysics as KM
import KratosMultiphysics.StructuralMechanicsApplication as SMA
import KratosMultiphysics.ContactStructuralMechanicsApplication as CSMA

# Other imports
import sys

# Import the base structural analysis
from KratosMultiphysics.ContactStructuralMechanicsApplication.contact_structural_mechanics_analysis import ContactStructuralMechanicsAnalysis as BaseClass

class AdaptativeRemeshingContactStructuralMechanicsAnalysis(BaseClass):
    """
    This class is the main-script of the ContactStructuralMechanicsApplication when using adaptative remeshing put in a class

    It can be imported and used as "black-box"
    """
    def __init__(self, model, project_parameters):

        # Construct the base analysis.
        default_params = KM.Parameters("""
        {
            "max_iteration" : 1,
            "analysis_type" : "linear",
            "contact_settings" :
            {
                "fancy_convergence_criterion" : false
            }
        }
        """)
        if project_parameters["solver_settings"].Has("max_iteration"):
            self.non_linear_iterations = project_parameters["solver_settings"]["max_iteration"].GetInt()
        else:
            self.non_linear_iterations = 10
            project_parameters["solver_settings"].AddValue("max_iteration", default_params["max_iteration"])
        if project_parameters["solver_settings"].Has("analysis_type"):
            project_parameters["solver_settings"]["analysis_type"].SetString("linear")
        else:
            project_parameters["solver_settings"].AddValue("analysis_type", default_params["analysis_type"])
        if project_parameters["solver_settings"].Has("contact_settings"):
            if project_parameters["solver_settings"]["contact_settings"].Has("fancy_convergence_criterion"):
                project_parameters["solver_settings"]["contact_settings"]["fancy_convergence_criterion"].SetBool(False)
            else:
                project_parameters["solver_settings"]["contact_settings"].AddValue("fancy_convergence_criterion", default_params["contact_settings"]["fancy_convergence_criterion"])
        else:
            project_parameters["solver_settings"].AddValue("contact_settings", default_params["contact_settings"])
        self.process_remesh = False
        if project_parameters.Has("recursive_remeshing_process"):
            self.process_remesh = True
        if project_parameters.Has("processes"):
            if project_parameters["processes"].Has("recursive_remeshing_process"):
                self.process_remesh = True
        if not self.process_remesh:
            project_parameters["solver_settings"]["analysis_type"].SetString("linear")
        super(AdaptativeRemeshingContactStructuralMechanicsAnalysis, self).__init__(model, project_parameters)

    def Initialize(self):
        """ Initializing the Analysis """
        super(AdaptativeRemeshingContactStructuralMechanicsAnalysis, self).Initialize()
        computing_model_part = self._GetSolver().GetComputingModelPart()
        if not self.process_remesh:
            convergence_criteria = self._GetSolver().get_convergence_criterion()
            convergence_criteria.Initialize(computing_model_part)

        # Ensuring to have conditions on the BC before remesh
        is_surface = False
        for elem in computing_model_part.Elements:
            geom = elem.GetGeometry()
            if geom.WorkingSpaceDimension() != geom.LocalSpaceDimension():
                is_surface = True
            break

        if not is_surface:
            list_model_parts = []
            # We need to detect the conditions in the boundary conditions
            if self.project_parameters.Has("constraints_process_list"):
                constraints_process_list = self.project_parameters["constraints_process_list"]
                for i in range(0,constraints_process_list.size()):
                    item = constraints_process_list[i]
                    list_model_parts.append(item["Parameters"]["model_part_name"].GetString())
            skin_detection_parameters = KM.Parameters("""
            {
                "list_model_parts_to_assign_conditions" : []
            }
            """)
            for name_mp in list_model_parts:
                skin_detection_parameters["list_model_parts_to_assign_conditions"].Append(name_mp)

            if computing_model_part.ProcessInfo[KM.DOMAIN_SIZE] == 2:
                detect_skin = KM.SkinDetectionProcess2D(computing_model_part, skin_detection_parameters)
            else:
                detect_skin = KM.SkinDetectionProcess3D(computing_model_part, skin_detection_parameters)
            detect_skin.Execute()
        self._GetSolver().SetEchoLevel(self.echo_level)

    def RunSolutionLoop(self):
        """This function executes the solution loop of the AnalysisStage
        It can be overridden by derived classes
        """
        # If we remesh using a process
        computing_model_part = self._GetSolver().GetComputingModelPart()
        root_model_part = computing_model_part.GetRootModelPart()
        if self.process_remesh:
            while self.time < self.end_time:
                self.time = self._GetSolver().AdvanceInTime(self.time)
                # We reinitialize if remeshed previously
                if root_model_part.Is(KM.MODIFIED):
                    self._ReInitializeSolver()
                self.InitializeSolutionStep()
                # We reinitialize if remeshed on the InitializeSolutionStep
                if root_model_part.Is(KM.MODIFIED):
                    self._ReInitializeSolver()
                    self.InitializeSolutionStep()
                self._GetSolver().Predict()
                self._GetSolver().SolveSolutionStep()
                self._transfer_slave_to_master()
                self.FinalizeSolutionStep()
                self.OutputSolutionStep()
        else: # Remeshing adaptively
            metric_process = self._GetSolver().get_metric_process()
            remeshing_process = self._GetSolver().get_remeshing_process()
            convergence_criteria = self._GetSolver().get_convergence_criterion()
            builder_and_solver = self._GetSolver().get_builder_and_solver()
            mechanical_solution_strategy = self._GetSolver().get_mechanical_solution_strategy()

            while self.time < self.end_time:
                self.time = self._GetSolver().AdvanceInTime(self.time)
                non_linear_iteration = 1
                while non_linear_iteration <= self.non_linear_iterations:
                    if computing_model_part.Is(KM.MODIFIED):
                        self._GetSolver().Clear()
                        # WE RECOMPUTE THE PROCESSES AGAIN
                        # Processes initialization
                        for process in self._GetListOfProcesses():
                            process.ExecuteInitialize()
                        ## Processes before the loop
                        for process in self._GetListOfProcesses():
                            process.ExecuteBeforeSolutionLoop()
                        ## Processes of initialize the solution step
                        for process in self._GetListOfProcesses():
                            process.ExecuteInitializeSolutionStep()
                    if non_linear_iteration == 1 or computing_model_part.Is(KM.MODIFIED):
                        self.InitializeSolutionStep()
                        self._GetSolver().Predict()
                        computing_model_part.Set(KM.MODIFIED, False)
                    computing_model_part.ProcessInfo.SetValue(KM.NL_ITERATION_NUMBER, non_linear_iteration)
                    is_converged = convergence_criteria.PreCriteria(computing_model_part, builder_and_solver.GetDofSet(), mechanical_solution_strategy.GetSystemMatrix(), mechanical_solution_strategy.GetSolutionVector(), mechanical_solution_strategy.GetSystemVector())
                    self._GetSolver().SolveSolutionStep()
                    is_converged = convergence_criteria.PostCriteria(computing_model_part, builder_and_solver.GetDofSet(), mechanical_solution_strategy.GetSystemMatrix(), mechanical_solution_strategy.GetSolutionVector(), mechanical_solution_strategy.GetSystemVector())
                    self._transfer_slave_to_master()
                    self.FinalizeSolutionStep()
                    if is_converged:
<<<<<<< HEAD
                        self.is_printing_rank = True
                        KM.Logger.PrintInfo(self._GetSimulationName(), "Adaptative strategy converged in ", non_linear_iteration, "iterations" )
                        break
                    elif non_linear_iteration == self.non_linear_iterations:
                        self.is_printing_rank = True
=======
                        KM.Logger.PrintInfo(self._GetSimulationName(), "Adaptative strategy converged in ", non_linear_iteration, "iterations" )
                        break
                    elif non_linear_iteration == self.non_linear_iterations:
>>>>>>> 77331940
                        KM.Logger.PrintInfo(self._GetSimulationName(), "Adaptative strategy not converged after ", non_linear_iteration, "iterations" )
                        break
                    else:
                        # Before remesh we set the flag INTERFACE to the conditions (we need edges to preserve submodelparts)
                        KM.VariableUtils().SetFlag(KM.INTERFACE, True, computing_model_part.GetSubModelPart("Contact").Conditions)
                        # We remove the contact model part to avoid problems (it will  be recomputed later)
                        contact_model_part = computing_model_part.GetSubModelPart("Contact")
                        for model_part in contact_model_part.SubModelParts:
                            contact_model_part.RemoveSubModelPart(model_part.Name)
                        computing_model_part.RemoveSubModelPart("ComputingContact")
                        # Now we can remesh
                        metric_process.Execute()
                        remeshing_process.Execute()
                        # We remove the contact model part to avoid problems (it will  be recomputed later)
                        computing_model_part.RemoveSubModelPart("Contact")
                        # Now we set as modified
                        computing_model_part.Set(KM.MODIFIED, True)
                        non_linear_iteration += 1
                self.OutputSolutionStep()

    #### Internal functions ####
    def _CreateSolver(self):
        """ Create the Solver (and create and import the ModelPart if it is not alread in the model) """

        # To avoid many prints
        if self.echo_level == 0:
            KM.Logger.GetDefaultOutput().SetSeverity(KM.Logger.Severity.WARNING)

        ## Solver construction
        import python_solvers_wrapper_adaptative_remeshing_contact_structural
        return python_solvers_wrapper_adaptative_remeshing_contact_structural.CreateSolver(self.model, self.project_parameters)

    def _CreateProcesses(self, parameter_name, initialization_order):
        """Create a list of Processes
        This method is TEMPORARY to not break existing code
        It will be removed in the future
        """
        list_of_processes = super(AdaptativeRemeshingContactStructuralMechanicsAnalysis, self)._CreateProcesses(parameter_name, initialization_order)

        if parameter_name == "processes":
            processes_block_names = ["recursive_remeshing_process"]
            if len(list_of_processes) == 0: # Processes are given in the old format
                KM.Logger.PrintWarning("AdaptativeRemeshingContactStructuralMechanicsAnalysis", "Using the old way to create the processes, this will be removed!")
                from process_factory import KratosProcessFactory
                factory = KratosProcessFactory(self.model)
                for process_name in processes_block_names:
                    if (self.project_parameters.Has(process_name) is True):
                        list_of_processes += factory.ConstructListOfProcesses(self.project_parameters[process_name])
            else: # Processes are given in the new format
                for process_name in processes_block_names:
                    if (self.project_parameters.Has(process_name) is True):
                        raise Exception("Mixing of process initialization is not alowed!")
        elif parameter_name == "output_processes":
            pass # Already added
        else:
            raise NameError("wrong parameter name")

        return list_of_processes

    def _transfer_slave_to_master(self):
        """ This method to transfer information from the slave side to the master side

        Keyword arguments:
        self -- It signifies an instance of a class.
        """

        computing_model_part = self._GetSolver().GetComputingModelPart()
        map_parameters = KM.Parameters("""
        {
            "echo_level"                       : 0,
            "destination_variable_historical"  : false,
            "absolute_convergence_tolerance"   : 1.0e-9,
            "relative_convergence_tolerance"   : 1.0e-4,
            "max_number_iterations"            : 10,
            "origin_variable"                  : "AUGMENTED_NORMAL_CONTACT_PRESSURE",
            "destination_variable"             : "CONTACT_PRESSURE",
            "integration_order"                : 2
        }
        """)

        interface_model_part = computing_model_part.GetSubModelPart("Contact")
        main_model_part = computing_model_part.GetRootModelPart()
        main_model_part.RemoveSubModelPart("ComputingContact")

        if interface_model_part.HasSubModelPart("SlaveSubModelPart"):
            slave_interface_model_part = interface_model_part.GetSubModelPart("SlaveSubModelPart")
        else:
            slave_interface_model_part = interface_model_part.CreateSubModelPart("SlaveSubModelPart")
            KM.FastTransferBetweenModelPartsProcess(slave_interface_model_part, interface_model_part, KM.FastTransferBetweenModelPartsProcess.EntityTransfered.NODES, KM.SLAVE).Execute()
            KM.FastTransferBetweenModelPartsProcess(slave_interface_model_part, interface_model_part, KM.FastTransferBetweenModelPartsProcess.EntityTransfered.CONDITIONS, KM.SLAVE).Execute()
        if interface_model_part.HasSubModelPart("MasterSubModelPart"):
            master_interface_model_part = interface_model_part.GetSubModelPart("MasterSubModelPart")
        else:
            master_interface_model_part = interface_model_part.CreateSubModelPart("MasterSubModelPart")
            KM.FastTransferBetweenModelPartsProcess(master_interface_model_part, interface_model_part, KM.FastTransferBetweenModelPartsProcess.EntityTransfered.NODES, KM.MASTER).Execute()
            KM.FastTransferBetweenModelPartsProcess(master_interface_model_part, interface_model_part, KM.FastTransferBetweenModelPartsProcess.EntityTransfered.CONDITIONS, KM.MASTER).Execute()

        mortar_mapping = KM.SimpleMortarMapperProcess(slave_interface_model_part, master_interface_model_part, map_parameters)
        mortar_mapping.Execute()

    def _ReInitializeSolver(self):
        """ This reinitializes after remesh """
        self._GetSolver().Clear()
        # WE INITIALIZE THE SOLVER
        self._GetSolver().Initialize()
        # WE RECOMPUTE THE PROCESSES AGAIN
        ## Processes initialization
        for process in self._GetListOfProcesses():
            process.ExecuteInitialize()
        ## Processes before the loop
        for process in self._GetListOfProcesses():
            process.ExecuteBeforeSolutionLoop()
        ## Processes of initialize the solution step
        for process in self._GetListOfProcesses():
            process.ExecuteInitializeSolutionStep()

if __name__ == "__main__":
    from sys import argv

    if len(argv) > 2:
        err_msg =  'Too many input arguments!\n'
        err_msg += 'Use this script in the following way:\n'
        err_msg += '- With default ProjectParameters (read from "ProjectParameters.json"):\n'
        err_msg += '    "python3 adaptative_contact_structural_mechanics_analysis.py"\n'
        err_msg += '- With custom ProjectParameters:\n'
        err_msg += '    "python3 adaptative_contact_structural_mechanics_analysis.py CustomProjectParameters.json"\n'
        raise Exception(err_msg)

    if len(argv) == 2: # ProjectParameters is being passed from outside
        project_parameters_file_name = argv[1]
    else: # using default name
        project_parameters_file_name = "ProjectParameters.json"

    AdaptativeRemeshingContactStructuralMechanicsAnalysis(project_parameters_file_name).Run()<|MERGE_RESOLUTION|>--- conflicted
+++ resolved
@@ -152,17 +152,9 @@
                     self._transfer_slave_to_master()
                     self.FinalizeSolutionStep()
                     if is_converged:
-<<<<<<< HEAD
-                        self.is_printing_rank = True
                         KM.Logger.PrintInfo(self._GetSimulationName(), "Adaptative strategy converged in ", non_linear_iteration, "iterations" )
                         break
                     elif non_linear_iteration == self.non_linear_iterations:
-                        self.is_printing_rank = True
-=======
-                        KM.Logger.PrintInfo(self._GetSimulationName(), "Adaptative strategy converged in ", non_linear_iteration, "iterations" )
-                        break
-                    elif non_linear_iteration == self.non_linear_iterations:
->>>>>>> 77331940
                         KM.Logger.PrintInfo(self._GetSimulationName(), "Adaptative strategy not converged after ", non_linear_iteration, "iterations" )
                         break
                     else:
