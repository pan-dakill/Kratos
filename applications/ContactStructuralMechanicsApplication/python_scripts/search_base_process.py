--- conflicted
+++ resolved
@@ -643,11 +643,7 @@
             # We transfer the list of submodelparts to the contact model part
             for i in range(0, param.size()):
                 partial_model_part = self.main_model_part.GetSubModelPart(param[i].GetString())
-<<<<<<< HEAD
-                
-=======
-
->>>>>>> 9810d747
+
                 if self.main_model_part.Is(KM.MODIFIED) or self.computing_model_part.Is(KM.MODIFIED):
                     KM.VariableUtils().SetFlag(KM.TO_ERASE, True, partial_model_part.Conditions)
                     partial_model_part.RemoveConditions(KM.TO_ERASE)
