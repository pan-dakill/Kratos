--- conflicted
+++ resolved
@@ -53,12 +53,8 @@
             "normal_variation"              : "no_derivatives_computation",
             "frictional_law"                : "Coulomb",
             "tangent_factor"                : 1.0e-3,
-<<<<<<< HEAD
-            "slip_convergence_coefficient"  : 1.0,
             "max_lagrange_multiplier_check" : null,
             "max_lm_reset_factor"           : 5.0,
-=======
->>>>>>> 5699c2a8
             "slip_augmentation_coefficient" : 0.0,
             "slip_threshold"                : 2.0e-2,
             "zero_tolerance_factor"         : 1.0,
