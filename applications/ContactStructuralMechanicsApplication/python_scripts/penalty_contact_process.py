--- conflicted
+++ resolved
@@ -53,12 +53,9 @@
             "normal_variation"              : "no_derivatives_computation",
             "frictional_law"                : "Coulomb",
             "tangent_factor"                : 1.0e-3,
-<<<<<<< HEAD
+            "operator_threshold"            : 1.0e-3,
             "max_lagrange_multiplier_check" : 1.0e30,
             "max_lm_reset_factor"           : 5.0,
-=======
-            "operator_threshold"            : 1.0e-3,
->>>>>>> 094fb8f4
             "slip_augmentation_coefficient" : 0.0,
             "slip_threshold"                : 2.0e-2,
             "zero_tolerance_factor"         : 1.0,
