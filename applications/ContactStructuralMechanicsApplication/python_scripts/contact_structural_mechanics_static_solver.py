--- conflicted
+++ resolved
@@ -159,7 +159,6 @@
                 else:
                     builder_and_solver = CSMA.ContactResidualBasedBlockBuilderAndSolver(linear_solver)
             else:
-<<<<<<< HEAD
                     # We use the elimination builder and solver
                     if self.settings["multi_point_constraints_used"].GetBool():
                         if (self.GetComputingModelPart().NumberOfMasterSlaveConstraints() > 0):
@@ -168,12 +167,7 @@
                     else:
                         builder_and_solver = CSMA.ContactResidualBasedEliminationBuilderAndSolver(linear_solver)
         else:
-            builder_and_solver = super(ContactImplicitMechanicalSolver, self)._create_builder_and_solver()
-=======
-                builder_and_solver = super(ContactStaticMechanicalSolver, self)._create_builder_and_solver()
-        else:
             builder_and_solver = super(ContactStaticMechanicalSolver, self)._create_builder_and_solver()
->>>>>>> bb753316
 
         return builder_and_solver
 
