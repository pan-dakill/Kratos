//    |  /           |
//    ' /   __| _` | __|  _ \   __|
//    . \  |   (   | |   (   |\__ \.
//   _|\_\_|  \__,_|\__|\___/ ____/
//                   Multi-Physics
//
//  License:		 BSD License
//					 Kratos default license: kratos/license.txt
//
//  Main authors:    Riccardo Rossi
//


// System includes

// External includes
#include <boost/python.hpp>


// Project includes
#include "includes/define.h"
#include "includes/kratos_parameters.h"

#include "processes/process.h"
#include "python/add_processes_to_python.h"
#include "processes/find_nodal_h_process.h"
#include "processes/find_nodal_neighbours_process.h"
#include "processes/find_conditions_neighbours_process.h"
#include "processes/find_elements_neighbours_process.h"
#include "processes/calculate_nodal_area_process.h"
#include "processes/node_erase_process.h"
#include "processes/element_erase_process.h"
#include "processes/condition_erase_process.h"
#include "processes/eliminate_isolated_nodes_process.h"
#include "processes/calculate_signed_distance_to_3d_skin_process.h"
#include "processes/calculate_signed_distance_to_3d_condition_skin_process.h"
#include "processes/translation_operation.h"
#include "processes/rotation_operation.h"
#include "processes/tetrahedral_mesh_orientation_check.h"
#include "processes/compute_bdfcoefficients_process.h"
#include "processes/variational_distance_calculation_process.h"
#include "processes/levelset_convection_process.h"
#include "processes/apply_constant_scalarvalue_process.h"
#include "processes/apply_constant_vectorvalue_process.h"
#include "processes/check_skin_process.h"
#include "processes/replace_elements_and_condition_process.h"
#include "processes/compute_nodal_gradient_process.h"
<<<<<<< HEAD
#include "processes/assign_scalar_variable_to_conditions_process.h"
#include "processes/assign_scalar_field_to_conditions_process.h"
=======
#include "processes/calculate_discontinuous_distance_to_skin_process.h"

>>>>>>> 257f07da
#include "includes/node.h"

#include "spaces/ublas_space.h"
#include "linear_solvers/linear_solver.h"

#include "utilities/python_function_callback_utility.h"


namespace Kratos
{

namespace Python
{
typedef VariableComponent< VectorComponentAdaptor<array_1d<double, 3> > > component_type;

void  AddProcessesToPython()
{
    using namespace boost::python;



    class_<Process>("Process")
    .def("Execute",&Process::Execute)
    .def("ExecuteInitialize",&Process::ExecuteInitialize)
    .def("ExecuteBeforeSolutionLoop",&Process::ExecuteBeforeSolutionLoop)
    .def("ExecuteInitializeSolutionStep",&Process::ExecuteInitializeSolutionStep)
    .def("ExecuteFinalizeSolutionStep",&Process::ExecuteFinalizeSolutionStep)
    .def("ExecuteBeforeOutputStep",&Process::ExecuteBeforeOutputStep)
    .def("ExecuteAfterOutputStep",&Process::ExecuteAfterOutputStep)
    .def("ExecuteFinalize",&Process::ExecuteFinalize)
    .def(self_ns::str(self))
    ;

    class_<FindNodalHProcess, bases<Process> >("FindNodalHProcess",init<ModelPart&>())
    .def("Execute",&FindNodalHProcess::Execute)
    ;
    class_<FindNodalNeighboursProcess, bases<Process> >("FindNodalNeighboursProcess",
            init<ModelPart&, int, int>())
    .def("ClearNeighbours",&FindNodalNeighboursProcess::ClearNeighbours)
    ;

    class_<FindConditionsNeighboursProcess, bases<Process> >("FindConditionsNeighboursProcess",
            init<ModelPart&, int, int>())
    .def("ClearNeighbours",&FindConditionsNeighboursProcess::ClearNeighbours)
    ;

    class_<FindElementalNeighboursProcess, bases<Process> >("FindElementalNeighboursProcess",
            init<ModelPart&, int, int>())
    .def("ClearNeighbours",&FindElementalNeighboursProcess::ClearNeighbours)
    ;

    class_<CalculateNodalAreaProcess, bases<Process> >("CalculateNodalAreaProcess",
            init<ModelPart&, unsigned int>())
    ;

    class_<NodeEraseProcess, bases<Process> >("NodeEraseProcess",
            init<ModelPart&>())
    ;

    class_<ElementEraseProcess, bases<Process> >("ElementEraseProcess",
            init<ModelPart&>())
    ;

    class_<ConditionEraseProcess, bases<Process> >("ConditionEraseProcess",
            init<ModelPart&>())
    ;

    class_<EliminateIsolatedNodesProcess, bases<Process> >("EliminateIsolatedNodesProcess",
            init<ModelPart&>())
    ;

    class_<CalculateSignedDistanceTo3DSkinProcess, bases<Process>, boost::noncopyable >("CalculateSignedDistanceTo3DSkinProcess",
            init<ModelPart&, ModelPart&>())
    .def("GenerateSkinModelPart",&CalculateSignedDistanceTo3DSkinProcess::GenerateSkinModelPart)
    .def("MappingPressureToStructure",&CalculateSignedDistanceTo3DSkinProcess::MappingPressureToStructure)
    ;

    class_<CalculateSignedDistanceTo3DConditionSkinProcess, bases<Process> >("CalculateSignedDistanceTo3DConditionSkinProcess",
            init<ModelPart&, ModelPart&>())
    ;

    class_<TranslationOperation, bases<Process> >("TranslationOperation",
            init<ModelPart&, boost::numeric::ublas::vector<int> ,boost::numeric::ublas::vector<int> ,unsigned int>())
    ;

    class_<RotationOperation, bases<Process> >("RotationOperation",
            init<ModelPart&, boost::numeric::ublas::vector<int> ,boost::numeric::ublas::vector<int> ,unsigned int>())
    ;

    class_<TetrahedralMeshOrientationCheck, bases<Process>, boost::noncopyable >("TetrahedralMeshOrientationCheck",
            init<ModelPart&, bool>())
    .def("SwapAll",&TetrahedralMeshOrientationCheck::SwapAll)
    .def("SwapNegativeElements",&TetrahedralMeshOrientationCheck::SwapNegativeElements)
    ;

    class_<ComputeBDFCoefficientsProcess, bases<Process>, boost::noncopyable >("ComputeBDFCoefficientsProcess",
            init<ModelPart&, const unsigned int>())
    ;

    typedef UblasSpace<double, CompressedMatrix, Vector> SparseSpaceType;
    typedef UblasSpace<double, Matrix, Vector> LocalSpaceType;
    typedef LinearSolver<SparseSpaceType, LocalSpaceType > LinearSolverType;
    class_<VariationalDistanceCalculationProcess<2,SparseSpaceType,LocalSpaceType,LinearSolverType > , bases<Process>, boost::noncopyable >("VariationalDistanceCalculationProcess2D",
            init<ModelPart&, LinearSolverType::Pointer, unsigned int>())
    ;
    class_<VariationalDistanceCalculationProcess<3,SparseSpaceType,LocalSpaceType,LinearSolverType > , bases<Process>, boost::noncopyable >("VariationalDistanceCalculationProcess3D",
            init<ModelPart&, LinearSolverType::Pointer, unsigned int>())
    ;

    class_<LevelSetConvectionProcess<2> , bases<Process>, boost::noncopyable >("LevelSetConvectionProcess2D",
            init<Variable<double>& , ModelPart& , LinearSolverType::Pointer ,double >())
    .def(init< Variable<double>& , ModelPart& , LinearSolverType::Pointer ,double, double>())
    .def(init< Variable<double>&, ModelPart&, LinearSolverType::Pointer, double, double,int>())
    ;
    class_<LevelSetConvectionProcess<3> , bases<Process>, boost::noncopyable >("LevelSetConvectionProcess3D",
            init<Variable<double>& , ModelPart& , LinearSolverType::Pointer ,double>())
    .def(init< Variable<double>& , ModelPart& , LinearSolverType::Pointer ,double, double>())
    .def(init< Variable<double>&, ModelPart&, LinearSolverType::Pointer, double, double,int>())
    ;


    class_<ApplyConstantScalarValueProcess , bases<Process>, boost::noncopyable >("ApplyConstantScalarValueProcess",
            init<ModelPart&, Parameters>())
    .def(init<ModelPart&, const Variable<double>&, double, std::size_t, Flags>())
    .def(init< ModelPart&, Parameters& >())
    .def(init<ModelPart&, const VariableComponent<VectorComponentAdaptor<array_1d<double, 3> > >&, double, std::size_t, Flags>())
    .def(init<ModelPart&, const Variable<int>&, int, std::size_t, Flags>())
    .def(init<ModelPart&, const Variable<bool>&, bool, std::size_t, Flags>())
    .def("ExecuteInitialize", &ApplyConstantScalarValueProcess::ExecuteInitialize)
    .def_readonly("VARIABLE_IS_FIXED", &ApplyConstantScalarValueProcess::VARIABLE_IS_FIXED)
    ;

    class_<ApplyConstantVectorValueProcess , bases<Process>, boost::noncopyable >("ApplyConstantVectorValueProcess",
            init<ModelPart&, Parameters>())
    .def(init<ModelPart&, const Variable<array_1d<double, 3 > >& , const double, const Vector , std::size_t, Flags>())
    .def(init< ModelPart&, Parameters& >())
    .def_readonly("X_COMPONENT_FIXED", &ApplyConstantVectorValueProcess::X_COMPONENT_FIXED)
    .def_readonly("Y_COMPONENT_FIXED", &ApplyConstantVectorValueProcess::Y_COMPONENT_FIXED)
    .def_readonly("Z_COMPONENT_FIXED", &ApplyConstantVectorValueProcess::Z_COMPONENT_FIXED)
    ;

    class_<CheckSkinProcess , bases<Process>, boost::noncopyable >("CheckSkinProcess",
            init<ModelPart&, Flags>())
    ;

    class_<ReplaceElementsAndConditionsProcess , bases<Process>, boost::noncopyable >("ReplaceElementsAndConditionsProcess",
            init<ModelPart&, Parameters>())
    ;

    // DOUBLE
    class_<ComputeNodalGradientProcess<2, Variable<double>> , bases<Process>, boost::noncopyable >("ComputeNodalGradientProcess2D",
            init<ModelPart&, Variable<double>&, Variable<array_1d<double,3> >& , Variable<double>& >())
            ;

    class_<ComputeNodalGradientProcess<3, Variable<double>> , bases<Process>, boost::noncopyable >("ComputeNodalGradientProcess3D",
            init<ModelPart&, Variable<double>&, Variable<array_1d<double,3> >& , Variable<double>& >())
            ;

    // COMPONENT
    class_<ComputeNodalGradientProcess<2, component_type> , bases<Process>, boost::noncopyable >("ComputeNodalGradientProcessComp2D",
            init<ModelPart&, component_type&, Variable<array_1d<double,3> >& , Variable<double>& >())
    ;

    class_<ComputeNodalGradientProcess<3, component_type> , bases<Process>, boost::noncopyable >("ComputeNodalGradientProcessComp3D",
            init<ModelPart&, component_type&, Variable<array_1d<double,3> >& , Variable<double>& >())
    ;

<<<<<<< HEAD
    class_<AssignScalarVariableToConditionsProcess, bases<Process>, boost::noncopyable >("AssignScalarVariableToConditionsProcess",
            init<ModelPart&, Parameters >())
    ;

    class_<AssignScalarFieldToConditionsProcess , bases<Process>, boost::noncopyable >("AssignScalarFieldToConditionsProcess",
            init<ModelPart&, Parameters >())
    ;
=======
	class_<CalculateDiscontinuousDistanceToSkinProcess, bases<Process>, boost::noncopyable >("CalculateDiscontinuousDistanceToSkinProcess",
		init<ModelPart&, ModelPart&>())
		;
>>>>>>> 257f07da

    //typedef PointerVectorSet<Node<3>, IndexedObject> NodesContainerType;
    //typedef PointerVectorSet<Dof<double>, IndexedObject> DofsContainerType;

    //class_<AddDofsNodalProcess<Variable<double> >, bases<Process> >("AddDoubleDofsNodalProcess")
    // .def(init<Variable<double>, NodesContainerType&, DofsContainerType&>())
    // ;
    //class_<AddDofsNodalProcess<VariableComponent<Kratos::VectorComponentAdaptor<Kratos::array_1d<double, 3> > > >, bases<Process> >("AddArrayComponentDofsNodalProcess")
    // ;
}

}  // namespace Python.

} // Namespace Kratos
<|MERGE_RESOLUTION|>--- conflicted
+++ resolved
@@ -45,13 +45,9 @@
 #include "processes/check_skin_process.h"
 #include "processes/replace_elements_and_condition_process.h"
 #include "processes/compute_nodal_gradient_process.h"
-<<<<<<< HEAD
 #include "processes/assign_scalar_variable_to_conditions_process.h"
 #include "processes/assign_scalar_field_to_conditions_process.h"
-=======
 #include "processes/calculate_discontinuous_distance_to_skin_process.h"
-
->>>>>>> 257f07da
 #include "includes/node.h"
 
 #include "spaces/ublas_space.h"
@@ -219,7 +215,7 @@
             init<ModelPart&, component_type&, Variable<array_1d<double,3> >& , Variable<double>& >())
     ;
 
-<<<<<<< HEAD
+
     class_<AssignScalarVariableToConditionsProcess, bases<Process>, boost::noncopyable >("AssignScalarVariableToConditionsProcess",
             init<ModelPart&, Parameters >())
     ;
@@ -227,11 +223,11 @@
     class_<AssignScalarFieldToConditionsProcess , bases<Process>, boost::noncopyable >("AssignScalarFieldToConditionsProcess",
             init<ModelPart&, Parameters >())
     ;
-=======
+
 	class_<CalculateDiscontinuousDistanceToSkinProcess, bases<Process>, boost::noncopyable >("CalculateDiscontinuousDistanceToSkinProcess",
 		init<ModelPart&, ModelPart&>())
 		;
->>>>>>> 257f07da
+
 
     //typedef PointerVectorSet<Node<3>, IndexedObject> NodesContainerType;
     //typedef PointerVectorSet<Dof<double>, IndexedObject> DofsContainerType;
