--- conflicted
+++ resolved
@@ -133,10 +133,7 @@
     .def("ExecuteAfterOutputStep",&Process::ExecuteAfterOutputStep)
     .def("ExecuteFinalize",&Process::ExecuteFinalize)
     .def("Check",&Process::Check)
-<<<<<<< HEAD
-=======
     .def("Clear",&Process::Clear)
->>>>>>> 999f852c
     .def("GetDefaultParameters",&Process::GetDefaultParameters)
     .def("__str__", PrintObject<Process>)
     ;
@@ -338,20 +335,14 @@
     py::class_<ComputeNodalNormalDivergenceProcess< ComputeNodalDivergenceProcessSettings::SaveAsHistoricalVariable>, ComputeNodalNormalDivergenceProcess<ComputeNodalDivergenceProcessSettings::SaveAsHistoricalVariable>::Pointer, Process>(m,"ComputeNodalNormalDivergenceProcess")
     .def(py::init<ModelPart&, Variable<array_1d<double,3> >&, Variable<double>& , Variable<double>& >())
     .def(py::init<ModelPart&, Variable<array_1d<double,3> >&, Variable<double>& , Variable<double>&, const bool >())
-<<<<<<< HEAD
-=======
     .def(py::init<ModelPart&, Variable<array_1d<double,3> >&, Variable<double>& , Variable<double>&, const bool, const bool >())
->>>>>>> 999f852c
     ;
 
     /* Non-Historical */
     py::class_<ComputeNodalNormalDivergenceProcess<ComputeNodalDivergenceProcessSettings::SaveAsNonHistoricalVariable>, ComputeNodalNormalDivergenceProcess<ComputeNodalDivergenceProcessSettings::SaveAsNonHistoricalVariable>::Pointer, Process>(m,"ComputeNonHistoricalNodalNormalDivergenceProcess")
     .def(py::init<ModelPart&, Variable<array_1d<double,3> >&, Variable<double>& , Variable<double>& >())
     .def(py::init<ModelPart&, Variable<array_1d<double,3> >&, Variable<double>& , Variable<double>&, const bool >())
-<<<<<<< HEAD
-=======
     .def(py::init<ModelPart&, Variable<array_1d<double,3> >&, Variable<double>& , Variable<double>&, const bool, const bool >())
->>>>>>> 999f852c
     ;
 
     // Discontinuous distance computation methods
@@ -635,10 +626,7 @@
     .def(py::init<ModelPart&>())
     .def(py::init<ModelPart&, Parameters>())
     .def("IsCorrectResult", &FromJSONCheckResultProcess::IsCorrectResult)
-<<<<<<< HEAD
-=======
     .def("GetErrorMessage", &FromJSONCheckResultProcess::GetErrorMessage)
->>>>>>> 999f852c
     ;
 
     from_json_check_result_process_interface.attr("CORRECT_RESULT")                 = &FromJSONCheckResultProcess::CORRECT_RESULT;
