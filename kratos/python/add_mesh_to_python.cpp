//    |  /           |
//    ' /   __| _` | __|  _ \   __|
//    . \  |   (   | |   (   |\__ `
//   _|\_\_|  \__,_|\__|\___/ ____/
//                   Multi-Physics
//
//  License:         BSD License
//                     Kratos default license: kratos/license.txt
//
//  Main authors:    Pooyan Dadvand
//

// System includes

// External includes
#include <pybind11/pybind11.h>
#include <pybind11/stl.h>

// Project includes
#include "includes/define_python.h"
#include "includes/mesh.h"
#include "includes/element.h"
#include "includes/condition.h"
#include "includes/properties.h"
#include "python/add_mesh_to_python.h"
#include "python/containers_interface.h"

namespace Kratos
{
namespace Python
{
namespace py = pybind11;

template< class TContainerType, class TVariableType >
bool HasHelperFunction(TContainerType& el, const TVariableType& rVar)
{
    return el.Has(rVar);
}

template< class TContainerType, class TVariableType >
void SetValueHelperFunction(TContainerType& el, const TVariableType& rVar,const typename TVariableType::Type& Data)
{
    el.SetValue(rVar,Data);
}

template< class TContainerType, class TVariableType >
typename TVariableType::Type GetValueHelperFunction(TContainerType& el, const TVariableType& rVar)
{
    return el.GetValue(rVar);
}

typedef Mesh<Node<3>, Properties, Element, Condition> MeshType;
typedef MeshType::NodeType NodeType;
typedef MeshType::NodesContainerType NodesContainerType;
typedef Geometry<Node<3> > GeometryType;
typedef GeometryType::PointsArrayType NodesArrayType;
typedef GeometryType::IntegrationPointsArrayType IntegrationPointsArrayType;
typedef Point::CoordinatesArrayType CoordinatesArrayType;

Properties::Pointer GetPropertiesFromElement( Element& pelem )
{
    return( pelem.pGetProperties() );
}
void SetPropertiesFromElement( Element& pelem, Properties::Pointer pProperties )
{
     pelem.SetProperties(pProperties) ;
}

Properties::Pointer GetPropertiesFromCondition( Condition& pcond )
{
    return( pcond.pGetProperties() );
}
void SetPropertiesFromCondition( Condition& pcond, Properties::Pointer pProperties )
{
     pcond.SetProperties(pProperties) ;
}

template <class T>
const GeometryType& GetGeometryFromObject( T& rObject )
{
    return rObject.GetGeometry();
}

NodeType::Pointer GetNodeFromElement( Element& dummy, unsigned int index )
{
    return( dummy.GetGeometry().pGetPoint(index) );
}

py::list GetNodesFromElement( Element& dummy )
{
    pybind11::list nodes_list;
    for( unsigned int i=0; i<dummy.GetGeometry().size(); i++ )
    {
        nodes_list.append( dummy.GetGeometry().pGetPoint(i) );
    }
    return( nodes_list );
}

NodeType::Pointer GetNodeFromCondition( Condition& dummy, unsigned int index )
{
    return( dummy.GetGeometry().pGetPoint(index) );
}

void ConditionCalculateLocalSystemStandard( Condition& dummy,
                                                Matrix& rLeftHandSideMatrix,
                                                Vector& rRightHandSideVector,
                                                const ProcessInfo& rCurrentProcessInfo)
{
    dummy.CalculateLocalSystem(rLeftHandSideMatrix,rRightHandSideVector,rCurrentProcessInfo);
}

py::list GetNodesFromCondition( Condition& dummy )
{
    pybind11::list nodes_list;
    for( unsigned int i=0; i<dummy.GetGeometry().size(); i++ )
    {
        nodes_list.append( dummy.GetGeometry().pGetPoint(i) );
    }
    return( nodes_list );
}

py::list GetIntegrationPointsFromElement( Element& dummy )
{
    pybind11::list integration_points_list;
    IntegrationPointsArrayType integration_points = dummy.GetGeometry().IntegrationPoints(
                dummy.GetIntegrationMethod() );
    for( unsigned int i=0; i< integration_points.size(); i++ )
    {
        pybind11::list item;
        Point point;
        dummy.GetGeometry().GlobalCoordinates(point, integration_points[i]);
        for( unsigned int j=0; j<3; j++ )
            item.append( point[j] );
        integration_points_list.append( item );
    }
    return( integration_points_list );
}

///@}
///@name Calculate on Integration Points
///@{

template< class TObject, class TDataType >
pybind11::list CalculateOnIntegrationPoints(
    TObject& dummy, const Variable<TDataType>& rVariable, const ProcessInfo& rProcessInfo)
{
    std::vector<TDataType> Output;
    dummy.CalculateOnIntegrationPoints(rVariable, Output, rProcessInfo);
    pybind11::list result;
    for (unsigned int j = 0; j < Output.size(); j++)
    {
        result.append(Output[j]);
    }
    return result;
}

///@}
///@name Get Values on Integration Points
///@{

template< class TObject >
void GetValuesOnIntegrationPoints(
    TObject& dummy,
    const Variable<Vector>& rVariable,
    const ProcessInfo& rCurrentProcessInfo)
{
    KRATOS_ERROR << "GetValuesOnIntegrationPoints is deprecated. Use CalculateOnIntegrationPoints instead!" << std::endl;
}

///@}
///@name Set Values on Integration Points
///@{

template< class TObject, class TDataType >
void SetValuesOnIntegrationPoints(
    TObject& dummy, const Variable<TDataType>& rVariable, std::vector<TDataType> values, const ProcessInfo& rCurrentProcessInfo)
{
    KRATOS_ERROR_IF(values.size() != dummy.GetGeometry().IntegrationPointsNumber())
        << "Sizes do not match. Size of values vector is: " << values.size() << ". The number of integration points is: "
        << dummy.GetGeometry().IntegrationPointsNumber() << std::endl;

    dummy.SetValuesOnIntegrationPoints(rVariable, values, rCurrentProcessInfo);
}

template< class TObject >
void SetValuesOnIntegrationPointsArray1d(
    TObject& dummy,
    const Variable< array_1d<double, 3> >& rVariable,
    pybind11::list values_list,
    const ProcessInfo& rCurrentProcessInfo)
{
    std::vector< array_1d<double, 3> > values(values_list.size());
    for (unsigned int i = 0; i < values_list.size(); i++)
    {
        if (py::isinstance<array_1d<double, 3>>(values_list[i])) {
            values[i] = (values_list[i]).cast<array_1d<double, 3> >();
        }
        else if (py::isinstance<pybind11::list>(values_list[i]) ||
            py::isinstance<Vector>(values_list[i]))
        {
            Vector value = (values_list[i]).cast<Vector>();
            KRATOS_ERROR_IF(value.size() != 3)
                << " parsed vector is not of size 3. Size of vector: " << value.size() << std::endl;
            values[i] = value;
        }
        else {
            KRATOS_ERROR << "expecting a list of array_1d<double,3> " << std::endl;
        }
    }
    dummy.SetValuesOnIntegrationPoints( rVariable, values, rCurrentProcessInfo );
}

template< class TObject >
void SetValuesOnIntegrationPointsVector( TObject& dummy,
        const Variable<Vector>& rVariable, pybind11::list values_list, unsigned int len_values_list_item, const ProcessInfo& rCurrentProcessInfo )
{
    IntegrationPointsArrayType integration_points = dummy.GetGeometry().IntegrationPoints(
                dummy.GetIntegrationMethod() );
    std::vector<Vector> values( integration_points.size() );
    for( unsigned int i=0; i<integration_points.size(); i++ )
    {
        if(py::isinstance<Vector>(values_list[i]))
            values[i] = (values_list[i]).cast<Vector>();
        else
            KRATOS_ERROR << "expecting a list of vectors";
    }
    dummy.SetValuesOnIntegrationPoints( rVariable, values, rCurrentProcessInfo );
}

template< class TDataType >
TDataType ElementCalculateInterface(Element& dummy, Variable<TDataType>& rVariable, const ProcessInfo& rCurrentProcessInfo)
{
    TDataType aux;
    dummy.Calculate(rVariable, aux, rCurrentProcessInfo);
    return aux;
}

void SetValuesOnIntegrationPointsConstitutiveLaw( Element& dummy, const Variable<ConstitutiveLaw::Pointer>& rVariable, pybind11::list values_list, const ProcessInfo& rCurrentProcessInfo )
{
    IntegrationPointsArrayType integration_points = dummy.GetGeometry().IntegrationPoints(
                dummy.GetIntegrationMethod() );
    std::vector<ConstitutiveLaw::Pointer> values( integration_points.size() );
    for( unsigned int i=0; i<integration_points.size(); i++ ) {
        if(py::isinstance<ConstitutiveLaw::Pointer>(values_list[i]))
            values[i] = (values_list[i]).cast<ConstitutiveLaw::Pointer>();
        else
            KRATOS_ERROR << "expecting a list of ConstitutiveLaw::Pointer";
     }
    dummy.SetValuesOnIntegrationPoints( rVariable, values, rCurrentProcessInfo );
}

template<class TEntityType>
void EntityCalculateLocalSystem(
    TEntityType& dummy,
    Matrix& rLeftHandSideMatrix,
    Vector& rRightHandSideVector,
    const ProcessInfo& rCurrentProcessInfo)
{
    dummy.CalculateLocalSystem(rLeftHandSideMatrix,rRightHandSideVector,rCurrentProcessInfo);
}

template<class TEntityType>
void EntityCalculateMassMatrix(
    TEntityType& dummy,
    Matrix& rMassMatrix,
    const ProcessInfo& rCurrentProcessInfo)
{
    dummy.CalculateMassMatrix(rMassMatrix, rCurrentProcessInfo);
}

template<class TEntityType>
void EntityCalculateDampingMatrix(
    TEntityType& dummy,
    Matrix& rDampingMatrix,
    const ProcessInfo& rCurrentProcessInfo)
{
    dummy.CalculateDampingMatrix(rDampingMatrix, rCurrentProcessInfo);
}

<<<<<<< HEAD
template<class TEntityType>
void EntityCalculateFirstDerivativesLHS(
    TEntityType& dummy,
    Matrix& rLeftHandSideMatrix,
    const ProcessInfo& rCurrentProcessInfo)
=======
void ElementCalculateLumpedMassVector(Element& dummy,
                                      Vector& rMassVector,
                                      const ProcessInfo& rCurrentProcessInfo)
{
    dummy.CalculateLumpedMassVector(rMassVector, rCurrentProcessInfo);
}

void ElementCalculateFirstDerivativesLHS(Element& dummy,
                                         Matrix& rLeftHandSideMatrix,
                                         const ProcessInfo& rCurrentProcessInfo)
>>>>>>> 4209ecb1
{
    dummy.CalculateFirstDerivativesLHS(rLeftHandSideMatrix, rCurrentProcessInfo);
}

template<class TEntityType>
void EntityCalculateSecondDerivativesLHS(
    TEntityType& dummy,
    Matrix& rLeftHandSideMatrix,
    const ProcessInfo& rCurrentProcessInfo)
{
    dummy.CalculateSecondDerivativesLHS(rLeftHandSideMatrix, rCurrentProcessInfo);
}

template<class TEntityType>
void EntityCalculateLocalVelocityContribution(
    TEntityType& dummy,
    Matrix& rDampingMatrix,
    Vector& rRightHandSideVector,
    const ProcessInfo& rCurrentProcessInfo)
{
    dummy.CalculateLocalVelocityContribution(rDampingMatrix, rRightHandSideVector, rCurrentProcessInfo);
}

template<class TEntityType>
void EntityInitialize(
    TEntityType& dummy,
    const ProcessInfo& rCurrentProcessInfo)
{
    dummy.Initialize(rCurrentProcessInfo);
}

template<class TEntityType, class TDataType>
void EntityCalculateSensitivityMatrix(
    TEntityType& dummy,
    const Variable<TDataType>& rDesignVariable,
    Matrix& rOutput,
    const ProcessInfo& rCurrentProcessInfo)
{
    dummy.CalculateSensitivityMatrix(rDesignVariable,rOutput,rCurrentProcessInfo);
}

template<class TEntityType>
void EntityGetFirstDerivativesVector1(
    const TEntityType& dummy,
    Vector& rOutput)
{
    dummy.GetFirstDerivativesVector(rOutput,0);
}

template<class TEntityType>
void EntityGetFirstDerivativesVector2(
    const TEntityType& dummy,
    Vector& rOutput,
    int step)
{
    dummy.GetFirstDerivativesVector(rOutput,step);
}

template<class TEntityType>
void EntityGetSecondDerivativesVector1(
    const TEntityType& dummy,
    Vector& rOutput)
{
    dummy.GetSecondDerivativesVector(rOutput,0);
}

template<class TEntityType>
void EntityGetSecondDerivativesVector2(
    const TEntityType& dummy,
    Vector& rOutput,
    int step)
{
    dummy.GetSecondDerivativesVector(rOutput,step);
}

void  AddMeshToPython(pybind11::module& m)
{
//             typedef Mesh<Node<3>, Properties, Element, Condition> MeshType;
//             typedef MeshType::NodeType NodeType;

    //     py::class_<Dof, Dof::Pointer>("Dof", init<int, const Dof::VariableType&,  optional<const Dof::VariableType&, const Dof::VariableType&, const Dof::VariableType&> >())
    //.def("GetVariable", &Dof::GetVariable, py::return_value_policy::reference_internal)
    //.def("GetReaction", &Dof::GetReaction, py::return_value_policy::reference_internal)
    //.def("GetTimeDerivative", &Dof::GetTimeDerivative, py::return_value_policy::reference_internal)
    //.def("GetSecondTimeDerivative", &Dof::GetSecondTimeDerivative, py::return_value_policy::reference_internal)
    //.def("NodeIndex", &Dof::NodeIndex)
    //.def_property("EquationId", &Dof::EquationId, &Dof::SetEquationId)
    //.def("Fix", &Dof::FixDof)
    //.def("Free", &Dof::FreeDof)
    //.def("IsFixed", &Dof::IsFixed)
    //.def("HasTimeDerivative", &Dof::HasTimeDerivative)
    //.def("HasSecondTimeDerivative", &Dof::HasSecondTimeDerivative)
    //.def(self_ns::str(self))
    //      ;

    py::class_<GeometricalObject, GeometricalObject::Pointer, IndexedObject, Flags>(m,"GeometricalObject")
    .def(py::init<Kratos::GeometricalObject::IndexType>())
    ;

    py::class_<Element, Element::Pointer, Element::BaseType>(m,"Element")
    .def(py::init<Kratos::Element::IndexType>())
    .def_property("Properties", GetPropertiesFromElement, SetPropertiesFromElement)
    .def("GetGeometry", GetGeometryFromObject<Element>, py::return_value_policy::reference_internal)

    .def("__setitem__", SetValueHelperFunction< Element, Variable< array_1d<double, 3>  > >)
    .def("__getitem__", GetValueHelperFunction< Element, Variable< array_1d<double, 3>  > >)
    .def("Has", HasHelperFunction< Element, Variable< array_1d<double, 3>  > >)
    .def("SetValue", SetValueHelperFunction< Element, Variable< array_1d<double, 3>  > >)
    .def("GetValue", GetValueHelperFunction< Element, Variable< array_1d<double, 3>  > >)

    .def("__setitem__", SetValueHelperFunction< Element, Variable< array_1d<double, 4>  > >)
    .def("__getitem__", GetValueHelperFunction< Element, Variable< array_1d<double, 4>  > >)
    .def("Has", HasHelperFunction< Element, Variable< array_1d<double, 4>  > >)
    .def("SetValue", SetValueHelperFunction< Element, Variable< array_1d<double, 4>  > >)
    .def("GetValue", GetValueHelperFunction< Element, Variable< array_1d<double, 4>  > >)

    .def("__setitem__", SetValueHelperFunction< Element, Variable< array_1d<double, 6>  > >)
    .def("__getitem__", GetValueHelperFunction< Element, Variable< array_1d<double, 6>  > >)
    .def("Has", HasHelperFunction< Element, Variable< array_1d<double, 6>  > >)
    .def("SetValue", SetValueHelperFunction< Element, Variable< array_1d<double, 6>  > >)
    .def("GetValue", GetValueHelperFunction< Element, Variable< array_1d<double, 6>  > >)

    .def("__setitem__", SetValueHelperFunction< Element, Variable< array_1d<double, 9>  > >)
    .def("__getitem__", GetValueHelperFunction< Element, Variable< array_1d<double, 9>  > >)
    .def("Has", HasHelperFunction< Element, Variable< array_1d<double, 9>  > >)
    .def("SetValue", SetValueHelperFunction< Element, Variable< array_1d<double, 9>  > >)
    .def("GetValue", GetValueHelperFunction< Element, Variable< array_1d<double, 9>  > >)

    .def("__setitem__", SetValueHelperFunction< Element, Variable< Vector > >)
    .def("__getitem__", GetValueHelperFunction< Element, Variable< Vector > >)
    .def("Has", HasHelperFunction< Element, Variable< Vector > >)
    .def("SetValue", SetValueHelperFunction< Element, Variable< Vector > >)
    .def("GetValue", GetValueHelperFunction< Element, Variable< Vector > >)

    .def("__setitem__", SetValueHelperFunction< Element, Variable< DenseVector<int> > >)
    .def("__getitem__", GetValueHelperFunction< Element, Variable< DenseVector<int> > >)
    .def("Has", HasHelperFunction< Element, Variable< DenseVector<int> > >)
    .def("SetValue", SetValueHelperFunction< Element, Variable< DenseVector<int> > >)
    .def("GetValue", GetValueHelperFunction< Element, Variable< DenseVector<int> > >)

    .def("__setitem__", SetValueHelperFunction< Element, Variable< Matrix > >)
    .def("__getitem__", GetValueHelperFunction< Element, Variable< Matrix > >)
    .def("Has", HasHelperFunction< Element, Variable< Matrix > >)
    .def("SetValue", SetValueHelperFunction< Element, Variable< Matrix > >)
    .def("GetValue", GetValueHelperFunction< Element, Variable< Matrix > >)

    .def("__setitem__", SetValueHelperFunction< Element, Variable< int > >)
    .def("__getitem__", GetValueHelperFunction< Element, Variable< int > >)
    .def("Has", HasHelperFunction< Element, Variable< int > >)
    .def("SetValue", SetValueHelperFunction< Element, Variable< int > >)
    .def("GetValue", GetValueHelperFunction< Element, Variable< int > >)

    .def("__setitem__", SetValueHelperFunction< Element, Variable< double > >)
    .def("__getitem__", GetValueHelperFunction< Element, Variable< double > >)
    .def("Has", HasHelperFunction< Element, Variable< double > >)
    .def("SetValue", SetValueHelperFunction< Element, Variable< double > >)
    .def("GetValue", GetValueHelperFunction< Element, Variable< double > >)

    .def("__setitem__", SetValueHelperFunction< Element, Variable< bool > >)
    .def("__getitem__", GetValueHelperFunction< Element, Variable< bool > >)
    .def("Has", HasHelperFunction< Element, Variable< bool > >)
    .def("SetValue", SetValueHelperFunction< Element, Variable< bool > >)
    .def("GetValue", GetValueHelperFunction< Element, Variable< bool > >)

    .def("__setitem__", SetValueHelperFunction< Element, Variable< std::string > >)
    .def("__getitem__", GetValueHelperFunction< Element, Variable< std::string > >)
    .def("Has", HasHelperFunction< Element, Variable< std::string > >)
    .def("SetValue", SetValueHelperFunction< Element, Variable< std::string > >)
    .def("GetValue", GetValueHelperFunction< Element, Variable< std::string > >)

    .def("GetNode", GetNodeFromElement )
    .def("GetNodes", GetNodesFromElement )
    .def("GetIntegrationPoints", GetIntegrationPointsFromElement )
    // CalculateOnIntegrationPoints
    .def("CalculateOnIntegrationPoints", CalculateOnIntegrationPoints<Element, int>)
    .def("CalculateOnIntegrationPoints", CalculateOnIntegrationPoints<Element, double>)
    .def("CalculateOnIntegrationPoints", CalculateOnIntegrationPoints<Element, array_1d<double, 3>>)
    .def("CalculateOnIntegrationPoints", CalculateOnIntegrationPoints<Element, Vector>)
    .def("CalculateOnIntegrationPoints", CalculateOnIntegrationPoints<Element, Matrix>)
    // GetValuesOnIntegrationPoints
    .def("GetValuesOnIntegrationPoints", GetValuesOnIntegrationPoints<Element>)
    // SetValuesOnIntegrationPoints
    .def("SetValuesOnIntegrationPoints", SetValuesOnIntegrationPoints<Element, int>)
    .def("SetValuesOnIntegrationPoints", SetValuesOnIntegrationPointsVector<Element>)
    .def("SetValuesOnIntegrationPoints", SetValuesOnIntegrationPointsConstitutiveLaw)
    .def("SetValuesOnIntegrationPoints", SetValuesOnIntegrationPoints<Element, double>)
    .def("SetValuesOnIntegrationPoints", SetValuesOnIntegrationPointsArray1d<Element>)
    .def("ResetConstitutiveLaw", &Element::ResetConstitutiveLaw)
    .def("Calculate", &ElementCalculateInterface<double>)
    .def("Calculate", &ElementCalculateInterface<array_1d<double,3> >)
    .def("Calculate", &ElementCalculateInterface<Vector >)
    .def("Calculate", &ElementCalculateInterface<Matrix >)
<<<<<<< HEAD
    .def("CalculateMassMatrix", &EntityCalculateMassMatrix<Element>)
    .def("CalculateDampingMatrix", &EntityCalculateDampingMatrix<Element>)
    .def("CalculateLocalSystem", &EntityCalculateLocalSystem<Element>)
    .def("CalculateFirstDerivativesLHS", &EntityCalculateFirstDerivativesLHS<Element>)
    .def("CalculateSecondDerivativesLHS", &EntityCalculateSecondDerivativesLHS<Element>)
    .def("CalculateLocalVelocityContribution", &EntityCalculateLocalVelocityContribution<Element>)
    .def("GetFirstDerivativesVector", &EntityGetFirstDerivativesVector1<Element>)
    .def("GetFirstDerivativesVector", &EntityGetFirstDerivativesVector2<Element>)
    .def("GetSecondDerivativesVector", &EntityGetSecondDerivativesVector1<Element>)
    .def("GetSecondDerivativesVector", &EntityGetSecondDerivativesVector2<Element>)
    .def("CalculateSensitivityMatrix", &EntityCalculateSensitivityMatrix<Element, double>)
    .def("CalculateSensitivityMatrix", &EntityCalculateSensitivityMatrix<Element, array_1d<double,3>>)
=======
    .def("CalculateMassMatrix", &ElementCalculateMassMatrix)
    .def("CalculateDampingMatrix", &ElementCalculateDampingMatrix)
    .def("CalculateLumpedMassVector", &ElementCalculateLumpedMassVector)
    .def("CalculateLocalSystem", &ElementCalculateLocalSystem1)
    .def("CalculateFirstDerivativesLHS", &ElementCalculateFirstDerivativesLHS)
    .def("CalculateSecondDerivativesLHS", &ElementCalculateSecondDerivativesLHS)
    .def("CalculateLocalVelocityContribution", &ElementCalculateLocalVelocityContribution)
    .def("GetFirstDerivativesVector", &ElementGetFirstDerivativesVector1)
    .def("GetFirstDerivativesVector", &ElementGetFirstDerivativesVector2)
    .def("GetSecondDerivativesVector", &ElementGetSecondDerivativesVector1)
    .def("GetSecondDerivativesVector", &ElementGetSecondDerivativesVector2)
    .def("CalculateSensitivityMatrix", &ElementCalculateSensitivityMatrix<double>)
    .def("CalculateSensitivityMatrix", &ElementCalculateSensitivityMatrix<array_1d<double,3> >)
>>>>>>> 4209ecb1

//     .def(VariableIndexingPython<Element, Variable<int> >())
//     .def(VariableIndexingPython<Element, Variable<double> >())
//     .def(VariableIndexingPython<Element, Variable<array_1d<double, 3> > >())
//     .def(VariableIndexingPython<Element, Variable< Vector > >())
//     .def(VariableIndexingPython<Element, Variable< Matrix > >())
//     .def(SolutionStepVariableIndexingPython<Element, Variable<int> >())
//     .def(SolutionStepVariableIndexingPython<Element, Variable<double> >())
//     .def(SolutionStepVariableIndexingPython<Element, Variable<array_1d<double, 3> > >())
//     .def(SolutionStepVariableIndexingPython<Element, Variable<vector<double> > >())
//     .def(SolutionStepVariableIndexingPython<Element, Variable<DenseMatrix<double> > >())
    .def("Initialize", &EntityInitialize<Element>)
    //.def("CalculateLocalSystem", &Element::CalculateLocalSystem)
    .def("__str__", PrintObject<Element>)
    ;

    PointerVectorSetPythonInterface<MeshType::ElementsContainerType>().CreateInterface(m,"ElementsArray")
    ;

    py::class_<Condition, Condition::Pointer, Condition::BaseType>(m,"Condition")
    .def(py::init<Kratos::Condition::IndexType>())
    .def_property("Properties", GetPropertiesFromCondition, SetPropertiesFromCondition)
    .def("GetGeometry", GetGeometryFromObject<Condition>, py::return_value_policy::reference_internal)

    .def("__setitem__", SetValueHelperFunction< Condition, Variable< array_1d<double, 3>  > >)
    .def("__getitem__", GetValueHelperFunction< Condition, Variable< array_1d<double, 3>  > >)
    .def("Has", HasHelperFunction< Condition, Variable< array_1d<double, 3>  > >)
    .def("SetValue", SetValueHelperFunction< Condition, Variable< array_1d<double, 3>  > >)
    .def("GetValue", GetValueHelperFunction< Condition, Variable< array_1d<double, 3>  > >)

    .def("__setitem__", SetValueHelperFunction< Condition, Variable< array_1d<double, 4>  > >)
    .def("__getitem__", GetValueHelperFunction< Condition, Variable< array_1d<double, 4>  > >)
    .def("Has", HasHelperFunction< Condition, Variable< array_1d<double, 4>  > >)
    .def("SetValue", SetValueHelperFunction< Condition, Variable< array_1d<double, 4>  > >)
    .def("GetValue", GetValueHelperFunction< Condition, Variable< array_1d<double, 4>  > >)

    .def("__setitem__", SetValueHelperFunction< Condition, Variable< array_1d<double, 6>  > >)
    .def("__getitem__", GetValueHelperFunction< Condition, Variable< array_1d<double, 6>  > >)
    .def("Has", HasHelperFunction< Condition, Variable< array_1d<double, 6>  > >)
    .def("SetValue", SetValueHelperFunction< Condition, Variable< array_1d<double, 6>  > >)
    .def("GetValue", GetValueHelperFunction< Condition, Variable< array_1d<double, 6>  > >)

    .def("__setitem__", SetValueHelperFunction< Condition, Variable< array_1d<double, 9>  > >)
    .def("__getitem__", GetValueHelperFunction< Condition, Variable< array_1d<double, 9>  > >)
    .def("Has", HasHelperFunction< Condition, Variable< array_1d<double, 9>  > >)
    .def("SetValue", SetValueHelperFunction< Condition, Variable< array_1d<double, 9>  > >)
    .def("GetValue", GetValueHelperFunction< Condition, Variable< array_1d<double, 9>  > >)

    .def("__setitem__", SetValueHelperFunction< Condition, Variable< Vector > >)
    .def("__getitem__", GetValueHelperFunction< Condition, Variable< Vector > >)
    .def("Has", HasHelperFunction< Condition, Variable< Vector > >)
    .def("SetValue", SetValueHelperFunction< Condition, Variable< Vector > >)
    .def("GetValue", GetValueHelperFunction< Condition, Variable< Vector > >)

    .def("__setitem__", SetValueHelperFunction< Condition, Variable< DenseVector<int> > >)
    .def("__getitem__", GetValueHelperFunction< Condition, Variable< DenseVector<int> > >)
    .def("Has", HasHelperFunction< Condition, Variable< DenseVector<int> > >)
    .def("SetValue", SetValueHelperFunction< Condition, Variable< DenseVector<int> > >)
    .def("GetValue", GetValueHelperFunction< Condition, Variable< DenseVector<int> > >)

    .def("__setitem__", SetValueHelperFunction< Condition, Variable< Matrix > >)
    .def("__getitem__", GetValueHelperFunction< Condition, Variable< Matrix > >)
    .def("Has", HasHelperFunction< Condition, Variable< Matrix > >)
    .def("SetValue", SetValueHelperFunction< Condition, Variable< Matrix > >)
    .def("GetValue", GetValueHelperFunction< Condition, Variable< Matrix > >)

    .def("__setitem__", SetValueHelperFunction< Condition, Variable< int > >)
    .def("__getitem__", GetValueHelperFunction< Condition, Variable< int > >)
    .def("Has", HasHelperFunction< Condition, Variable< int > >)
    .def("SetValue", SetValueHelperFunction< Condition, Variable< int > >)
    .def("GetValue", GetValueHelperFunction< Condition, Variable< int > >)

    .def("__setitem__", SetValueHelperFunction< Condition, Variable< double > >)
    .def("__getitem__", GetValueHelperFunction< Condition, Variable< double > >)
    .def("Has", HasHelperFunction< Condition, Variable< double > >)
    .def("SetValue", SetValueHelperFunction< Condition, Variable< double > >)
    .def("GetValue", GetValueHelperFunction< Condition, Variable< double > >)

    .def("__setitem__", SetValueHelperFunction< Condition, Variable< bool > >)
    .def("__getitem__", GetValueHelperFunction< Condition, Variable< bool > >)
    .def("Has", HasHelperFunction< Condition, Variable< bool > >)
    .def("SetValue", SetValueHelperFunction< Condition, Variable< bool > >)
    .def("GetValue", GetValueHelperFunction< Condition, Variable< bool > >)

    .def("__setitem__", SetValueHelperFunction< Condition, Variable< std::string > >)
    .def("__getitem__", GetValueHelperFunction< Condition, Variable< std::string > >)
    .def("Has", HasHelperFunction< Condition, Variable< std::string > >)
    .def("SetValue", SetValueHelperFunction< Condition, Variable< std::string > >)
    .def("GetValue", GetValueHelperFunction< Condition, Variable< std::string > >)

    .def("GetNode", GetNodeFromCondition )
    .def("GetNodes", GetNodesFromCondition )

    // CalculateOnIntegrationPoints
    .def("CalculateOnIntegrationPoints", CalculateOnIntegrationPoints<Condition, int>)
    .def("CalculateOnIntegrationPoints", CalculateOnIntegrationPoints<Condition, double>)
    .def("CalculateOnIntegrationPoints", CalculateOnIntegrationPoints<Condition, array_1d<double, 3>>)
    .def("CalculateOnIntegrationPoints", CalculateOnIntegrationPoints<Condition, Vector>)
    .def("CalculateOnIntegrationPoints", CalculateOnIntegrationPoints<Condition, Matrix>)
    // GetValuesOnIntegrationPoints
    .def("GetValuesOnIntegrationPoints", GetValuesOnIntegrationPoints<Condition>)
    // SetValuesOnIntegrationPoints
    .def("SetValuesOnIntegrationPoints", SetValuesOnIntegrationPoints<Condition, int>)
    .def("SetValuesOnIntegrationPoints", SetValuesOnIntegrationPoints<Condition, double>)
    .def("SetValuesOnIntegrationPoints", SetValuesOnIntegrationPointsVector<Condition>)
    .def("SetValuesOnIntegrationPoints", SetValuesOnIntegrationPointsArray1d<Condition>)
    //.def("SetValuesOnIntegrationPoints", SetValuesOnIntegrationPointsConstitutiveLaw)

//     .def(VariableIndexingPython<Condition, Variable<int> >())
//     .def(VariableIndexingPython<Condition, Variable<double> >())
//     .def(VariableIndexingPython<Condition, Variable<array_1d<double, 3> > >())
//     .def(VariableIndexingPython<Condition, Variable< Vector > >())
//     .def(VariableIndexingPython<Condition, Variable< Matrix > >())
//     .def(SolutionStepVariableIndexingPython<Condition, Variable<int> >())
//     .def(SolutionStepVariableIndexingPython<Condition, Variable<double> >())
//     .def(SolutionStepVariableIndexingPython<Condition, Variable<array_1d<double, 3> > >())
//     .def(SolutionStepVariableIndexingPython<Condition, Variable<vector<double> > >())
//     .def(SolutionStepVariableIndexingPython<Condition, Variable<DenseMatrix<double> > >())


    .def("Initialize", &EntityInitialize<Condition>)
    .def("CalculateMassMatrix", &EntityCalculateMassMatrix<Condition>)
    .def("CalculateDampingMatrix", &EntityCalculateDampingMatrix<Condition>)
    .def("CalculateLocalSystem", &EntityCalculateLocalSystem<Condition>)
    .def("CalculateFirstDerivativesLHS", &EntityCalculateFirstDerivativesLHS<Condition>)
    .def("CalculateSecondDerivativesLHS", &EntityCalculateSecondDerivativesLHS<Condition>)
    .def("CalculateLocalVelocityContribution", &EntityCalculateLocalVelocityContribution<Condition>)
    .def("GetFirstDerivativesVector", &EntityGetFirstDerivativesVector1<Condition>)
    .def("GetFirstDerivativesVector", &EntityGetFirstDerivativesVector2<Condition>)
    .def("GetSecondDerivativesVector", &EntityGetSecondDerivativesVector1<Condition>)
    .def("GetSecondDerivativesVector", &EntityGetSecondDerivativesVector2<Condition>)
    .def("CalculateSensitivityMatrix", &EntityCalculateSensitivityMatrix<Condition, double>)
    .def("CalculateSensitivityMatrix", &EntityCalculateSensitivityMatrix<Condition, array_1d<double,3>>)
    .def("Info", &Condition::Info)
    .def("__str__", PrintObject<Condition>)
    ;

    PointerVectorSetPythonInterface<MeshType::ConditionsContainerType>().CreateInterface(m,"ConditionsArray")
    ;

    py::class_<MeshType, MeshType::Pointer, DataValueContainer, Flags >(m,"Mesh")
    .def_property("Nodes", &MeshType::pNodes,&MeshType::SetNodes)
    .def("NodesArray", &MeshType::NodesArray, py::return_value_policy::reference_internal)
    .def("NumberOfNodes", &MeshType::NumberOfNodes)

    .def_property("Elements", &MeshType::pElements,&MeshType::SetElements)
    .def("ElementsArray", &MeshType::ElementsArray, py::return_value_policy::reference_internal)
    .def("NumberOfElements", &MeshType::NumberOfElements)

    .def_property("Conditions", &MeshType::pConditions,&MeshType::SetConditions)
    .def("ConditionsArray", &MeshType::ConditionsArray, py::return_value_policy::reference_internal)
    .def("NumberOfConditions", &MeshType::NumberOfConditions)

    .def_property("Properties", &MeshType::pProperties,&MeshType::SetProperties)
    .def("PropertiesArray", &MeshType::PropertiesArray, py::return_value_policy::reference_internal)
    .def("NumberOfProperties", &MeshType::NumberOfProperties)

    .def("HasNode", &MeshType::HasNode)
    .def("HasProperties", &MeshType::HasProperties)
    .def("HasElement", &MeshType::HasElement)
    .def("HasCondition", &MeshType::HasCondition)
    .def("__str__", PrintObject<MeshType>)
    ;
}
}  // namespace Python.
} // Namespace Kratos<|MERGE_RESOLUTION|>--- conflicted
+++ resolved
@@ -277,13 +277,6 @@
     dummy.CalculateDampingMatrix(rDampingMatrix, rCurrentProcessInfo);
 }
 
-<<<<<<< HEAD
-template<class TEntityType>
-void EntityCalculateFirstDerivativesLHS(
-    TEntityType& dummy,
-    Matrix& rLeftHandSideMatrix,
-    const ProcessInfo& rCurrentProcessInfo)
-=======
 void ElementCalculateLumpedMassVector(Element& dummy,
                                       Vector& rMassVector,
                                       const ProcessInfo& rCurrentProcessInfo)
@@ -291,10 +284,11 @@
     dummy.CalculateLumpedMassVector(rMassVector, rCurrentProcessInfo);
 }
 
-void ElementCalculateFirstDerivativesLHS(Element& dummy,
-                                         Matrix& rLeftHandSideMatrix,
-                                         const ProcessInfo& rCurrentProcessInfo)
->>>>>>> 4209ecb1
+template<class TEntityType>
+void EntityCalculateFirstDerivativesLHS(
+    TEntityType& dummy,
+    Matrix& rLeftHandSideMatrix,
+    const ProcessInfo& rCurrentProcessInfo)
 {
     dummy.CalculateFirstDerivativesLHS(rLeftHandSideMatrix, rCurrentProcessInfo);
 }
@@ -487,7 +481,7 @@
     .def("Calculate", &ElementCalculateInterface<array_1d<double,3> >)
     .def("Calculate", &ElementCalculateInterface<Vector >)
     .def("Calculate", &ElementCalculateInterface<Matrix >)
-<<<<<<< HEAD
+    .def("CalculateLumpedMassVector", &ElementCalculateLumpedMassVector)
     .def("CalculateMassMatrix", &EntityCalculateMassMatrix<Element>)
     .def("CalculateDampingMatrix", &EntityCalculateDampingMatrix<Element>)
     .def("CalculateLocalSystem", &EntityCalculateLocalSystem<Element>)
@@ -500,21 +494,6 @@
     .def("GetSecondDerivativesVector", &EntityGetSecondDerivativesVector2<Element>)
     .def("CalculateSensitivityMatrix", &EntityCalculateSensitivityMatrix<Element, double>)
     .def("CalculateSensitivityMatrix", &EntityCalculateSensitivityMatrix<Element, array_1d<double,3>>)
-=======
-    .def("CalculateMassMatrix", &ElementCalculateMassMatrix)
-    .def("CalculateDampingMatrix", &ElementCalculateDampingMatrix)
-    .def("CalculateLumpedMassVector", &ElementCalculateLumpedMassVector)
-    .def("CalculateLocalSystem", &ElementCalculateLocalSystem1)
-    .def("CalculateFirstDerivativesLHS", &ElementCalculateFirstDerivativesLHS)
-    .def("CalculateSecondDerivativesLHS", &ElementCalculateSecondDerivativesLHS)
-    .def("CalculateLocalVelocityContribution", &ElementCalculateLocalVelocityContribution)
-    .def("GetFirstDerivativesVector", &ElementGetFirstDerivativesVector1)
-    .def("GetFirstDerivativesVector", &ElementGetFirstDerivativesVector2)
-    .def("GetSecondDerivativesVector", &ElementGetSecondDerivativesVector1)
-    .def("GetSecondDerivativesVector", &ElementGetSecondDerivativesVector2)
-    .def("CalculateSensitivityMatrix", &ElementCalculateSensitivityMatrix<double>)
-    .def("CalculateSensitivityMatrix", &ElementCalculateSensitivityMatrix<array_1d<double,3> >)
->>>>>>> 4209ecb1
 
 //     .def(VariableIndexingPython<Element, Variable<int> >())
 //     .def(VariableIndexingPython<Element, Variable<double> >())
