//    |  /           |
//    ' /   __| _` | __|  _ \   __|
//    . \  |   (   | |   (   |\__ \.
//   _|\_\_|  \__,_|\__|\___/ ____/
//                   Multi-Physics
//
//  License:         BSD License
//                     Kratos default license: kratos/license.txt
//
//  Main authors:    Pooyan Dadvand, Riccardo Rossi
//

// System includes


// External includes
#ifdef KRATOS_USE_AMATRIX   // This macro defpy::inition is for the migration period and to be removed afterward please do not use it
#include "boost/numeric/ublas/matrix.hpp" // for the sparse space dense vector
#else
#endif // KRATOS_USE_AMATRIX

// Project includes
#include "includes/define_python.h"
#include "python/add_strategies_to_python.h"
#include "includes/model_part.h"
#include "spaces/ublas_space.h"

// Strategies
#include "solving_strategies/strategies/solving_strategy.h"
#include "solving_strategies/strategies/residualbased_linear_strategy.h"
#include "solving_strategies/strategies/residualbased_newton_raphson_strategy.h"
#include "solving_strategies/strategies/adaptive_residualbased_newton_raphson_strategy.h"
#include "solving_strategies/strategies/line_search_strategy.h"
#include "solving_strategies/strategies/explicit_strategy.h"
//#include "solving_strategies/strategies/residualbased_arc_lenght_strategy.h"

// Schemes
#include "solving_strategies/schemes/scheme.h"
#include "solving_strategies/schemes/residualbased_incrementalupdate_static_scheme.h"
#include "solving_strategies/schemes/residualbased_incrementalupdate_static_scheme_slip.h"
#include "solving_strategies/schemes/residual_based_bossak_displacement_scheme.hpp"
#include "solving_strategies/schemes/residual_based_newmark_displacement_scheme.hpp"
#include "solving_strategies/schemes/residual_based_pseudo_static_displacement_scheme.h"
#include "solving_strategies/schemes/residual_based_bdf_displacement_scheme.h"
#include "solving_strategies/schemes/residual_based_bdf_custom_scheme.h"
#include "solving_strategies/schemes/residual_based_adjoint_static_scheme.h"
#include "solving_strategies/schemes/residual_based_adjoint_steady_scheme.h"
#include "solving_strategies/schemes/residual_based_adjoint_bossak_scheme.h"

// Convergence criterias
#include "solving_strategies/convergencecriterias/convergence_criteria.h"
#include "solving_strategies/convergencecriterias/displacement_criteria.h"
#include "solving_strategies/convergencecriterias/residual_criteria.h"
#include "solving_strategies/convergencecriterias/and_criteria.h"
#include "solving_strategies/convergencecriterias/or_criteria.h"

// Builder And Solver
#include "solving_strategies/builder_and_solvers/builder_and_solver.h"
#include "solving_strategies/builder_and_solvers/residualbased_elimination_builder_and_solver.h"
#include "solving_strategies/builder_and_solvers/residualbased_elimination_builder_and_solver_with_constraints.h"
#include "solving_strategies/builder_and_solvers/residualbased_elimination_builder_and_solver.h"
#include "solving_strategies/builder_and_solvers/residualbased_block_builder_and_solver.h"
<<<<<<< HEAD
#include "solving_strategies/builder_and_solvers/residualbased_block_builder_and_solver_with_constraints.h"
#include "solving_strategies/builder_and_solvers/residualbased_elimination_builder_and_solver.h"
=======
#include "solving_strategies/builder_and_solvers/residualbased_block_builder_and_solver_with_constraints_elementwise.h"
>>>>>>> 7feef2f8

// Linear solvers
#include "linear_solvers/linear_solver.h"


namespace Kratos
{
    namespace Python
    {
        namespace py = pybind11;



        typedef UblasSpace<double, CompressedMatrix, boost::numeric::ublas::vector<double>> SparseSpaceType;
        typedef UblasSpace<double, Matrix, Vector> LocalSpaceType;

        //ADDED BY PAOLO (next two)

        double Dot(SparseSpaceType& dummy, SparseSpaceType::VectorType& rX, SparseSpaceType::VectorType& rY)
        {
            return dummy.Dot(rX, rY);
        }

        void ScaleAndAdd(SparseSpaceType& dummy, const double A, const SparseSpaceType::VectorType& rX, const double B, SparseSpaceType::VectorType& rY)
        //(const double A,const  VectorType& rX, const double B, VectorType& rY) // rY = (A * rX) + (B * rY)
        {
            dummy.ScaleAndAdd(A, rX, B, rY);
        }

        void Mult(SparseSpaceType& dummy, SparseSpaceType::MatrixType& rA, SparseSpaceType::VectorType& rX, SparseSpaceType::VectorType& rY)
        //rY=A*rX (the product is stored inside the rY)
        {
            dummy.Mult(rA, rX, rY);
        }

        void TransposeMult(SparseSpaceType& dummy, SparseSpaceType::MatrixType& rA, SparseSpaceType::VectorType& rX, SparseSpaceType::VectorType& rY)
        //rY=A*rX (the product is stored inside the rY)
        {
            dummy.TransposeMult(rA, rX, rY);
        }

        SparseSpaceType::IndexType Size(SparseSpaceType& dummy, SparseSpaceType::VectorType const& rV)
        {
            return rV.size();
        }

        SparseSpaceType::IndexType Size1(SparseSpaceType& dummy, SparseSpaceType::MatrixType const& rM)
        {
            return rM.size1();
        }

        SparseSpaceType::IndexType Size2(SparseSpaceType& dummy, SparseSpaceType::MatrixType const& rM)
        {
            return rM.size2();
        }

        void ResizeMatrix(SparseSpaceType& dummy, SparseSpaceType::MatrixType& A, unsigned int i1, unsigned int i2)
        {
            dummy.Resize(A, i1, i2);
        }

        void ResizeVector(SparseSpaceType& dummy, SparseSpaceType::VectorType& x, unsigned int i1)
        {
            dummy.Resize(x, i1);
        }

        void SetToZeroMatrix(SparseSpaceType& dummy, SparseSpaceType::MatrixType& A)
        {
            dummy.SetToZero(A);
        }

        void SetToZeroVector(SparseSpaceType& dummy, SparseSpaceType::VectorType& x)
        {
            dummy.SetToZero(x);
        }

        void ClearMatrix(SparseSpaceType& dummy, SparseSpaceType::MatrixPointerType& A)
        {
            dummy.Clear(A);
        }

        void ClearVector(SparseSpaceType& dummy, SparseSpaceType::VectorPointerType& x)
        {
            dummy.Clear(x);
        }

        double TwoNorm(SparseSpaceType& dummy, SparseSpaceType::VectorType& x)
        {
            return dummy.TwoNorm(x);
        }

        void UnaliasedAdd(SparseSpaceType& dummy, SparseSpaceType::VectorType& x, const double A, const SparseSpaceType::VectorType& rY) // x+= a*Y
        {
            dummy.UnaliasedAdd(x, A, rY);
        }

        void MoveMesh(Scheme< SparseSpaceType, LocalSpaceType >& dummy, ModelPart::NodesContainerType& rNodes)
        {
            int numNodes = static_cast<int>(rNodes.size());

            #pragma omp parallel for
            for(int i = 0; i < numNodes; i++)
            {
                auto itNode = rNodes.begin() + i;

                noalias(itNode->Coordinates()) = itNode->GetInitialPosition().Coordinates();
                noalias(itNode->Coordinates()) += itNode->FastGetSolutionStepValue(DISPLACEMENT);
            }
        }

        SparseSpaceType::MatrixPointerType CreateEmptyMatrixPointer(SparseSpaceType& dummy)
        {
            return dummy.CreateEmptyMatrixPointer();
        }

        SparseSpaceType::VectorPointerType CreateEmptyVectorPointer(SparseSpaceType& dummy)
        {
            return dummy.CreateEmptyVectorPointer();
        }

        CompressedMatrix& GetMatRef(Kratos::shared_ptr<CompressedMatrix>& dummy)
        {
            return *dummy;
        }

        Vector& GetVecRef(Kratos::shared_ptr<Vector>& dummy)
        {
            return *dummy;
        }

        void AddStrategiesToPython(pybind11::module& m)
        {

            typedef LinearSolver<SparseSpaceType, LocalSpaceType > LinearSolverType;

            //********************************************************************
            //********************************************************************
            typedef Scheme< SparseSpaceType, LocalSpaceType > BaseSchemeType;
            typedef ResidualBasedBossakDisplacementScheme< SparseSpaceType, LocalSpaceType >  ResidualBasedBossakDisplacementSchemeType;
            typedef ResidualBasedNewmarkDisplacementScheme< SparseSpaceType, LocalSpaceType >  ResidualBasedNewmarkDisplacementSchemeType;
            typedef ResidualBasedPseudoStaticDisplacementScheme< SparseSpaceType, LocalSpaceType >  ResidualBasedPseudoStaticDisplacementSchemeType;
            typedef ResidualBasedBDFDisplacementScheme< SparseSpaceType, LocalSpaceType > ResidualBasedBDFDisplacementSchemeType;
            typedef ResidualBasedBDFCustomScheme< SparseSpaceType, LocalSpaceType > ResidualBasedBDFCustomSchemeType;

            py::class_< BaseSchemeType, typename BaseSchemeType::Pointer >(m,"Scheme")
            .def(py::init< >())
                    .def("Initialize", &BaseSchemeType::Initialize)
                    .def("SchemeIsInitialized", &BaseSchemeType::SchemeIsInitialized)
                    .def("ElementsAreInitialized", &BaseSchemeType::ElementsAreInitialized)
                    .def("ConditionsAreInitialized", &BaseSchemeType::ConditionsAreInitialized)
                    .def("InitializeElements", &BaseSchemeType::InitializeElements)
                    .def("InitializeConditions", &BaseSchemeType::InitializeConditions)
                    .def("InitializeSolutionStep", &BaseSchemeType::InitializeSolutionStep)
                    .def("FinalizeSolutionStep", &BaseSchemeType::FinalizeSolutionStep)
                    .def("InitializeNonLinIteration", &BaseSchemeType::InitializeNonLinIteration)
                    .def("FinalizeNonLinIteration", &BaseSchemeType::FinalizeNonLinIteration)
                    .def("Predict", &BaseSchemeType::Predict)
                    .def("Update", &BaseSchemeType::Update)
                    .def("CalculateOutputData", &BaseSchemeType::CalculateOutputData)
                    .def("Clean", &BaseSchemeType::Clean)
                    .def("Clear",&BaseSchemeType::Clear)
                    .def("MoveMesh", MoveMesh)
                    .def("Check", &BaseSchemeType::Check)
                    ;

            py::class_< ResidualBasedIncrementalUpdateStaticScheme< SparseSpaceType, LocalSpaceType>,
                    typename ResidualBasedIncrementalUpdateStaticScheme< SparseSpaceType, LocalSpaceType>::Pointer,
                    BaseSchemeType >
                    (m, "ResidualBasedIncrementalUpdateStaticScheme")
                    .def(py::init<Parameters >() )
                    .def(py::init< >()
                    );

            typedef typename ResidualBasedIncrementalUpdateStaticSchemeSlip< SparseSpaceType, LocalSpaceType>::RotationToolPointerType RotationToolPointerType;

            py::class_< ResidualBasedIncrementalUpdateStaticSchemeSlip< SparseSpaceType, LocalSpaceType>,
                    typename ResidualBasedIncrementalUpdateStaticSchemeSlip< SparseSpaceType, LocalSpaceType>::Pointer,
                    ResidualBasedIncrementalUpdateStaticScheme< SparseSpaceType, LocalSpaceType> >
                    (m,"ResidualBasedIncrementalUpdateStaticSchemeSlip")
                    .def(py::init<Parameters >() )
                    .def(py::init<unsigned int, unsigned int>())
                    .def(py::init<RotationToolPointerType>());


	         // Residual Based Bossak Scheme Type
	         py::class_< ResidualBasedBossakDisplacementSchemeType,
                    typename ResidualBasedBossakDisplacementSchemeType::Pointer,
                    BaseSchemeType  >
                    (m,"ResidualBasedBossakDisplacementScheme")
                    .def(py::init<Parameters >() )
                    .def(py::init< double >() )
                    ;

	         // Residual Based Newmark Scheme Type
	         py::class_< ResidualBasedNewmarkDisplacementSchemeType,
                   typename ResidualBasedNewmarkDisplacementSchemeType::Pointer,
                   BaseSchemeType >(m,"ResidualBasedNewmarkDisplacementScheme")
                   .def(py::init<Parameters >() )
                   .def(py::init< >() )
                   ;

	         // Residual Based Pseudo-Static Scheme Type
	         py::class_< ResidualBasedPseudoStaticDisplacementSchemeType,
                   typename ResidualBasedPseudoStaticDisplacementSchemeType::Pointer,
                   BaseSchemeType >(m,"ResidualBasedPseudoStaticDisplacementScheme")
                   .def(py::init<Parameters >() )
                   .def(py::init< const Variable<double> >() )
                   ;

            // Residual Based BDF displacement Scheme Type
            py::class_< ResidualBasedBDFDisplacementSchemeType,typename ResidualBasedBDFDisplacementSchemeType::Pointer, BaseSchemeType  >(m,"ResidualBasedBDFDisplacementScheme")
                .def(py::init<Parameters >() )
                .def(py::init<  >() )
                .def(py::init <const std::size_t>())
            ;

            // Residual Based BDF custom Scheme Type
            py::class_< ResidualBasedBDFCustomSchemeType, typename ResidualBasedBDFCustomSchemeType::Pointer, BaseSchemeType  >(m,"ResidualBasedBDFCustomScheme")
                .def(py::init<Parameters >() )
                .def(py::init<  >() )
                .def(py::init <const std::size_t>())
                .def(py::init <const std::size_t, Parameters>())
            ;

            // Residual Based Adjoint Static Scheme Type
            typedef ResidualBasedAdjointStaticScheme< SparseSpaceType, LocalSpaceType >  ResidualBasedAdjointStaticSchemeType;
            py::class_<ResidualBasedAdjointStaticSchemeType, typename ResidualBasedAdjointStaticSchemeType::Pointer, BaseSchemeType>
            (m, "ResidualBasedAdjointStaticScheme")
            .def(py::init<AdjointResponseFunction::Pointer>())
            ;

            // Residual Based Adjoint Steady Scheme Type
            typedef ResidualBasedAdjointSteadyScheme< SparseSpaceType, LocalSpaceType >  ResidualBasedAdjointSteadySchemeType;
            py::class_<ResidualBasedAdjointSteadySchemeType, typename ResidualBasedAdjointSteadySchemeType::Pointer, ResidualBasedAdjointStaticSchemeType>
            (m, "ResidualBasedAdjointSteadyScheme")
            .def(py::init<AdjointResponseFunction::Pointer>())
            ;

            // Residual Based Adjoint Bossak Scheme Type
            typedef ResidualBasedAdjointBossakScheme< SparseSpaceType, LocalSpaceType >  ResidualBasedAdjointBossakSchemeType;
            py::class_<ResidualBasedAdjointBossakSchemeType, typename ResidualBasedAdjointBossakSchemeType::Pointer, BaseSchemeType>
            (m, "ResidualBasedAdjointBossakScheme")
            .def(py::init<Kratos::Parameters, AdjointResponseFunction::Pointer>())
            ;

            //********************************************************************
            //********************************************************************
            //********************************************************************
            //********************************************************************
            //********************************************************************
            //********************************************************************
            typedef ConvergenceCriteria<SparseSpaceType, LocalSpaceType> ConvergenceCriteriaType;
            typedef typename ConvergenceCriteriaType::Pointer ConvergenceCriteriaPointerType;

            // Convergence criteria base class
            py::class_< ConvergenceCriteriaType,
                    ConvergenceCriteriaPointerType >(m,"ConvergenceCriteria")
                    .def(py::init<>())
                    .def("SetActualizeRHSFlag", &ConvergenceCriteriaType::SetActualizeRHSFlag)
                    .def("GetActualizeRHSflag", &ConvergenceCriteriaType::GetActualizeRHSflag)
                    .def("PreCriteria", &ConvergenceCriteriaType::PreCriteria)
                    .def("PostCriteria", &ConvergenceCriteriaType::PostCriteria)
                    .def("Initialize", &ConvergenceCriteriaType::Initialize)
                    .def("InitializeNonLinearIteration", &ConvergenceCriteriaType::InitializeNonLinearIteration)
                    .def("InitializeSolutionStep", &ConvergenceCriteriaType::InitializeSolutionStep)
                    .def("FinalizeNonLinearIteration", &ConvergenceCriteriaType::FinalizeNonLinearIteration)
                    .def("FinalizeSolutionStep", &ConvergenceCriteriaType::FinalizeSolutionStep)
                    .def("Check", &ConvergenceCriteriaType::Check)
                    .def("SetEchoLevel", &ConvergenceCriteriaType::SetEchoLevel)
                    ;

            py::class_< DisplacementCriteria<SparseSpaceType, LocalSpaceType >,
                    typename DisplacementCriteria< SparseSpaceType, LocalSpaceType >::Pointer,
                    ConvergenceCriteriaType >
                    (m,"DisplacementCriteria")
                    .def(py::init<Parameters >() )
                    .def(py::init< double, double>())
                    ;

            py::class_<ResidualCriteria<SparseSpaceType, LocalSpaceType >,
                    typename ResidualCriteria< SparseSpaceType, LocalSpaceType >::Pointer,
                    ConvergenceCriteriaType >
                    (m,"ResidualCriteria")
                    .def(py::init<Parameters >() )
                    .def(py::init< double, double>())
                    ;

            py::class_<And_Criteria<SparseSpaceType, LocalSpaceType >,
                    typename And_Criteria< SparseSpaceType, LocalSpaceType >::Pointer,
                    ConvergenceCriteriaType >
                    (m,"AndCriteria")
                    .def(py::init<Parameters >() )
                    .def(py::init<ConvergenceCriteriaPointerType, ConvergenceCriteriaPointerType > ())
                    ;

            py::class_<Or_Criteria<SparseSpaceType, LocalSpaceType >,
                    typename Or_Criteria< SparseSpaceType, LocalSpaceType >::Pointer,
                    ConvergenceCriteriaType >
                    (m,"OrCriteria")
                    .def(py::init<Parameters >() )
                    .def(py::init<ConvergenceCriteriaPointerType, ConvergenceCriteriaPointerType > ())
                    ;

            //********************************************************************
            //********************************************************************
            //********************************************************************
            //********************************************************************
            //********************************************************************
            //********************************************************************
            //Builder and Solver
            typedef BuilderAndSolver< SparseSpaceType, LocalSpaceType, LinearSolverType > BuilderAndSolverType;

            py::class_< BuilderAndSolverType::DofsArrayType, BuilderAndSolverType::DofsArrayType::Pointer>(m,"DofsArrayType")
            .def(py::init<>());

            py::class_< BuilderAndSolverType, typename BuilderAndSolverType::Pointer>(m,"BuilderAndSolver")
                    .def(py::init<LinearSolverType::Pointer, Parameters >() )
                    .def(py::init<LinearSolverType::Pointer > ())
                    .def("SetCalculateReactionsFlag", &BuilderAndSolverType::SetCalculateReactionsFlag)
                    .def("GetCalculateReactionsFlag", &BuilderAndSolverType::GetCalculateReactionsFlag)
                    .def("SetDofSetIsInitializedFlag", &BuilderAndSolverType::SetDofSetIsInitializedFlag)
                    .def("GetDofSetIsInitializedFlag", &BuilderAndSolverType::GetDofSetIsInitializedFlag)
                    .def("SetReshapeMatrixFlag", &BuilderAndSolverType::SetReshapeMatrixFlag)
                    .def("GetReshapeMatrixFlag", &BuilderAndSolverType::GetReshapeMatrixFlag)
                    .def("GetEquationSystemSize", &BuilderAndSolverType::GetEquationSystemSize)
                    .def("BuildLHS", &BuilderAndSolverType::BuildLHS)
                    .def("BuildRHS", &BuilderAndSolverType::BuildRHS)
                    .def("Build", &BuilderAndSolverType::Build)
                    .def("SystemSolve", &BuilderAndSolverType::SystemSolve)
                    .def("BuildAndSolve", &BuilderAndSolverType::BuildAndSolve)
                    .def("BuildRHSAndSolve", &BuilderAndSolverType::BuildRHSAndSolve)
                    .def("ApplyDirichletConditions", &BuilderAndSolverType::ApplyDirichletConditions)
                    .def("SetUpDofSet", &BuilderAndSolverType::SetUpDofSet)
                    .def("GetDofSet", &BuilderAndSolverType::GetDofSet, py::return_value_policy::reference_internal)
                    .def("SetUpSystem", &BuilderAndSolverType::SetUpSystem)
                    .def("ResizeAndInitializeVectors", &BuilderAndSolverType::ResizeAndInitializeVectors)
                    .def("InitializeSolutionStep", &BuilderAndSolverType::InitializeSolutionStep)
                    .def("FinalizeSolutionStep", &BuilderAndSolverType::FinalizeSolutionStep)
                    .def("CalculateReactions", &BuilderAndSolverType::CalculateReactions)
                    .def("Clear", &BuilderAndSolverType::Clear)
                    .def("Check", &BuilderAndSolverType::Check)
                    .def("SetEchoLevel", &BuilderAndSolverType::SetEchoLevel)
                    .def("GetEchoLevel", &BuilderAndSolverType::GetEchoLevel)
                    ;

            typedef ResidualBasedEliminationBuilderAndSolver< SparseSpaceType, LocalSpaceType, LinearSolverType > ResidualBasedEliminationBuilderAndSolverType;
            py::class_< ResidualBasedEliminationBuilderAndSolverType, ResidualBasedEliminationBuilderAndSolverType::Pointer, BuilderAndSolverType>(m,"ResidualBasedEliminationBuilderAndSolver")
            .def(py::init<LinearSolverType::Pointer, Parameters >() )
            .def(py::init< LinearSolverType::Pointer > ());

            typedef ResidualBasedEliminationBuilderAndSolverWithConstraints< SparseSpaceType, LocalSpaceType, LinearSolverType > ResidualBasedEliminationBuilderAndSolverWithConstraintsType;
            py::class_< ResidualBasedEliminationBuilderAndSolverWithConstraintsType, ResidualBasedEliminationBuilderAndSolverWithConstraintsType::Pointer, BuilderAndSolverType>(m,"ResidualBasedEliminationBuilderAndSolverWithConstraints")
            .def(py::init< LinearSolverType::Pointer > ())
            .def(py::init< LinearSolverType::Pointer, bool > ())
            .def(py::init< LinearSolverType::Pointer, bool, bool > ())
            .def(py::init< LinearSolverType::Pointer, Parameters > ())
            ;

            typedef ResidualBasedBlockBuilderAndSolver< SparseSpaceType, LocalSpaceType, LinearSolverType > ResidualBasedBlockBuilderAndSolverType;
            py::class_< ResidualBasedBlockBuilderAndSolverType, ResidualBasedBlockBuilderAndSolverType::Pointer,BuilderAndSolverType>(m,"ResidualBasedBlockBuilderAndSolver")
            .def(py::init<LinearSolverType::Pointer, Parameters >() )
            .def(py::init< LinearSolverType::Pointer > ());

<<<<<<< HEAD
            typedef ResidualBasedBlockBuilderAndSolverWithConstraints< SparseSpaceType, LocalSpaceType, LinearSolverType > ResidualBasedBlockBuilderAndSolverWithConstraintsType;
            py::class_< ResidualBasedBlockBuilderAndSolverWithConstraintsType, ResidualBasedBlockBuilderAndSolverWithConstraintsType::Pointer,ResidualBasedBlockBuilderAndSolverType>(m,"ResidualBasedBlockBuilderAndSolverWithConstraints")
            .def(py::init<LinearSolverType::Pointer, Parameters >() )
            .def(py::init< LinearSolverType::Pointer > ());
=======
            typedef ResidualBasedBlockBuilderAndSolverWithConstraintsElementWise< SparseSpaceType, LocalSpaceType, LinearSolverType > ResidualBasedBlockBuilderAndSolverWithConstraintsElementWiseType;
            py::class_< ResidualBasedBlockBuilderAndSolverWithConstraintsElementWiseType, 
                        ResidualBasedBlockBuilderAndSolverWithConstraintsElementWiseType::Pointer,
                        BuilderAndSolverType>(m,"ResidualBasedBlockBuilderAndSolverWithConstraintsElementWise")
            .def(py::init< LinearSolverType::Pointer > ())
            ;
>>>>>>> 7feef2f8

            //********************************************************************
            //********************************************************************
            //********************************************************************
            //********************************************************************
            //********************************************************************
            //********************************************************************

            py::class_< SparseSpaceType>(m,"UblasSparseSpace")
                .def(py::init<>())
                .def("ClearMatrix", ClearMatrix)
                .def("ClearVector", ClearVector)
                .def("ResizeMatrix", ResizeMatrix)
                .def("ResizeVector", ResizeVector)
                .def("SetToZeroMatrix", SetToZeroMatrix)
                .def("SetToZeroVector", SetToZeroVector)
                .def("TwoNorm", TwoNorm)
                //the dot product of two vectors
                .def("Dot", Dot)
                //the matrix-vector multiplication
                .def("Mult", Mult)
                .def("TransposeMult", TransposeMult)
                .def("Size", Size)
                .def("Size1", Size1)
                .def("Size2", Size2)
                .def("UnaliasedAdd", UnaliasedAdd)
                .def("ScaleAndAdd", ScaleAndAdd)
                .def("CreateEmptyMatrixPointer", CreateEmptyMatrixPointer)
                .def("CreateEmptyVectorPointer", CreateEmptyVectorPointer)
                ;

            //********************************************************************
            //********************************************************************
            //********************************************************************
            //********************************************************************
            //********************************************************************
            //********************************************************************
            //strategy base class
            typedef SolvingStrategy< SparseSpaceType, LocalSpaceType, LinearSolverType > BaseSolvingStrategyType;

            py::class_< BaseSolvingStrategyType, typename BaseSolvingStrategyType::Pointer >(m,"SolvingStrategy")
                    .def(py::init<ModelPart&, Parameters >() )
                    .def(py::init < ModelPart&, bool >())
                    .def("Predict", &BaseSolvingStrategyType::Predict)
                    .def("Initialize", &BaseSolvingStrategyType::Initialize)
                    .def("Solve", &BaseSolvingStrategyType::Solve)
                    .def("IsConverged", &BaseSolvingStrategyType::IsConverged)
                    .def("CalculateOutputData", &BaseSolvingStrategyType::CalculateOutputData)
                    .def("SetEchoLevel", &BaseSolvingStrategyType::SetEchoLevel)
                    .def("GetEchoLevel", &BaseSolvingStrategyType::GetEchoLevel)
                    .def("SetRebuildLevel", &BaseSolvingStrategyType::SetRebuildLevel)
                    .def("GetRebuildLevel", &BaseSolvingStrategyType::GetRebuildLevel)
                    .def("SetMoveMeshFlag", &BaseSolvingStrategyType::SetMoveMeshFlag)
                    .def("MoveMeshFlag", &BaseSolvingStrategyType::MoveMeshFlag)
                    .def("MoveMesh", &BaseSolvingStrategyType::MoveMesh)
                    .def("Clear", &BaseSolvingStrategyType::Clear)
                    .def("Check", &BaseSolvingStrategyType::Check)
                    .def("InitializeSolutionStep", &BaseSolvingStrategyType::InitializeSolutionStep)
                    .def("FinalizeSolutionStep", &BaseSolvingStrategyType::FinalizeSolutionStep)
                    .def("SolveSolutionStep", &BaseSolvingStrategyType::SolveSolutionStep)
                    //.def("GetModelPart", &BaseSolvingStrategyType::GetModelPart )
                    ;


            typedef ResidualBasedLinearStrategy< SparseSpaceType, LocalSpaceType, LinearSolverType > ResidualBasedLinearStrategyType;

            py::class_< ResidualBasedLinearStrategyType, typename ResidualBasedLinearStrategyType::Pointer,BaseSolvingStrategyType >
                    (m,"ResidualBasedLinearStrategy")
                    .def(py::init<ModelPart&, Parameters >() )
                    .def(py::init < ModelPart&, BaseSchemeType::Pointer, LinearSolverType::Pointer, bool, bool, bool, bool >())
                    .def(py::init < ModelPart& ,  BaseSchemeType::Pointer, LinearSolverType::Pointer, BuilderAndSolverType::Pointer, bool, bool, bool,  bool  >())
                    .def("GetResidualNorm", &ResidualBasedLinearStrategyType::GetResidualNorm)
                    .def("SetBuilderAndSolver", &ResidualBasedLinearStrategyType::SetBuilderAndSolver)
                    .def("GetSystemMatrix", &ResidualBasedLinearStrategyType::GetSystemMatrix, py::return_value_policy::reference_internal)
                    .def("GetSystemVector", &ResidualBasedLinearStrategyType::GetSystemVector, py::return_value_policy::reference_internal)
                    .def("GetSolutionVector", &ResidualBasedLinearStrategyType::GetSolutionVector, py::return_value_policy::reference_internal)
                    ;

            typedef ResidualBasedNewtonRaphsonStrategy< SparseSpaceType, LocalSpaceType, LinearSolverType > ResidualBasedNewtonRaphsonStrategyType;

            py::class_< ResidualBasedNewtonRaphsonStrategyType, typename ResidualBasedNewtonRaphsonStrategyType::Pointer, BaseSolvingStrategyType >
                    (m,"ResidualBasedNewtonRaphsonStrategy")
                    .def(py::init<ModelPart&, Parameters >() )
                    .def(py::init < ModelPart&, BaseSchemeType::Pointer, LinearSolverType::Pointer, ConvergenceCriteriaType::Pointer, int, bool, bool, bool >())
                    .def(py::init < ModelPart&, BaseSchemeType::Pointer, LinearSolverType::Pointer, ConvergenceCriteriaType::Pointer, BuilderAndSolverType::Pointer, int, bool, bool, bool >())
                    .def("SetMaxIterationNumber", &ResidualBasedNewtonRaphsonStrategyType::SetMaxIterationNumber)
                    .def("GetMaxIterationNumber", &ResidualBasedNewtonRaphsonStrategyType::GetMaxIterationNumber)
                    .def("SetKeepSystemConstantDuringIterations", &ResidualBasedNewtonRaphsonStrategyType::SetKeepSystemConstantDuringIterations)
                    .def("GetKeepSystemConstantDuringIterations", &ResidualBasedNewtonRaphsonStrategyType::GetKeepSystemConstantDuringIterations)
                    .def("SetInitializePerformedFlag", &ResidualBasedNewtonRaphsonStrategyType::SetInitializePerformedFlag)
                    .def("GetInitializePerformedFlag", &ResidualBasedNewtonRaphsonStrategyType::GetInitializePerformedFlag)
                    .def("GetSystemMatrix", &ResidualBasedNewtonRaphsonStrategyType::GetSystemMatrix, py::return_value_policy::reference_internal)
                    .def("GetSystemVector", &ResidualBasedNewtonRaphsonStrategyType::GetSystemVector, py::return_value_policy::reference_internal)
                    .def("GetSolutionVector", &ResidualBasedNewtonRaphsonStrategyType::GetSolutionVector, py::return_value_policy::reference_internal)
                    ;

            py::class_< AdaptiveResidualBasedNewtonRaphsonStrategy< SparseSpaceType, LocalSpaceType, LinearSolverType >,
                    typename AdaptiveResidualBasedNewtonRaphsonStrategy< SparseSpaceType, LocalSpaceType, LinearSolverType >::Pointer,
                    BaseSolvingStrategyType >
                    (m,"AdaptiveResidualBasedNewtonRaphsonStrategy")
                    .def(py::init<ModelPart&, Parameters >() )
                    .def(py::init < ModelPart&, BaseSchemeType::Pointer, LinearSolverType::Pointer, ConvergenceCriteriaType::Pointer, int, int, bool, bool, bool, double, double, int
                    >())
                    ;

            py::class_< LineSearchStrategy< SparseSpaceType, LocalSpaceType, LinearSolverType >,
                    typename LineSearchStrategy< SparseSpaceType, LocalSpaceType, LinearSolverType >::Pointer,
                    ResidualBasedNewtonRaphsonStrategyType  >
                    (m,"LineSearchStrategy")
                    .def(py::init<ModelPart&, Parameters >() )
                    .def(py::init < ModelPart&, BaseSchemeType::Pointer, LinearSolverType::Pointer, ConvergenceCriteriaType::Pointer, int, bool, bool, bool >())
                    .def(py::init < ModelPart&, BaseSchemeType::Pointer, LinearSolverType::Pointer, ConvergenceCriteriaType::Pointer, BuilderAndSolverType::Pointer, int, bool, bool, bool >())
                    ;

            py::class_< ExplicitStrategy< SparseSpaceType, LocalSpaceType, LinearSolverType >,
                typename ExplicitStrategy< SparseSpaceType, LocalSpaceType, LinearSolverType >::Pointer,
                BaseSolvingStrategyType >(m,"Explicit_Strategy")
                .def(py::init<ModelPart&, Parameters >() )
                .def(py::init<ModelPart&, int, bool >() )
                //AssembleLoop loops the elements calling AddExplicitContribution. Using processinfo the element is the one who "decides" which variable to modify.
                .def("AssembleLoop",&ExplicitStrategy< SparseSpaceType, LocalSpaceType, LinearSolverType >::AssembleLoop)
                //once the assembleloop has been performed, the variable must be normalized. (for example with the nodal mass or the nodal area). Loop on nodes.
                .def("NormalizeVariable",&ExplicitStrategy< SparseSpaceType, LocalSpaceType, LinearSolverType >::NormalizeVariable)
                //ExplicitUpdateLoop modifies a vectorial variable by adding another variable (the RHS, PRESS_PROJ,etc) multiplied by a user-given factor (ie delta_time)
                .def("ExplicitUpdateLoop",&ExplicitStrategy< SparseSpaceType, LocalSpaceType, LinearSolverType >::ExplicitUpdateLoop)
                //py::initialize and finalize.
                .def("InitializeSolutionStep",&ExplicitStrategy< SparseSpaceType, LocalSpaceType, LinearSolverType >::InitializeSolutionStep)
                .def("FinalizeSolutionStep",&ExplicitStrategy< SparseSpaceType, LocalSpaceType, LinearSolverType >::FinalizeSolutionStep)
                ;

        }

    } // namespace Python.

} // Namespace Kratos<|MERGE_RESOLUTION|>--- conflicted
+++ resolved
@@ -60,12 +60,7 @@
 #include "solving_strategies/builder_and_solvers/residualbased_elimination_builder_and_solver_with_constraints.h"
 #include "solving_strategies/builder_and_solvers/residualbased_elimination_builder_and_solver.h"
 #include "solving_strategies/builder_and_solvers/residualbased_block_builder_and_solver.h"
-<<<<<<< HEAD
-#include "solving_strategies/builder_and_solvers/residualbased_block_builder_and_solver_with_constraints.h"
-#include "solving_strategies/builder_and_solvers/residualbased_elimination_builder_and_solver.h"
-=======
 #include "solving_strategies/builder_and_solvers/residualbased_block_builder_and_solver_with_constraints_elementwise.h"
->>>>>>> 7feef2f8
 
 // Linear solvers
 #include "linear_solvers/linear_solver.h"
@@ -429,19 +424,12 @@
             .def(py::init<LinearSolverType::Pointer, Parameters >() )
             .def(py::init< LinearSolverType::Pointer > ());
 
-<<<<<<< HEAD
-            typedef ResidualBasedBlockBuilderAndSolverWithConstraints< SparseSpaceType, LocalSpaceType, LinearSolverType > ResidualBasedBlockBuilderAndSolverWithConstraintsType;
-            py::class_< ResidualBasedBlockBuilderAndSolverWithConstraintsType, ResidualBasedBlockBuilderAndSolverWithConstraintsType::Pointer,ResidualBasedBlockBuilderAndSolverType>(m,"ResidualBasedBlockBuilderAndSolverWithConstraints")
-            .def(py::init<LinearSolverType::Pointer, Parameters >() )
-            .def(py::init< LinearSolverType::Pointer > ());
-=======
             typedef ResidualBasedBlockBuilderAndSolverWithConstraintsElementWise< SparseSpaceType, LocalSpaceType, LinearSolverType > ResidualBasedBlockBuilderAndSolverWithConstraintsElementWiseType;
             py::class_< ResidualBasedBlockBuilderAndSolverWithConstraintsElementWiseType, 
                         ResidualBasedBlockBuilderAndSolverWithConstraintsElementWiseType::Pointer,
                         BuilderAndSolverType>(m,"ResidualBasedBlockBuilderAndSolverWithConstraintsElementWise")
             .def(py::init< LinearSolverType::Pointer > ())
             ;
->>>>>>> 7feef2f8
 
             //********************************************************************
             //********************************************************************
