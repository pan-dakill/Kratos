--- conflicted
+++ resolved
@@ -296,26 +296,19 @@
 
 	         // Residual Based Newmark Scheme Type
 	         py::class_< ResidualBasedNewmarkDisplacementSchemeType,
-                   typename ResidualBasedNewmarkDisplacementSchemeType::Pointer,
-                   BaseSchemeType >(m,"ResidualBasedNewmarkDisplacementScheme")
-                   .def(py::init<Parameters >() )
-                   .def(py::init< >() )
-                   ;
+               typename ResidualBasedNewmarkDisplacementSchemeType::Pointer,
+               BaseSchemeType >(m,"ResidualBasedNewmarkDisplacementScheme")
+               .def(py::init<Parameters >() )
+               .def(py::init< >() )
+               ;
 
 	         // Residual Based Pseudo-Static Scheme Type
 	         py::class_< ResidualBasedPseudoStaticDisplacementSchemeType,
-<<<<<<< HEAD
-                   typename ResidualBasedPseudoStaticDisplacementSchemeType::Pointer,
-                   BaseSchemeType >(m,"ResidualBasedPseudoStaticDisplacementScheme")
-                   .def(py::init<Parameters >() )
-                   .def(py::init< const Variable<double> >() )
-                   ;
-=======
-                typename ResidualBasedPseudoStaticDisplacementSchemeType::Pointer,
-                BaseSchemeType >(m,"ResidualBasedPseudoStaticDisplacementScheme")
-                .def(py::init< const Variable<double>& >() )
-                ;
->>>>>>> 387cbfe7
+               typename ResidualBasedPseudoStaticDisplacementSchemeType::Pointer,
+               BaseSchemeType >(m,"ResidualBasedPseudoStaticDisplacementScheme")
+               .def(py::init<Parameters >() )
+               .def(py::init< const Variable<double> >() )
+               ;
 
             // Residual Based BDF displacement Scheme Type
             py::class_< ResidualBasedBDFDisplacementSchemeType,typename ResidualBasedBDFDisplacementSchemeType::Pointer, BaseSchemeType  >(m,"ResidualBasedBDFDisplacementScheme")
