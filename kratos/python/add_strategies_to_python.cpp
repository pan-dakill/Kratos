//    |  /           |
//    ' /   __| _` | __|  _ \   __|
//    . \  |   (   | |   (   |\__ \.
//   _|\_\_|  \__,_|\__|\___/ ____/
//                   Multi-Physics
//
//  License:         BSD License
//                     Kratos default license: kratos/license.txt
//
//  Main authors:    Pooyan Dadvand, Riccardo Rossi
//

// System includes


// External includes
#ifdef KRATOS_USE_AMATRIX   // This macro definition is for the migration period and to be removed afterward please do not use it
#include "boost/numeric/ublas/matrix.hpp" // for the sparse space dense vector
#else
#endif // KRATOS_USE_AMATRIX

// Project includes
#include "includes/define_python.h"
#include "python/add_strategies_to_python.h"
#include "includes/model_part.h"
#include "spaces/ublas_space.h"
#include "includes/ublas_complex_interface.h"

// Strategies
#include "solving_strategies/strategies/solving_strategy.h"
#include "solving_strategies/strategies/explicit_solving_strategy.h"
#include "solving_strategies/strategies/explicit_solving_strategy_runge_kutta_4.h"
#include "solving_strategies/strategies/residualbased_linear_strategy.h"
#include "solving_strategies/strategies/residualbased_newton_raphson_strategy.h"
#include "solving_strategies/strategies/adaptive_residualbased_newton_raphson_strategy.h"
#include "solving_strategies/strategies/line_search_strategy.h"
//#include "solving_strategies/strategies/residualbased_arc_lenght_strategy.h"

// Schemes
#include "solving_strategies/schemes/scheme.h"
#include "solving_strategies/schemes/residualbased_incrementalupdate_static_scheme.h"
#include "solving_strategies/schemes/residualbased_incrementalupdate_static_scheme_slip.h"
#include "solving_strategies/schemes/residual_based_bossak_displacement_scheme.hpp"
#include "solving_strategies/schemes/residual_based_newmark_displacement_scheme.hpp"
#include "solving_strategies/schemes/residual_based_pseudo_static_displacement_scheme.h"
#include "solving_strategies/schemes/residual_based_bdf_displacement_scheme.h"
#include "solving_strategies/schemes/residual_based_bdf_custom_scheme.h"
#include "solving_strategies/schemes/residual_based_adjoint_static_scheme.h"
#include "solving_strategies/schemes/residual_based_adjoint_steady_scheme.h"
#include "solving_strategies/schemes/residual_based_adjoint_bossak_scheme.h"

// Convergence criterias
#include "solving_strategies/convergencecriterias/convergence_criteria.h"
#include "solving_strategies/convergencecriterias/displacement_criteria.h"
#include "solving_strategies/convergencecriterias/residual_criteria.h"
#include "solving_strategies/convergencecriterias/and_criteria.h"
#include "solving_strategies/convergencecriterias/or_criteria.h"
#include "solving_strategies/convergencecriterias/mixed_generic_criteria.h"

// Builder And Solver
#include "solving_strategies/builder_and_solvers/builder_and_solver.h"
#include "solving_strategies/builder_and_solvers/explicit_builder.h"
#include "solving_strategies/builder_and_solvers/residualbased_elimination_builder_and_solver.h"
#include "solving_strategies/builder_and_solvers/residualbased_elimination_builder_and_solver_with_constraints.h"
#include "solving_strategies/builder_and_solvers/residualbased_elimination_builder_and_solver.h"
#include "solving_strategies/builder_and_solvers/residualbased_block_builder_and_solver.h"
#include "solving_strategies/builder_and_solvers/residualbased_block_builder_and_solver_with_lagrange_multiplier.h"

// Linear solvers
#include "linear_solvers/linear_solver.h"


namespace Kratos
{
    namespace Python
    {
        namespace py = pybind11;

        typedef UblasSpace<double, CompressedMatrix, boost::numeric::ublas::vector<double>> SparseSpaceType;
        typedef UblasSpace<double, Matrix, Vector> LocalSpaceType;

        typedef UblasSpace<std::complex<double>, ComplexCompressedMatrix, boost::numeric::ublas::vector<std::complex<double>>> ComplexSparseSpaceType;
        typedef UblasSpace<std::complex<double>, ComplexMatrix, ComplexVector> ComplexLocalSpaceType;

        //ADDED BY PAOLO (next two)

        double Dot(SparseSpaceType& dummy, SparseSpaceType::VectorType& rX, SparseSpaceType::VectorType& rY)
        {
            return dummy.Dot(rX, rY);
        }

        template< typename TSpaceType >
        void ScaleAndAdd(TSpaceType& dummy, const double A, const typename TSpaceType::VectorType& rX, const double B, typename TSpaceType::VectorType& rY)
        //(const double A,const  VectorType& rX, const double B, VectorType& rY) // rY = (A * rX) + (B * rY)
        {
            dummy.ScaleAndAdd(A, rX, B, rY);
        }

        template< typename TSpaceType >
        void Mult(TSpaceType& dummy, typename TSpaceType::MatrixType& rA, typename TSpaceType::VectorType& rX, typename TSpaceType::VectorType& rY)
        //rY=A*rX (the product is stored inside the rY)
        {
            dummy.Mult(rA, rX, rY);
        }

        void TransposeMult(SparseSpaceType& dummy, SparseSpaceType::MatrixType& rA, SparseSpaceType::VectorType& rX, SparseSpaceType::VectorType& rY)
        //rY=A*rX (the product is stored inside the rY)
        {
            dummy.TransposeMult(rA, rX, rY);
        }

        template< typename TSpaceType >
        typename TSpaceType::IndexType Size(TSpaceType& dummy, typename TSpaceType::VectorType const& rV)
        {
            return rV.size();
        }

        template< typename TSpaceType >
        typename TSpaceType::IndexType Size1(TSpaceType& dummy, typename TSpaceType::MatrixType const& rM)
        {
            return rM.size1();
        }

        template< typename TSpaceType >
        typename TSpaceType::IndexType Size2(TSpaceType& dummy, typename TSpaceType::MatrixType const& rM)
        {
            return rM.size2();
        }

        template< typename TSpaceType >
        void ResizeMatrix(TSpaceType& dummy, typename TSpaceType::MatrixType& A, unsigned int i1, unsigned int i2)
        {
            dummy.Resize(A, i1, i2);
        }

        template< typename TSpaceType >
        void ResizeVector(TSpaceType& dummy, typename TSpaceType::VectorType& x, unsigned int i1)
        {
            dummy.Resize(x, i1);
        }

        template< typename TSpaceType >
        void SetToZeroMatrix(TSpaceType& dummy, typename TSpaceType::MatrixType& A)
        {
            dummy.SetToZero(A);
        }

        template< typename TSpaceType >
        void SetToZeroVector(TSpaceType& dummy, typename TSpaceType::VectorType& x)
        {
            dummy.SetToZero(x);
        }

        template< typename TSpaceType >
        void ClearMatrix(TSpaceType& dummy, typename TSpaceType::MatrixPointerType& A)
        {
            dummy.Clear(A);
        }

        template< typename TSpaceType >
        void ClearVector(TSpaceType& dummy, typename TSpaceType::VectorPointerType& x)
        {
            dummy.Clear(x);
        }

        double TwoNorm(SparseSpaceType& dummy, SparseSpaceType::VectorType& x)
        {
            return dummy.TwoNorm(x);
        }

        template< typename TSpaceType >
        void UnaliasedAdd(TSpaceType& dummy, typename TSpaceType::VectorType& x, const double A, const typename TSpaceType::VectorType& rY) // x+= a*Y
        {
            dummy.UnaliasedAdd(x, A, rY);
        }

        void MoveMesh(Scheme< SparseSpaceType, LocalSpaceType >& dummy, ModelPart::NodesContainerType& rNodes)
        {
            int numNodes = static_cast<int>(rNodes.size());

            #pragma omp parallel for
            for(int i = 0; i < numNodes; i++)
            {
                auto itNode = rNodes.begin() + i;

                noalias(itNode->Coordinates()) = itNode->GetInitialPosition().Coordinates();
                noalias(itNode->Coordinates()) += itNode->FastGetSolutionStepValue(DISPLACEMENT);
            }
        }

        template< typename TSpaceType >
        typename TSpaceType::MatrixPointerType CreateEmptyMatrixPointer(TSpaceType& dummy)
        {
            return dummy.CreateEmptyMatrixPointer();
        }

        template< typename TSpaceType >
        typename TSpaceType::VectorPointerType CreateEmptyVectorPointer(TSpaceType& dummy)
        {
            return dummy.CreateEmptyVectorPointer();
        }

        CompressedMatrix& GetMatRef(Kratos::shared_ptr<CompressedMatrix>& dummy)
        {
            return *dummy;
        }

        Vector& GetVecRef(Kratos::shared_ptr<Vector>& dummy)
        {
            return *dummy;
        }

        template< typename TSpaceType >
        py::class_< TSpaceType > CreateSpaceInterface(pybind11::module& m, std::string Name)
        {
            py::class_< TSpaceType > binder(m,Name.c_str());
            binder.def(py::init<>());

            binder.def("ClearMatrix", ClearMatrix<TSpaceType>);
            binder.def("ClearVector", ClearVector<TSpaceType>);
            binder.def("ResizeMatrix", ResizeMatrix<TSpaceType>);
            binder.def("ResizeVector", ResizeVector<TSpaceType>);
            binder.def("SetToZeroMatrix", SetToZeroMatrix<TSpaceType>);
            binder.def("SetToZeroVector", SetToZeroVector<TSpaceType>);
            binder.def("ScaleAndAdd", ScaleAndAdd<TSpaceType>);
            //the matrix-vector multiplication
            binder.def("Mult", Mult<TSpaceType>);
            binder.def("Size", Size<TSpaceType>);
            binder.def("Size1", Size1<TSpaceType>);
            binder.def("Size2", Size2<TSpaceType>);
            binder.def("UnaliasedAdd", UnaliasedAdd<TSpaceType>);
            binder.def("CreateEmptyMatrixPointer", CreateEmptyMatrixPointer<TSpaceType>);
            binder.def("CreateEmptyVectorPointer", CreateEmptyVectorPointer<TSpaceType>);

            return binder;
        }

        void AddStrategiesToPython(pybind11::module& m)
        {

            typedef LinearSolver<SparseSpaceType, LocalSpaceType > LinearSolverType;

            //********************************************************************
            //********************************************************************
            typedef Scheme< SparseSpaceType, LocalSpaceType > BaseSchemeType;
            typedef ResidualBasedBossakDisplacementScheme< SparseSpaceType, LocalSpaceType >  ResidualBasedBossakDisplacementSchemeType;
            typedef ResidualBasedNewmarkDisplacementScheme< SparseSpaceType, LocalSpaceType >  ResidualBasedNewmarkDisplacementSchemeType;
            typedef ResidualBasedPseudoStaticDisplacementScheme< SparseSpaceType, LocalSpaceType >  ResidualBasedPseudoStaticDisplacementSchemeType;
            typedef ResidualBasedBDFDisplacementScheme< SparseSpaceType, LocalSpaceType > ResidualBasedBDFDisplacementSchemeType;
            typedef ResidualBasedBDFCustomScheme< SparseSpaceType, LocalSpaceType > ResidualBasedBDFCustomSchemeType;

            py::class_< BaseSchemeType, typename BaseSchemeType::Pointer >(m,"Scheme")
                .def(py::init< >())
                .def("Create", &BaseSchemeType::Create)
                .def("Initialize", &BaseSchemeType::Initialize)
                .def("SchemeIsInitialized", &BaseSchemeType::SchemeIsInitialized)
                .def("ElementsAreInitialized", &BaseSchemeType::ElementsAreInitialized)
                .def("ConditionsAreInitialized", &BaseSchemeType::ConditionsAreInitialized)
                .def("InitializeElements", &BaseSchemeType::InitializeElements)
                .def("InitializeConditions", &BaseSchemeType::InitializeConditions)
                .def("InitializeSolutionStep", &BaseSchemeType::InitializeSolutionStep)
                .def("FinalizeSolutionStep", &BaseSchemeType::FinalizeSolutionStep)
                .def("InitializeNonLinIteration", &BaseSchemeType::InitializeNonLinIteration)
                .def("FinalizeNonLinIteration", &BaseSchemeType::FinalizeNonLinIteration)
                .def("Predict", &BaseSchemeType::Predict)
                .def("Update", &BaseSchemeType::Update)
                .def("CalculateOutputData", &BaseSchemeType::CalculateOutputData)
                .def("Clean", &BaseSchemeType::Clean)
                .def("Clear",&BaseSchemeType::Clear)
                .def("MoveMesh", MoveMesh)
                .def("Check", [](const BaseSchemeType& self, const ModelPart& rModelPart){ return self.Check(rModelPart); })
<<<<<<< HEAD
=======
                .def("GetDefaultParameters",&BaseSchemeType::GetDefaultParameters)
                .def("Info", &BaseSchemeType::Info)
>>>>>>> 999f852c
                ;

            py::class_< ResidualBasedIncrementalUpdateStaticScheme< SparseSpaceType, LocalSpaceType>,
                typename ResidualBasedIncrementalUpdateStaticScheme< SparseSpaceType, LocalSpaceType>::Pointer,
                BaseSchemeType >
                (m, "ResidualBasedIncrementalUpdateStaticScheme")
                .def(py::init<Parameters >() )
                .def(py::init< >()
                );

            typedef typename ResidualBasedIncrementalUpdateStaticSchemeSlip< SparseSpaceType, LocalSpaceType>::RotationToolPointerType RotationToolPointerType;

            py::class_< ResidualBasedIncrementalUpdateStaticSchemeSlip< SparseSpaceType, LocalSpaceType>,
                typename ResidualBasedIncrementalUpdateStaticSchemeSlip< SparseSpaceType, LocalSpaceType>::Pointer,
                ResidualBasedIncrementalUpdateStaticScheme< SparseSpaceType, LocalSpaceType> >
                (m,"ResidualBasedIncrementalUpdateStaticSchemeSlip")
                .def(py::init<Parameters >() )
                .def(py::init<unsigned int, unsigned int>())
                .def(py::init<RotationToolPointerType>());

	         // Residual Based Bossak Scheme Type
	         py::class_< ResidualBasedBossakDisplacementSchemeType,
                typename ResidualBasedBossakDisplacementSchemeType::Pointer,
                BaseSchemeType  >
                (m,"ResidualBasedBossakDisplacementScheme")
                .def(py::init< double >())
                .def(py::init< double, double >())
                ;

	         // Residual Based Newmark Scheme Type
	         py::class_< ResidualBasedNewmarkDisplacementSchemeType,
                typename ResidualBasedNewmarkDisplacementSchemeType::Pointer,
                BaseSchemeType >(m,"ResidualBasedNewmarkDisplacementScheme")
                .def(py::init< >() )
                .def(py::init<Parameters>() )
                ;

	         // Residual Based Pseudo-Static Scheme Type
	         py::class_< ResidualBasedPseudoStaticDisplacementSchemeType,
                typename ResidualBasedPseudoStaticDisplacementSchemeType::Pointer,
                BaseSchemeType >(m,"ResidualBasedPseudoStaticDisplacementScheme")
                .def(py::init< const Variable<double>& >() )
                .def(py::init<Parameters>() )
                ;

            // Residual Based BDF displacement Scheme Type
            py::class_< ResidualBasedBDFDisplacementSchemeType,typename ResidualBasedBDFDisplacementSchemeType::Pointer, BaseSchemeType  >(m,"ResidualBasedBDFDisplacementScheme")
                .def(py::init<Parameters >() )
                .def(py::init<  >() )
                .def(py::init <const std::size_t>())
                ;

            // Residual Based BDF custom Scheme Type
            py::class_< ResidualBasedBDFCustomSchemeType, typename ResidualBasedBDFCustomSchemeType::Pointer, BaseSchemeType  >(m,"ResidualBasedBDFCustomScheme")
                .def(py::init<Parameters >() )
                .def(py::init<  >() )
                .def(py::init <const std::size_t>())
                .def(py::init <const std::size_t, Parameters>())
                ;

            // Residual Based Adjoint Static Scheme Type
            typedef ResidualBasedAdjointStaticScheme< SparseSpaceType, LocalSpaceType >  ResidualBasedAdjointStaticSchemeType;
            py::class_<ResidualBasedAdjointStaticSchemeType, typename ResidualBasedAdjointStaticSchemeType::Pointer, BaseSchemeType>
            (m, "ResidualBasedAdjointStaticScheme")
            .def(py::init<AdjointResponseFunction::Pointer>())
            ;

            // Residual Based Adjoint Steady Scheme Type
            typedef ResidualBasedAdjointSteadyScheme< SparseSpaceType, LocalSpaceType >  ResidualBasedAdjointSteadySchemeType;
            py::class_<ResidualBasedAdjointSteadySchemeType, typename ResidualBasedAdjointSteadySchemeType::Pointer, ResidualBasedAdjointStaticSchemeType>
            (m, "ResidualBasedAdjointSteadyScheme")
            .def(py::init<AdjointResponseFunction::Pointer>())
            ;

            // Residual Based Adjoint Bossak Scheme Type
            typedef ResidualBasedAdjointBossakScheme< SparseSpaceType, LocalSpaceType >  ResidualBasedAdjointBossakSchemeType;
            py::class_<ResidualBasedAdjointBossakSchemeType, typename ResidualBasedAdjointBossakSchemeType::Pointer, BaseSchemeType>
            (m, "ResidualBasedAdjointBossakScheme")
            .def(py::init<Kratos::Parameters, AdjointResponseFunction::Pointer>())
            ;

            //********************************************************************
            //********************************************************************
            //********************************************************************
            //********************************************************************
            //********************************************************************
            //********************************************************************
            typedef ConvergenceCriteria<SparseSpaceType, LocalSpaceType> ConvergenceCriteriaType;
            typedef typename ConvergenceCriteriaType::Pointer ConvergenceCriteriaPointerType;

            // Convergence criteria base class
            py::class_< ConvergenceCriteriaType,
                    ConvergenceCriteriaPointerType >(m,"ConvergenceCriteria")
                    .def(py::init<>())
                    .def("Create", &ConvergenceCriteriaType::Create)
                    .def("SetActualizeRHSFlag", &ConvergenceCriteriaType::SetActualizeRHSFlag)
                    .def("GetActualizeRHSflag", &ConvergenceCriteriaType::GetActualizeRHSflag)
                    .def("PreCriteria", &ConvergenceCriteriaType::PreCriteria)
                    .def("PostCriteria", &ConvergenceCriteriaType::PostCriteria)
                    .def("Initialize", &ConvergenceCriteriaType::Initialize)
                    .def("InitializeNonLinearIteration", &ConvergenceCriteriaType::InitializeNonLinearIteration)
                    .def("InitializeSolutionStep", &ConvergenceCriteriaType::InitializeSolutionStep)
                    .def("FinalizeNonLinearIteration", &ConvergenceCriteriaType::FinalizeNonLinearIteration)
                    .def("FinalizeSolutionStep", &ConvergenceCriteriaType::FinalizeSolutionStep)
                    .def("Check", &ConvergenceCriteriaType::Check)
                    .def("GetDefaultParameters",&ConvergenceCriteriaType::GetDefaultParameters)
                    .def("SetEchoLevel", &ConvergenceCriteriaType::SetEchoLevel)
                    .def("Info", &ConvergenceCriteriaType::Info)
                    ;

            py::class_< DisplacementCriteria<SparseSpaceType, LocalSpaceType >,
                typename DisplacementCriteria< SparseSpaceType, LocalSpaceType >::Pointer,
                ConvergenceCriteriaType >
                (m,"DisplacementCriteria")
                .def(py::init<Parameters >() )
                .def(py::init< double, double>())
                ;

            py::class_<ResidualCriteria<SparseSpaceType, LocalSpaceType >,
                typename ResidualCriteria< SparseSpaceType, LocalSpaceType >::Pointer,
                ConvergenceCriteriaType >
                (m,"ResidualCriteria")
                .def(py::init<Parameters >() )
                .def(py::init< double, double>())
                ;

            py::class_<And_Criteria<SparseSpaceType, LocalSpaceType >,
                typename And_Criteria< SparseSpaceType, LocalSpaceType >::Pointer,
                ConvergenceCriteriaType >
                (m,"AndCriteria")
                .def(py::init<Parameters >() )
                .def(py::init<ConvergenceCriteriaPointerType, ConvergenceCriteriaPointerType > ())
                ;

            py::class_<Or_Criteria<SparseSpaceType, LocalSpaceType >,
                typename Or_Criteria< SparseSpaceType, LocalSpaceType >::Pointer,
                ConvergenceCriteriaType >
                (m,"OrCriteria")
                .def(py::init<Parameters >() )
                .def(py::init<ConvergenceCriteriaPointerType, ConvergenceCriteriaPointerType > ())
                ;

            typedef typename MixedGenericCriteria<SparseSpaceType, LocalSpaceType>::ConvergenceVariableListType ConvergenceVariableListType;
            py::class_<MixedGenericCriteria<SparseSpaceType, LocalSpaceType >,
                typename MixedGenericCriteria< SparseSpaceType, LocalSpaceType >::Pointer,
                ConvergenceCriteriaType >
                (m,"MixedGenericCriteria")
                .def(py::init< const ConvergenceVariableListType& > ())
                ;

            //********************************************************************
            //********************************************************************
            //********************************************************************
            //********************************************************************
            //********************************************************************
            //********************************************************************
            //Builder and Solver
            typedef BuilderAndSolver< SparseSpaceType, LocalSpaceType, LinearSolverType > BuilderAndSolverType;


            py::class_< BuilderAndSolverType, typename BuilderAndSolverType::Pointer>(m,"BuilderAndSolver")
            .def(py::init<LinearSolverType::Pointer > ())
                .def(py::init<LinearSolverType::Pointer, Parameters >() )
                .def(py::init<LinearSolverType::Pointer > ())
                .def("Create", &BuilderAndSolverType::Create)
                .def("SetCalculateReactionsFlag", &BuilderAndSolverType::SetCalculateReactionsFlag)
                .def("GetCalculateReactionsFlag", &BuilderAndSolverType::GetCalculateReactionsFlag)
                .def("SetDofSetIsInitializedFlag", &BuilderAndSolverType::SetDofSetIsInitializedFlag)
                .def("GetDofSetIsInitializedFlag", &BuilderAndSolverType::GetDofSetIsInitializedFlag)
                .def("SetReshapeMatrixFlag", &BuilderAndSolverType::SetReshapeMatrixFlag)
                .def("GetReshapeMatrixFlag", &BuilderAndSolverType::GetReshapeMatrixFlag)
                .def("GetEquationSystemSize", &BuilderAndSolverType::GetEquationSystemSize)
                .def("BuildLHS", &BuilderAndSolverType::BuildLHS)
                .def("BuildRHS", &BuilderAndSolverType::BuildRHS)
                .def("Build", &BuilderAndSolverType::Build)
                .def("SystemSolve", &BuilderAndSolverType::SystemSolve)
                .def("BuildAndSolve", &BuilderAndSolverType::BuildAndSolve)
                .def("BuildAndSolveLinearizedOnPreviousIteration", &BuilderAndSolverType::BuildAndSolveLinearizedOnPreviousIteration)
                .def("BuildRHSAndSolve", &BuilderAndSolverType::BuildRHSAndSolve)
                .def("ApplyDirichletConditions", &BuilderAndSolverType::ApplyDirichletConditions)
                .def("ApplyConstraints", &BuilderAndSolverType::ApplyConstraints)
                .def("SetUpDofSet", &BuilderAndSolverType::SetUpDofSet)
                .def("GetDofSet", &BuilderAndSolverType::GetDofSet, py::return_value_policy::reference_internal)
                .def("SetUpSystem", &BuilderAndSolverType::SetUpSystem)
                .def("ResizeAndInitializeVectors", &BuilderAndSolverType::ResizeAndInitializeVectors)
                .def("InitializeSolutionStep", &BuilderAndSolverType::InitializeSolutionStep)
                .def("FinalizeSolutionStep", &BuilderAndSolverType::FinalizeSolutionStep)
                .def("CalculateReactions", &BuilderAndSolverType::CalculateReactions)
                .def("Clear", &BuilderAndSolverType::Clear)
                .def("Check", &BuilderAndSolverType::Check)
                .def("GetDefaultParameters",&BuilderAndSolverType::GetDefaultParameters)
                .def("SetEchoLevel", &BuilderAndSolverType::SetEchoLevel)
                .def("GetEchoLevel", &BuilderAndSolverType::GetEchoLevel)
                .def("Info", &BuilderAndSolverType::Info)
                ;

            // Explicit builder
            typedef typename ModelPart::DofsArrayType DofsArrayType;
            typedef ExplicitBuilder< SparseSpaceType, LocalSpaceType > ExplicitBuilderType;

            py::class_<ExplicitBuilderType, typename ExplicitBuilderType::Pointer>(m, "ExplicitBuilder")
                .def(py::init<>())
                .def("SetCalculateReactionsFlag", &ExplicitBuilderType::SetCalculateReactionsFlag)
                .def("GetCalculateReactionsFlag", &ExplicitBuilderType::GetCalculateReactionsFlag)
                .def("SetDofSetIsInitializedFlag", &ExplicitBuilderType::SetDofSetIsInitializedFlag)
                .def("GetDofSetIsInitializedFlag", &ExplicitBuilderType::GetDofSetIsInitializedFlag)
                .def("SetResetDofSetFlag", &ExplicitBuilderType::SetResetDofSetFlag)
                .def("GetResetDofSetFlag", &ExplicitBuilderType::GetResetDofSetFlag)
                .def("SetResetLumpedMassVectorFlag", &ExplicitBuilderType::SetResetLumpedMassVectorFlag)
                .def("GetResetLumpedMassVectorFlag", &ExplicitBuilderType::GetResetLumpedMassVectorFlag)
                .def("GetEquationSystemSize", &ExplicitBuilderType::GetEquationSystemSize)
                .def("BuildRHS", &ExplicitBuilderType::BuildRHS)
                .def("ApplyConstraints", &ExplicitBuilderType::ApplyConstraints)
                .def("GetDofSet", [](ExplicitBuilderType& self) -> DofsArrayType& {return self.GetDofSet();}, py::return_value_policy::reference_internal)
                .def("GetLumpedMassMatrixVector", &ExplicitBuilderType::GetLumpedMassMatrixVector, py::return_value_policy::reference_internal)
                .def("Initialize", &ExplicitBuilderType::Initialize)
                .def("InitializeSolutionStep", &ExplicitBuilderType::InitializeSolutionStep)
                .def("FinalizeSolutionStep", &ExplicitBuilderType::FinalizeSolutionStep)
                .def("Clear", &ExplicitBuilderType::Clear)
                .def("Check", &ExplicitBuilderType::Check)
                .def("GetDefaultParameters",&ExplicitBuilderType::GetDefaultParameters)
                .def("SetEchoLevel", &ExplicitBuilderType::SetEchoLevel)
                .def("GetEchoLevel", &ExplicitBuilderType::GetEchoLevel)
                .def("Info", &ExplicitBuilderType::Info)
                ;

            typedef ResidualBasedEliminationBuilderAndSolver< SparseSpaceType, LocalSpaceType, LinearSolverType > ResidualBasedEliminationBuilderAndSolverType;
            py::class_< ResidualBasedEliminationBuilderAndSolverType, ResidualBasedEliminationBuilderAndSolverType::Pointer, BuilderAndSolverType>(m,"ResidualBasedEliminationBuilderAndSolver")
            .def(py::init<LinearSolverType::Pointer, Parameters >() )
            .def(py::init< LinearSolverType::Pointer > ())
            ;

            typedef ResidualBasedEliminationBuilderAndSolverWithConstraints< SparseSpaceType, LocalSpaceType, LinearSolverType > ResidualBasedEliminationBuilderAndSolverWithConstraintsType;
            py::class_< ResidualBasedEliminationBuilderAndSolverWithConstraintsType, ResidualBasedEliminationBuilderAndSolverWithConstraintsType::Pointer, BuilderAndSolverType>(m,"ResidualBasedEliminationBuilderAndSolverWithConstraints")
            .def(py::init< LinearSolverType::Pointer > ())
            .def(py::init< LinearSolverType::Pointer, bool > ())
            .def(py::init< LinearSolverType::Pointer, bool, bool > ())
            .def(py::init< LinearSolverType::Pointer, Parameters > ())
            ;

            typedef ResidualBasedBlockBuilderAndSolver< SparseSpaceType, LocalSpaceType, LinearSolverType > ResidualBasedBlockBuilderAndSolverType;
            py::class_< ResidualBasedBlockBuilderAndSolverType, ResidualBasedBlockBuilderAndSolverType::Pointer,BuilderAndSolverType>(m,"ResidualBasedBlockBuilderAndSolver")
            .def(py::init< LinearSolverType::Pointer > ())
            .def(py::init< LinearSolverType::Pointer, Parameters > ())
<<<<<<< HEAD
=======
            ;

            typedef ResidualBasedBlockBuilderAndSolverWithLagrangeMultiplier< SparseSpaceType, LocalSpaceType, LinearSolverType > ResidualBasedBlockBuilderAndSolverWithLagrangeMultiplierType;
            py::class_< ResidualBasedBlockBuilderAndSolverWithLagrangeMultiplierType, ResidualBasedBlockBuilderAndSolverWithLagrangeMultiplierType::Pointer,BuilderAndSolverType>(m,"ResidualBasedBlockBuilderAndSolverWithLagrangeMultiplier")
            .def(py::init< LinearSolverType::Pointer > ())
            .def(py::init< LinearSolverType::Pointer, Parameters > ())
>>>>>>> 999f852c
            ;

            //********************************************************************
            //********************************************************************
            //********************************************************************
            //********************************************************************
            //********************************************************************
            //********************************************************************

            auto sparse_space_binder = CreateSpaceInterface< SparseSpaceType >(m,"UblasSparseSpace");
            sparse_space_binder.def("TwoNorm", TwoNorm);
            //the dot product of two vectors
            sparse_space_binder.def("Dot", Dot);
            sparse_space_binder.def("TransposeMult", TransposeMult);

            auto cplx_sparse_space_binder = CreateSpaceInterface< ComplexSparseSpaceType >(m,"UblasComplexSparseSpace");

            //********************************************************************
            //********************************************************************
            //********************************************************************
            //********************************************************************
            //********************************************************************
            //********************************************************************
            //strategy base class
            typedef SolvingStrategy< SparseSpaceType, LocalSpaceType, LinearSolverType > BaseSolvingStrategyType;

            py::class_< BaseSolvingStrategyType, typename BaseSolvingStrategyType::Pointer >(m,"SolvingStrategy")
                    .def(py::init<ModelPart&, Parameters >() )
                    .def(py::init < ModelPart&, bool >())
                    .def("Create", &BaseSolvingStrategyType::Create)
                    .def("Predict", &BaseSolvingStrategyType::Predict)
                    .def("Initialize", &BaseSolvingStrategyType::Initialize)
                    .def("Solve", &BaseSolvingStrategyType::Solve)
                    .def("IsConverged", &BaseSolvingStrategyType::IsConverged)
                    .def("CalculateOutputData", &BaseSolvingStrategyType::CalculateOutputData)
                    .def("SetEchoLevel", &BaseSolvingStrategyType::SetEchoLevel)
                    .def("GetEchoLevel", &BaseSolvingStrategyType::GetEchoLevel)
                    .def("SetRebuildLevel", &BaseSolvingStrategyType::SetRebuildLevel)
                    .def("GetRebuildLevel", &BaseSolvingStrategyType::GetRebuildLevel)
                    .def("SetMoveMeshFlag", &BaseSolvingStrategyType::SetMoveMeshFlag)
                    .def("MoveMeshFlag", &BaseSolvingStrategyType::MoveMeshFlag)
                    .def("MoveMesh", &BaseSolvingStrategyType::MoveMesh)
                    .def("Clear", &BaseSolvingStrategyType::Clear)
                    .def("Check", &BaseSolvingStrategyType::Check)
                    .def("GetDefaultParameters",&BaseSolvingStrategyType::GetDefaultParameters)
                    .def("InitializeSolutionStep", &BaseSolvingStrategyType::InitializeSolutionStep)
                    .def("FinalizeSolutionStep", &BaseSolvingStrategyType::FinalizeSolutionStep)
                    .def("SolveSolutionStep", &BaseSolvingStrategyType::SolveSolutionStep)
                    .def("GetSystemMatrix", &BaseSolvingStrategyType::GetSystemMatrix, py::return_value_policy::reference_internal)
                    .def("GetSystemVector", &BaseSolvingStrategyType::GetSystemVector, py::return_value_policy::reference_internal)
                    .def("GetSolutionVector", &BaseSolvingStrategyType::GetSolutionVector, py::return_value_policy::reference_internal)
                    //.def("GetModelPart", &BaseSolvingStrategyType::GetModelPart )
                    .def("Info", &BaseSolvingStrategyType::Info)
                    ;

            typedef ExplicitSolvingStrategy< SparseSpaceType, LocalSpaceType > BaseExplicitSolvingStrategyType;
            py::class_<BaseExplicitSolvingStrategyType, typename BaseExplicitSolvingStrategyType::Pointer>(m, "ExplicitSolvingStrategy")
                .def(py::init<ModelPart &, bool, int>())
                .def(py::init<ModelPart&, typename ExplicitBuilderType::Pointer, bool, int>())
                .def("Predict", &BaseExplicitSolvingStrategyType::Predict)
                .def("Initialize", &BaseExplicitSolvingStrategyType::Initialize)
                .def("IsConverged", &BaseExplicitSolvingStrategyType::IsConverged)
                .def("SetEchoLevel", &BaseExplicitSolvingStrategyType::SetEchoLevel)
                .def("GetEchoLevel", &BaseExplicitSolvingStrategyType::GetEchoLevel)
                .def("SetRebuildLevel", &BaseExplicitSolvingStrategyType::SetRebuildLevel)
                .def("GetRebuildLevel", &BaseExplicitSolvingStrategyType::GetRebuildLevel)
                .def("SetMoveMeshFlag", &BaseExplicitSolvingStrategyType::SetMoveMeshFlag)
                .def("MoveMeshFlag", &BaseExplicitSolvingStrategyType::MoveMeshFlag)
                .def("MoveMesh", &BaseExplicitSolvingStrategyType::MoveMesh)
                .def("Clear", &BaseExplicitSolvingStrategyType::Clear)
                .def("Check", &BaseExplicitSolvingStrategyType::Check)
                .def("GetDefaultParameters",&BaseExplicitSolvingStrategyType::GetDefaultParameters)
                .def("InitializeSolutionStep", &BaseExplicitSolvingStrategyType::InitializeSolutionStep)
                .def("FinalizeSolutionStep", &BaseExplicitSolvingStrategyType::FinalizeSolutionStep)
                .def("SolveSolutionStep", &BaseExplicitSolvingStrategyType::SolveSolutionStep)
                .def("GetModelPart", [](BaseExplicitSolvingStrategyType& self) -> ModelPart& { return self.GetModelPart(); })
                .def("Info", &BaseExplicitSolvingStrategyType::Info)
                ;

            typedef ExplicitSolvingStrategyRungeKutta4< SparseSpaceType, LocalSpaceType > ExplicitSolvingStrategyRungeKutta4Type;
            py::class_<ExplicitSolvingStrategyRungeKutta4Type, typename ExplicitSolvingStrategyRungeKutta4Type::Pointer, BaseExplicitSolvingStrategyType>(m, "ExplicitSolvingStrategyRungeKutta4")
                .def(py::init<ModelPart&, bool, int>())
                .def(py::init<ModelPart&, Parameters>())
                .def(py::init<ModelPart&, typename ExplicitBuilderType::Pointer, bool, int>())
                ;

            typedef ResidualBasedLinearStrategy< SparseSpaceType, LocalSpaceType, LinearSolverType > ResidualBasedLinearStrategyType;

            py::class_< ResidualBasedLinearStrategyType, typename ResidualBasedLinearStrategyType::Pointer,BaseSolvingStrategyType >
                (m,"ResidualBasedLinearStrategy")
                .def(py::init<ModelPart&, Parameters >() )
                .def(py::init < ModelPart&, BaseSchemeType::Pointer, LinearSolverType::Pointer, bool, bool, bool, bool >())
                .def(py::init < ModelPart& ,  BaseSchemeType::Pointer, BuilderAndSolverType::Pointer, bool, bool, bool,  bool  >())
                .def(py::init([](ModelPart& rModelPart, BaseSchemeType::Pointer pScheme, LinearSolverType::Pointer pLinearSolver, BuilderAndSolverType::Pointer pBuilderAndSolver, bool CalculateReactionFlag, bool ReformDofSetAtEachStep, bool CalculateNormDxFlag, bool MoveMeshFlag) {
                    KRATOS_WARNING("ResidualBasedLinearStrategy") << "Using deprecated constructor. Please use constructor without linear solver.";
                    return std::shared_ptr<ResidualBasedLinearStrategyType>(new ResidualBasedLinearStrategyType(rModelPart, pScheme, pBuilderAndSolver, CalculateReactionFlag, ReformDofSetAtEachStep, CalculateNormDxFlag, MoveMeshFlag));
                }))
                .def("GetScheme", &ResidualBasedLinearStrategyType::GetScheme)
                .def("GetResidualNorm", &ResidualBasedLinearStrategyType::GetResidualNorm)
                .def("SetBuilderAndSolver", &ResidualBasedLinearStrategyType::SetBuilderAndSolver)
                ;

            typedef ResidualBasedNewtonRaphsonStrategy< SparseSpaceType, LocalSpaceType, LinearSolverType > ResidualBasedNewtonRaphsonStrategyType;

            py::class_< ResidualBasedNewtonRaphsonStrategyType, typename ResidualBasedNewtonRaphsonStrategyType::Pointer, BaseSolvingStrategyType >
                (m,"ResidualBasedNewtonRaphsonStrategy")
                .def(py::init<ModelPart&, Parameters >() )
                .def(py::init < ModelPart&, BaseSchemeType::Pointer, LinearSolverType::Pointer, ConvergenceCriteriaType::Pointer, int, bool, bool, bool >())
                .def(py::init < ModelPart&, BaseSchemeType::Pointer, ConvergenceCriteriaType::Pointer, BuilderAndSolverType::Pointer, int, bool, bool, bool >())
                .def(py::init < ModelPart&, BaseSchemeType::Pointer, LinearSolverType::Pointer, ConvergenceCriteriaType::Pointer, Parameters>())
                .def(py::init < ModelPart&, BaseSchemeType::Pointer, ConvergenceCriteriaType::Pointer, BuilderAndSolverType::Pointer, Parameters>())
                .def(py::init([](ModelPart& rModelPart, BaseSchemeType::Pointer pScheme, LinearSolverType::Pointer pLinearSolver, ConvergenceCriteriaType::Pointer pConvergenceCriteria, BuilderAndSolverType::Pointer pBuilderAndSolver, int MaxIterations, bool CalculateReactions, bool ReformDofSetAtEachStep, bool MoveMeshFlag) {
                        KRATOS_WARNING("ResidualBasedNewtonRaphsonStrategy") << "Using deprecated constructor. Please use constructor without linear solver.";
                        return std::shared_ptr<ResidualBasedNewtonRaphsonStrategyType>(new ResidualBasedNewtonRaphsonStrategyType(rModelPart, pScheme, pConvergenceCriteria, pBuilderAndSolver, MaxIterations, CalculateReactions, ReformDofSetAtEachStep, MoveMeshFlag));
                    }))
                .def(py::init([](ModelPart& rModelPart, BaseSchemeType::Pointer pScheme, LinearSolverType::Pointer pLinearSolver, ConvergenceCriteriaType::Pointer pConvergenceCriteria, BuilderAndSolverType::Pointer pBuilderAndSolver, Parameters Settings) {
                        KRATOS_WARNING("ResidualBasedNewtonRaphsonStrategy") << "Using deprecated constructor. Please use constructor without linear solver.";
                        return std::shared_ptr<ResidualBasedNewtonRaphsonStrategyType>(new ResidualBasedNewtonRaphsonStrategyType(rModelPart, pScheme, pConvergenceCriteria, pBuilderAndSolver, Settings));
                    }))
                .def("SetMaxIterationNumber", &ResidualBasedNewtonRaphsonStrategyType::SetMaxIterationNumber)
                .def("GetMaxIterationNumber", &ResidualBasedNewtonRaphsonStrategyType::GetMaxIterationNumber)
                .def("SetKeepSystemConstantDuringIterations", &ResidualBasedNewtonRaphsonStrategyType::SetKeepSystemConstantDuringIterations)
                .def("GetKeepSystemConstantDuringIterations", &ResidualBasedNewtonRaphsonStrategyType::GetKeepSystemConstantDuringIterations)
                .def("SetInitializePerformedFlag", &ResidualBasedNewtonRaphsonStrategyType::SetInitializePerformedFlag)
                .def("GetInitializePerformedFlag", &ResidualBasedNewtonRaphsonStrategyType::GetInitializePerformedFlag)
<<<<<<< HEAD
                .def("GetSystemMatrix", &ResidualBasedNewtonRaphsonStrategyType::GetSystemMatrix, py::return_value_policy::reference_internal)
                .def("GetSystemVector", &ResidualBasedNewtonRaphsonStrategyType::GetSystemVector, py::return_value_policy::reference_internal)
                .def("GetSolutionVector", &ResidualBasedNewtonRaphsonStrategyType::GetSolutionVector, py::return_value_policy::reference_internal)
                .def("SetUseOldStiffnessInFirstIterationFlag",
                     &ResidualBasedNewtonRaphsonStrategyType::SetUseOldStiffnessInFirstIterationFlag)
                .def("GetUseOldStiffnessInFirstIterationFlag",
                     &ResidualBasedNewtonRaphsonStrategyType::GetUseOldStiffnessInFirstIterationFlag)
=======
                .def("SetUseOldStiffnessInFirstIterationFlag", &ResidualBasedNewtonRaphsonStrategyType::SetUseOldStiffnessInFirstIterationFlag)
                .def("GetUseOldStiffnessInFirstIterationFlag", &ResidualBasedNewtonRaphsonStrategyType::GetUseOldStiffnessInFirstIterationFlag)
>>>>>>> 999f852c
                ;

            py::class_< AdaptiveResidualBasedNewtonRaphsonStrategy< SparseSpaceType, LocalSpaceType, LinearSolverType >,
                typename AdaptiveResidualBasedNewtonRaphsonStrategy< SparseSpaceType, LocalSpaceType, LinearSolverType >::Pointer,
                BaseSolvingStrategyType >
                (m,"AdaptiveResidualBasedNewtonRaphsonStrategy")
                .def(py::init<ModelPart&, Parameters >() )
                .def(py::init < ModelPart&, BaseSchemeType::Pointer, LinearSolverType::Pointer, ConvergenceCriteriaType::Pointer, int, int, bool, bool, bool, double, double, int
                >())
                ;

            typedef LineSearchStrategy< SparseSpaceType, LocalSpaceType, LinearSolverType > LineSearchStrategyType;
            py::class_< LineSearchStrategyType, typename LineSearchStrategyType::Pointer, ResidualBasedNewtonRaphsonStrategyType >
                (m,"LineSearchStrategy")
                .def(py::init<ModelPart&, Parameters >() )
                .def(py::init < ModelPart&, BaseSchemeType::Pointer, LinearSolverType::Pointer, ConvergenceCriteriaType::Pointer, int, bool, bool, bool >())
                .def(py::init < ModelPart&, BaseSchemeType::Pointer, LinearSolverType::Pointer, ConvergenceCriteriaType::Pointer, Parameters >())
                .def(py::init < ModelPart&, BaseSchemeType::Pointer, ConvergenceCriteriaType::Pointer, BuilderAndSolverType::Pointer, int, bool, bool, bool >())
                .def(py::init([](ModelPart& rModelPart, BaseSchemeType::Pointer pScheme, LinearSolverType::Pointer pLinearSolver, ConvergenceCriteriaType::Pointer pConvergenceCriteria, BuilderAndSolverType::Pointer pBuilderAndSolver, int MaxIterations, bool CalculateReactions, bool ReformDofSetAtEachStep, bool MoveMeshFlag) {
                        KRATOS_WARNING("LineSearchStrategy") << "Using deprecated constructor. Please use constructor without linear solver.";
                        return std::shared_ptr<LineSearchStrategyType>(new LineSearchStrategyType(rModelPart, pScheme, pConvergenceCriteria, pBuilderAndSolver, MaxIterations, CalculateReactions, ReformDofSetAtEachStep, MoveMeshFlag));
                    }))
                .def(py::init < ModelPart&, BaseSchemeType::Pointer, ConvergenceCriteriaType::Pointer, BuilderAndSolverType::Pointer, Parameters >())
                ;
        }

    } // namespace Python.

} // Namespace Kratos<|MERGE_RESOLUTION|>--- conflicted
+++ resolved
@@ -269,11 +269,8 @@
                 .def("Clear",&BaseSchemeType::Clear)
                 .def("MoveMesh", MoveMesh)
                 .def("Check", [](const BaseSchemeType& self, const ModelPart& rModelPart){ return self.Check(rModelPart); })
-<<<<<<< HEAD
-=======
                 .def("GetDefaultParameters",&BaseSchemeType::GetDefaultParameters)
                 .def("Info", &BaseSchemeType::Info)
->>>>>>> 999f852c
                 ;
 
             py::class_< ResidualBasedIncrementalUpdateStaticScheme< SparseSpaceType, LocalSpaceType>,
@@ -518,15 +515,12 @@
             py::class_< ResidualBasedBlockBuilderAndSolverType, ResidualBasedBlockBuilderAndSolverType::Pointer,BuilderAndSolverType>(m,"ResidualBasedBlockBuilderAndSolver")
             .def(py::init< LinearSolverType::Pointer > ())
             .def(py::init< LinearSolverType::Pointer, Parameters > ())
-<<<<<<< HEAD
-=======
             ;
 
             typedef ResidualBasedBlockBuilderAndSolverWithLagrangeMultiplier< SparseSpaceType, LocalSpaceType, LinearSolverType > ResidualBasedBlockBuilderAndSolverWithLagrangeMultiplierType;
             py::class_< ResidualBasedBlockBuilderAndSolverWithLagrangeMultiplierType, ResidualBasedBlockBuilderAndSolverWithLagrangeMultiplierType::Pointer,BuilderAndSolverType>(m,"ResidualBasedBlockBuilderAndSolverWithLagrangeMultiplier")
             .def(py::init< LinearSolverType::Pointer > ())
             .def(py::init< LinearSolverType::Pointer, Parameters > ())
->>>>>>> 999f852c
             ;
 
             //********************************************************************
@@ -652,18 +646,8 @@
                 .def("GetKeepSystemConstantDuringIterations", &ResidualBasedNewtonRaphsonStrategyType::GetKeepSystemConstantDuringIterations)
                 .def("SetInitializePerformedFlag", &ResidualBasedNewtonRaphsonStrategyType::SetInitializePerformedFlag)
                 .def("GetInitializePerformedFlag", &ResidualBasedNewtonRaphsonStrategyType::GetInitializePerformedFlag)
-<<<<<<< HEAD
-                .def("GetSystemMatrix", &ResidualBasedNewtonRaphsonStrategyType::GetSystemMatrix, py::return_value_policy::reference_internal)
-                .def("GetSystemVector", &ResidualBasedNewtonRaphsonStrategyType::GetSystemVector, py::return_value_policy::reference_internal)
-                .def("GetSolutionVector", &ResidualBasedNewtonRaphsonStrategyType::GetSolutionVector, py::return_value_policy::reference_internal)
-                .def("SetUseOldStiffnessInFirstIterationFlag",
-                     &ResidualBasedNewtonRaphsonStrategyType::SetUseOldStiffnessInFirstIterationFlag)
-                .def("GetUseOldStiffnessInFirstIterationFlag",
-                     &ResidualBasedNewtonRaphsonStrategyType::GetUseOldStiffnessInFirstIterationFlag)
-=======
                 .def("SetUseOldStiffnessInFirstIterationFlag", &ResidualBasedNewtonRaphsonStrategyType::SetUseOldStiffnessInFirstIterationFlag)
                 .def("GetUseOldStiffnessInFirstIterationFlag", &ResidualBasedNewtonRaphsonStrategyType::GetUseOldStiffnessInFirstIterationFlag)
->>>>>>> 999f852c
                 ;
 
             py::class_< AdaptiveResidualBasedNewtonRaphsonStrategy< SparseSpaceType, LocalSpaceType, LinearSolverType >,
