--- conflicted
+++ resolved
@@ -115,11 +115,8 @@
     .def("Dimension", &GeometryType::Dimension)
     .def("DomainSize",&GeometryType::DomainSize)
     .def("PointsNumber",&GeometryType::PointsNumber)
-<<<<<<< HEAD
-=======
     .def("PointsNumberInDirection",&GeometryType::PointsNumberInDirection)
     .def("PolynomialDegree",&GeometryType::PolynomialDegree)
->>>>>>> 57f8e233
     // Integration
     .def("IntegrationPointsNumber", [](GeometryType& self)
         { return(self.IntegrationPointsNumber()); })
