//    |  /           |
//    ' /   __| _` | __|  _ \   __|
//    . \  |   (   | |   (   |\__ `
//   _|\_\_|  \__,_|\__|\___/ ____/
//                   Multi-Physics
//
//  License:		 BSD License
//					 Kratos default license: kratos/license.txt
//
//  Main authors:    Riccardo Rossi
//

// System includes

// External includes

// Project includes
#include "includes/define_python.h"
#include "geometries/point.h"
#include "includes/node.h"
#include "python/containers_interface.h"
#include "python/add_geometries_to_python.h"
#include "geometries/geometry.h"
#include "geometries/line_2d_2.h"
#include "geometries/line_2d_3.h"
#include "geometries/triangle_2d_3.h"
#include "geometries/triangle_2d_6.h"
#include "geometries/quadrilateral_2d_4.h"
#include "geometries/quadrilateral_2d_8.h"
#include "geometries/quadrilateral_2d_9.h"
#include "geometries/line_3d_2.h"
#include "geometries/line_3d_3.h"
#include "geometries/triangle_3d_3.h"
#include "geometries/triangle_3d_6.h"
#include "geometries/quadrilateral_3d_4.h"
#include "geometries/quadrilateral_3d_8.h"
#include "geometries/quadrilateral_3d_9.h"
#include "geometries/tetrahedra_3d_4.h"
#include "geometries/tetrahedra_3d_10.h"
#include "geometries/prism_3d_6.h"
// #include "geometries/prism_3d_15.h"
#include "geometries/hexahedra_3d_8.h"
<<<<<<< HEAD
// #include "geometries/hexahedra_3d_20.h"
// #include "geometries/hexahedra_3d_27.h"
// Nurbs Geometries
#include "geometries/nurbs_surface_geometry.h"
#include "geometries/nurbs_curve_geometry.h"
=======
// Nurbs Geometries
#include "geometries/nurbs_surface_geometry.h"
#include "geometries/nurbs_curve_geometry.h"

#include "python/add_geometries_to_python.h"
>>>>>>> 7f5cbeb7

namespace Kratos
{

namespace Python
{
    typedef std::size_t IndexType;
    typedef std::size_t SizeType;
    typedef Node<3> NodeType;
    typedef PointerVector<NodeType> NodeContainerType;
    typedef Geometry<NodeType> GeometryType;
    typedef typename GeometryType::PointsArrayType PointsArrayType;
    typedef typename GeometryType::IntegrationPointsArrayType IntegrationPointsArrayType;
    typedef typename Point::CoordinatesArrayType CoordinatesArrayType;

    const PointerVector< Node<3> >& ConstGetPoints( GeometryType& geom ) { return geom.Points(); }
    PointerVector< Node<3> >& GetPoints( GeometryType& geom ) { return geom.Points(); }

    // Id utilities
    void SetId1(
        GeometryType& dummy, IndexType geometry_id)
    {
        return(dummy.SetId(geometry_id));
    }

    void SetId2(
        GeometryType& dummy, const std::string& geometry_name)
    {
        return(dummy.SetId(geometry_name));
    }

    bool IsIdGeneratedFromString1(GeometryType& dummy)
    {
        return(dummy.IsIdGeneratedFromString());
    }

    bool IsIdSelfAssigned1(GeometryType& dummy)
    {
        return(dummy.IsIdSelfAssigned());
    }

    array_1d<double,3> GetNormal(
        GeometryType& dummy,
        CoordinatesArrayType& LocalCoords
        )
    {
        return( dummy.Normal(LocalCoords) );
    }

    array_1d<double,3> FastGetNormal(GeometryType& dummy)
    {
        CoordinatesArrayType LocalCoords;
        LocalCoords.clear();
        return( dummy.Normal(LocalCoords) );
    }

    array_1d<double,3> GetUnitNormal(
        GeometryType& dummy,
        CoordinatesArrayType& LocalCoords
        )
    {
        return( dummy.UnitNormal(LocalCoords) );
    }

    array_1d<double,3> FastGetUnitNormal(GeometryType& dummy)
    {
        CoordinatesArrayType LocalCoords;
        LocalCoords.clear();
        return( dummy.UnitNormal(LocalCoords) );
    }

void  AddGeometriesToPython(pybind11::module& m)
{
    namespace py = pybind11;

    typedef Node<3> NodeType;
    typedef NodeType::Pointer pNodeType;
    typedef Geometry<NodeType > GeometryType;

    py::class_<GeometryType, GeometryType::Pointer >(m,"Geometry")
    .def(py::init<>())
    .def(py::init< IndexType >())
    .def(py::init< std::string >())
    .def(py::init< GeometryType::PointsArrayType& >())
    .def(py::init< IndexType, GeometryType::PointsArrayType& >())
    .def(py::init< std::string, GeometryType::PointsArrayType& >())
    // Id functions
    .def_property("Id", &GeometryType::Id, SetId1)
    .def("SetId", SetId1)
    .def("SetId", SetId2)
    .def("IsIdGeneratedFromString", IsIdGeneratedFromString1)
    .def("IsIdSelfAssigned", IsIdSelfAssigned1)
    .def_static("GenerateId", &GeometryType::GenerateId)
    // Dimension access
    .def("WorkingSpaceDimension",&GeometryType::WorkingSpaceDimension)
    .def("LocalSpaceDimension",&GeometryType::LocalSpaceDimension)
    .def("Dimension", &GeometryType::Dimension)
    .def("DomainSize",&GeometryType::DomainSize)
    .def("PointsNumber",&GeometryType::PointsNumber)
    .def("Normal",GetNormal)
    .def("Normal",FastGetNormal)
    .def("UnitNormal",GetUnitNormal)
    .def("UnitNormal",FastGetUnitNormal)
    .def("Center",&GeometryType::Center)
    .def("Length",&GeometryType::Length)
    .def("Area",&GeometryType::Area)
    .def("Volume",&GeometryType::Volume)
    .def("__str__", PrintObject<GeometryType>)
    .def("__getitem__", [](GeometryType& self, unsigned int i){return self(i);} )
    .def("__iter__",    [](GeometryType& self){return py::make_iterator(self.begin(), self.end());},  py::keep_alive<0,1>())
    .def("__len__",     [](GeometryType& self){return self.PointsNumber();} )
//     .def("Points", &GeometryType::ConstGetPoints)
//     .def("Points", &GeometryType::GetPoints)
    ;

    // 2D
    py::class_<Line2D2<NodeType>, Line2D2<NodeType>::Pointer,  GeometryType  >(m,"Line2D2").def(py::init<pNodeType, pNodeType>())
    ;
    py::class_<Line2D3<NodeType>, Line2D3<NodeType>::Pointer,  GeometryType  >(m,"Line2D3").def(py::init<pNodeType, pNodeType, pNodeType>())
    ;
    py::class_<Triangle2D3<NodeType>, Triangle2D3<NodeType>::Pointer,  GeometryType  >(m,"Triangle2D3").def(py::init<pNodeType, pNodeType, pNodeType>())
    ;
    py::class_<Triangle2D6<NodeType>, Triangle2D6<NodeType>::Pointer,  GeometryType  >(m,"Triangle2D6").def(py::init<pNodeType, pNodeType, pNodeType, pNodeType, pNodeType, pNodeType>())
    ;
    py::class_<Quadrilateral2D4<NodeType>, Quadrilateral2D4<NodeType>::Pointer,  GeometryType  >(m,"Quadrilateral2D4").def(py::init<pNodeType, pNodeType, pNodeType, pNodeType>())
    ;
    py::class_<Quadrilateral2D8<NodeType>, Quadrilateral2D8<NodeType>::Pointer,  GeometryType  >(m,"Quadrilateral2D8").def(py::init<pNodeType, pNodeType, pNodeType, pNodeType, pNodeType, pNodeType, pNodeType, pNodeType>())
    ;
    py::class_<Quadrilateral2D9<NodeType>, Quadrilateral2D9<NodeType>::Pointer,  GeometryType  >(m,"Quadrilateral2D9").def(py::init<pNodeType, pNodeType, pNodeType, pNodeType, pNodeType, pNodeType, pNodeType, pNodeType, pNodeType>())
    ;

    // 3D
    py::class_<Line3D2<NodeType>, Line3D2<NodeType>::Pointer,  GeometryType  >(m,"Line3D2").def(py::init<pNodeType, pNodeType>())
    ;
    py::class_<Line3D3<NodeType>, Line3D3<NodeType>::Pointer,  GeometryType  >(m,"Line3D3").def(py::init<pNodeType, pNodeType, pNodeType>())
    ;
    py::class_<Triangle3D3<NodeType>, Triangle3D3<NodeType>::Pointer,  GeometryType  >(m,"Triangle3D3").def(py::init<pNodeType, pNodeType, pNodeType>())
    ;
    py::class_<Triangle3D6<NodeType>, Triangle3D6<NodeType>::Pointer,  GeometryType  >(m,"Triangle3D6").def(py::init<pNodeType, pNodeType, pNodeType, pNodeType, pNodeType, pNodeType>())
    ;
    py::class_<Quadrilateral3D4<NodeType>, Quadrilateral3D4<NodeType>::Pointer,  GeometryType  >(m,"Quadrilateral3D4").def(py::init<pNodeType, pNodeType, pNodeType, pNodeType>())
    ;
    py::class_<Quadrilateral3D8<NodeType>, Quadrilateral3D8<NodeType>::Pointer,  GeometryType  >(m,"Quadrilateral3D8").def(py::init<pNodeType, pNodeType, pNodeType, pNodeType, pNodeType, pNodeType, pNodeType, pNodeType>())
    ;
    py::class_<Quadrilateral3D9<NodeType>, Quadrilateral3D9<NodeType>::Pointer,  GeometryType  >(m,"Quadrilateral3D9").def(py::init<pNodeType, pNodeType, pNodeType, pNodeType, pNodeType, pNodeType, pNodeType, pNodeType, pNodeType>())
    ;
    py::class_<Tetrahedra3D4<NodeType>, Tetrahedra3D4<NodeType>::Pointer,  GeometryType  >(m,"Tetrahedra3D4").def(py::init<pNodeType, pNodeType, pNodeType, pNodeType>())
    ;
    py::class_<Tetrahedra3D10<NodeType>, Tetrahedra3D10<NodeType>::Pointer,  GeometryType  >(m,"Tetrahedra3D10").def(py::init<pNodeType, pNodeType, pNodeType, pNodeType, pNodeType, pNodeType, pNodeType, pNodeType, pNodeType, pNodeType>())
    ;
    py::class_<Prism3D6<NodeType>, Prism3D6<NodeType>::Pointer,  GeometryType  >(m,"Prism3D6").def(py::init<pNodeType, pNodeType, pNodeType, pNodeType, pNodeType, pNodeType>())
    ;
//     py::class_<Prism3D15<NodeType>, Prism3D15<NodeType>::Pointer,  GeometryType  >(m,"Prism3D15").def(py::init<pNodeType, pNodeType, pNodeType, pNodeType, pNodeType, pNodeType, pNodeType, pNodeType, pNodeType, pNodeType, pNodeType, pNodeType, pNodeType, pNodeType, pNodeType>())
//     ;
    py::class_<Hexahedra3D8<NodeType>, Hexahedra3D8<NodeType>::Pointer,  GeometryType  >(m,"Hexahedra3D8").def(py::init<pNodeType, pNodeType, pNodeType, pNodeType, pNodeType, pNodeType, pNodeType, pNodeType>())
    ;
//     py::class_<Hexahedra3D20<NodeType>, Hexahedra3D20<NodeType>::Pointer,  GeometryType  >(m,"Hexahedra3D20").def(py::init<pNodeType, pNodeType, pNodeType, pNodeType, pNodeType, pNodeType, pNodeType, pNodeType, pNodeType, pNodeType, pNodeType, pNodeType, pNodeType, pNodeType, pNodeType, pNodeType, pNodeType, pNodeType, pNodeType, pNodeType>())
//     ;
//     py::class_<Hexahedra3D27<NodeType>, Hexahedra3D27<NodeType>::Pointer,  GeometryType  >(m,"Hexahedra3D27").def(py::init<pNodeType, pNodeType, pNodeType, pNodeType, pNodeType, pNodeType, pNodeType, pNodeType, pNodeType, pNodeType, pNodeType, pNodeType, pNodeType, pNodeType, pNodeType, pNodeType, pNodeType, pNodeType, pNodeType, pNodeType, pNodeType, pNodeType, pNodeType, pNodeType, pNodeType, pNodeType, pNodeType>())
//     ;

<<<<<<< HEAD
    // Adding PointsArrayType to interface
    PointerVectorPythonInterface<PointsArrayType>().CreateInterface(m,"NodesVector");

    /// Nurbs Geometries
    // NurbsSurfaceGeometry3D
    py::class_<NurbsSurfaceGeometry<3, NodeContainerType>, NurbsSurfaceGeometry<3, NodeContainerType>::Pointer, GeometryType >(m, "NurbsSurfaceGeometry3D")
        .def(py::init<const PointsArrayType&, const SizeType, const SizeType, const Vector&, const Vector&>())
        .def(py::init<const PointsArrayType&, const SizeType, const SizeType, const Vector&, const Vector&, const Vector&>())
=======
    /// Nurbs Geometries
    // NurbsSurfaceGeometry3D
    py::class_<NurbsSurfaceGeometry<3, NodeContainerType>, NurbsSurfaceGeometry<3, NodeContainerType>::Pointer, GeometryType >(m, "NurbsSurfaceGeometry3D")
        .def(py::init<const PointsArrayType&, const SizeType, const SizeType, const Vector, const Vector>())
        .def(py::init<const PointsArrayType&, const SizeType, const SizeType, const Vector, const Vector, const Vector>())
>>>>>>> 7f5cbeb7
        .def("PolynomialDegreeU", &NurbsSurfaceGeometry<3, NodeContainerType>::PolynomialDegreeU)
        .def("PolynomialDegreeV", &NurbsSurfaceGeometry<3, NodeContainerType>::PolynomialDegreeV)
        .def("KnotsU", &NurbsSurfaceGeometry<3, NodeContainerType>::KnotsU)
        .def("KnotsV", &NurbsSurfaceGeometry<3, NodeContainerType>::KnotsV)
        .def("NumberOfKnotsU", &NurbsSurfaceGeometry<3, NodeContainerType>::NumberOfKnotsU)
        .def("NumberOfKnotsV", &NurbsSurfaceGeometry<3, NodeContainerType>::NumberOfKnotsV)
        .def("IsRational", &NurbsSurfaceGeometry<3, NodeContainerType>::IsRational)
        .def("Weights", &NurbsSurfaceGeometry<3, NodeContainerType>::Weights)
        .def("NumberOfControlPointsU", &NurbsSurfaceGeometry<3, NodeContainerType>::NumberOfControlPointsU)
        .def("NumberOfControlPointsV", &NurbsSurfaceGeometry<3, NodeContainerType>::NumberOfControlPointsV)
        ;

<<<<<<< HEAD
    // NurbsCurveGeometry3D
    py::class_<NurbsCurveGeometry<3, NodeContainerType>, NurbsCurveGeometry<3, NodeContainerType>::Pointer, GeometryType >(m, "NurbsCurveGeometry3D")
        .def(py::init<const PointsArrayType&, const SizeType, const Vector&>())
        .def(py::init<const PointsArrayType&, const SizeType, const Vector&, const Vector&>())
        .def("PolynomialDegree", &NurbsCurveGeometry<3, NodeContainerType>::PolynomialDegree)
        .def("Knots", &NurbsCurveGeometry<3, NodeContainerType>::Knots)
        .def("NumberOfKnots", &NurbsCurveGeometry<3, NodeContainerType>::NumberOfKnots)
        .def("NumberOfControlPoints", &NurbsCurveGeometry<3, NodeContainerType>::NumberOfNonzeroControlPoints)
        .def("IsRational", &NurbsCurveGeometry<3, NodeContainerType>::IsRational)
        .def("Weights", &NurbsCurveGeometry<3, NodeContainerType>::Weights)
        ;

    // NurbsCurveGeometry2D
    py::class_<NurbsCurveGeometry<2, NodeContainerType>, NurbsCurveGeometry<2, NodeContainerType>::Pointer, GeometryType >(m, "NurbsCurveGeometry2D")
        .def(py::init<const PointsArrayType&, const SizeType, const Vector>())
        .def(py::init<const PointsArrayType&, const SizeType, const Vector, const Vector>())
        .def("PolynomialDegree", &NurbsCurveGeometry<2, NodeContainerType>::PolynomialDegree)
        .def("Knots", &NurbsCurveGeometry<2, NodeContainerType>::Knots)
        .def("NumberOfKnots", &NurbsCurveGeometry<2, NodeContainerType>::NumberOfKnots)
        .def("NumberOfControlPoints", &NurbsCurveGeometry<2, NodeContainerType>::NumberOfNonzeroControlPoints)
        .def("IsRational", &NurbsCurveGeometry<2, NodeContainerType>::IsRational)
        .def("Weights", &NurbsCurveGeometry<2, NodeContainerType>::Weights)
        ;

=======
>>>>>>> 7f5cbeb7
}

}  // namespace Python.

} // Namespace Kratos
<|MERGE_RESOLUTION|>--- conflicted
+++ resolved
@@ -40,19 +40,11 @@
 #include "geometries/prism_3d_6.h"
 // #include "geometries/prism_3d_15.h"
 #include "geometries/hexahedra_3d_8.h"
-<<<<<<< HEAD
 // #include "geometries/hexahedra_3d_20.h"
 // #include "geometries/hexahedra_3d_27.h"
 // Nurbs Geometries
 #include "geometries/nurbs_surface_geometry.h"
 #include "geometries/nurbs_curve_geometry.h"
-=======
-// Nurbs Geometries
-#include "geometries/nurbs_surface_geometry.h"
-#include "geometries/nurbs_curve_geometry.h"
-
-#include "python/add_geometries_to_python.h"
->>>>>>> 7f5cbeb7
 
 namespace Kratos
 {
@@ -214,7 +206,6 @@
 //     py::class_<Hexahedra3D27<NodeType>, Hexahedra3D27<NodeType>::Pointer,  GeometryType  >(m,"Hexahedra3D27").def(py::init<pNodeType, pNodeType, pNodeType, pNodeType, pNodeType, pNodeType, pNodeType, pNodeType, pNodeType, pNodeType, pNodeType, pNodeType, pNodeType, pNodeType, pNodeType, pNodeType, pNodeType, pNodeType, pNodeType, pNodeType, pNodeType, pNodeType, pNodeType, pNodeType, pNodeType, pNodeType, pNodeType>())
 //     ;
 
-<<<<<<< HEAD
     // Adding PointsArrayType to interface
     PointerVectorPythonInterface<PointsArrayType>().CreateInterface(m,"NodesVector");
 
@@ -223,13 +214,6 @@
     py::class_<NurbsSurfaceGeometry<3, NodeContainerType>, NurbsSurfaceGeometry<3, NodeContainerType>::Pointer, GeometryType >(m, "NurbsSurfaceGeometry3D")
         .def(py::init<const PointsArrayType&, const SizeType, const SizeType, const Vector&, const Vector&>())
         .def(py::init<const PointsArrayType&, const SizeType, const SizeType, const Vector&, const Vector&, const Vector&>())
-=======
-    /// Nurbs Geometries
-    // NurbsSurfaceGeometry3D
-    py::class_<NurbsSurfaceGeometry<3, NodeContainerType>, NurbsSurfaceGeometry<3, NodeContainerType>::Pointer, GeometryType >(m, "NurbsSurfaceGeometry3D")
-        .def(py::init<const PointsArrayType&, const SizeType, const SizeType, const Vector, const Vector>())
-        .def(py::init<const PointsArrayType&, const SizeType, const SizeType, const Vector, const Vector, const Vector>())
->>>>>>> 7f5cbeb7
         .def("PolynomialDegreeU", &NurbsSurfaceGeometry<3, NodeContainerType>::PolynomialDegreeU)
         .def("PolynomialDegreeV", &NurbsSurfaceGeometry<3, NodeContainerType>::PolynomialDegreeV)
         .def("KnotsU", &NurbsSurfaceGeometry<3, NodeContainerType>::KnotsU)
@@ -242,7 +226,6 @@
         .def("NumberOfControlPointsV", &NurbsSurfaceGeometry<3, NodeContainerType>::NumberOfControlPointsV)
         ;
 
-<<<<<<< HEAD
     // NurbsCurveGeometry3D
     py::class_<NurbsCurveGeometry<3, NodeContainerType>, NurbsCurveGeometry<3, NodeContainerType>::Pointer, GeometryType >(m, "NurbsCurveGeometry3D")
         .def(py::init<const PointsArrayType&, const SizeType, const Vector&>())
@@ -267,8 +250,6 @@
         .def("Weights", &NurbsCurveGeometry<2, NodeContainerType>::Weights)
         ;
 
-=======
->>>>>>> 7f5cbeb7
 }
 
 }  // namespace Python.
