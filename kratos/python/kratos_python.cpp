//    |  /           |
//    ' /   __| _` | __|  _ \   __|
//    . \  |   (   | |   (   |\__ `
//   _|\_\_|  \__,_|\__|\___/ ____/
//                   Multi-Physics
//
//  License:		 BSD License
//					 Kratos default license: kratos/license.txt
//
//  Main authors:    Pooyan Dadvand
//                   Riccardo Rossi
//

// #define KRATOS_CG_SOLVER_H_EXCLUDED

// System includes


// External includes
#include <pybind11/pybind11.h>



// Project includes
#include "includes/define_python.h"
#include "includes/kratos_version.h"
#include "add_vector_to_python.h"
#include "add_model_part_to_python.h"
#include "add_kernel_to_python.h"
#include "add_deprecated_variables_to_python.h"
#include "add_c2c_variables_to_python.h"
#include "add_cfd_variables_to_python.h"
#include "add_mesh_moving_variables_to_python.h"
#include "add_mapping_variables_to_python.h"
#include "add_dem_variables_to_python.h"
#include "add_fsi_variables_to_python.h"
#include "add_mat_variables_to_python.h"
#include "add_legacy_structural_app_vars_to_python.h"
#include "add_containers_to_python.h"
#include "add_matrix_to_python.h"
#include "add_points_to_python.h"
#include "add_geometries_to_python.h"
#include "add_containers_to_python.h"
#include "add_processes_to_python.h"
#include "add_model_to_python.h"
#include "add_io_to_python.h"
#include "add_mesh_to_python.h"
#include "add_modeler_to_python.h"
#include "add_kratos_application_to_python.h"
#include "add_linear_solvers_to_python.h"
#include "add_amgcl_solver_to_python.h"
#include "add_process_info_to_python.h"
#include "add_constitutive_law_to_python.h"
#include "add_serializer_to_python.h"
#include "add_table_to_python.h"
#include "add_strategies_to_python.h"
#include "add_utilities_to_python.h"
#include "add_matrix_market_interface_to_python.h"
#include "add_search_strategies_to_python.h"
#include "add_kratos_parameters_to_python.h"
#include "add_testing_to_python.h"
#include "add_logger_to_python.h"
#include "add_memory_info_to_python.h"
<<<<<<< HEAD
#include "add_constraint_to_python.h"
=======
#include "add_response_functions_to_python.h"
>>>>>>> 5a1ebf71

namespace Kratos
{

namespace Python
{

char const* greet()
{
	std::stringstream header;
	header << "Hello, I am Kratos Multi-Physics " << KRATOS_VERSION <<" ;-)";
    return header.str().c_str();
}

using namespace pybind11;

PYBIND11_MODULE(Kratos, m)
{
    AddVectorToPython(m);
    AddMatrixToPython(m);
    AddPointsToPython(m);
    AddKernelToPython(m);
    AddContainersToPython(m);
    AddModelPartToPython(m);
    AddNodeToPython(m);
    AddPropertiesToPython(m);
    AddMeshToPython(m);

    AddCFDVariablesToPython(m);
    AddDEMVariablesToPython(m);
    AddALEVariablesToPython(m);
    AddC2CVariablesToPython(m);
    AddFSIVariablesToPython(m);
    AddLegacyStructuralAppVarsToPython(m);
    AddMappingVariablesToPython(m);
    AddMATVariablesToPython(m);
    AddDeprecatedVariablesToPython(m);



//     //  AddQuadraturesToPython();
//     //  AddIntegrationPointsToPython();

     AddProcessesToPython(m);
     AddIOToPython(m);
     AddModelToPython(m);

     AddModelerToPython(m);

     AddKratosApplicationToPython(m);
     AddLinearSolversToPython(m);
     AddAMGCLSolverToPython(m);
     AddStrategiesToPython(m);
     AddUtilitiesToPython(m);
     AddProcessInfoToPython(m);
     AddConstitutiveLawToPython(m);
     AddSerializerToPython(m);
     AddTableToPython(m);
     AddGeometriesToPython(m);

    AddMatrixMarketInterfaceToPython(m);
    AddKratosParametersToPython(m);
//
    AddSearchStrategiesToPython(m);
     AddTestingToPython(m);
     AddLoggerToPython(m); //TO BE SPOKEN WITH POOYAN
<<<<<<< HEAD
     AddConstraintToPython(m);

//     AddBandedMatrixToPython();
//     AddTriangularMatrixToPython();
//     AddSymmetricMatrixToPython();
//     AddIdentityMatrixToPython();
//     AddZeroMatrixToPython();
//     AddScalarMatrixToPython();
//     AddSparseMatrixToPython();
//     AddCompressedMatrixToPython();
// #if defined KRATOS_ADD_COORDINATE_MATRIX_INTERFACE
//     AddCoordinateMatrixToPython();
// #endif



    m.def("Hello", greet);
=======
     AddResponseFunctionsToPython(m);

     //     AddBandedMatrixToPython();
     //     AddTriangularMatrixToPython();
     //     AddSymmetricMatrixToPython();
     //     AddIdentityMatrixToPython();
     //     AddZeroMatrixToPython();
     //     AddScalarMatrixToPython();
     //     AddSparseMatrixToPython();
     //     AddCompressedMatrixToPython();
     // #if defined KRATOS_ADD_COORDINATE_MATRIX_INTERFACE
     //     AddCoordinateMatrixToPython();
     // #endif

     m.def("Hello", greet);
>>>>>>> 5a1ebf71
}


}  // namespace Python.

}  // namespace Kratos.<|MERGE_RESOLUTION|>--- conflicted
+++ resolved
@@ -61,11 +61,8 @@
 #include "add_testing_to_python.h"
 #include "add_logger_to_python.h"
 #include "add_memory_info_to_python.h"
-<<<<<<< HEAD
 #include "add_constraint_to_python.h"
-=======
 #include "add_response_functions_to_python.h"
->>>>>>> 5a1ebf71
 
 namespace Kratos
 {
@@ -132,25 +129,7 @@
     AddSearchStrategiesToPython(m);
      AddTestingToPython(m);
      AddLoggerToPython(m); //TO BE SPOKEN WITH POOYAN
-<<<<<<< HEAD
      AddConstraintToPython(m);
-
-//     AddBandedMatrixToPython();
-//     AddTriangularMatrixToPython();
-//     AddSymmetricMatrixToPython();
-//     AddIdentityMatrixToPython();
-//     AddZeroMatrixToPython();
-//     AddScalarMatrixToPython();
-//     AddSparseMatrixToPython();
-//     AddCompressedMatrixToPython();
-// #if defined KRATOS_ADD_COORDINATE_MATRIX_INTERFACE
-//     AddCoordinateMatrixToPython();
-// #endif
-
-
-
-    m.def("Hello", greet);
-=======
      AddResponseFunctionsToPython(m);
 
      //     AddBandedMatrixToPython();
@@ -166,7 +145,6 @@
      // #endif
 
      m.def("Hello", greet);
->>>>>>> 5a1ebf71
 }
 
 
