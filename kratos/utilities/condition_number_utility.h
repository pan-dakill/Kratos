//    |  /           |
//    ' /   __| _` | __|  _ \   __|
//    . \  |   (   | |   (   |\__ `
//   _|\_\_|  \__,_|\__|\___/ ____/
//                   Multi-Physics
//
//  License:		 BSD License
//					 Kratos default license: kratos/license.txt
//
//  Main authors:    Vicente Mataix Ferrandiz
//

#if !defined(KRATOS_COND_NUMBER_UTILITY )
#define  KRATOS_COND_NUMBER_UTILITY

/* System includes */

/* External includes */

/* Project includes */
#include "spaces/ublas_space.h"
#include "utilities/math_utils.h"
#ifdef KRATOS_USE_AMATRIX   // This macro definition is for the migration period and to be removed afterward please do not use it 
#include "boost/numeric/ublas/matrix.hpp" // for the identity matrix used here.
#else
#endif // KRATOS_USE_AMATRIX

// Linear solvers
#include "linear_solvers/linear_solver.h"
#include "linear_solvers/skyline_lu_factorization_solver.h"
#include "linear_solvers/power_iteration_eigenvalue_solver.h"
#include "linear_solvers/power_iteration_highest_eigenvalue_solver.h"

namespace Kratos
{

///@name Kratos Globals
///@{

///@}
///@name Type Definitions
///@{

///@}
///@name  Enum's
///@{

///@}
///@name  Functions
///@{

///@}
///@name Kratos Classes
///@{

/**
 * @class ConditionNumberUtility
 * @ingroup KratosCore
 * @brief Utility to compute the condition number
 * @details This utility is used in order to compute the condition number of a sparse matrix. Please provide an eigensolver for the maximum and minimum eigenvalue or the power iterations solvers will be considered by default
 * @author Vicente Mataix Ferrandiz
 */
class ConditionNumberUtility
{
public:

    ///@name Type Definitions
    ///@{

    /// Pointer definition of ConditionNumberUtility
    KRATOS_CLASS_POINTER_DEFINITION( ConditionNumberUtility );

    /// The sisze type
    typedef std::size_t SizeType;

    /// The index type
    typedef std::size_t IndexType;

    /// The sparse space considered (the one containing the compressed matrix)
    typedef UblasSpace<double, CompressedMatrix, boost::numeric::ublas::vector<double>> SparseSpaceType;

    /// The dense space considered
    typedef UblasSpace<double, Matrix, Vector> LocalSpaceType;

    /// The compressed matrix
    typedef SparseSpaceType::MatrixType SparseMatrixType;

    /// The vector considered
    typedef SparseSpaceType::VectorType VectorType;

    /// The dense matrix
    typedef LocalSpaceType::MatrixType DenseMatrixType;

    /// The dense vector
    typedef LocalSpaceType::VectorType DenseVectorType;

    /// The definion of the linear solver
    typedef LinearSolver<SparseSpaceType, LocalSpaceType> LinearSolverType;

    /// The reorder considered
    typedef Reorderer<SparseSpaceType,  LocalSpaceType > ReordererType;

    /// Skyline solver definion
    typedef SkylineLUFactorizationSolver<SparseSpaceType,  LocalSpaceType, ReordererType > SkylineLUFactorizationSolverType;

    /// Power iteration solver for the highest eigenvalue
    typedef PowerIterationHighestEigenvalueSolver<SparseSpaceType,  LocalSpaceType, LinearSolverType > PowerIterationHighestEigenvalueSolverType;

    /// Power iteration solver for the lowest eigenvalue
    typedef PowerIterationEigenvalueSolver<SparseSpaceType,  LocalSpaceType, LinearSolverType > PowerIterationEigenvalueSolverType;

    ///@}
    ///@name Life Cycle
    ///@{

    ///@}
    ///@name Operators
    ///@{

    /**
     * @brief Default constructor
     * @details No eigen solvers provided, using the PowerIteration ones as default
     */
    ConditionNumberUtility()
    {
        // definition of empty parameters
        Parameters empty_parameters = Parameters(R"({})" );
        LinearSolverType::Pointer psolver = LinearSolverType::Pointer( new SkylineLUFactorizationSolverType() );
        mpEigenSolverMax = LinearSolverType::Pointer( new PowerIterationHighestEigenvalueSolverType(empty_parameters, psolver) );
        mpEigenSolverMin = LinearSolverType::Pointer( new PowerIterationEigenvalueSolverType(empty_parameters, psolver) );
    }

    /**
     * @brief Default constructor.
     * @param pEigenSolverMax The eigensolver used to determine the highest eigen value
     * @param pEigenSolverMin The eigensolver used to determine the lowest eigen value
     */
    ConditionNumberUtility(
        LinearSolverType::Pointer pEigenSolverMax,
        LinearSolverType::Pointer pEigenSolverMin
        ) :mpEigenSolverMax(pEigenSolverMax),
           mpEigenSolverMin(pEigenSolverMin)
    {}

    /// Destructor
    virtual ~ConditionNumberUtility(){}

    ///@}
    ///@name Operations
    ///@{

    /**
     * @brief This function computes using the inverse power method the minimal eigenvalue
     * @param InputMatrix The matrix to compute the eigenvalue
     * @return condition_number The condition number
     */

    double GetConditionNumber(SparseMatrixType& InputMatrix)
    {
        KRATOS_ERROR_IF(mpEigenSolverMax == nullptr || mpEigenSolverMin == nullptr) << "ERROR:: PLEASE DEFINE THE EigenSolvers" << std::endl;
        return GetConditionNumber(InputMatrix, mpEigenSolverMax, mpEigenSolverMin);
    }

    /**
     * @brief This function computes using the inverse power method the minimal eigenvalue
     * @param InputMatrix The matrix to compute the eigenvalue
     * @param pEigenSolverMax The solver to get the maximal eigen value
     * @param pEigenSolverMin The solver to get the minimal eigen value
     * @return condition_number The condition number
     */

    double GetConditionNumber(
        SparseMatrixType& InputMatrix,
        LinearSolverType::Pointer pEigenSolverMax,
        LinearSolverType::Pointer pEigenSolverMin
        )
    {
        // The eigen system
        DenseVectorType eigen_values;
        DenseMatrixType eigen_vectors;

        const SizeType size_matrix = InputMatrix.size1();
<<<<<<< HEAD
        SparseMatrixType identity_matrix = boost::numeric::ublas::identity_matrix<double>(size_matrix);
=======
        SparseMatrixType identity_matrix(size_matrix, size_matrix);
        for (IndexType i = 0; i < size_matrix; ++i)
            identity_matrix.push_back(i, i, 1.0);
>>>>>>> 1f82c0b3

        pEigenSolverMax->Solve(InputMatrix, identity_matrix, eigen_values, eigen_vectors);
        const double max_lambda = eigen_values[0];

        pEigenSolverMin->Solve(InputMatrix, identity_matrix, eigen_values, eigen_vectors);
        const double min_lambda = eigen_values[0];

        KRATOS_ERROR_IF(min_lambda < std::numeric_limits<double>::epsilon()) << "ERROR:: NOT POSSIBLE TO COMPUTE CONDITION NUMBER. ZERO EIGENVALUE" << std::endl;

        const double condition_number = std::abs(max_lambda)/std::abs(min_lambda);

        return condition_number;
    }

    ///@}
    ///@name Access
    ///@{


    ///@}
    ///@name Inquiry
    ///@{


    ///@}
    ///@name Input and output
    ///@{

    ///@}
    ///@name Friends
    ///@{

private:

    ///@name Private static Member Variables
    ///@{

    ///@}
    ///@name Private member Variables
    ///@{

    LinearSolverType::Pointer mpEigenSolverMax; /// The eigensolver used to determine the highest eigen value
    LinearSolverType::Pointer mpEigenSolverMin; /// The eigensolver used to determine the lowest eigen value

    ///@}
    ///@name Private Operators
    ///@{

    ///@}
    ///@name Private Operations
    ///@{

    ///@}
    ///@name Private  Access
    ///@{

    ///@}
    ///@name Private Inquiry
    ///@{

    ///@}
    ///@name Private LifeCycle
    ///@{

    ///@}
    ///@name Unaccessible methods
    ///@{

}; /* Class ConditionNumberUtility */

///@name Type Definitions
///@{


///@}
///@name Input and output
///@{

}  /* namespace Kratos.*/

#endif /* KRATOS_COND_NUMBER_UTILITY  defined */
<|MERGE_RESOLUTION|>--- conflicted
+++ resolved
@@ -180,13 +180,10 @@
         DenseMatrixType eigen_vectors;
 
         const SizeType size_matrix = InputMatrix.size1();
-<<<<<<< HEAD
-        SparseMatrixType identity_matrix = boost::numeric::ublas::identity_matrix<double>(size_matrix);
-=======
+
         SparseMatrixType identity_matrix(size_matrix, size_matrix);
         for (IndexType i = 0; i < size_matrix; ++i)
             identity_matrix.push_back(i, i, 1.0);
->>>>>>> 1f82c0b3
 
         pEigenSolverMax->Solve(InputMatrix, identity_matrix, eigen_values, eigen_vectors);
         const double max_lambda = eigen_values[0];
