//    |  /           |
//    ' /   __| _` | __|  _ \   __|
//    . \  |   (   | |   (   |\__ `
//   _|\_\_|  \__,_|\__|\___/ ____/
//                   Multi-Physics
//
//  License:		 BSD License
//					 Kratos default license: kratos/license.txt
//
//  Main authors:    Marcelo Raschi
//                   Vicente Mataix Ferrandiz
//

#if !defined(KRATOS_READ_MATERIALS_H_INCLUDED )
#define  KRATOS_READ_MATERIALS_H_INCLUDED

// System includes

// External includes

// Project includes
#include "containers/model.h"
#include "includes/kratos_parameters.h"

namespace Kratos {

///@name Kratos Globals
///@{

///@}
///@name Type Definitions
///@{

///@}
///@name  Enum's
///@{

///@}
///@name  Functions
///@{

///@}
///@name Kratos Classes
///@{

/**
 * @class ReadMaterialsUtility
 * @ingroup KratosCore
 * @brief Process to read constitutive law and material properties from a json file
 * @details This process reads constitutive law and material properties from a json file
 * and assign them to elements and conditions.
 * The definition includes the creation of subproperties
 * @author Marcelo Raschi
 * @author Vicente Mataix Ferrandiz
 */
class KRATOS_API(KRATOS_CORE) ReadMaterialsUtility
{
  public:

    ///@name Type Definitions
    ///@{

    /// Definition of the index type
    typedef std::size_t IndexType;

    /// Definition of the size type
    typedef std::size_t SizeType;

    /// Definition of the mesh id (always zero)
    static constexpr IndexType mesh_id = 0;

    ///@}
    ///@name Pointer Definitions

    /// Pointer definition of ReadMaterialProcess
    KRATOS_CLASS_POINTER_DEFINITION(ReadMaterialsUtility);

    ///@}
    ///@name Life Cycle
    ///@{

    /**
     * @brief Default constructor
     * @param rModel The model containing the problem to solve
     */
    ReadMaterialsUtility(Model& rModel);

    /**
     * @brief Constructor reading directly from file, via parameters
     * @param Params The configuration parameters telling where the configuration file can be found
     * @param rModel The model containing the problem to solve
     */
    ReadMaterialsUtility(
        Parameters Params,
        Model& rModel
        );

    /**
     * @brief Constructor reading directly from file, via text
     * @param Params The string telling where the configuration file can be found
     * @param rModel The model containing the problem to solve
     */
    ReadMaterialsUtility(const std::string& rParametersName, Model& rModel);

    ///@}
    ///@name Operators
    ///@{

    ///@}
    ///@name Operations
    ///@{

    /**
     * @brief This reads the properties from parameters
<<<<<<< HEAD
     * @param Params The configuration parameters defining the properties
     */
    void ReadMaterials(Parameters Params);
=======
     * @param MaterialData The configuration parameters defining the properties
     */
    void ReadMaterials(Parameters MaterialData);
>>>>>>> 9695a91d

    ///@}
    ///@name Access
    ///@{

    ///@}
    ///@name Inquiry
    ///@{

    ///@}
    ///@name Input and output
    ///@{

    /// Turn back information as a string.
    virtual std::string Info() const  {
        return "ReadMaterialsUtility";
    }

    /// Print information about this object.
    void PrintInfo(std::ostream& rOStream) const  {
        rOStream << "ReadMaterialsUtility";
    }

    /// Print object's data.
    void PrintData(std::ostream& rOStream) const  {
    }

    ///@}
    ///@name Friends
    ///@{

    ///@}

  protected:

    ///@name Protected static Member Variables
    ///@{

    ///@}
    ///@name Protected member Variables
    ///@{

    ///@}
    ///@name Protected Operators
    ///@{

    ///@}
    ///@name Protected Operations
    ///@{

    ///@}
    ///@name Protected  Access
    ///@{

    ///@}
    ///@name Protected Inquiry
    ///@{

    ///@}
    ///@name Protected LifeCycle
    ///@{

    ///@}

  private:

    ///@name Static Member Variables
    ///@{

    ///@}
    ///@name Member Variables
    ///@{

    Model& mrModel; /// The model containing the model parts

    ///@}
    ///@name Private Operators
    ///@{

    ///@}
    ///@name Private Operations
    ///@{

    /**
     * @brief This method creates a property from configuration parameters
     * @param Data The parameters containing all the configurations of the materials
     * @param pNewProperty The pointer to the new property created
     */
    void CreateProperty(
        Parameters Data,
        Properties::Pointer& pNewProperty
        );

    /**
     * @brief This method creates a list of subproperties and it assigns to the father property from configuration parameters
     * @param rModelPart The currently computed model part
     * @param Data The parameters containing all the configurations of the materials
     * @param pNewProperty The pointer to the new property created
     */
    void CreateSubProperties(
        ModelPart& rModelPart,
        Parameters Data,
        Properties::Pointer& pNewProperty
        );

    /**
     * @brief This method assigns the properties to the model parts
     * @param Data The parameters containing all the configurations of the materials
     */
    void AssignPropertyBlock(Parameters Data);

    /**
     * @brief This method gets the properties of the different model parts
     * @param Materials The parameters containing the properties of the materials
     */
    void GetPropertyBlock(Parameters Materials);

    /**
     * @brief Trims out a component name, separating by '."
     * @details Trims out a component name, removing unnecessary module information.
     * For backward compatibility.
     * Ex: KratosMultiphysics.YOUNG_MODULUS -> YOUNG_MODULUS
     * Ex: KratosMultiphysics.StructuralMechanicsApplication.LinearElastic3D -> LinearElastic3D
     * @param rLine Component name in materials json file
     */
    void TrimComponentName(std::string& rLine);


    /**
     * @brief Checks if the materials are assigned uniquely to the modelparts
     * @param Materials The parameters containing the properties of the materials
     */
    void CheckUniqueMaterialAssignment(Parameters Materials);


    ///@}
    ///@name Private  Access
    ///@{

    ///@}
    ///@name Private Inquiry
    ///@{

    ///@}
    ///@name Un accessible methods
    ///@{


    ///@}

}; // Class ReadMaterialsUtility

///@}

///@name Type Definitions
///@{

///@}
///@name Input and output
///@{

///@}

}  // namespace Kratos.

#endif // KRATOS_READ;MATERIALS_H_INCLUDED defined<|MERGE_RESOLUTION|>--- conflicted
+++ resolved
@@ -112,15 +112,9 @@
 
     /**
      * @brief This reads the properties from parameters
-<<<<<<< HEAD
-     * @param Params The configuration parameters defining the properties
-     */
-    void ReadMaterials(Parameters Params);
-=======
      * @param MaterialData The configuration parameters defining the properties
      */
     void ReadMaterials(Parameters MaterialData);
->>>>>>> 9695a91d
 
     ///@}
     ///@name Access
