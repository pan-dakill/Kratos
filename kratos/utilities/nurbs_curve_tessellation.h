//    |  /           |
//    ' /   __| _` | __|  _ \   __|
//    . \  |   (   | |   (   |\__ `
//   _|\_\_|  \__,_|\__|\___/ ____/
//                   Multi-Physics
//
//  License:         BSD License
//                   Kratos default license: kratos/license.txt
//
//  Main authors:    Andreas Apostolatos
//					 Tobias Teschemacher
//					 Thomas Oberbichler
//
//
//  Ported from the ANurbs library (https://github.com/oberbichler/ANurbs)
//

#if !defined(KRATOS_NURBS_CURVE_TESSELLATION_H_INCLUDED )
#define  KRATOS_NURBS_CURVE_TESSELLATION_H_INCLUDED

#include "utilities/math_utils.h"
#include "geometries/geometry.h"
#include "geometries/nurbs_curve_geometry.h"

#include "includes/ublas_interface.h"
#include "containers/array_1d.h"

namespace Kratos {

template <int TWorkingSpaceDimension, class TContainerPointType>
class NurbsCurveTessellation
{
public:

    ///@name Type Definitions
    ///@{

    typedef Geometry<typename TContainerPointType::value_type> GeometryType;
    typedef typename GeometryType::CoordinatesArrayType CoordinatesArrayType;
    typedef NurbsCurveGeometry<TWorkingSpaceDimension, TContainerPointType> NurbsCurveGeometryType;
    typedef std::vector<std::pair<double, Vector>> TessellationType;
    typedef typename GeometryType::IndexType IndexType;
    typedef typename GeometryType::SizeType SizeType;

    ///@}
private:
    ///@name Private Static Methods
    ///@{

    static double DistanceToLine(
        const typename GeometryType::CoordinatesArrayType& rPoint,
        const typename GeometryType::CoordinatesArrayType& rLineA,
        const typename GeometryType::CoordinatesArrayType& rLineB
        )
    {
        typename GeometryType::CoordinatesArrayType vector_v = rLineA - rPoint;
        typename GeometryType::CoordinatesArrayType vector_u = rLineB - rLineA;

        return MathUtils<double>::Norm(MathUtils<double>::CrossProduct(vector_v, vector_u)) / MathUtils<double>::Norm(vector_u);
    }

    ///@}
public:
    ///@name Private Static Methods
    ///@{

    /// Conctructor for tessellation of a nurbs curve
    NurbsCurveTessellation()
    {
    }

    /**
    * @brief This method tessellates a curve and stores the tessellation in the class
    * @param rGeometry Reference to the geometry
    * @param PolynomialDegree The polynomial degree of the curve
    * @param DomainInterval The curve interval which is to be tessellated
    * @param rKnotSpanIntervals Reference to the knot span intervals laying in the DomainInterval
    * @param Tolerance Tolerance for the choral error
    * @see ComputeTessellation
    */
    void Tessellate(
        const GeometryType& rGeometry,
        const int PolynomialDegree,
        const NurbsInterval DomainInterval,
        const std::vector<NurbsInterval>& rKnotSpanIntervals,
        const double Tolerance)
    {
        mTesselation = ComputeTessellation<TWorkingSpaceDimension>(
            rGeometry,
            PolynomialDegree,
            DomainInterval,
            rKnotSpanIntervals,
            Tolerance);
    }

    /**
    * @brief This method returns the tessellation of a curve
    * @param pGeometry Pointer to the geometry
    * @param PolynomialDegree The polynomial degree of the curve
    * @param DomainInterval The curve interval which is to be tessellated
    * @param KnotSpanIntervals The knot span intervals laying in the DomainInterval
<<<<<<< HEAD
    * @param Tolerance Tolerance for the chordal error
=======
    * @param Tolerance Tolerance for the choral error
    * @param ToSurfaceParameter defines if the tesselation is computed in
    *        global coordinates or in local coordinates of the underlying surface.
>>>>>>> 9b9b2719
    * @return std::vector<std::pair<double, Vector>> tessellation
    * @see ANurbs library (https://github.com/oberbichler/ANurbs)
    */
    static TessellationType ComputeTessellation(
        const GeometryType& rGeometry,
        const int PolynomialDegree,
        const NurbsInterval DomainInterval,
        const std::vector<NurbsInterval>& rKnotSpanIntervals,
        const double Tolerance,
        bool ToSurfaceParameter = false
    )
    {
        TessellationType sample_points;
        TessellationType points;

        typename GeometryType::CoordinatesArrayType point;

        // compute sample points

        for (const auto& span : rKnotSpanIntervals) {
            const NurbsInterval normalized_span = DomainInterval.GetNormalizedInterval(span);

            if (normalized_span.GetLength() < 1e-7) {
                continue;
            }

            const double t = normalized_span.GetT0();
            typename GeometryType::CoordinatesArrayType t0;
            t0[0] = span.GetT0();

            ComputeGlobalCoordinates(
                point, t0, rGeometry, ToSurfaceParameter);

            sample_points.emplace_back(t, point);
        }

        typename GeometryType::CoordinatesArrayType t_at_normalized;
        t_at_normalized[0] = DomainInterval.GetParameterAtNormalized(1.0);

        ComputeGlobalCoordinates(
            point, t_at_normalized, rGeometry, ToSurfaceParameter);

        sample_points.emplace_back(1.0, point);

        std::sort(std::begin(sample_points), std::end(sample_points),
            [](std::pair<double, Vector> const& lhs, std::pair<double, Vector> const& rhs) {
                return std::get<0>(lhs) > std::get<0>(rhs);
            }
        );

        // compute polyline

        const int n = PolynomialDegree * 2 + 1;

        while (true) {
            const auto parameter_point_a = sample_points.back();

            const auto t_a = std::get<0>(parameter_point_a);
            const auto point_a = std::get<1>(parameter_point_a);

            sample_points.pop_back();

            points.emplace_back(DomainInterval.GetParameterAtNormalized(t_a), point_a);

            if (sample_points.size() == 0) {
                break;
            }

            while (true) {
                const auto parameter_point_b = sample_points.back();

                const auto t_b = std::get<0>(parameter_point_b);
                const auto point_b = std::get<1>(parameter_point_b);

                double max_distance{ 0 };
                std::pair<double, Vector> max_point;

                for (int i = 1; i <= n; i++) {
                    const double t = NurbsInterval::GetParameterAtNormalized(t_a,
                        t_b, i / (double(n) + 1.0));

                    t_at_normalized[0] = DomainInterval.GetParameterAtNormalized(t);

                    ComputeGlobalCoordinates(
                        point, t_at_normalized, rGeometry, ToSurfaceParameter);

                    const double distance = DistanceToLine(point, point_a,
                        point_b);

                    if (distance > max_distance) {
                        max_distance = distance;
                        max_point = { t, point };
                    }
                }

                if (max_distance < Tolerance) {
                    break;
                }

                sample_points.push_back(max_point);
            }
        }

        return points;
    }

    static void ComputeGlobalCoordinates(
        CoordinatesArrayType& rGlobalCoordinates,
        const CoordinatesArrayType& crLocaCoordinates,
        const GeometryType& rGeometry,
        bool to_surface_parameter = false
    )
    {
        if (!to_surface_parameter) {
            rGeometry.GlobalCoordinates(
                rGlobalCoordinates, crLocaCoordinates);
            return;
        }
        rGlobalCoordinates = crLocaCoordinates;
        rGeometry.Calculate(PARAMETER_2D_COORDINATES, rGlobalCoordinates);
    }

    /* @brief This method returns polygon of this curve with equal curve segments.
     * @param pGeometry Pointer to the geometry
     * @param NumberOfPoints The total amount of nodes including start and end node.
     * @param Start parameter of polygon.
     * @param End parameter of polygon.
     */
    static TessellationType ComputePolygon(
        const GeometryType& rGeometry,
        const SizeType NumberOfPoints,
        const double Start,
        const double End)
    {
        TessellationType points(NumberOfPoints);

        CoordinatesArrayType parameter = ZeroVector(3);

        double length = End - Start;
        double delta_length = length / (NumberOfPoints - 1);

        // compute sample points
        for (IndexType i = 0; i < NumberOfPoints; ++i) {
            parameter[0] = Start + delta_length * i;
            CoordinatesArrayType result;
            rGeometry.GlobalCoordinates(result, parameter);
            points[i] = { parameter[0], result };
        }

        return points;
    }

    /**
    * @brief This method returns the already computed tessellation of a curve
    * @return return std::vector<std::pair<double, Vector>> tessellation
    */
    TessellationType GetTessellation() {
        return mTesselation;
    }

    private:
    ///@name Private Member Variables
    ///@{

    TessellationType mTesselation;

    ///@}
};

} // namespace NurbsCurveTessellation

#endif // KRATOS_NURBS_CURVE_TESSELLATION_H_INCLUDED defined<|MERGE_RESOLUTION|>--- conflicted
+++ resolved
@@ -99,13 +99,9 @@
     * @param PolynomialDegree The polynomial degree of the curve
     * @param DomainInterval The curve interval which is to be tessellated
     * @param KnotSpanIntervals The knot span intervals laying in the DomainInterval
-<<<<<<< HEAD
-    * @param Tolerance Tolerance for the chordal error
-=======
     * @param Tolerance Tolerance for the choral error
     * @param ToSurfaceParameter defines if the tesselation is computed in
     *        global coordinates or in local coordinates of the underlying surface.
->>>>>>> 9b9b2719
     * @return std::vector<std::pair<double, Vector>> tessellation
     * @see ANurbs library (https://github.com/oberbichler/ANurbs)
     */
