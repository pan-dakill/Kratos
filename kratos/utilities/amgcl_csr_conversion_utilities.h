
//    |  /           | 
//    ' /   __| _` | __|  _ \   __| 
//    . \  |   (   | |   (   |\__ \.
//   _|\_\_|  \__,_|\__|\___/ ____/ 
//                   Multi-Physics  
//
//  License:		 BSD License 
//					 Kratos default license: kratos/license.txt
//
//  Main authors:    Denis Demidov
//                   Riccardo Rossi
//                   
//

#if !defined(KRATOS_CSR_CONVERSION_UTILITIES_H_INCLUDED)
#define  KRATOS_CSR_CONVERSION_UTILITIES_H_INCLUDED

#include "containers/csr_matrix.h"

#include <amgcl/backend/builtin.hpp>
#include <amgcl/adapter/zero_copy.hpp>
#include <span/span.hpp>

namespace Kratos
{

/**
Utilities to convert the distributed_csr matrix to an AMGCL matrix
 */
class AmgclCSRConversionUtilities
{

public:

    /**
     This function returns a shared pointer to an Amgcl distributed_matrix
     */
	template< class TDataType, class TIndexType >
	static Kratos::shared_ptr<typename amgcl::backend::builtin<TDataType>::matrix > ConvertToAmgcl(
			const CsrMatrix<TDataType, TIndexType>& rA)
	{
    	Kratos::shared_ptr<typename amgcl::backend::builtin<TDataType>::matrix > pAmgcl = amgcl::adapter::zero_copy(
                rA.size1(),
                rA.index1_data().begin(),
                rA.index2_data().begin(),
                rA.value_data().begin()
            );
        pAmgcl->ncols = rA.size2();
        pAmgcl->own_data = false;

        return std::move(pAmgcl);
	}

    template< class TDataType, class TIndexType >
	static typename CsrMatrix<TDataType, TIndexType>::Pointer ConvertToCsrMatrix(
			typename amgcl::backend::builtin<TDataType>::matrix& rA
			)
	{
        auto pAconverted = Kratos::make_shared<CsrMatrix<TDataType, TIndexType>>();

        if(rA.own_data == false){ //if rA is not the owner, Aconverted cannot be
            pAconverted->SetIsOwnerOfData(false);
        }
        else{ //if rA is the owner, transfer ownership to the csr_matrix
            rA.own_data = false;
            pAconverted->SetIsOwnerOfData(true);
        }

<<<<<<< HEAD
        pAconverted->SetRowSize(rA.nrows);
        pAconverted->SetColSize(rA.ncols);
        pAconverted->AssignIndex1Data((TIndexType*)(rA.ptr), rA.nrows+1);
        pAconverted->AssignIndex2Data((TIndexType*)(rA.col), rA.nnz);
        pAconverted->AssignValueData((TDataType*)(rA.val), rA.nnz);
        return pAconverted;
	}	


=======
        Aconverted.SetRowSize(rA.nrows);
        Aconverted.SetColSize(rA.ncols);
        Aconverted.AssignIndex1Data((TIndexType*)(rA.ptr), rA.nrows+1);
        Aconverted.AssignIndex2Data((TIndexType*)(rA.col), rA.nnz);
        Aconverted.AssignValueData((TDataType*)(rA.val), rA.nnz);
>>>>>>> 6406982d

        return std::move(Aconverted);
	}	
};

}

#endif // KRATOS_CSR_CONVERSION_UTILITIES_H_INCLUDED<|MERGE_RESOLUTION|>--- conflicted
+++ resolved
@@ -67,7 +67,6 @@
             pAconverted->SetIsOwnerOfData(true);
         }
 
-<<<<<<< HEAD
         pAconverted->SetRowSize(rA.nrows);
         pAconverted->SetColSize(rA.ncols);
         pAconverted->AssignIndex1Data((TIndexType*)(rA.ptr), rA.nrows+1);
@@ -75,18 +74,7 @@
         pAconverted->AssignValueData((TDataType*)(rA.val), rA.nnz);
         return pAconverted;
 	}	
-
-
-=======
-        Aconverted.SetRowSize(rA.nrows);
-        Aconverted.SetColSize(rA.ncols);
-        Aconverted.AssignIndex1Data((TIndexType*)(rA.ptr), rA.nrows+1);
-        Aconverted.AssignIndex2Data((TIndexType*)(rA.col), rA.nnz);
-        Aconverted.AssignValueData((TDataType*)(rA.val), rA.nnz);
->>>>>>> 6406982d
-
-        return std::move(Aconverted);
-	}	
+	
 };
 
 }
