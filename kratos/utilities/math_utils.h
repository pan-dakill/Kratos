//    |  /           |
//    ' /   __| _` | __|  _ \   __|
//    . \  |   (   | |   (   |\__ `
//   _|\_\_|  \__,_|\__|\___/ ____/
//                   Multi-Physics
//
//  License:         BSD License
//                     Kratos default license: kratos/license.txt
//
//  Main authors:    Pooyan Dadvand
//                   Riccardo Rossi
//
//  Collaborators:    Vicente Mataix Ferrandiz
//                    Pablo Becker
//

#if !defined(KRATOS_MATH_UTILS )
#define  KRATOS_MATH_UTILS

/* System includes */
#include <cmath>
#include <type_traits>

/* External includes */

/* External includes */
#include "input_output/logger.h"
#include "includes/ublas_interface.h"
#include "containers/array_1d.h"

namespace Kratos
{

///@name Kratos Globals
///@{

///@}
///@name Type Definitions
///@{

///@}
///@name  Enum's
///@{

///@}
///@name  Functions
///@{

///@}
///@name Kratos Classes
///@{

/**
 * @class MathUtils
 * @ingroup KratosCore
 * @brief Various mathematical utilitiy functions
 * @details Various mathematical utilitiy functions. Defines several utility functions.
 * @author Riccardo Rossi
 * @author Pooyan Dadvand
 */
template<class TDataType>
class MathUtils
{
public:

    ///@name Type Definitions
    ///@{

    /// The matrix type
    typedef Matrix MatrixType;

    /// The vector type
    typedef Vector VectorType;

    /// The size type
    typedef std::size_t SizeType;

    /// The index type
    typedef std::size_t IndexType;

    /// The indirect array type
    typedef boost::numeric::ublas::indirect_array<DenseVector<std::size_t>> IndirectArrayType;

    /// The machine precision
    static constexpr TDataType ZeroTolerance = std::numeric_limits<TDataType>::epsilon();

    ///@}
    ///@name Life Cycle
    ///@{

    ///@}
    ///@name Operators
    ///@{

    ///@}
    ///@name Operations
    ///@{

    /**
     * @brief This function returns the machine precision
     * @return The corresponding epsilon for the TDataType
     */
    static inline TDataType GetZeroTolerance()
    {
        return ZeroTolerance;
    }

    /**
     * @brief This function calculates the number of elements between first and last.
     * @param rFirstData First element
     * @param rSecondData Second element
     * @return Distance Number of elements
     */
    static TDataType Distance(
        const TDataType& rFirstData,
        const TDataType& rSecondData
        )
    {
        return rFirstData.Distance(rSecondData);
    }

    /**
     * @brief In geometry, Heron's formula (sometimes called Hero's formula), named after Hero of Alexandria, gives the area of a triangle by requiring no arbitrary choice of side as base or vertex as origin, contrary to other formulas for the area of a triangle, such as half the base times the height or half the norm of a cross product of two sides.
     * @param a First length
     * @param b Second length
     * @param c Third length
     * @return Heron solution: Heron's formula states that the area of a triangle whose sides have lengths a, b, and c
     */

    template<bool check>// = false>
    static inline double Heron(
        double a,
        double b,
        double c
        )
    {
        const double s = 0.5 * (a + b + c);
        const double A2 = s * (s - a) * (s - b) * (s - c);
        if(check) {
            if(A2 < 0.0) {
                KRATOS_ERROR << "The square of area is negative, probably the triangle is in bad shape:" << A2 << std::endl;
            } else {
                return std::sqrt(A2);
            }
        } else {
            return std::sqrt(std::abs(A2));
        }
    }

    /**
     * @brief It gives you the absolute value of a given value
     * @param rData The value to compute the absolute value
     * @return The absolute value of rData
     */
    static TDataType Abs(const TDataType& rData)
    {
        return rData > TDataType(0) ? rData : -rData;
    }

    /**
     * @brief It gives you the minimum value between two values
     * @param rValue1 The first value
     * @param rValue2 The second value
     * @return The minimum value
     */
    static TDataType Min(
        const TDataType& rValue1,
        const TDataType& rValue2
        )
    {
        return rValue1 > rValue2 ? rValue2 : rValue1;
    }

    /**
     * @brief It gives you the maximum value between two values
     * @param rValue1 The first value
     * @param rValue2 The second value
     * @return The maximum value
     */
    static TDataType Max(
        const TDataType& rValue1,
        const TDataType& rValue2
        )
    {
        return rValue1 > rValue2 ? rValue1 : rValue2;
    }

    /**
     * @brief Calculates the determinant of a 2x2, 3x3 and 4x4 matrix (using bounded matrix for performance)
     * @param rInputMatrix The matrix to calculate
     * @return DetA: The determinant of the matrix
     */
    template<class TMatrixType>
    static inline TDataType DetMat(const TMatrixType& rInputMatrix)
    {
        static_assert(std::is_same<typename TMatrixType::value_type, TDataType>::value, "Bad value type.");
        TDataType rInputMatrixDet;

        if (rInputMatrix.size1() == 1) {
            rInputMatrixDet = rInputMatrix(0, 0);
        } else if (rInputMatrix.size1() == 2) {
            rInputMatrixDet = rInputMatrix(0, 0) * rInputMatrix(1, 1) - rInputMatrix(0, 1) * rInputMatrix(1, 0);
        } else if (rInputMatrix.size1() == 3) {
            rInputMatrixDet = rInputMatrix(0, 0) * rInputMatrix(1, 1) * rInputMatrix(2, 2)
                           + rInputMatrix(1, 0) * rInputMatrix(2, 1) * rInputMatrix(0, 2)
                           + rInputMatrix(0, 1) * rInputMatrix(1, 2) * rInputMatrix(2, 0)
                           - rInputMatrix(2, 0) * rInputMatrix(1, 1) * rInputMatrix(0, 2)
                           - rInputMatrix(2, 1) * rInputMatrix(1, 2) * rInputMatrix(0, 0)
                           - rInputMatrix(1, 0) * rInputMatrix(0, 1) * rInputMatrix(2,2);
        } else {
            rInputMatrixDet = rInputMatrix(0, 1) * rInputMatrix(1, 3) * rInputMatrix(2, 2) * rInputMatrix(3, 0) - rInputMatrix(0, 1) * rInputMatrix(1, 2) * rInputMatrix(2, 3) * rInputMatrix(3, 0) - rInputMatrix(0, 0) * rInputMatrix(1, 3) * rInputMatrix(2, 2) * rInputMatrix(3, 1) + rInputMatrix(0, 0) * rInputMatrix(1, 2) * rInputMatrix(2, 3) * rInputMatrix(3, 1) - rInputMatrix(0, 1) * rInputMatrix(1, 3) * rInputMatrix(2, 0) * rInputMatrix(3, 2) + rInputMatrix(0, 0) * rInputMatrix(1, 3) * rInputMatrix(2, 1) * rInputMatrix(3, 2) + rInputMatrix(0, 1) * rInputMatrix(1, 0) * rInputMatrix(2, 3) * rInputMatrix(3, 2) - rInputMatrix(0, 0) * rInputMatrix(1, 1) * rInputMatrix(2, 3) * rInputMatrix(3, 2) + rInputMatrix(0, 3) * (rInputMatrix(1, 2) * rInputMatrix(2, 1) * rInputMatrix(3, 0) - rInputMatrix(1, 1) * rInputMatrix(2, 2) * rInputMatrix(3, 0) - rInputMatrix(1, 2) * rInputMatrix(2, 0) * rInputMatrix(3, 1) + rInputMatrix(1, 0) * rInputMatrix(2, 2) * rInputMatrix(3, 1) + rInputMatrix(1, 1) * rInputMatrix(2, 0) * rInputMatrix(3, 2) - rInputMatrix(1, 0) * rInputMatrix(2, 1) * rInputMatrix(3, 2)) + (rInputMatrix(0, 1) * rInputMatrix(1, 2) * rInputMatrix(2, 0) - rInputMatrix(0, 0) * rInputMatrix(1, 2) * rInputMatrix(2, 1) - rInputMatrix(0, 1) * rInputMatrix(1, 0) * rInputMatrix(2, 2) + rInputMatrix(0, 0) * rInputMatrix(1, 1) * rInputMatrix(2, 2)) * rInputMatrix(3, 3) + rInputMatrix(0, 2) * (-(rInputMatrix(1, 3) * rInputMatrix(2, 1) * rInputMatrix(3, 0)) + rInputMatrix(1, 1) * rInputMatrix(2, 3) * rInputMatrix(3, 0) + rInputMatrix(1, 3) * rInputMatrix(2, 0) * rInputMatrix(3, 1) - rInputMatrix(1, 0) * rInputMatrix(2, 3) * rInputMatrix(3, 1) - rInputMatrix(1, 1) * rInputMatrix(2, 0) * rInputMatrix(3, 3) + rInputMatrix(1, 0) * rInputMatrix(2, 1) * rInputMatrix(3, 3));
        }

        return rInputMatrixDet;
    }

    /**
     * @brief Calculates the cofactor
     * @param rMat The matrix to calculate
     * @param i The index i
     * @param j The index j
     * @return The cofactor of the matrix
     */
    template<class TMatrixType>
    static TDataType Cofactor(const TMatrixType& rMat, IndexType i, IndexType j)
    {
        static_assert(std::is_same<typename TMatrixType::value_type, TDataType>::value, "Bad value type.");

        KRATOS_ERROR_IF(rMat.size1() != rMat.size2() || rMat.size1() == 0) << "Bad matrix dimensions." << std::endl;

        if (rMat.size1() == 1)
            return 1;

        IndirectArrayType ia1(rMat.size1() - 1), ia2(rMat.size2() - 1);

        // Construct the submatrix structure for the first minor.
        unsigned i_sub = 0;
        for (unsigned k = 0; k < rMat.size1(); ++k)
            if (k != i)
                ia1(i_sub++) = k;

        unsigned j_sub = 0;
        for (unsigned k = 0; k < rMat.size2(); ++k)
            if (k != j)
                ia2(j_sub++) = k;

#ifdef KRATOS_USE_AMATRIX   // This macro definition is for the migration period and to be removed afterward please do not use it
        PermutationMatrix<const TMatrixType, IndirectArrayType> sub_mat(rMat, ia1, ia2);
#else
        boost::numeric::ublas::matrix_indirect<const TMatrixType, IndirectArrayType> sub_mat(rMat, ia1, ia2);
#endif // KRATOS_USE_AMATRIX
        const TDataType first_minor = DetMat(sub_mat);
        return ((i + j) % 2) ? -first_minor : first_minor;
    }

    /**
     * @brief Calculates the cofactor matrix
     * @param rMat The matrix to calculate
     * @return The cofactor matrix
     */
    template<class TMatrixType>
    static MatrixType CofactorMatrix(const TMatrixType& rMat)
    {
        static_assert(std::is_same<TDataType, double>::value, "Bad value type.");
        static_assert(std::is_same<typename TMatrixType::value_type, double>::value, "Bad value type.");

        MatrixType cofactor_matrix(rMat.size1(), rMat.size2());

        for (IndexType i = 0; i < rMat.size1(); ++i)
            for (IndexType j = 0; j < rMat.size2(); ++j)
                cofactor_matrix(i, j) = Cofactor(rMat, i, j);

        return cofactor_matrix;
    }

    /**
     * @brief Calculates the inverse of a 2x2, 3x3 and 4x4 matrices (using bounded matrix for performance)
     * @param rInputMatrix The matrix to invert
     * @param rInputMatrixDet The determinant of the matrix
     * @param Tolerance The maximum tolerance considered
     * @return InvertMatrix: The inverted matrix
     */
    template<SizeType TDim>
    KRATOS_DEPRECATED_MESSAGE("Please use InvertMatrix() instead")
    static inline BoundedMatrix<TDataType, TDim, TDim> InvertMatrix(
        const BoundedMatrix<TDataType, TDim, TDim>& rInputMatrix,
        TDataType& rInputMatrixDet,
        const TDataType Tolerance = ZeroTolerance
        )
    {
        BoundedMatrix<TDataType, TDim, TDim> inverted_matrix;

        /* Compute Determinant of the matrix */
        rInputMatrixDet = DetMat(rInputMatrix);

        if(TDim == 1) {
            inverted_matrix(0,0) = 1.0/rInputMatrix(0,0);
            rInputMatrixDet = rInputMatrix(0,0);
        } else if (TDim == 2) {
            InvertMatrix2(rInputMatrix, inverted_matrix, rInputMatrixDet);
        } else if (TDim == 3) {
            InvertMatrix3(rInputMatrix, inverted_matrix, rInputMatrixDet);
        } else if (TDim == 4) {
            InvertMatrix4(rInputMatrix, inverted_matrix, rInputMatrixDet);
        } else {
            KRATOS_ERROR << "Size not implemented. Size: " << TDim << std::endl;
        }

        // Checking condition number
        if (Tolerance > 0.0) { // Check is skipped for negative tolerances
            CheckConditionNumber(rInputMatrix, inverted_matrix, Tolerance);
        }

        return inverted_matrix;
    }

    /**
     * @brief This method checks the condition number of  amtrix
     * @param rInputMatrix Is the input matrix (unchanged at output)
     * @param rInvertedMatrix Is the inverse of the input matrix
     * @param Tolerance The maximum tolerance considered
     */
    template<class TMatrix1, class TMatrix2>
    static inline bool CheckConditionNumber(
        const TMatrix1& rInputMatrix,
        TMatrix2& rInvertedMatrix,
        const TDataType Tolerance = std::numeric_limits<double>::epsilon(),
        const bool ThrowError = true
        )
    {
        // We want at least 4 significant digits
        const TDataType max_condition_number = (1.0/Tolerance) * 1.0e-4;

        // Find the condition number to define is inverse is OK
        const double input_matrix_norm = norm_frobenius(rInputMatrix);
        const double inverted_matrix_norm = norm_frobenius(rInvertedMatrix);

        // Now the condition number is the product of both norms
        const double cond_number = input_matrix_norm * inverted_matrix_norm ;
        // Finally check if the condition number is low enough
        if (cond_number > max_condition_number) {
            if (ThrowError) {
                KRATOS_WATCH(rInputMatrix);
                KRATOS_ERROR << " Condition number of the matrix is too high!, cond_number = " << cond_number << std::endl;
            }
            return false;
        }

        return true;
    }

    /**
     * @brief It inverts non square matrices (https://en.wikipedia.org/wiki/Inverse_element#Matrices)
     * @param rInputMatrix Is the input matrix (unchanged at output)
     * @param rInvertedMatrix Is the inverse of the input matrix
     * @param rInputMatrixDet Is the determinant of the input matrix
     * @param Tolerance Inversion tolerance
     */
    static void GeneralizedInvertMatrix(
        const MatrixType& rInputMatrix,
        MatrixType& rInvertedMatrix,
        TDataType& rInputMatrixDet,
        const TDataType Tolerance = ZeroTolerance
        )
    {
        const SizeType size_1 = rInputMatrix.size1();
        const SizeType size_2 = rInputMatrix.size2();

        if (size_1 == size_2) {
            InvertMatrix(rInputMatrix, rInvertedMatrix, rInputMatrixDet, Tolerance);
        } else if (size_1 < size_2) { // Right inverse
            if (rInvertedMatrix.size1() != size_2 || rInvertedMatrix.size2() != size_1) {
                rInvertedMatrix.resize(size_2, size_1, false);
            }
            const Matrix aux = prod(rInputMatrix, trans(rInputMatrix));
            Matrix auxInv;
            InvertMatrix(aux, auxInv, rInputMatrixDet);
            rInputMatrixDet = std::sqrt(rInputMatrixDet);
            noalias(rInvertedMatrix) = prod(trans(rInputMatrix), auxInv);
        } else { // Left inverse
            if (rInvertedMatrix.size1() != size_2 || rInvertedMatrix.size2() != size_1) {
                rInvertedMatrix.resize(size_2, size_1, false);
            }
            const Matrix aux = prod(trans(rInputMatrix), rInputMatrix);
            Matrix auxInv;
            InvertMatrix(aux, auxInv, rInputMatrixDet);
            rInputMatrixDet = std::sqrt(rInputMatrixDet);
            noalias(rInvertedMatrix) = prod(auxInv, trans(rInputMatrix));
        }
    }

    /**
     * @brief This function is designed to be called when a dense linear system is needed to be solved
     * @param A System matrix
     * @param rX Solution vector. it's also the initial guess for iterative linear solvers.
     * @param rB Right hand side vector.
     */
    static void Solve(
        MatrixType A,
        VectorType& rX,
        const VectorType& rB
        )
    {
#ifdef KRATOS_USE_AMATRIX   // This macro definition is for the migration period and to be removed afterward please do not use it
        AMatrix::LUFactorization<MatrixType, DenseVector<std::size_t> > lu_factorization(A);
        const double determinant = lu_factorization.determinant();
        KRATOS_ERROR_IF(std::abs(determinant) <= ZeroTolerance) << "Matrix is singular: " << A << std::endl;
        rX = lu_factorization.solve(rB);
#else
        const SizeType size1 = A.size1();
        rX = rB;
        typedef permutation_matrix<SizeType> pmatrix;
        pmatrix pm(size1);
        int singular = lu_factorize(A,pm);
        KRATOS_DEBUG_ERROR_IF(singular == 1) << "Matrix is singular: " << A << std::endl;
        lu_substitute(A, pm, rX);
#endif // ifdef KRATOS_USE_AMATRIX
    }

    /**
     * @brief It inverts matrices of order 1, 2, 3 and 4 (and general for not bounded matrices)
     * @param rInputMatrix Is the input matrix (unchanged at output)
     * @param rInvertedMatrix Is the inverse of the input matrix
     * @param rInputMatrixDet Is the determinant of the input matrix
     * @param Tolerance Inversion tolerance
     */
    template<class TMatrix1, class TMatrix2>
    static void InvertMatrix(
        const TMatrix1& rInputMatrix,
        TMatrix2& rInvertedMatrix,
        TDataType& rInputMatrixDet,
        const TDataType Tolerance = ZeroTolerance
        )
    {
        const SizeType size = rInputMatrix.size1();

#ifdef KRATOS_USE_AMATRIX   // This macro definition is for the migration period and to be removed afterward please do not use it
        KRATOS_WARNING_IF("InvertMatrix", rInvertedMatrix.size1() != size || rInvertedMatrix.size2() != size) << "InvertMatrix has detected an incorrect size of your inverted matrix. Please resize before compute" << std::endl;
#else
        if (rInvertedMatrix.size1() != size || rInvertedMatrix.size2() != size)
            rInvertedMatrix.resize(size, size, false);
#endif // KRATOS_USE_AMATRIX
        
        if(size == 1) {
            rInvertedMatrix(0,0) = 1.0/rInputMatrix(0,0);
            rInputMatrixDet = rInputMatrix(0,0);
        } else if (size == 2) {
            InvertMatrix2(rInputMatrix, rInvertedMatrix, rInputMatrixDet);
        } else if (size == 3) {
            InvertMatrix3(rInputMatrix, rInvertedMatrix, rInputMatrixDet);
        } else if (size == 4) {
            InvertMatrix4(rInputMatrix, rInvertedMatrix, rInputMatrixDet);
        } else if (std::is_same<TMatrix1, Matrix>::value) {
<<<<<<< HEAD
=======

            const SizeType size1 = rInputMatrix.size1();
            const SizeType size2 = rInputMatrix.size2();
            if(rInvertedMatrix.size1() != size1 || rInvertedMatrix.size2() != size2) {
                rInvertedMatrix.resize(size1, size2,false);
            }

            Matrix A(rInputMatrix);
>>>>>>> f0774a7d
#ifdef KRATOS_USE_AMATRIX   // This macro definition is for the migration period and to be removed afterward please do not use it
            AMatrix::LUFactorization<MatrixType, DenseVector<std::size_t> > lu_factorization(A);
            rInputMatrixDet = lu_factorization.determinant();
            KRATOS_ERROR_IF(std::abs(rInputMatrixDet) <= ZeroTolerance) << "Matrix is singular: " << rInputMatrix << std::endl;
            rInvertedMatrix = lu_factorization.inverse();
#else
            typedef permutation_matrix<SizeType> pmatrix;
            pmatrix pm(A.size1());
            const int singular = lu_factorize(A,pm);
            rInvertedMatrix.assign( IdentityMatrix(A.size1()));
            KRATOS_ERROR_IF(singular == 1) << "Matrix is singular: " << rInputMatrix << std::endl;
            lu_substitute(A, pm, rInvertedMatrix);

            // Calculating determinant
            rInputMatrixDet = 1.0;

            for (IndexType i = 0; i < size1;++i) {
                IndexType ki = pm[i] == i ? 0 : 1;
                rInputMatrixDet *= (ki == 0) ? A(i,i) : -A(i,i);
            }
 #endif // ifdef KRATOS_USE_AMATRIX
       } else { // Bounded-matrix case
            const SizeType size1 = rInputMatrix.size1();
            const SizeType size2 = rInputMatrix.size2();
            
            Matrix A(rInputMatrix);
            Matrix invA(rInvertedMatrix);
            
 #ifdef KRATOS_USE_AMATRIX   // This macro definition is for the migration period and to be removed afterward please do not use it
            AMatrix::LUFactorization<MatrixType, DenseVector<std::size_t> > lu_factorization(A);
            rInputMatrixDet = lu_factorization.determinant();
            KRATOS_ERROR_IF(std::abs(rInputMatrixDet) <= ZeroTolerance) << "Matrix is singular: " << rInputMatrix << std::endl;
            invA = lu_factorization.inverse();
 #else
            typedef permutation_matrix<SizeType> pmatrix;
            pmatrix pm(size1);
            const int singular = lu_factorize(A,pm);
            invA.assign( IdentityMatrix(size1));
            KRATOS_ERROR_IF(singular == 1) << "Matrix is singular: " << rInputMatrix << std::endl;
            lu_substitute(A, pm, invA);

            // Calculating determinant
            rInputMatrixDet = 1.0;

            for (IndexType i = 0; i < size1;++i) {
                IndexType ki = pm[i] == i ? 0 : 1;
                rInputMatrixDet *= (ki == 0) ? A(i,i) : -A(i,i);
            }
 #endif // ifdef KRATOS_USE_AMATRIX
            
            for (IndexType i = 0; i < size1;++i) {
                for (IndexType j = 0; j < size2;++j) {
                    rInvertedMatrix(i,j) = invA(i,j);
                }
            } 
       }

       // Checking condition number
       if (Tolerance > 0.0) { // Check is skipped for negative tolerances
            CheckConditionNumber(rInputMatrix, rInvertedMatrix, Tolerance);
       }
    }

    /**
     * @brief It inverts matrices of order 2
     * @param rInputMatrix Is the input matrix (unchanged at output)
     * @param rInvertedMatrix Is the inverse of the input matrix
     * @param rInputMatrixDet Is the determinant of the input matrix
     */
    template<class TMatrix1, class TMatrix2>
    static void InvertMatrix2(
        const TMatrix1& rInputMatrix,
        TMatrix2& rInvertedMatrix,
        TDataType& rInputMatrixDet
        )
    {
        KRATOS_TRY;

#ifdef KRATOS_USE_AMATRIX   // This macro definition is for the migration period and to be removed afterward please do not use it
        KRATOS_WARNING_IF("InvertMatrix", rInvertedMatrix.size1() != 2 || rInvertedMatrix.size2() != 2) << "InvertMatrix has detected an incorrect size of your inverted matrix. Please resize before compute" << std::endl;
#else
        if (rInvertedMatrix.size1() != 2 || rInvertedMatrix.size2() != 2)
            rInvertedMatrix.resize(2, 2, false);
#endif // KRATOS_USE_AMATRIX

        rInputMatrixDet = rInputMatrix(0,0)*rInputMatrix(1,1)-rInputMatrix(0,1)*rInputMatrix(1,0);

        rInvertedMatrix(0,0) =  rInputMatrix(1,1);
        rInvertedMatrix(0,1) = -rInputMatrix(0,1);
        rInvertedMatrix(1,0) = -rInputMatrix(1,0);
        rInvertedMatrix(1,1) =  rInputMatrix(0,0);

        rInvertedMatrix/=rInputMatrixDet;

        KRATOS_CATCH("");
    }

    /**
     * @brief It inverts matrices of order 3
     * @param rInputMatrix Is the input matrix (unchanged at output)
     * @param rInvertedMatrix Is the inverse of the input matrix
     * @param rInputMatrixDet Is the determinant of the input matrix
     */
    template<class TMatrix1, class TMatrix2>
    static void InvertMatrix3(
        const TMatrix1& rInputMatrix,
        TMatrix2& rInvertedMatrix,
        TDataType& rInputMatrixDet
        )
    {
        KRATOS_TRY;

#ifdef KRATOS_USE_AMATRIX   // This macro definition is for the migration period and to be removed afterward please do not use it
        KRATOS_WARNING_IF("InvertMatrix", rInvertedMatrix.size1() != 3 || rInvertedMatrix.size2() != 3) << "InvertMatrix has detected an incorrect size of your inverted matrix. Please resize before compute" << std::endl;
#else
        if (rInvertedMatrix.size1() != 3 || rInvertedMatrix.size2() != 3)
            rInvertedMatrix.resize(3, 3, false);
#endif // KRATOS_USE_AMATRIX

        // Filling the inverted matrix with the algebraic complements
        // First column
        rInvertedMatrix(0,0) = rInputMatrix(1,1)*rInputMatrix(2,2) - rInputMatrix(1,2)*rInputMatrix(2,1);
        rInvertedMatrix(1,0) = -rInputMatrix(1,0)*rInputMatrix(2,2) + rInputMatrix(1,2)*rInputMatrix(2,0);
        rInvertedMatrix(2,0) = rInputMatrix(1,0)*rInputMatrix(2,1) - rInputMatrix(1,1)*rInputMatrix(2,0);

        // Second column
        rInvertedMatrix(0,1) = -rInputMatrix(0,1)*rInputMatrix(2,2) + rInputMatrix(0,2)*rInputMatrix(2,1);
        rInvertedMatrix(1,1) = rInputMatrix(0,0)*rInputMatrix(2,2) - rInputMatrix(0,2)*rInputMatrix(2,0);
        rInvertedMatrix(2,1) = -rInputMatrix(0,0)*rInputMatrix(2,1) + rInputMatrix(0,1)*rInputMatrix(2,0);

        // Third column
        rInvertedMatrix(0,2) = rInputMatrix(0,1)*rInputMatrix(1,2) - rInputMatrix(0,2)*rInputMatrix(1,1);
        rInvertedMatrix(1,2) = -rInputMatrix(0,0)*rInputMatrix(1,2) + rInputMatrix(0,2)*rInputMatrix(1,0);
        rInvertedMatrix(2,2) = rInputMatrix(0,0)*rInputMatrix(1,1) - rInputMatrix(0,1)*rInputMatrix(1,0);

        // Calculation of determinant (of the input matrix)
        rInputMatrixDet = rInputMatrix(0,0)*rInvertedMatrix(0,0) + rInputMatrix(0,1)*rInvertedMatrix(1,0) + rInputMatrix(0,2)*rInvertedMatrix(2,0);

        // Finalizing the calculation of the inverted matrix
        rInvertedMatrix /= rInputMatrixDet;

        KRATOS_CATCH("")
    }

    /**
     * @brief It inverts matrices of order 4
     * @param rInputMatrix Is the input matrix (unchanged at output)
     * @param rInvertedMatrix Is the inverse of the input matrix
     * @param rInputMatrixDet Is the determinant of the input matrix
     */
    template<class TMatrix1, class TMatrix2>
    static void InvertMatrix4(
        const TMatrix1& rInputMatrix,
        TMatrix2& rInvertedMatrix,
        TDataType& rInputMatrixDet
        )
    {
        KRATOS_TRY;

    #ifdef KRATOS_USE_AMATRIX   // This macro definition is for the migration period and to be removed afterward please do not use it
        KRATOS_WARNING_IF("InvertMatrix", rInvertedMatrix.size1() != 4 || rInvertedMatrix.size2() != 4) << "InvertMatrix has detected an incorrect size of your inverted matrix. Please resize before compute" << std::endl;
    #else
        if (rInvertedMatrix.size1() != 4 || rInvertedMatrix.size2() != 4)
            rInvertedMatrix.resize(4, 4, false);
    #endif // KRATOS_USE_AMATRIX

        /* Compute inverse of the Matrix */
        // First column
        rInvertedMatrix(0, 0) = -(rInputMatrix(1, 3) * rInputMatrix(2, 2) * rInputMatrix(3, 1)) + rInputMatrix(1, 2) * rInputMatrix(2, 3) * rInputMatrix(3, 1) + rInputMatrix(1, 3) * rInputMatrix(2, 1) * rInputMatrix(3, 2) - rInputMatrix(1, 1) * rInputMatrix(2, 3) * rInputMatrix(3, 2) - rInputMatrix(1, 2) * rInputMatrix(2, 1) * rInputMatrix(3, 3) + rInputMatrix(1, 1) * rInputMatrix(2, 2) * rInputMatrix(3, 3);
        rInvertedMatrix(0, 1) = rInputMatrix(0, 3) * rInputMatrix(2, 2) * rInputMatrix(3, 1) - rInputMatrix(0, 2) * rInputMatrix(2, 3) * rInputMatrix(3, 1) - rInputMatrix(0, 3) * rInputMatrix(2, 1) * rInputMatrix(3, 2) + rInputMatrix(0, 1) * rInputMatrix(2, 3) * rInputMatrix(3, 2) + rInputMatrix(0, 2) * rInputMatrix(2, 1) * rInputMatrix(3, 3) - rInputMatrix(0, 1) * rInputMatrix(2, 2) * rInputMatrix(3, 3);
        rInvertedMatrix(0, 2) = -(rInputMatrix(0, 3) * rInputMatrix(1, 2) * rInputMatrix(3, 1)) + rInputMatrix(0, 2) * rInputMatrix(1, 3) * rInputMatrix(3, 1) + rInputMatrix(0, 3) * rInputMatrix(1, 1) * rInputMatrix(3, 2) - rInputMatrix(0, 1) * rInputMatrix(1, 3) * rInputMatrix(3, 2) - rInputMatrix(0, 2) * rInputMatrix(1, 1) * rInputMatrix(3, 3) + rInputMatrix(0, 1) * rInputMatrix(1, 2) * rInputMatrix(3, 3);
        rInvertedMatrix(0, 3) = rInputMatrix(0, 3) * rInputMatrix(1, 2) * rInputMatrix(2, 1) - rInputMatrix(0, 2) * rInputMatrix(1, 3) * rInputMatrix(2, 1) - rInputMatrix(0, 3) * rInputMatrix(1, 1) * rInputMatrix(2, 2) + rInputMatrix(0, 1) * rInputMatrix(1, 3) * rInputMatrix(2, 2) + rInputMatrix(0, 2) * rInputMatrix(1, 1) * rInputMatrix(2, 3) - rInputMatrix(0, 1) * rInputMatrix(1, 2) * rInputMatrix(2, 3);

        // Second column
        rInvertedMatrix(1, 0) = rInputMatrix(1, 3) * rInputMatrix(2, 2) * rInputMatrix(3, 0) - rInputMatrix(1, 2) * rInputMatrix(2, 3) * rInputMatrix(3, 0) - rInputMatrix(1, 3) * rInputMatrix(2, 0) * rInputMatrix(3, 2) + rInputMatrix(1, 0) * rInputMatrix(2, 3) * rInputMatrix(3, 2) + rInputMatrix(1, 2) * rInputMatrix(2, 0) * rInputMatrix(3, 3) - rInputMatrix(1, 0) * rInputMatrix(2, 2) * rInputMatrix(3, 3);
        rInvertedMatrix(1, 1) = -(rInputMatrix(0, 3) * rInputMatrix(2, 2) * rInputMatrix(3, 0)) + rInputMatrix(0, 2) * rInputMatrix(2, 3) * rInputMatrix(3, 0) + rInputMatrix(0, 3) * rInputMatrix(2, 0) * rInputMatrix(3, 2) - rInputMatrix(0, 0) * rInputMatrix(2, 3) * rInputMatrix(3, 2) - rInputMatrix(0, 2) * rInputMatrix(2, 0) * rInputMatrix(3, 3) + rInputMatrix(0, 0) * rInputMatrix(2, 2) * rInputMatrix(3, 3);
        rInvertedMatrix(1, 2) = rInputMatrix(0, 3) * rInputMatrix(1, 2) * rInputMatrix(3, 0) - rInputMatrix(0, 2) * rInputMatrix(1, 3) * rInputMatrix(3, 0) - rInputMatrix(0, 3) * rInputMatrix(1, 0) * rInputMatrix(3, 2) + rInputMatrix(0, 0) * rInputMatrix(1, 3) * rInputMatrix(3, 2) + rInputMatrix(0, 2) * rInputMatrix(1, 0) * rInputMatrix(3, 3) - rInputMatrix(0, 0) * rInputMatrix(1, 2) * rInputMatrix(3, 3);
        rInvertedMatrix(1, 3) = -(rInputMatrix(0, 3) * rInputMatrix(1, 2) * rInputMatrix(2, 0)) + rInputMatrix(0, 2) * rInputMatrix(1, 3) * rInputMatrix(2, 0) + rInputMatrix(0, 3) * rInputMatrix(1, 0) * rInputMatrix(2, 2) - rInputMatrix(0, 0) * rInputMatrix(1, 3) * rInputMatrix(2, 2) - rInputMatrix(0, 2) * rInputMatrix(1, 0) * rInputMatrix(2, 3) + rInputMatrix(0, 0) * rInputMatrix(1, 2) * rInputMatrix(2, 3);

        // Third column
        rInvertedMatrix(2, 0) = -(rInputMatrix(1, 3) * rInputMatrix(2, 1) * rInputMatrix(3, 0)) + rInputMatrix(1, 1) * rInputMatrix(2, 3) * rInputMatrix(3, 0) + rInputMatrix(1, 3) * rInputMatrix(2, 0) * rInputMatrix(3, 1) - rInputMatrix(1, 0) * rInputMatrix(2, 3) * rInputMatrix(3, 1) - rInputMatrix(1, 1) * rInputMatrix(2, 0) * rInputMatrix(3, 3) + rInputMatrix(1, 0) * rInputMatrix(2, 1) * rInputMatrix(3, 3);
        rInvertedMatrix(2, 1) = rInputMatrix(0, 3) * rInputMatrix(2, 1) * rInputMatrix(3, 0) - rInputMatrix(0, 1) * rInputMatrix(2, 3) * rInputMatrix(3, 0) - rInputMatrix(0, 3) * rInputMatrix(2, 0) * rInputMatrix(3, 1) + rInputMatrix(0, 0) * rInputMatrix(2, 3) * rInputMatrix(3, 1) + rInputMatrix(0, 1) * rInputMatrix(2, 0) * rInputMatrix(3, 3) - rInputMatrix(0, 0) * rInputMatrix(2, 1) * rInputMatrix(3, 3);
        rInvertedMatrix(2, 2) = -(rInputMatrix(0, 3) * rInputMatrix(1, 1) * rInputMatrix(3, 0)) + rInputMatrix(0, 1) * rInputMatrix(1, 3) * rInputMatrix(3, 0) + rInputMatrix(0, 3) * rInputMatrix(1, 0) * rInputMatrix(3, 1) - rInputMatrix(0, 0) * rInputMatrix(1, 3) * rInputMatrix(3, 1) - rInputMatrix(0, 1) * rInputMatrix(1, 0) * rInputMatrix(3, 3) + rInputMatrix(0, 0) * rInputMatrix(1, 1) * rInputMatrix(3, 3);
        rInvertedMatrix(2, 3) = rInputMatrix(0, 3) * rInputMatrix(1, 1) * rInputMatrix(2, 0) - rInputMatrix(0, 1) * rInputMatrix(1, 3) * rInputMatrix(2, 0) - rInputMatrix(0, 3) * rInputMatrix(1, 0) * rInputMatrix(2, 1) + rInputMatrix(0, 0) * rInputMatrix(1, 3) * rInputMatrix(2, 1) + rInputMatrix(0, 1) * rInputMatrix(1, 0) * rInputMatrix(2, 3) - rInputMatrix(0, 0) * rInputMatrix(1, 1) * rInputMatrix(2, 3);

        // Fourth column
        rInvertedMatrix(3, 0) = rInputMatrix(1, 2) * rInputMatrix(2, 1) * rInputMatrix(3, 0) - rInputMatrix(1, 1) * rInputMatrix(2, 2) * rInputMatrix(3, 0) - rInputMatrix(1, 2) * rInputMatrix(2, 0) * rInputMatrix(3, 1) + rInputMatrix(1, 0) * rInputMatrix(2, 2) * rInputMatrix(3, 1) + rInputMatrix(1, 1) * rInputMatrix(2, 0) * rInputMatrix(3, 2) - rInputMatrix(1, 0) * rInputMatrix(2, 1) * rInputMatrix(3, 2);
        rInvertedMatrix(3, 1) = -(rInputMatrix(0, 2) * rInputMatrix(2, 1) * rInputMatrix(3, 0)) + rInputMatrix(0, 1) * rInputMatrix(2, 2) * rInputMatrix(3, 0) + rInputMatrix(0, 2) * rInputMatrix(2, 0) * rInputMatrix(3, 1) - rInputMatrix(0, 0) * rInputMatrix(2, 2) * rInputMatrix(3, 1) - rInputMatrix(0, 1) * rInputMatrix(2, 0) * rInputMatrix(3, 2) + rInputMatrix(0, 0) * rInputMatrix(2, 1) * rInputMatrix(3, 2);
        rInvertedMatrix(3, 2) = rInputMatrix(0, 2) * rInputMatrix(1, 1) * rInputMatrix(3, 0) - rInputMatrix(0, 1) * rInputMatrix(1, 2) * rInputMatrix(3, 0) - rInputMatrix(0, 2) * rInputMatrix(1, 0) * rInputMatrix(3, 1) + rInputMatrix(0, 0) * rInputMatrix(1, 2) * rInputMatrix(3, 1) + rInputMatrix(0, 1) * rInputMatrix(1, 0) * rInputMatrix(3, 2) - rInputMatrix(0, 0) * rInputMatrix(1, 1) * rInputMatrix(3, 2);
        rInvertedMatrix(3, 3) = -(rInputMatrix(0, 2) * rInputMatrix(1, 1) * rInputMatrix(2, 0)) + rInputMatrix(0, 1) * rInputMatrix(1, 2) * rInputMatrix(2, 0) + rInputMatrix(0, 2) * rInputMatrix(1, 0) * rInputMatrix(2, 1) - rInputMatrix(0, 0) * rInputMatrix(1, 2) * rInputMatrix(2, 1) - rInputMatrix(0, 1) * rInputMatrix(1, 0) * rInputMatrix(2, 2) + rInputMatrix(0, 0) * rInputMatrix(1, 1) * rInputMatrix(2, 2);

        // Calculation of determinant (of the input matrix)
        rInputMatrixDet = rInputMatrix(0, 1) * rInputMatrix(1, 3) * rInputMatrix(2, 2) * rInputMatrix(3, 0) - rInputMatrix(0, 1) * rInputMatrix(1, 2) * rInputMatrix(2, 3) * rInputMatrix(3, 0) - rInputMatrix(0, 0) * rInputMatrix(1, 3) * rInputMatrix(2, 2) * rInputMatrix(3, 1) + rInputMatrix(0, 0) * rInputMatrix(1, 2) * rInputMatrix(2, 3) * rInputMatrix(3, 1) - rInputMatrix(0, 1) * rInputMatrix(1, 3) * rInputMatrix(2, 0) * rInputMatrix(3, 2) + rInputMatrix(0, 0) * rInputMatrix(1, 3) * rInputMatrix(2, 1) * rInputMatrix(3, 2) + rInputMatrix(0, 1) * rInputMatrix(1, 0) * rInputMatrix(2, 3) * rInputMatrix(3, 2) - rInputMatrix(0, 0) * rInputMatrix(1, 1) * rInputMatrix(2, 3) * rInputMatrix(3, 2) + rInputMatrix(0, 3) * (rInputMatrix(1, 2) * rInputMatrix(2, 1) * rInputMatrix(3, 0) - rInputMatrix(1, 1) * rInputMatrix(2, 2) * rInputMatrix(3, 0) - rInputMatrix(1, 2) * rInputMatrix(2, 0) * rInputMatrix(3, 1) + rInputMatrix(1, 0) * rInputMatrix(2, 2) * rInputMatrix(3, 1) + rInputMatrix(1, 1) * rInputMatrix(2, 0) * rInputMatrix(3, 2) - rInputMatrix(1, 0) * rInputMatrix(2, 1) * rInputMatrix(3, 2)) + (rInputMatrix(0, 1) * rInputMatrix(1, 2) * rInputMatrix(2, 0) - rInputMatrix(0, 0) * rInputMatrix(1, 2) * rInputMatrix(2, 1) - rInputMatrix(0, 1) * rInputMatrix(1, 0) * rInputMatrix(2, 2) + rInputMatrix(0, 0) * rInputMatrix(1, 1) * rInputMatrix(2, 2)) * rInputMatrix(3, 3) + rInputMatrix(0, 2) * (-(rInputMatrix(1, 3) * rInputMatrix(2, 1) * rInputMatrix(3, 0)) + rInputMatrix(1, 1) * rInputMatrix(2, 3) * rInputMatrix(3, 0) + rInputMatrix(1, 3) * rInputMatrix(2, 0) * rInputMatrix(3, 1) - rInputMatrix(1, 0) * rInputMatrix(2, 3) * rInputMatrix(3, 1) - rInputMatrix(1, 1) * rInputMatrix(2, 0) * rInputMatrix(3, 3) + rInputMatrix(1, 0) * rInputMatrix(2, 1) * rInputMatrix(3, 3));

        // Finalizing the calculation of the inverted matrix
        rInvertedMatrix /= rInputMatrixDet;

        KRATOS_CATCH("");
    }

    /**
     * @brief Calculates the determinant of a matrix of dimension 2x2 or 3x3 (no check performed on matrix size)
     * @param rA Is the input matrix
     * @return The determinant of the 2x2 matrix
     */
    static inline TDataType Det(const MatrixType& rA)
    {
        TDataType Det;

        if (rA.size1() == 2) {
            Det = Det2(rA);
        } else if (rA.size1() == 3) {
            Det = Det3(rA);
        } else if (rA.size1() == 4) {
            Det = Det4(rA);
        } else {
#ifdef KRATOS_USE_AMATRIX   // This macro definition is for the migration period and to be removed afterward please do not use it
            Matrix temp(rA);
            AMatrix::LUFactorization<MatrixType, DenseVector<std::size_t> > lu_factorization(temp);
            Det = lu_factorization.determinant();
#else
            using namespace boost::numeric::ublas;
            typedef permutation_matrix<SizeType> pmatrix;
            Matrix Aux(rA);
            pmatrix pm(Aux.size1());
            bool singular = lu_factorize(Aux,pm);

            if (singular) {
                return 0.0;
            }

            Det = 1.0;

            for (IndexType i = 0; i < Aux.size1();++i) {
                IndexType ki = pm[i] == i ? 0 : 1;
                Det *= std::pow(-1.0, ki) * Aux(i,i);
            }
#endif // ifdef KRATOS_USE_AMATRIX
       }

        return Det;
    }

    /**
     * @brief Calculates the determinant of a matrix of dimension 2x2 or 3x3 (no check performed on matrix size)
     * @param rA Is the input matrix
     * @return The determinant of the 2x2 matrix
     */
    static inline TDataType GeneralizedDet(const MatrixType& rA)
    {
        TDataType determinant;

        if (rA.size1() == rA.size2()) {
            determinant = Det(rA);
        } else if (rA.size1() < rA.size2()) { // Right determinant
            const Matrix AAT = prod( rA, trans(rA) );
            determinant = std::sqrt(Det(AAT));
        } else { // Left determinant
            const Matrix ATA = prod( trans(rA), rA );
            determinant = std::sqrt(Det(ATA));
        }

        return determinant;
    }

    /**
     * @brief Calculates the determinant of a matrix of dimension 2x2 (no check performed on matrix size)
     * @param rA Is the input matrix
     * @return The determinant of the 2x2 matrix
     */
    static inline TDataType Det2(const MatrixType& rA)
    {
        return (rA(0,0)*rA(1,1)-rA(0,1)*rA(1,0));
    }

    /**
     * @brief Calculates the determinant of a matrix of dimension 3*3 (no check performed on matrix size)
     * @param rA Is the input matrix
     * @return The determinant of the 3x3 matrix
     */
    static inline TDataType Det3(const MatrixType& rA)
    {
        // Calculating the algebraic complements to the first line
        const double a = rA(1,1)*rA(2,2) - rA(1,2)*rA(2,1);
        const double b = rA(1,0)*rA(2,2) - rA(1,2)*rA(2,0);
        const double c = rA(1,0)*rA(2,1) - rA(1,1)*rA(2,0);

        return rA(0,0)*a - rA(0,1)*b + rA(0,2)*c;
    }

    /**
     * @brief Calculates the determinant of a matrix of dimension 4*4 (no check performed on matrix size)
     * @param rA Is the input matrix
     * @return The determinant of the 4x4 matrix
     */
    static inline TDataType Det4(const MatrixType& rA)
    {
        const double Det = rA(0,1)*rA(1,3)*rA(2,2)*rA(3,0)-rA(0,1)*rA(1,2)*rA(2,3)*rA(3,0)-rA(0,0)*rA(1,3)*rA(2,2)*rA(3,1)+rA(0,0)*rA(1,2)*rA(2,3)*rA(3,1)
                          -rA(0,1)*rA(1,3)*rA(2,0)*rA(3,2)+rA(0,0)*rA(1,3)*rA(2,1)*rA(3,2)+rA(0,1)*rA(1,0)*rA(2,3)*rA(3,2)-rA(0,0)*rA(1,1)*rA(2,3)*rA(3,2)+rA(0,3)*(rA(1,2)*rA(2,1)*rA(3,0)-rA(1,1)*rA(2,2)*rA(3,0)-rA(1,2)*rA(2,0)*rA(3,1)+rA(1,0)*rA(2,2)*rA(3,1)+rA(1,1)*rA(2,0)*rA(3,2)
                          -rA(1,0)*rA(2,1)*rA(3,2))+(rA(0,1)*rA(1,2)*rA(2,0)-rA(0,0)*rA(1,2)*rA(2,1)-rA(0,1)*rA(1,0)*rA(2,2)+rA(0,0)*rA(1,1)*rA(2,2))*rA(3,3)+rA(0,2)*(-(rA(1,3)*rA(2,1)*rA(3,0))+rA(1,1)*rA(2,3)*rA(3,0)+rA(1,3)*rA(2,0)*rA(3,1)-rA(1,0)*rA(2,3)*rA(3,1)-rA(1,1)*rA(2,0)*rA(3,3)+rA(1,0)*rA(2,1)*rA(3,3));
        return Det;
    }

    /**
     * @brief Calculates the determinant of a matrix of dimension 2x2 (in this case for a bounded matrix)
     * @param rA Is the input matrix
     * @return The determinant of the matrix
     */
    static inline TDataType Det(const BoundedMatrix<double,2,2>& rA)
    {
        return (rA(0,0)*rA(1,1)-rA(0,1)*rA(1,0));
    }

    /**
     * @brief Calculates the determinant of a matrix of dimension 3x3 (in this case for a bounded matrix)
     * @param rA Is the input matrix
     * @return The determinant of the matrix
     */
    static inline TDataType Det(const BoundedMatrix<double,3,3>& rA)
    {
        // Calculating the algebraic complements to the first line
        const double a = rA(1,1)*rA(2,2) - rA(1,2)*rA(2,1);
        const double b = rA(1,0)*rA(2,2) - rA(1,2)*rA(2,0);
        const double c = rA(1,0)*rA(2,1) - rA(1,1)*rA(2,0);

        return rA(0,0)*a - rA(0,1)*b + rA(0,2)*c;
    }

    /**
     * @brief Performs the dot product of two vectors of dimension 3
     * @details No check performed on vector sizes
     * @param a First input vector
     * @param b Second input vector
     * @return The resulting norm
     */
    static inline TDataType Dot3(
        const Vector& a,
        const Vector& b
        )
    {
        return (a[0]*b[0] + a[1]*b[1] + a[2]*b[2]);
    }

    /**
     * @brief Performs the dot product of two vectors of arbitrary size
     * @details No check performed on vector sizes
     * @param rFirstVector First input vector
     * @param rSecondVector Second input vector
     * @return The resulting norm
     */
    static inline TDataType Dot(
        const Vector& rFirstVector,
        const Vector& rSecondVector
        )
    {
        Vector::const_iterator i = rFirstVector.begin();
        Vector::const_iterator j = rSecondVector.begin();
        TDataType temp = TDataType();
        while(i != rFirstVector.end()) {
            temp += *i++ * *j++;
        }
        return temp;
        //return std::inner_product(rFirstVector.begin(), rFirstVector.end(), rSecondVector.begin(), TDataType());
    }

    /**
     * @brief Calculates the norm of vector "a" which is assumed to be of size 3
     * @details No check is performed on the vector's size
     * @param a Input vector
     * @return The resulting norm
     */
    template<class TVectorType>
    static inline TDataType Norm3(const TVectorType& a)
    {
        TDataType temp = std::pow(a[0],2) + std::pow(a[1],2) + std::pow(a[2],2);
        temp = std::sqrt(temp);
        return temp;
    }

    /**
     * @brief Calculates the norm of vector "a"
     * @param a Input vector
     * @return The resulting norm
     */
    static inline TDataType Norm(const Vector& a)
    {
        Vector::const_iterator i = a.begin();
        TDataType temp = TDataType();
        while(i != a.end()) {
            temp += (*i) * (*i);
            i++;
        }
        return std::sqrt(temp);
    }

    /**
     * @brief Calculates the norm of vector "a" while avoiding underflow and overflow.
     * @param a Input vector
     * @return The resulting norm
     * @see http://www.netlib.org/lapack/explore-html/da/d7f/dnrm2_8f_source.html
     */
    static inline TDataType StableNorm(const Vector& a)
    {
        if (a.size() == 0) {
            return 0;
        }

        if (a.size() == 1) {
            return a[0];
        }

        TDataType scale {0};

        TDataType sqr_sum_scaled {1};

        for (auto it = a.begin(); it != a.end(); ++it) {
            TDataType x = *it;

            if (x != 0) {
                const TDataType abs_x = std::abs(x);

                if (scale < abs_x) {
                    const TDataType f = scale / abs_x;
                    sqr_sum_scaled = sqr_sum_scaled * (f * f) + 1.0;
                    scale = abs_x;
                } else {
                    x = abs_x / scale;
                    sqr_sum_scaled += x * x;
                }
            }
        }

        return scale * std::sqrt(sqr_sum_scaled);
    }

    /**
     * @brief Performs the vector product of the two input vectors a,b
     * @details a,b are assumed to be of size 3 (no check is performed on vector sizes)
     * @param a First input vector
     * @param b Second input vector
     * @return The resulting vector
     */
    template<class T>
    static inline T CrossProduct(
        const T& a,
        const T& b
        )
    {
        T c(a);

        c[0] = a[1]*b[2] - a[2]*b[1];
        c[1] = a[2]*b[0] - a[0]*b[2];
        c[2] = a[0]*b[1] - a[1]*b[0];

        return c;
    }

    /**
    * @brief Checks there is aliasing
    * @param value1 The first value
    * @param value2 The second value
    */
    template< class T1, class T2>
    static inline typename std::enable_if<std::is_same<T1, T2>::value, bool>::type CheckIsAlias(T1& value1, T2& value2)
    {
        return value1 == value2;
    }

    /**
    * @brief Checks there is aliasing
    * @param value1 The first value
    * @param value2 The second value
    */
    template< class T1, class T2>
    static inline typename std::enable_if<!std::is_same<T1, T2>::value, bool>::type CheckIsAlias(T1& value1, T2& value2)
    {
        return false;
    }

    /**
     * @brief Performs the cross product of the two input vectors a,b
     * @details a,b are assumed to be of size 3 (check is only performed on vector sizes in debug mode)
     * @param a First input vector
     * @param b Second input vector
     * @param c The resulting vector
     */
    template< class T1, class T2 , class T3>
    static inline void CrossProduct(T1& c, const T2& a, const T3& b ){
        if (c.size() != 3) c.resize(3);

        KRATOS_DEBUG_ERROR_IF(a.size() != 3 || b.size() != 3 || c.size() != 3)
            << "The size of the vectors is different of 3: "
            << a << ", " << b << " and " << c << std::endl;
        KRATOS_DEBUG_ERROR_IF(CheckIsAlias(c, a))
            << "Aliasing between the output parameter and the first "
            << "input parameter" << std::endl;
        KRATOS_DEBUG_ERROR_IF(CheckIsAlias(c, b))  << "Aliasing between "
            << "the output parameter and the second input parameter"  << std::endl;

        c[0] = a[1]*b[2] - a[2]*b[1];
        c[1] = a[2]*b[0] - a[0]*b[2];
        c[2] = a[0]*b[1] - a[1]*b[0];
    }

    /**
     * @brief Performs the unitary cross product of the two input vectors a,b
     * @details a,b are assumed to be of size 3 (no check is performed on vector sizes)
     * @param a First input vector
     * @param b Second input vector
     * @param c The resulting vector
     */
    template< class T1, class T2 , class T3>
    static inline void UnitCrossProduct(T1& c, const T2& a, const T3& b ){
        CrossProduct(c,a,b);
        const double norm = norm_2(c);
        KRATOS_DEBUG_ERROR_IF(norm < 1000.0*ZeroTolerance)
            << "norm is 0 when making the UnitCrossProduct of the vectors "
            << a << " and " << b << std::endl;
        c/=norm;
    }

    /**
     * @brief This computes a orthonormal basis from a given vector (Frisvad method)
     * @param c The input vector
     * @param a First resulting vector
     * @param b Second resulting vector
     * @param Type The type of method employed, 0 is HughesMoeller, 1 is Frisvad and otherwise Naive
     */
    template< class T1, class T2 , class T3>
    static inline void OrthonormalBasis(const T1& c,T2& a,T3& b, const IndexType Type = 0 ){
        if (Type == 0)
            OrthonormalBasisHughesMoeller(c,a,b);
        else if (Type == 1)
            OrthonormalBasisFrisvad(c,a,b);
        else
            OrthonormalBasisNaive(c,a,b);
    }

    /**
     * @brief This computes a orthonormal basis from a given vector (Hughes Moeller method)
     * @param c The input vector
     * @param a First resulting vector
     * @param b Second resulting vector
     * @note Orthonormal basis taken from: http://orbit.dtu.dk/files/126824972/onb_frisvad_jgt2012_v2.pdf
     */
    template< class T1, class T2 , class T3>
    static inline void OrthonormalBasisHughesMoeller(const T1& c,T2& a,T3& b ){
        KRATOS_DEBUG_ERROR_IF(norm_2(c) < (1.0 - 1.0e-6) || norm_2(c) > (1.0 + 1.0e-6)) << "Input should be a normal vector" << std::endl;
        //  Choose a vector  orthogonal  to n as the  direction  of b2.
        if(std::abs(c[0]) > std::abs(c[2])) {
            b[0] =  c[1];
            b[1] = -c[0];
            b[2] =  0.0;
        } else {
            b[0] =   0.0;
            b[1] =   c[2];
            b[2]  = -c[1];
        }
        b /=  norm_2(b); //  Normalize  b
        UnitCrossProduct(a, b , c); //  Construct  a  using a cross  product
    }

    /**
     * @brief This computes a orthonormal basis from a given vector (Frisvad method)
     * @param c The input vector
     * @param a First resulting vector
     * @param b Second resulting vector
     * @note Orthonormal basis taken from: http://orbit.dtu.dk/files/126824972/onb_frisvad_jgt2012_v2.pdf
     */
    template< class T1, class T2 , class T3>
    static inline void OrthonormalBasisFrisvad(const T1& c,T2& a,T3& b ){
        KRATOS_DEBUG_ERROR_IF(norm_2(c) < (1.0 - 1.0e-3) || norm_2(c) > (1.0 + 1.0e-3)) << "Input should be a normal vector" << std::endl;
        if ((c[2] + 1.0) > 1.0e4 * ZeroTolerance) {
            a[0] = 1.0 - std::pow(c[0], 2)/(1.0 + c[2]);
            a[1] = - (c[0] * c[1])/(1.0 + c[2]);
            a[2] = - c[0];
            const double norm_a = norm_2(a);
            a /= norm_a;
            b[0] = - (c[0] * c[1])/(1.0 + c[2]);
            b[1] = 1.0 - std::pow(c[1], 2)/(1.0 + c[2]);
            b[2] = -c[1];
            const double norm_b = norm_2(b);
            b /= norm_b;
        } else { // In case that the vector is in negative Z direction
            a[0] = 1.0;
            a[1] = 0.0;
            a[2] = 0.0;
            b[0] = 0.0;
            b[1] = -1.0;
            b[2] = 0.0;
        }
    }

    /**
     * @brief This computes a orthonormal basis from a given vector (Naive method)
     * @param c The input vector
     * @param a First resulting vector
     * @param b Second resulting vector
     * @note Orthonormal basis taken from: http://orbit.dtu.dk/files/126824972/onb_frisvad_jgt2012_v2.pdf
     */
    template< class T1, class T2 , class T3>
    static inline void OrthonormalBasisNaive(const T1& c,T2& a,T3& b ){
        KRATOS_DEBUG_ERROR_IF(norm_2(c) < (1.0 - 1.0e-3) || norm_2(c) > (1.0 + 1.0e-3)) << "Input should be a normal vector" << std::endl;
        // If c is near  the x-axis , use  the y-axis. Otherwise  use  the x-axis.
        if(c[0] > 0.9f) {
            a[0] = 0.0;
            a[1] = 1.0;
            a[2] = 0.0;
        } else {
            a[0] = 1.0;
            a[1] = 0.0;
            a[2] = 0.0;
        }
        a  -= c * inner_prod(a, c); // Make a  orthogonal  to c
        a /=  norm_2(a);            //  Normalize  a
        UnitCrossProduct(b, c, a);  //  Construct  b  using a cross  product
    }

    /**
     * @brief Computes the angle between two vectors in 3D
     * @param rV1 First input vector
     * @param rV2 Second input vector
     */
    template< class T1, class T2>
    static inline TDataType VectorsAngle(const T1& rV1, const T2& rV2 ){
        const T1 aux_1 = rV1 * norm_2(rV2);
        const T2 aux_2 = norm_2(rV1) * rV2;
        const TDataType num = norm_2(aux_1 - aux_2);
        const TDataType denom = norm_2(aux_1 + aux_2);
        return 2.0 * std::atan2( num , denom);
    }

    /**
     * @brief Returns a matrix :
     * A = a.tensorproduct.b
     * @details a,b are assumed to be of order 3, no check is performed on the size of the vectors
     * @param a First input vector
     * @param b Second input vector
     * @return Returns A = a.tensorproduct.b
     */
    static inline MatrixType TensorProduct3(
        const Vector& a,
        const Vector& b
        )
    {
        MatrixType A(3,3);

        A(0,0) = a[0]*b[0];
        A(0,1) = a[0]*b[1];
        A(0,2) = a[0]*b[2];
        A(1,0) = a[1]*b[0];
        A(1,1) = a[1]*b[1];
        A(1,2) = a[1]*b[2];
        A(2,0) = a[2]*b[0];
        A(2,1) = a[2]*b[1];
        A(2,2) = a[2]*b[2];

        return A;
    }

    /**
     * @brief "rInputMatrix" is ADDED to "Destination" matrix starting from InitialRow and InitialCol of the destination matrix
     * @details "Destination" is assumed to be able to contain the "input matrix" (no check is performed on the bounds)
     * @param rDestination The matric destination
     * @param rInputMatrix The input matrix to be computed
     * @param InitialRow The initial row to compute
     * @param InitialCol The initial column to compute
     */
    static inline void  AddMatrix(
        MatrixType& rDestination,
        const MatrixType& rInputMatrix,
        const IndexType InitialRow,
        const IndexType InitialCol
        )
    {
        KRATOS_TRY

        for(IndexType i = 0; i < rInputMatrix.size1(); ++i) {
            for(IndexType j = 0; j < rInputMatrix.size2(); ++j) {
                rDestination(InitialRow+i, InitialCol+j) += rInputMatrix(i,j);
            }
        }
        KRATOS_CATCH("")
    }

    /**
     * @brief "rInputMatrix" is SUBTRACTED to "rDestination" matrix starting from InitialRow and InitialCol of the destination matrix
     * @details "rDestination" is assumed to be able to contain the "input matrix" (no check is performed on the bounds)
     * @param rDestination The matric destination
     * @param rInputMatrix The input matrix to be computed
     * @param InitialRow The initial row to compute
     * @param InitialCol The initial column to compute
     */
    static inline void  SubtractMatrix(
        MatrixType& rDestination,
        const MatrixType& rInputMatrix,
        const IndexType InitialRow,
        const IndexType InitialCol
        )
    {
        KRATOS_TRY;

        for(IndexType i = 0; i<rInputMatrix.size1(); ++i) {
            for(IndexType j = 0; j<rInputMatrix.size2(); ++j) {
                rDestination(InitialRow+i, InitialCol+j) -= rInputMatrix(i,j);
            }
        }

        KRATOS_CATCH("");
    }

    /**
     * @brief "rInputMatrix" is WRITTEN on "Destination" matrix starting from InitialRow and InitialCol of the destination matrix
     * @details "Destination" is assumed to be able to contain the "input matrix" (no check is performed on the bounds)
     * @warning Destination is overwritten!!
     * @param rDestination The matric destination
     * @param rrInputMatrix The input matrix to be computed
     * @param InitialRow The initial row to compute
     * @param InitialCol The initial column to compute
     */
    static inline void  WriteMatrix(
        MatrixType& rDestination,
        const MatrixType& rInputMatrix,
        const IndexType InitialRow,
        const IndexType InitialCol
        )
    {
        KRATOS_TRY;

        for(IndexType i = 0; i < rInputMatrix.size1(); ++i) {
            for(IndexType j = 0; j < rInputMatrix.size2(); ++j) {
                rDestination(InitialRow+i, InitialCol+j) = rInputMatrix(i,j);
            }
        }

        KRATOS_CATCH("");
    }

    /**
     * @brief Performs the Kroneker product of the Reduced Matrix with the identity matrix of size "dimension"
     * @param rDestination The matric destination
     * @param rReducedMatrix The reduced matrix to be computed
     * @param Dimension The dimension where we work
     */
    static inline void ExpandReducedMatrix(
        MatrixType& rDestination,
        const MatrixType& rReducedMatrix,
        const SizeType Dimension
        )
    {
        KRATOS_TRY;

        const SizeType size = rReducedMatrix.size2();
        IndexType rowindex = 0;
        IndexType colindex = 0;

        for (IndexType i = 0; i < size; ++i) {
            rowindex = i * Dimension;
            for (IndexType j = 0; j < size; ++j) {
                colindex = j * Dimension;
                for(IndexType ii = 0; ii < Dimension; ++ii) {
                    rDestination(rowindex+ii, colindex+ii) = rReducedMatrix(i, j);
                }
            }
        }

        KRATOS_CATCH("");
    }

    /**
     * @brief Performs the Kroneker product of the Reduced Matrix with the identity matrix of size "dimension" ADDING to the destination matrix
     * @param rDestination The matric destination
     * @param rReducedMatrix The reduced matrix to be added
     * @param Dimension The dimension where we work
     */
    static inline void  ExpandAndAddReducedMatrix(
        MatrixType& rDestination,
        const MatrixType& rReducedMatrix,
        const SizeType Dimension
        )
    {
        KRATOS_TRY;

        const SizeType size = rReducedMatrix.size2();
        IndexType rowindex = 0;
        IndexType colindex = 0;

        for (IndexType i = 0; i < size; ++i) {
            rowindex = i * Dimension;
            for (IndexType j = 0; j < size; ++j) {
                colindex = j * Dimension;
                for(IndexType ii = 0; ii < Dimension; ++ii) {
                    rDestination(rowindex+ii, colindex+ii) += rReducedMatrix(i, j);
                }
            }
        }

        KRATOS_CATCH("");
    }

    /**
     * @brief Performs rX += coeff*rY. no check on bounds is performed
     * @param rX The vector destination
     * @param rY The vector to be added
     * @param coeff The proportion to be added
     */
    static inline void  VecAdd(
        Vector& rX,
        const TDataType coeff,
        Vector& rY
        )
    {
        KRATOS_TRY
        SizeType size=rX.size();

        for (IndexType i=0; i<size; ++i) {
            rX[i] += coeff * rY[i];
        }
        KRATOS_CATCH("")
    }

   /**
     * @brief Transforms a stess vector into a matrix. Stresses are assumed to be stored in the following way:
     * \f$ [ s11, s22, s33, s12, s23, s13 ] \f$ for 3D case and
     * \f$ [ s11, s22, s33, s12 ] \f$ for 2D case.
     * \f$ [ s11, s22, s12 ] \f$ for 2D case.
     * @param rStressVector the given stress vector
     * @return the corresponding stress tensor in matrix form
     * @tparam TVector The vector type considered
     * @tparam TMatrixType The matrix returning type
     */
    template<class TVector, class TMatrixType = MatrixType>
    static inline TMatrixType StressVectorToTensor(const TVector& rStressVector)
    {
        KRATOS_TRY;

        const SizeType matrix_size = rStressVector.size() == 3 ? 2 : 3;
        TMatrixType stress_tensor(matrix_size, matrix_size);

        if (rStressVector.size()==3) {
            stress_tensor(0,0) = rStressVector[0];
            stress_tensor(0,1) = rStressVector[2];
            stress_tensor(1,0) = rStressVector[2];
            stress_tensor(1,1) = rStressVector[1];
        } else if (rStressVector.size()==4) {
            stress_tensor(0,0) = rStressVector[0];
            stress_tensor(0,1) = rStressVector[3];
            stress_tensor(0,2) = 0.0;
            stress_tensor(1,0) = rStressVector[3];
            stress_tensor(1,1) = rStressVector[1];
            stress_tensor(1,2) = 0.0;
            stress_tensor(2,0) = 0.0;
            stress_tensor(2,1) = 0.0;
            stress_tensor(2,2) = rStressVector[2];
        } else if (rStressVector.size()==6) {
            stress_tensor(0,0) = rStressVector[0];
            stress_tensor(0,1) = rStressVector[3];
            stress_tensor(0,2) = rStressVector[5];
            stress_tensor(1,0) = rStressVector[3];
            stress_tensor(1,1) = rStressVector[1];
            stress_tensor(1,2) = rStressVector[4];
            stress_tensor(2,0) = rStressVector[5];
            stress_tensor(2,1) = rStressVector[4];
            stress_tensor(2,2) = rStressVector[2];
        }

        return stress_tensor;

        KRATOS_CATCH("");
    }

   /**
     * @brief Transforms a  vector into a symmetric matrix.
     * @details Components are assumed to be stored in the following way:
     * \f$ [ s11, s22, s33, s12, s23, s13 ] \f$ for 3D case and
     * \f$ [ s11, s22, s33, s12 ] \f$ for 2D case.
     * \f$ [ s11, s22, s12 ] \f$ for 2D case.
     * @param rVector the given stress vector
     * @return The corresponding Tensor in matrix form
     * @tparam TVector The vector type considered
     * @tparam TMatrixType The matrix returning type
     */
    template<class TVector, class TMatrixType = MatrixType>
    static inline TMatrixType VectorToSymmetricTensor(const TVector& rVector)
    {
        KRATOS_TRY;

        const SizeType matrix_size = rVector.size() == 3 ? 2 : 3;
        TMatrixType tensor(matrix_size, matrix_size);

        if (rVector.size() == 3) {
            tensor(0,0) = rVector[0];
            tensor(0,1) = rVector[2];
            tensor(1,0) = rVector[2];
            tensor(1,1) = rVector[1];
        } else if (rVector.size() == 4) {
            tensor(0,0) = rVector[0];
            tensor(0,1) = rVector[3];
            tensor(0,2) = 0.0;
            tensor(1,0) = rVector[3];
            tensor(1,1) = rVector[1];
            tensor(1,2) = 0.0;
            tensor(2,0) = 0.0;
            tensor(2,1) = 0.0;
            tensor(2,2) = rVector[2];
        } else if (rVector.size() == 6) {
            tensor(0,0) = rVector[0];
            tensor(0,1) = rVector[3];
            tensor(0,2) = rVector[5];
            tensor(1,0) = rVector[3];
            tensor(1,1) = rVector[1];
            tensor(1,2) = rVector[4];
            tensor(2,0) = rVector[5];
            tensor(2,1) = rVector[4];
            tensor(2,2) = rVector[2];
        }

        return tensor;

        KRATOS_CATCH("");
    }

    /**
     * @brief Sign function
     * @param ThisDataType The value to extract the sign
     * @return The sign of the value
     */
    static inline int Sign(const TDataType& ThisDataType)
    {
        KRATOS_TRY;
        const TDataType& x = ThisDataType;
        return (x > 0) ? 1 : ((x < 0) ? -1 : 0);
        KRATOS_CATCH("");
    }


    /**
     * @brief Transforms a strain vector into a matrix. Strains are assumed to be stored in the following way:
     * \f$ [ e11, e22, e33, 2*e12, 2*e23, 2*e13 ] \f$ for 3D case and
     * \f$ [ e11, e22, e33, 2*e12 ] \f$ for 2D case.
     * \f$ [ e11, e22, 2*e12 ] \f$ for 2D case.
     * @details Hence the deviatoric components of the strain vector are divided by 2 while they are stored into the matrix
     * @param rStrainVector the given strain vector
     * @return the corresponding strain tensor in matrix form
     * @tparam TVector The vector type considered
     * @tparam TMatrixType The matrix returning type
     */
    template<class TVector, class TMatrixType = MatrixType>
    static inline TMatrixType StrainVectorToTensor( const TVector& rStrainVector)
    {
        KRATOS_TRY

        const SizeType matrix_size = rStrainVector.size() == 3 ? 2 : 3;
        TMatrixType strain_tensor(matrix_size, matrix_size);

        if (rStrainVector.size()==3) {
            strain_tensor(0,0) = rStrainVector[0];
            strain_tensor(0,1) = 0.5*rStrainVector[2];
            strain_tensor(1,0) = 0.5*rStrainVector[2];
            strain_tensor(1,1) = rStrainVector[1];
        } else if (rStrainVector.size()==4) {
            strain_tensor(0,0) = rStrainVector[0];
            strain_tensor(0,1) = 0.5*rStrainVector[3];
            strain_tensor(0,2) = 0;
            strain_tensor(1,0) = 0.5*rStrainVector[3];
            strain_tensor(1,1) = rStrainVector[1];
            strain_tensor(1,2) = 0;
            strain_tensor(2,0) = 0;
            strain_tensor(2,1) = 0;
            strain_tensor(2,2) = rStrainVector[2];
        } else if (rStrainVector.size()==6) {
            strain_tensor(0,0) = rStrainVector[0];
            strain_tensor(0,1) = 0.5*rStrainVector[3];
            strain_tensor(0,2) = 0.5*rStrainVector[5];
            strain_tensor(1,0) = 0.5*rStrainVector[3];
            strain_tensor(1,1) = rStrainVector[1];
            strain_tensor(1,2) = 0.5*rStrainVector[4];
            strain_tensor(2,0) = 0.5*rStrainVector[5];
            strain_tensor(2,1) = 0.5*rStrainVector[4];
            strain_tensor(2,2) = rStrainVector[2];
        }

        return strain_tensor;

        KRATOS_CATCH("");
    }

    /**
     * @brief Transforms a given symmetric Strain Tensor to Voigt Notation:
     * @details The following cases:
     *  - In the 3D case: from a second order tensor (3*3) Matrix  to a corresponing (6*1) Vector
     *    \f$ [ e11, e22, e33, 2*e12, 2*e23, 2*e13 ] \f$ for 3D case and
     *  - In the 2D case: from a second order tensor (3*3) Matrix  to a corresponing (4*1) Vector
     *    \f$ [ e11, e22, e33, 2*e12 ] \f$ fir 2D case.
     *  - In the 2D case: from a second order tensor (2*2) Matrix  to a corresponing (3*1) Vector
     *    \f$ [ e11, e22, 2*e12 ] \f$ fir 2D case.
     * @param rStrainTensor the given symmetric second order strain tensor
     * @return the corresponding strain tensor in vector form
     * @tparam TMatrixType The matrix type considered
     * @tparam TVector The vector returning type
     */
    template<class TMatrixType, class TVector = Vector>
    static inline Vector StrainTensorToVector(
        const TMatrixType& rStrainTensor,
        SizeType rSize = 0
        )
    {
        KRATOS_TRY;

        if(rSize == 0) {
            if(rStrainTensor.size1() == 2) {
                rSize = 3;
            } else if(rStrainTensor.size1() == 3) {
                rSize = 6;
            }
        }

        Vector strain_vector(rSize);

        if (rSize == 3) {
            strain_vector[0] = rStrainTensor(0,0);
            strain_vector[1] = rStrainTensor(1,1);
            strain_vector[2] = 2.0*rStrainTensor(0,1);
        } else if (rSize == 4) {
            strain_vector[0] = rStrainTensor(0,0);
            strain_vector[1] = rStrainTensor(1,1);
            strain_vector[2] = rStrainTensor(2,2);
            strain_vector[3] = 2.0*rStrainTensor(0,1);
        } else if (rSize == 6) {
            strain_vector[0] = rStrainTensor(0,0);
            strain_vector[1] = rStrainTensor(1,1);
            strain_vector[2] = rStrainTensor(2,2);
            strain_vector[3] = 2.0*rStrainTensor(0,1);
            strain_vector[4] = 2.0*rStrainTensor(1,2);
            strain_vector[5] = 2.0*rStrainTensor(0,2);
        }

        return strain_vector;

        KRATOS_CATCH("");
     }

    /**
     * @brief Transforms a given symmetric Stress Tensor to Voigt Notation:
     * @details Components are assumed to be stored in the following way:
     * \f$ [ s11, s22, s33, s12, s23, s13 ] \f$ for 3D case and
     * \f$ [ s11, s22, s33, s12 ] \f$ for 2D case.
     * \f$ [ s11, s22, s12 ] \f$ for 2D case.
     * In the 3D case: from a second order tensor (3*3) Matrix  to a corresponing (6*1) Vector
     * In the 3D case: from a second order tensor (3*3) Matrix  to a corresponing (4*1) Vector
     * In the 2D case: from a second order tensor (2*2) Matrix  to a corresponing (3*1) Vector
     * @param rStressTensor the given symmetric second order stress tensor
     * @return the corresponding stress tensor in vector form
     * @tparam TMatrixType The matrix type considered
     * @tparam TVector The vector returning type
     */
    template<class TMatrixType, class TVector = Vector>
    static inline TVector StressTensorToVector(
        const TMatrixType& rStressTensor,
        SizeType rSize = 0
        )
    {
        KRATOS_TRY;

        if(rSize == 0) {
            if(rStressTensor.size1() == 2) {
                rSize = 3;
            } else if(rStressTensor.size1() == 3) {
                rSize = 6;
            }
        }

        TVector stress_vector(rSize);

        if (rSize == 3) {
            stress_vector[0] = rStressTensor(0,0);
            stress_vector[1] = rStressTensor(1,1);
            stress_vector[2] = rStressTensor(0,1);
        } else if (rSize == 4) {
            stress_vector[0] = rStressTensor(0,0);
            stress_vector[1] = rStressTensor(1,1);
            stress_vector[2] = rStressTensor(2,2);
            stress_vector[3] = rStressTensor(0,1);
        } else if (rSize == 6) {
            stress_vector[0] = rStressTensor(0,0);
            stress_vector[1] = rStressTensor(1,1);
            stress_vector[2] = rStressTensor(2,2);
            stress_vector[3] = rStressTensor(0,1);
            stress_vector[4] = rStressTensor(1,2);
            stress_vector[5] = rStressTensor(0,2);
        }

        return stress_vector;

        KRATOS_CATCH("");
     }

    /**
     * @brief Transforms a given symmetric Tensor to Voigt Notation:
     * @details The following cases:
     *  - In the 3D case: from a second order tensor (3*3) Matrix  to a corresponing (6*1) Vector
     *  - In the 3D case: from a second order tensor (3*3) Matrix  to a corresponing (4*1) Vector
     *  - In the 2D case: from a second order tensor (2*2) Matrix  to a corresponing (3*1) Vector
     * @param rTensor the given symmetric second order stress tensor
     * @return the corresponding stress tensor in vector form
     * @tparam TMatrixType The matrix type considered
     * @tparam TVector The vector returning type
     */
    template<class TMatrixType, class TVector = Vector>
    static inline TVector SymmetricTensorToVector(
        const TMatrixType& rTensor,
        SizeType rSize = 0
        )
    {
        KRATOS_TRY;

        if(rSize == 0) {
            if(rTensor.size1() == 2) {
                rSize = 3;
            } else if(rTensor.size1() == 3) {
                rSize = 6;
            }
        }

        Vector vector(rSize);

        if (rSize == 3) {
            vector[0]= rTensor(0,0);
            vector[1]= rTensor(1,1);
            vector[2]= rTensor(0,1);

        } else if (rSize==4) {
            vector[0]= rTensor(0,0);
            vector[1]= rTensor(1,1);
            vector[2]= rTensor(2,2);
            vector[3]= rTensor(0,1);
        } else if (rSize==6) {
            vector[0]= rTensor(0,0);
            vector[1]= rTensor(1,1);
            vector[2]= rTensor(2,2);
            vector[3]= rTensor(0,1);
            vector[4]= rTensor(1,2);
            vector[5]= rTensor(0,2);
        }

        return vector;

        KRATOS_CATCH("");
     }
    
    /**
     * @brief Calculates the product operation B'DB
     * @param rA The resulting matrix
     * @param rD The "center" matrix
     * @param rB The matrices to be transposed
     * @tparam TMatrixType1 The type of matrix considered (1)
     * @tparam TMatrixType2 The type of matrix considered (2)
     * @tparam TMatrixType3 The type of matrix considered (3)
     */
    template<class TMatrixType1, class TMatrixType2, class TMatrixType3>
    static inline void BtDBProductOperation(
        TMatrixType1& rA,
        const TMatrixType2& rD,
        const TMatrixType3& rB
        )
    {
        // The sizes
        const SizeType size1 = rB.size2();
        const SizeType size2 = rB.size2();

#ifdef KRATOS_USE_AMATRIX   // This macro definition is for the migration period and to be removed afterward please do not use it
        KRATOS_WARNING_IF("BtDBProductOperation", rA.size1() != size1 || rA.size2() != size2) << "BtDBProductOperation has detected an incorrect size of your resulting matrix matrix. Please resize before compute" << std::endl;
#else
        if (rA.size1() != size1 || rA.size2() != size2)
            rA.resize(size1, size2, false);
#endif // KRATOS_USE_AMATRIX

        // Direct multiplication
        // noalias(rA) = prod( trans( rB ), MatrixType(prod(rD, rB)));

        // Manual multiplication
        rA.clear();
        for(IndexType k = 0; k< rD.size1(); ++k) {
            for(IndexType l = 0; l < rD.size2(); ++l) {
                const double Dkl = rD(k, l);
                for(IndexType j = 0; j < rB.size2(); ++j) {
                    const double DklBlj = Dkl * rB(l, j);
                    for(IndexType i = 0; i< rB.size2(); ++i) {
                        rA(i, j) += rB(k, i) * DklBlj;
                    }
                }
            }
        }
    }

    /**
     * @brief Calculates the product operation BDB'
     * @param rA The resulting matrix
     * @param rD The "center" matrix
     * @param rB The matrices to be transposed
     * @tparam TMatrixType1 The type of matrix considered (1)
     * @tparam TMatrixType2 The type of matrix considered (2)
     * @tparam TMatrixType3 The type of matrix considered (3)
     */
    template<class TMatrixType1, class TMatrixType2, class TMatrixType3>
    static inline void BDBtProductOperation(
        TMatrixType1& rA,
        const TMatrixType2& rD,
        const TMatrixType3& rB
        )
    {
        // The sizes
        const SizeType size1 = rB.size1();
        const SizeType size2 = rB.size1();

#ifdef KRATOS_USE_AMATRIX   // This macro definition is for the migration period and to be removed afterward please do not use it
        KRATOS_WARNING_IF("BDBtProductOperation", rA.size1() != size1 || rA.size2() != size2) << "BDBtProductOperation has detected an incorrect size of your resulting matrix matrix. Please resize before compute" << std::endl;
#else
        if (rA.size1() != size1 || rA.size2() != size2)
            rA.resize(size1, size2, false);
#endif // KRATOS_USE_AMATRIX

        // Direct multiplication
        // noalias(rA) = prod(rB, MatrixType(prod(rD, trans(rB))));

        // Manual multiplication
        rA.clear();
        for(IndexType k = 0; k< rD.size1(); ++k) {
            for(IndexType l = 0; l < rD.size2(); ++l) {
                const double Dkl = rD(k,l);
                for(IndexType j = 0; j < rB.size1(); ++j) {
                    const double DklBjl = Dkl * rB(j,l);
                    for(IndexType i = 0; i< rB.size1(); ++i) {
                        rA(i, j) += rB(i, k) * DklBjl;
                    }
                }
            }
        }
    }

    /**
     * @brief Calculates the eigenvectors and eigenvalues of given symmetric matrix
     * @details The eigenvectors and eigenvalues are calculated using the iterative Gauss-Seidel-method. The resulting decomposition is LDL'
     * @note See https://en.wikipedia.org/wiki/Gauss%E2%80%93Seidel_method
     * @param rA The given symmetric matrix the eigenvectors are to be calculated.
     * @param rEigenVectorsMatrix The result matrix (will be overwritten with the eigenvectors)
     * @param rEigenValuesMatrix The result diagonal matrix with the eigenvalues
     * @param Tolerance The largest value considered to be zero
     * @param MaxIterations Maximum number of iterations
     * @tparam TMatrixType1 The type of matrix considered (1)
     * @tparam TMatrixType2 The type of matrix considered (2)
     */
    template<class TMatrixType1, class TMatrixType2>
    static inline bool GaussSeidelEigenSystem(
        const TMatrixType1& rA,
        TMatrixType2& rEigenVectorsMatrix,
        TMatrixType2& rEigenValuesMatrix,
        const TDataType Tolerance = 1.0e-18,
        const SizeType MaxIterations = 20
        )
    {
        bool is_converged = false;

        const SizeType size = rA.size1();

#ifdef KRATOS_USE_AMATRIX   // This macro definition is for the migration period and to be removed afterward please do not use it
        KRATOS_WARNING_IF("EigenSystem", rEigenVectorsMatrix.size1() != size || rEigenVectorsMatrix.size2() != size) << "EigenSystem has detected an incorrect size of your EigenVectorsMatrix matrix. Please resize before compute" << std::endl;
        KRATOS_WARNING_IF("EigenSystem", rEigenValuesMatrix.size1() != size || rEigenValuesMatrix.size2() != size) << "EigenSystem has detected an incorrect size of your EigenValuesMatrix matrix. Please resize before compute" << std::endl;
#else
        if (rEigenVectorsMatrix.size1() != size || rEigenVectorsMatrix.size2() != size)
            rEigenVectorsMatrix.resize(size, size, false);
        if (rEigenValuesMatrix.size1() != size || rEigenValuesMatrix.size2() != size)
            rEigenValuesMatrix.resize(size, size, false);
#endif // KRATOS_USE_AMATRIX

        const TMatrixType2 identity_matrix = IdentityMatrix(size);
        noalias(rEigenVectorsMatrix) = identity_matrix;
        noalias(rEigenValuesMatrix) = rA;

        // Auxiliar values
        TMatrixType2 aux_A, aux_V_matrix, rotation_matrix;
        TDataType a, u, c, s, gamma, teta;
        IndexType index1, index2;

        aux_A.resize(size,size,false);
        aux_V_matrix.resize(size,size,false);
        rotation_matrix.resize(size,size,false);

        for(IndexType iterations = 0; iterations < MaxIterations; ++iterations) {
            is_converged = true;

            a = 0.0;
            index1 = 0;
            index2 = 1;

            for(IndexType i = 0; i < size; ++i) {
                for(IndexType j = (i + 1); j < size; ++j) {
                    if((std::abs(rEigenValuesMatrix(i, j)) > a ) && (std::abs(rEigenValuesMatrix(i, j)) > Tolerance)) {
                        a = std::abs(rEigenValuesMatrix(i,j));
                        index1 = i;
                        index2 = j;
                        is_converged = false;
                    }
                }
            }

            if(is_converged) {
                break;
            }

            // Calculation of Rotation angle
            gamma = (rEigenValuesMatrix(index2, index2)-rEigenValuesMatrix(index1, index1)) / (2 * rEigenValuesMatrix(index1, index2));
            u = 1.0;

            if(std::abs(gamma) > Tolerance && std::abs(gamma)< (1.0/Tolerance)) {
                u = gamma / std::abs(gamma) * 1.0 / (std::abs(gamma) + std::sqrt(1.0 + gamma * gamma));
            } else {
                if  (std::abs(gamma) >= (1.0/Tolerance)) {
                    u = 0.5 / gamma;
                }
            }

            c = 1.0 / (std::sqrt(1.0 + u * u));
            s = c * u;
            teta = s / (1.0 + c);

            // Rotation of the Matrix
            noalias(aux_A) = rEigenValuesMatrix;
            aux_A(index2, index2) = rEigenValuesMatrix(index2,index2) + u * rEigenValuesMatrix(index1, index2);
            aux_A(index1, index1) = rEigenValuesMatrix(index1,index1) - u * rEigenValuesMatrix(index1, index2);
            aux_A(index1, index2) = 0.0;
            aux_A(index2, index1) = 0.0;

            for(IndexType i = 0; i < size; ++i) {
                if((i!= index1) && (i!= index2)) {
                    aux_A(index2, i) = rEigenValuesMatrix(index2, i) + s * (rEigenValuesMatrix(index1, i)- teta * rEigenValuesMatrix(index2, i));
                    aux_A(i, index2) = rEigenValuesMatrix(index2, i) + s * (rEigenValuesMatrix(index1, i)- teta * rEigenValuesMatrix(index2, i));
                    aux_A(index1, i) = rEigenValuesMatrix(index1, i) - s * (rEigenValuesMatrix(index2, i) + teta * rEigenValuesMatrix(index1, i));
                    aux_A(i, index1) = rEigenValuesMatrix(index1, i) - s * (rEigenValuesMatrix(index2, i) + teta * rEigenValuesMatrix(index1, i));
                }
            }

            noalias(rEigenValuesMatrix) = aux_A;

            // Calculation of the eigeneigen vector matrix V
            noalias(rotation_matrix) = identity_matrix;
            rotation_matrix(index2, index1) = -s;
            rotation_matrix(index1, index2) =  s;
            rotation_matrix(index1, index1) =  c;
            rotation_matrix(index2, index2) =  c;

            noalias(aux_V_matrix) = ZeroMatrix(size, size);

            for(IndexType i = 0; i < size; ++i) {
                for(IndexType j = 0; j < size; ++j) {
                    for(IndexType k = 0; k < size; ++k) {
                        aux_V_matrix(i, j) += rEigenVectorsMatrix(i, k) * rotation_matrix(k, j);
                    }
                }
            }
            noalias(rEigenVectorsMatrix) = aux_V_matrix;
        }

        KRATOS_WARNING_IF("MathUtils::EigenSystem", !is_converged) << "Spectral decomposition not converged " << std::endl;

        return is_converged;
    }

    /**
     * @brief Calculates the eigenvectors and eigenvalues of given symmetric TDimxTDim matrix
     * @details The eigenvectors and eigenvalues are calculated using the iterative Gauss-Seidel-method. The resulting decomposition is L'DL
     * @note See https://en.wikipedia.org/wiki/Gauss%E2%80%93Seidel_method
     * @param A The given symmetric matrix the eigenvectors are to be calculated.
     * @param rEigenVectorsMatrix The result matrix (will be overwritten with the eigenvectors)
     * @param rEigenValuesMatrix The result diagonal matrix with the eigenvalues
     * @param Tolerance The largest value considered to be zero
     * @param MaxIterations Maximum number of iterations
     * @tparam TDim The size of the bounded matrix
     * @warning This method is deprecated. Will be removed soon
     */
    template<SizeType TDim>
    KRATOS_DEPRECATED_MESSAGE("Please use GaussSeidelEigenSystem() instead. Note the resulting EigenVectors matrix is transposed respect GaussSeidelEigenSystem()")
    static inline bool EigenSystem(
        const BoundedMatrix<TDataType, TDim, TDim>& rA,
        BoundedMatrix<TDataType, TDim, TDim>& rEigenVectorsMatrix,
        BoundedMatrix<TDataType, TDim, TDim>& rEigenValuesMatrix,
        const TDataType Tolerance = 1.0e-18,
        const SizeType MaxIterations = 20
        )
    {
        const bool is_converged = GaussSeidelEigenSystem(rA, rEigenVectorsMatrix, rEigenValuesMatrix, Tolerance, MaxIterations);

        const BoundedMatrix<TDataType, TDim, TDim> V_matrix = rEigenVectorsMatrix;
        for(IndexType i = 0; i < TDim; ++i) {
            for(IndexType j = 0; j < TDim; ++j) {
                rEigenVectorsMatrix(i, j) = V_matrix(j, i);
            }
        }

        return is_converged;
    }

    /**
     * @brief Calculates the square root of a matrix
     * @details This function calculates the square root of a matrix by doing an eigenvalue decomposition
     * The square root of a matrix A is defined as A = V*S*inv(V) where A is the eigenvectors matrix
     * and S the diagonal matrix containing the square root of the eigenvalues. Note that the previous
     * expression can be rewritten as A = V*S*trans(V) since V is orthogonal.
     * @tparam TMatrixType1 Input matrix type
     * @tparam TMatrixType2 Output matrix type
     * @param rA Input matrix
     * @param rMatrixSquareRoot Square root output matrix
     * @param Tolerance Tolerance of the eigenvalue decomposition
     * @param MaxIterations Maximum iterations of the eigenvalue decomposition
     * @return true The eigenvalue decomposition problem converged
     * @return false The eigenvalue decomposition problem did not converge
     */
    template<class TMatrixType1, class TMatrixType2>
    static inline bool MatrixSquareRoot(
        const TMatrixType1 &rA,
        TMatrixType2 &rMatrixSquareRoot,
        const TDataType Tolerance = 1.0e-18,
        const SizeType MaxIterations = 20)
    {
        // Do an eigenvalue decomposition of the input matrix
        TMatrixType2 eigenvectors_matrix, eigenvalues_matrix;
        const bool is_converged = GaussSeidelEigenSystem(rA, eigenvectors_matrix, eigenvalues_matrix, Tolerance, MaxIterations);
        KRATOS_WARNING_IF("MatrixSquareRoot", !is_converged) << "GaussSeidelEigenSystem did not converge.\n";

        // Get the square root of the eigenvalues
        SizeType size = eigenvalues_matrix.size1();
        for (SizeType i = 0; i < size; ++i) {
            eigenvalues_matrix(i,i) = std::sqrt(eigenvalues_matrix(i,i));
        }

        // Calculate the solution from the previous decomposition and eigenvalues square root
        BDBtProductOperation(rMatrixSquareRoot, eigenvalues_matrix, eigenvectors_matrix);

        return is_converged;
    }

    ///@}
    ///@name Access
    ///@{


    ///@}
    ///@name Inquiry
    ///@{


    ///@}
    ///@name Input and output
    ///@{

    ///@}
    ///@name Friends
    ///@{

private:

    ///@name Private static Member Variables
    ///@{

    ///@}
    ///@name Private member Variables
    ///@{

    ///@}
    ///@name Private Operators
    ///@{

    ///@}
    ///@name Private Operations
    ///@{

    ///@}
    ///@name Private  Access
    ///@{

    ///@}
    ///@name Private Inquiry
    ///@{

    ///@}
    ///@name Private LifeCycle
    ///@{

    ///@}
    ///@name Unaccessible methods
    ///@{

    MathUtils(void);

    MathUtils(MathUtils& rSource);

}; /* Class MathUtils */

///@name Type Definitions
///@{


///@}
///@name Input and output
///@{

}  /* namespace Kratos.*/

#endif /* KRATOS_MATH_UTILS  defined */<|MERGE_RESOLUTION|>--- conflicted
+++ resolved
@@ -451,9 +451,6 @@
         } else if (size == 4) {
             InvertMatrix4(rInputMatrix, rInvertedMatrix, rInputMatrixDet);
         } else if (std::is_same<TMatrix1, Matrix>::value) {
-<<<<<<< HEAD
-=======
-
             const SizeType size1 = rInputMatrix.size1();
             const SizeType size2 = rInputMatrix.size2();
             if(rInvertedMatrix.size1() != size1 || rInvertedMatrix.size2() != size2) {
@@ -461,7 +458,6 @@
             }
 
             Matrix A(rInputMatrix);
->>>>>>> f0774a7d
 #ifdef KRATOS_USE_AMATRIX   // This macro definition is for the migration period and to be removed afterward please do not use it
             AMatrix::LUFactorization<MatrixType, DenseVector<std::size_t> > lu_factorization(A);
             rInputMatrixDet = lu_factorization.determinant();
