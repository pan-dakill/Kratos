//    ' /   __| _` | __|  _ \   __|
//    . \  |   (   | |   (   |\__ `
//   _|\_\_|  \__,_|\__|\___/ ____/
//                   Multi-Physics
//
//  License:		 BSD License
//					 Kratos default license: kratos/license.txt
//
//  Main authors:    Aditya Ghantasala
//
//

#if !defined(AUXILIARY_GLOBAL_MASTER_SLAVE_RELATION)
#define AUXILIARY_GLOBAL_MASTER_SLAVE_RELATION
// System includes
#include <vector>
#include <unordered_map>
// project includes
#include "includes/define.h"
#include "includes/dof.h"
#include "includes/node.h"
#include "includes/lock_object.h"

namespace Kratos
{
namespace Internals
{
///@name Internals Globals
///@{

///@}
///@name Type Definitions
///@{

/// Geometric definitions
typedef Node<3> NodeType;
typedef Geometry<NodeType> GeometryType;

/// Matrix and vector definition
typedef Kratos::Matrix MatrixType;
typedef Kratos::Vector VectorType;

/// Indexes definition
typedef IndexedObject::IndexType IndexType;
typedef std::vector<IndexType> VectorIndexType;

///@}
///@name  Enum's
///@{

///@}
///@name  Functions
///@{

/**
 * @brief this method checks if any of the nodes of the given rGeometry is marked SLAVE.
 * @param rGeometry The geometry to check for.
 */
bool HasSlaveNode(GeometryType &rGeometry)
{
    for (auto &node : rGeometry)
        if (node.IsDefined(SLAVE))
            return node.Is(SLAVE);

    return false;
}

/**
 * @brief   This function resizes the given matrix and vector pair to the new size provided.
 *          And Initializes the extra part added to zero.
 * @param   rMatrix matrix to be resized
 * @param   rVector vector to be resized
 * @param   FinalSize the final size of the resized quantities.
 */
void ResizeAndInitializeLocalMatrices(MatrixType &rMatrix, VectorType &rVector,
                                      IndexType FinalSize)
{
    KRATOS_TRY
    // storing the initial matrix and vector and their properties
    KRATOS_ERROR_IF(rMatrix.size1() != rVector.size()) << "ResizeAndInitializeLocalMatrices :: Dimension of the matrix and vector passed are not the same !" << std::endl;
    const IndexType initial_sys_size = rMatrix.size1();
    MatrixType matrix(initial_sys_size, initial_sys_size);
    noalias(matrix) = rMatrix;
    VectorType vector(initial_sys_size);
    noalias(vector) = rVector;

    rMatrix.resize(FinalSize, FinalSize, false);
    rVector.resize(FinalSize, false);
    // reassigning the original part of the matrix
    for (IndexType m = 0; m < initial_sys_size; ++m)
    {
        for (IndexType n = 0; n < initial_sys_size; ++n)
        {
            rMatrix(m, n) = matrix(m, n);
        }
        rVector(m) = vector(m);
    }
    // Making the extra part of matrix zero
    for (IndexType m = initial_sys_size; m < FinalSize; ++m)
    {
        for (IndexType n = 0; n < FinalSize; ++n)
        {
            rMatrix(m, n) = 0.0;
            rMatrix(n, m) = 0.0;
        }
        rVector(m) = 0.0;
    }
    KRATOS_CATCH("ResidualBasedBlockBuilderAndSolverWithConstraints::ResizeAndInitializeLocalMatrices failed ..");
}

///@}
///@name Internals Classes
///@{

/**
 * @class AuxiliaryGlobalMasterSlaveConstraint
 * @ingroup KratosCore
 * @brief This class stores the information regarding the AuxiliaryGlobalMasterSlaveConstraint equation.
 *         Naming convention is defined like this. (each object of this class will store one equation in the given form
 *
 *   SlaveEquationId = w_1*MasterEquationId_1 + w_2*MasterEquationId_2 + ..... + w_n*MasterEquationId_n
 *
 *   This stores the condensed form of the MasterSlaveConstraint objects into one object. if only one relation for a slave is added as
 *   MasterSlaveConstraint then there will only be one entry for master for its corresponding AuxiliaryGlobalMasterSlaveConstraint.
 *   Currently this class is designed to hold only one equation. There is only one unique object of this class for each slave.
 *
 *   Future plan is to also make it possible to work with matrices (T) and vectors (for slave and master equation ids and constants)
 *
 *
 *  IMPORTANT : This is not seen by the user. This is a helper data structure which is exists only in the builder and solver.
 *
 * @author Aditya Ghantasala
 */
class AuxiliaryGlobalMasterSlaveConstraint : public IndexedObject
{
  public:
    ///@name Type Definitions
    ///@{

    typedef IndexedObject BaseType;
    typedef Internals::IndexType IndexType;
    typedef Internals::MatrixType MatrixType;
    typedef Internals::VectorType VectorType;
    typedef std::vector<IndexType> EquationIdVectorType;

    /// Pointer definition of AuxiliaryGlobalMasterSlaveConstraint
    KRATOS_CLASS_POINTER_DEFINITION(AuxiliaryGlobalMasterSlaveConstraint);

    ///@}
    ///@name Life Cycle
    ///@{

    /**
     * @brief Constructor of the class
     * @param SlaveEquationId the slave equation id for which this class is being constructed.
     */
    explicit AuxiliaryGlobalMasterSlaveConstraint(IndexType SlaveEquationId = 0) : IndexedObject(SlaveEquationId),
                                                                                   mLhsValue(0.0),
                                                                                   mRhsValue(0.0)
    {
    }

    ///@}
    ///@name Operators
    ///@{

    ///@}
    ///@name Operations
    ///@{

    /**
     * @brief Function to get the slave equation Id corresponding to this constraint.
     * @param Constant the value of the constant to be assigned.
     */
    IndexType SlaveEquationId() const { return this->Id(); }

    /**
     * @brief Function to set the lefthand side of the constraint (the slave dof value)
     * @param LhsValue the value of the lhs (the slave dof value)
     */
    void SetLeftHandSide(const double LhsValue)
    {
        mLockObject.SetLock();
        mLhsValue = LhsValue;
        mLockObject.UnSetLock();
    }

    /**
     * @brief Function to update the righthand side of the constraint (the combination of all the master dof values and constants)
     * @param RHSValue the value of the lhs (the slave dof value)
     */
    void SetRightHandSide(const double RhsValue)
    {
        mRhsValue = RhsValue;
    }
    void UpdateRightHandSide(const double RhsValueUpdate)
    {
        mLockObject.SetLock();
        mRhsValue = mRhsValue + RhsValueUpdate;
        mLockObject.UnSetLock();
    }

    // Get number of masters for this slave
    IndexType NumberOfMasters() const
    {
        return mMasterEquationIdVector.size();
    }

    /**
     * @brief this determines the master equation IDs connected to this constraint
     * @param rResult the elemental equation ID vector
     */
    virtual void EquationIdsVector(IndexType &rSlaveEquationId,
                                   EquationIdVectorType &rMasterEquationIds)
    {
        if (rMasterEquationIds.size() == 0)
            rMasterEquationIds.resize(this->NumberOfMasters(), false);

        rSlaveEquationId = this->SlaveEquationId();
        rMasterEquationIds = mMasterEquationIdVector;
    }

    /**
     * @brief   this is called during the assembling process in order
     *          to calculate all elemental contributions to the global system
     * matrix and the right hand side
     * @param rMasterWeightsVector the elemental left hand side matrix
     * @param rConstant the elemental right hand side
     */
    virtual void CalculateLocalSystem(VectorType &rMasterWeightsVector,
                                      double &rConstant)
    {
        if (rMasterWeightsVector.size() == 0)
            rMasterWeightsVector.resize(this->NumberOfMasters(), false);

        for (IndexType i = 0; i < this->NumberOfMasters(); ++i)
            rMasterWeightsVector(i) = mMasterWeightsVector[i];

        /// Here this is required because, when in the builder and solver , we are actually imposing the constraint on the update
        /// of the DOF value (residual formulation), this does not necessarily guarantee the DOFs themselves follow the constraint equation.
        /// So, we calculate the LHS value and RHS value of the constraint equation (with DOF values) and if they are not
        /// satisfying the constraint, we use the residual as the constant.
        rConstant = mRhsValue - mLhsValue;
    }

    /**
     * @brief This method clears the equations ids
     */
    void Clear()
    {
        //clearing the contents
        mMasterEquationIdVector.clear();
        mMasterWeightsVector.clear();
        //shrinking the memory
        mMasterEquationIdVector.shrink_to_fit();
        mMasterWeightsVector.shrink_to_fit();
    }

    /**
     * @brief This method adds a new master
     */
    void AddMaster(const IndexType MasterEquationId, const double Weight)
    {
        const int index = GetMasterEquationIdPosition(MasterEquationId);
        if (index >= 0)
        {
#pragma omp atomic
            mMasterWeightsVector[index] += Weight;
        }
        else
        {
            mLockObject.SetLock(); // locking for exclusive access to the vectors mMasterEquationIdVector and mMasterWeightsVectors
            mMasterEquationIdVector.push_back(MasterEquationId);
            mMasterWeightsVector.push_back(Weight);
            mLockObject.UnSetLock(); // unlocking
        }
    }

    /**
     * @brief This method resers the LHS/RHS relationship
     */
    void Reset()
    {
        this->mLhsValue = 0.0;
        this->mRhsValue = 0.0;
    }

    /**
     * @brief This method returns the correspondin EquationId for the master
     */
    int GetMasterEquationIdPosition(const IndexType MasterEquationId) const
    {
        auto it = find(mMasterEquationIdVector.begin(), mMasterEquationIdVector.end(), MasterEquationId);
        if (it != mMasterEquationIdVector.end())
            return it - mMasterEquationIdVector.begin();
        else
            return -1;
    }

    ///@}
    ///@name Inquiry
    ///@{

    ///@}
    ///@name Input and output
    ///@{

    /// Turn back information as a string.
    std::string Info() const override
    {
        std::stringstream buffer;
        buffer << "AuxiliaryGlobalMasterSlaveConstraint # " << this->Id();
        return buffer.str();
    }

    /// Print information about this object.
    void PrintInfo(std::ostream &rOStream) const override
    {
        rOStream << Info();
    }

    /// Print object's data.
    void PrintData(std::ostream &rOStream) const override
    {
    }

  private:
    ///@name Static Member Variables
    ///@{

    ///@}
    ///@name Member Variables
    ///@{

    double mLhsValue;
    double mRhsValue;

    EquationIdVectorType mMasterEquationIdVector;
    std::vector<double> mMasterWeightsVector;

    LockObject mLockObject;

    ///@}
    ///@name Private Operators
    ///@{

    ///@}
    ///@name Private Operations
    ///@{

    ///@}
    ///@name Serialization
    ///@{
    friend class Serializer;

    void save(Serializer &rSerializer) const override
    {
        // No need to save anything from this class as they will be reconstructed
        KRATOS_SERIALIZE_SAVE_BASE_CLASS(rSerializer, IndexedObject);
    }

    void load(Serializer &rSerializer) override
    {
        // No need to load anything from this class as they will be reconstructed
        KRATOS_SERIALIZE_LOAD_BASE_CLASS(rSerializer, IndexedObject);
    }

    ///@}
}; // End of ConstraintEquation class

/**
 * @struct LocalIndices
 * @ingroup KratosCore
 * @brief This class stores the stores three different vectors of local internal, slave, master indices
 *          which are used in constraint builder and solver.
 *
 * @author Aditya Ghantasala
 */
struct LocalIndices
{
    typedef Internals::IndexType IndexType;
    typedef Internals::VectorIndexType VectorIndexType;

    void Reset()
    {
        internal_index_vector.resize(0);
        master_index_vector.resize(0);
        slave_index_vector.resize(0);
    }

    VectorIndexType internal_index_vector; // indicies corresponding to internal DOFs
    VectorIndexType master_index_vector;   // indicies corresponding to master DOFs
    VectorIndexType slave_index_vector;    // indicies corresponding to slave DOFs
};

///@}
///@name Type Definitions
///@{

/// AuxiliaryGlobalMasterSlaveConstraint definitions
typedef Internals::AuxiliaryGlobalMasterSlaveConstraint AuxiliaryGlobalMasterSlaveConstraintType;
//typedef PointerVectorSet<AuxiliaryGlobalMasterSlaveConstraint, IndexedObject> GlobalMasterSlaveRelationContainerType;
typedef std::unordered_map<IndexType, unique_ptr<AuxiliaryGlobalMasterSlaveConstraintType>> GlobalMasterSlaveRelationContainerType;

///@}
///@name Internal Classes
///@{

/**
 * @class ConstraintImposer
 * @ingroup KratosCore
 * @author Aditya Ghantasala
 */
template <class TSparseSpace,
          class TDenseSpace,
<<<<<<< HEAD
          class TLinearSolver> // Made template to include the possibility to work with both local and global matrices for imposing the constraints.
class ConstraintImposer
{
  public:
=======
          class TLinearSolver
          > // Made template to include the possibility to work with both local and global matrices for imposing the constraints.
class ConstraintImposer {
public:
>>>>>>> 1be12e1c
    ///@name Type Definitions
    ///@{
    typedef Internals::AuxiliaryGlobalMasterSlaveConstraint AuxiliaryGlobalMasterSlaveRelationType;
    typedef std::unordered_map<IndexType, unique_ptr<AuxiliaryGlobalMasterSlaveRelationType>> GlobalMasterSlaveRelationContainerType;
    typedef std::vector<Dof<double>::Pointer> DofsVectorType;
    typedef typename TDenseSpace::MatrixType LocalSystemMatrixType;
    typedef typename TDenseSpace::VectorType LocalSystemVectorType;
    typedef Internals::LocalIndices LocalIndicesType;
    typedef Kratos::Matrix MatrixType;
    typedef Kratos::Vector VectorType;
    typedef std::vector<IndexType> VectorIndexType;
    typedef std::vector<IndexType> EquationIdVectorType;

    ///@}
    ///@name Life Cycle
    ///@{

    explicit ConstraintImposer(GlobalMasterSlaveRelationContainerType &rGlobalMasterSlaveRelations)
        : mrGlobalMasterSlaveConstraints(rGlobalMasterSlaveRelations)
    {
    }

    ~ConstraintImposer()
    {
    }

<<<<<<< HEAD
    ConstraintImposer(const ConstraintImposer &OtherObject) : mrGlobalMasterSlaveConstraints(OtherObject.mrGlobalMasterSlaveConstraints) // copy constructor
=======
    ConstraintImposer( const ConstraintImposer &OtherObject) :
                mrGlobalMasterSlaveConstraints (OtherObject.mrGlobalMasterSlaveConstraints) // copy constructor
>>>>>>> 1be12e1c
    {
    }

    ///@}
    ///@name Operators
    ///@{

    ///@}
    ///@name Operations
    ///@{

    /**
     * @brief   This adds the equation IDs of masters of all the slaves corresponding to pCurrentElement to EquationIds
     * @details Here cannot use the pure Geometry because, we would need the dof list from the element/geometry.
     * @param   rCurrentContainer the element or condition where the rEquationIds to be modified for master-slave constraints
     * @param   rEquationIds the equation id vector for the above element or condition
     * @param   rCurrentProcessInfo the current process info
     */
    template <typename TContainerType>
    void ApplyConstraints(TContainerType &rCurrentContainer,
                          typename TContainerType::EquationIdVectorType &rEquationIds,
                          ProcessInfo &rCurrentProcessInfo)
    {
        KRATOS_TRY
        this->Reset();
        // If no slave is found for this container , no need of going on
        if (!Internals::HasSlaveNode(rCurrentContainer.GetGeometry()))
        {
            return;
        }
        DofsVectorType ContainerDofs;
        rCurrentContainer.GetDofList(ContainerDofs, rCurrentProcessInfo);
        IndexType slave_equation_id;
        // For each node check if it is ac slave or not If it is .. we change the Transformation matrix
        for (IndexType j = 0; j < ContainerDofs.size(); j++)
        {
            slave_equation_id = ContainerDofs[j]->EquationId(); // consider everything as a slave.
            // Get the global constraint equation for this slave.
            auto global_master_slave_constraint = mrGlobalMasterSlaveConstraints.find(slave_equation_id);
            if (global_master_slave_constraint != mrGlobalMasterSlaveConstraints.end())
            {                                                                                                     // if a equation exists for this slave
                global_master_slave_constraint->second->EquationIdsVector(slave_equation_id, mMasterEquationIds); // get the slave and master equation ids for this slave.
                rEquationIds.reserve(mMasterEquationIds.size());
                for (auto &master_eq_id : mMasterEquationIds)
                {
                    // Add the current slaves master eq ids to the equation ids
                    rEquationIds.push_back(master_eq_id);
                }
            }
        }
        KRATOS_CATCH("ResidualBasedBlockBuilderAndSolverWithConstraints::ApplyConstraints failed ..");
    }

    /**
     * @brief   This function modifies the LHS and RHS of the rCurrentContainer to account for any master-slave constraints its nodes/dofs
     *          are carrying.
     * @details Here cannot use the pure Geometry because, we would need the dof list from the element/geometry.
     * @param   rCurrentContainer the element or condition where the rEquationIds to be modified for master-slave constraints
     * @param   rLHSContribution the LHS contribution of the rCurrentContainer
     * @param   rRHSContribution the RHS contribution of the rCurrentContainer
     * @param   rEquationIds the equation id vector for the above element or condition
     * @param   rCurrentProcessInfo the current process info
     */
    template <typename TContainerType>
    void ApplyConstraints(TContainerType &rCurrentContainer,
                          LocalSystemMatrixType &rLHSContribution,
                          LocalSystemVectorType &rRHSContribution,
                          typename TContainerType::EquationIdVectorType &rEquationIds,
                          ProcessInfo &rCurrentProcessInfo)
    {
        KRATOS_TRY
        // If no slave is found for this container , no need of going on
        if (!Internals::HasSlaveNode(rCurrentContainer.GetGeometry()))
            return;
        this->Reset();
        typename TContainerType::EquationIdVectorType equation_ids = rEquationIds;
        // Saving th original system size
        const IndexType initial_sys_size = rLHSContribution.size1();

        // first fill in the rEquationIds using the above function (overloaded one)
        ApplyConstraints<TContainerType>(rCurrentContainer, rEquationIds, rCurrentProcessInfo); // now rEquationIds has all the slave equation ids appended to it.
        IndexType total_number_of_masters = rEquationIds.size() - initial_sys_size;
        // Calculating the local indices corresponding to internal, master, slave dofs of this container
        CalculateLocalIndices(rEquationIds, mLocalIndices, total_number_of_masters);

        // resizing the matrices to the new required length
        ResizeAndInitializeLocalMatrices(rLHSContribution, rRHSContribution, rEquationIds.size());

        ModifyRHS(rLHSContribution, rRHSContribution, rEquationIds);
        ModifyLHS(rLHSContribution, rRHSContribution, rEquationIds);

        KRATOS_CATCH("ResidualBasedBlockBuilderAndSolverWithConstraints:: Applying Multipoint constraints failed ..");
    }
    ///@}
  private:
    ///@name Static Member Variables
    ///@{

    ///@}
    ///@name Member Variables
    ///@{
    GlobalMasterSlaveRelationContainerType &mrGlobalMasterSlaveConstraints;
    // For Formulating which are the internal, slave indices locally.
    LocalIndicesType mLocalIndices;
    // container's transformation matrix and constant vector
    MatrixType mTransformationMatrixLocal;
    VectorType mConstantVectorLocal;
    // containers for holding equation ids and container dofs
    EquationIdVectorType mMasterEquationIds;
    DofsVectorType mContainerDofs;

    ///@}
    ///@name Private Operators
    ///@{

    ///@}
    ///@name Private Operations
    ///@{


    void ModifyLHS(MatrixType &rLHSContribution, VectorType& rRHSContribution, EquationIdVectorType &rEquationIds)
    {
        std::vector<double> container_master_weights;
        container_master_weights.reserve(mLocalIndices.master_index_vector.size());
        std::vector<IndexType> container_master_slaves;
        container_master_slaves.reserve(mLocalIndices.master_index_vector.size());
        std::vector<IndexType> processed_master_indices;
        processed_master_indices.reserve(mLocalIndices.master_index_vector.size());
        IndexType slave_equation_id;
        EquationIdVectorType master_equation_ids;
        VectorType master_weights_vector;
        double slave_constant;
        VectorType master_weights_vector_other;
        double constant_other;

        for (auto& slave_index : mLocalIndices.slave_index_vector) { // Loop over all the slaves for this container
            // Get the global equation for this constraint
            auto global_master_slave_constraint = mrGlobalMasterSlaveConstraints.find(rEquationIds[slave_index]);
            // Get the tranformation matrix and constant_vector from the current slave
            global_master_slave_constraint->second->EquationIdsVector(slave_equation_id, master_equation_ids);
            global_master_slave_constraint->second->CalculateLocalSystem(master_weights_vector, slave_constant);

            IndexType master_index = 0;
            double master_weight = 0.0;
            IndexType i_master = 0;
            for (auto&  master_eq_id : master_equation_ids)
            { // Loop over all the masters the slave has
                master_index = std::distance(rEquationIds.begin(), std::find(rEquationIds.begin(), rEquationIds.end(), master_eq_id));
                //master_weight = mTransformationMatrixLocal(slave_index,master_index);
                master_weight = master_weights_vector(i_master);
                for (auto& internal_index : mLocalIndices.internal_index_vector) {
                    // For K(m,u) and K(u,m)
                    rLHSContribution(internal_index, master_index) += rLHSContribution(internal_index, slave_index) * master_weight;
                    rLHSContribution(master_index, internal_index) += rLHSContribution(slave_index, internal_index) * master_weight;
                }

                container_master_weights.push_back( master_weight );
                container_master_slaves.push_back( slave_index );
                processed_master_indices.push_back( master_index );
                i_master++;
            } // Loop over all the masters the slave has
        }

        //Adding contribution from slave to Kmm
        IndexType master_i = 0;
        for (auto& master_index : processed_master_indices) {
            IndexType master_i_other = 0;
            for (auto& master_index_other : processed_master_indices) {
                rLHSContribution(master_index, master_index_other) += container_master_weights[master_i] *
                                                                        rLHSContribution(container_master_slaves[master_i], container_master_slaves[master_i_other])
                                                                        * container_master_weights[master_i_other];
                master_i_other++;
            }
            master_i++;
        }

        // For K(u,s) and K(s,u)
        for (auto& slave_index : mLocalIndices.slave_index_vector) {
            for (auto internal_index : mLocalIndices.internal_index_vector) {
                rLHSContribution(slave_index, internal_index) = 0.0;
                rLHSContribution(internal_index, slave_index) = 0.0;
            }
        }
    }


    void ModifyRHS(MatrixType &rLHSContribution, VectorType& rRHSContribution, EquationIdVectorType &rEquationIds)
    {
        IndexType slave_equation_id;
        EquationIdVectorType master_equation_ids;
        VectorType master_weights_vector;
        double slave_constant;
        VectorType master_weights_vector_other;
        double constant_other;

        for (auto& slave_index : mLocalIndices.slave_index_vector) { // Loop over all the slaves for this container
            // Get the global equation for this constraint
            auto global_master_slave_constraint = mrGlobalMasterSlaveConstraints.find(rEquationIds[slave_index]);
            // Get the tranformation matrix and constant_vector from the current slave
            global_master_slave_constraint->second->EquationIdsVector(slave_equation_id, master_equation_ids);
            global_master_slave_constraint->second->CalculateLocalSystem(master_weights_vector, slave_constant);

            IndexType master_index = 0;
            double master_weight = 0.0;
            IndexType i_master = 0;
            for (auto&  master_eq_id : master_equation_ids)
            { // Loop over all the masters the slave has
                master_index = std::distance(rEquationIds.begin(), std::find(rEquationIds.begin(), rEquationIds.end(), master_eq_id));
                //master_weight = mTransformationMatrixLocal(slave_index,master_index);
                master_weight = master_weights_vector(i_master);
                for (auto& internal_index : mLocalIndices.internal_index_vector) {
                    rRHSContribution(internal_index) += -rLHSContribution(internal_index, slave_index) * slave_constant;
                }
                // For RHS(m) += A'*LHS(s,s)*B
                for (auto& slave_index_other : mLocalIndices.slave_index_vector) {
                    auto global_master_slave_constraint_other = mrGlobalMasterSlaveConstraints.find(rEquationIds[slave_index_other]);
                    global_master_slave_constraint_other->second->CalculateLocalSystem(master_weights_vector_other, constant_other);
                    rRHSContribution(master_index) -= rLHSContribution(slave_index, slave_index_other) * master_weight * constant_other;
                }
                // Changing the RHS side of the equation
                rRHSContribution(master_index) += master_weight * rRHSContribution(slave_index);

                i_master++;
            } // Loop over all the masters the slave has

            rRHSContribution(slave_index) = 0.0;
        }
    }


    /**
     * @brief   Resets the member vectors and matrices to zero and zero size
     */
    void Reset()
    {
        mLocalIndices.Reset();
<<<<<<< HEAD
        mTransformationMatrixLocal.resize(0, 0);
        mConstantVectorLocal.resize(0);
=======
        mTransformationMatrixLocal.resize(0,0, false);
        mConstantVectorLocal.resize(0, false);
>>>>>>> 1be12e1c
        mMasterEquationIds.clear();
        mMasterEquationIds.shrink_to_fit();
        mContainerDofs.clear();
        mContainerDofs.shrink_to_fit();
    }
    /**
     * @brief   This function calculates the local transformation matrix and the constant vector for each
     *          each element or condition. The T matrix and C vector for each element or condition for the slaves they contain .
     * @param   rLocalIndices object of Struct LocalIndicesType containing the local internal, master and slave indices
     * @param   rTransformationMatrixLocal reference to the tranformation matrix which is to be calculated.
     * @param   rEquationIds the list of equation ids.
     */
    void CalculateLocalTransformationMatrix(LocalIndicesType &rLocalIndices,
                                            MatrixType &rTransformationMatrixLocal,
                                            EquationIdVectorType &rEquationIds)
    {
        KRATOS_TRY
        IndexType slave_equation_id;
        EquationIdVectorType master_equation_ids;
        VectorType mMasterWeightsVector;
        double slave_constant;
        int i_masters_total = rEquationIds.size();
        for (const auto &slave_index : rLocalIndices.slave_index_vector)
        {
            auto global_master_slave_constraint = mrGlobalMasterSlaveConstraints.find(rEquationIds[slave_index]);
            KRATOS_DEBUG_ERROR_IF(global_master_slave_constraint == mrGlobalMasterSlaveConstraints.end()) << "No master slave constraint equation found for atleast one of the dofs .. !" << std::endl;
            global_master_slave_constraint->second->EquationIdsVector(slave_equation_id, master_equation_ids);
            global_master_slave_constraint->second->CalculateLocalSystem(mMasterWeightsVector, slave_constant);
            for (IndexType i_master = 0; i_master < master_equation_ids.size(); ++i_master)
            {
                rTransformationMatrixLocal(slave_index, i_masters_total) += mMasterWeightsVector(i_master);
                i_masters_total++;
            }
        }
        for (const auto &master_index : rLocalIndices.master_index_vector)
            rTransformationMatrixLocal(master_index, master_index) = 1.0;

        for (const auto &internal_index : rLocalIndices.internal_index_vector)
            rTransformationMatrixLocal(internal_index, internal_index) = 1.0;

        KRATOS_CATCH("ResidualBasedBlockBuilderAndSolverWithConstraints::CalculateLocalTransformationMatrix failed ..");
    }

    /**
     * @brief   This function calculates the local constant vector for each
     *          each element or condition. C vector for each element or condition for the slaves they contain .
     * @param   rLocalSlaveIndexVector vector of slave indices
     * @param   rConstantVectorLocal reference to the constant vector to be calculated
     * @param   rEquationIds the list of equation ids.
     */
    void CalculateLocalConstantVector(LocalIndicesType &rLocalIndexStructure,
                                      VectorType &rConstantVectorLocal,
                                      EquationIdVectorType &rEquationIds)
    {
        KRATOS_TRY
        VectorType mMasterWeightsVector;
        double slave_constant;

        for (const auto &slave_index : rLocalIndexStructure.slave_index_vector)
        {
            auto global_master_slave_constraint = mrGlobalMasterSlaveConstraints.find(rEquationIds[slave_index]);
            if (global_master_slave_constraint != mrGlobalMasterSlaveConstraints.end())
            {
                global_master_slave_constraint->second->CalculateLocalSystem(mMasterWeightsVector, slave_constant);
                rConstantVectorLocal(slave_index) = slave_constant;
            }
            else
                KRATOS_ERROR << "No master slave constraint equation found for atleast one of the dofs .. !" << std::endl;
        }
        KRATOS_CATCH("ResidualBasedBlockBuilderAndSolverWithConstraints::CalculateLocalConstantVector failed ..");
    }

    /**
     * @brief   This function calculates the local indices of a given element or condition
     * @param   rEquationIds vector of the equation ids
     * @param   rLocalIndexStructure reference to the structure of LocalIndicesType
     */
    void CalculateLocalIndices(EquationIdVectorType &rEquationIds, LocalIndicesType &rLocalIndexStructure, IndexType rTotalNumberOfMasters)
    {
        CalculateLocalSlaveIndices(rEquationIds, rLocalIndexStructure);
        CalculateLocalInternalIndices(rEquationIds, rLocalIndexStructure);
        CalculateLocalMasterIndices(rEquationIds, rLocalIndexStructure, rTotalNumberOfMasters);
    }

    /**
     * @brief   This function calculates the local slave indices of a given element or condition
     * @param   rEquationIds vector of the equation ids
     * @param   rLocalSlaveIndexVector reference to the vector of slave indices
     */
    void CalculateLocalSlaveIndices(EquationIdVectorType &rEquationIds, LocalIndicesType &rLocalIndexStructure)
    {
        KRATOS_TRY
        int index = 0;
        for (auto &eq_id : rEquationIds)
        {
            auto global_master_slave_constraint = mrGlobalMasterSlaveConstraints.find(eq_id);
            if (global_master_slave_constraint != mrGlobalMasterSlaveConstraints.end())
                rLocalIndexStructure.slave_index_vector.push_back(index);

            index++;
        }
        KRATOS_CATCH("ResidualBasedBlockBuilderAndSolverWithConstraints::CalculateLocalSlaveIndices failed ..");
    }

    /**
     * @brief   This function calculates the local internal indices of a given element or condition
     * @param   rEquationIds vector of the equation ids
     * @param   rLocalIndexStructure reference to the vector of slave indices
     */
    void CalculateLocalInternalIndices(EquationIdVectorType &rEquationIds, LocalIndicesType &rLocalIndexStructure)
    {
        KRATOS_TRY
        VectorIndexType local_index_vector(rEquationIds.size());
        for (IndexType i = 0; i < rEquationIds.size(); ++i)
            local_index_vector[i] = i;

        std::sort(local_index_vector.begin(), local_index_vector.end());
        std::sort(rLocalIndexStructure.slave_index_vector.begin(), rLocalIndexStructure.slave_index_vector.end());

        std::set_difference(local_index_vector.begin(), local_index_vector.end(),
                            rLocalIndexStructure.slave_index_vector.begin(), rLocalIndexStructure.slave_index_vector.end(),
                            std::back_inserter(rLocalIndexStructure.internal_index_vector));

        KRATOS_CATCH("ResidualBasedBlockBuilderAndSolverWithConstraints::CalculateLocalInternalIndices failed ..");
    }

    /**
     * @brief   This function calculates the local internal indices of a given element or condition
     * @param   rEquationIds vector of the equation ids
     * @param   rLocalIndexStructure reference to the vector of slave indices
     * @param   rTotalNumberOfMasters total number of masters for the given element or condition.
     */
    void CalculateLocalMasterIndices(EquationIdVectorType &rEquationIds, LocalIndicesType &rLocalIndexStructure, IndexType rTotalNumberOfMasters)
    {
        // Get number of master indices for this current container
        rLocalIndexStructure.master_index_vector.reserve(rTotalNumberOfMasters + rEquationIds.size());
        for (IndexType i = rEquationIds.size() - rTotalNumberOfMasters; i < rEquationIds.size() - 1; ++i)
            rLocalIndexStructure.master_index_vector.push_back(i);
    }

    ///@}
};

} // namespace Internals

} // namespace Kratos

#endif // CONSTRAINT_SLAVE_H_INCLUDED<|MERGE_RESOLUTION|>--- conflicted
+++ resolved
@@ -413,17 +413,10 @@
  */
 template <class TSparseSpace,
           class TDenseSpace,
-<<<<<<< HEAD
-          class TLinearSolver> // Made template to include the possibility to work with both local and global matrices for imposing the constraints.
-class ConstraintImposer
-{
-  public:
-=======
           class TLinearSolver
           > // Made template to include the possibility to work with both local and global matrices for imposing the constraints.
 class ConstraintImposer {
 public:
->>>>>>> 1be12e1c
     ///@name Type Definitions
     ///@{
     typedef Internals::AuxiliaryGlobalMasterSlaveConstraint AuxiliaryGlobalMasterSlaveRelationType;
@@ -450,12 +443,8 @@
     {
     }
 
-<<<<<<< HEAD
-    ConstraintImposer(const ConstraintImposer &OtherObject) : mrGlobalMasterSlaveConstraints(OtherObject.mrGlobalMasterSlaveConstraints) // copy constructor
-=======
     ConstraintImposer( const ConstraintImposer &OtherObject) :
                 mrGlobalMasterSlaveConstraints (OtherObject.mrGlobalMasterSlaveConstraints) // copy constructor
->>>>>>> 1be12e1c
     {
     }
 
@@ -692,13 +681,8 @@
     void Reset()
     {
         mLocalIndices.Reset();
-<<<<<<< HEAD
-        mTransformationMatrixLocal.resize(0, 0);
-        mConstantVectorLocal.resize(0);
-=======
         mTransformationMatrixLocal.resize(0,0, false);
         mConstantVectorLocal.resize(0, false);
->>>>>>> 1be12e1c
         mMasterEquationIds.clear();
         mMasterEquationIds.shrink_to_fit();
         mContainerDofs.clear();
