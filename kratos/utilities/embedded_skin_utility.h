//    |  /           |
//    ' /   __| _` | __|  _ \   __|
//    . \  |   (   | |   (   |\__ `
//   _|\_\_|  \__,_|\__|\___/ ____/
//                   Multi-Physics
//
//  License:         BSD License
//                   Kratos default license: kratos/license.txt
//
//  Main authors:    Ruben Zorrilla
//

#if !defined(KRATOS_GENERATE_EMBEDDED_SKIN_UTILITY_H_INCLUDED )
#define  KRATOS_GENERATE_EMBEDDED_SKIN_UTILITY_H_INCLUDED


// System includes
#include <string>
#include <iostream>


// External includes


// Project includes
#include "includes/define.h"
#include "includes/model_part.h"
#include "geometries/geometry_data.h"
#include "modified_shape_functions/modified_shape_functions.h"
#include "utilities/binbased_fast_point_locator.h"
#include "utilities/divide_geometry.h"
#include "utilities/math_utils.h"


namespace Kratos
{

///@name Kratos Globals
///@{

///@}
///@name Type Definitions
///@{

///@}
///@name  Enum's
///@{

///@}
///@name  Functions
///@{

///@}
///@name Kratos Classes
///@{

/// Utility to compute the skin representation from a distance function.
/** Provided either a continuous or discontinuous distance function, this
 *  utility reconstructs the skin representation coming from such distance
 *  function. This is done by computing the element intersections and saving
 *  them in an empty provided model part. Note that such skin representation
 *  is discontinuous even for a provided continuous distance field.
 */
template<std::size_t TDim>
class KRATOS_API(KRATOS_CORE) EmbeddedSkinUtility
{
public:
    ///@name Type Definitions
    ///@{

    /// Pointer definition of EmbeddedSkinUtility
    KRATOS_CLASS_POINTER_DEFINITION(EmbeddedSkinUtility);

    typedef std::unordered_map<
        Node<3>::Pointer,
        std::tuple< const Element::Pointer, const unsigned int >,
        SharedPointerHasher<Node<3>::Pointer>,
        SharedPointerComparator<Node<3>::Pointer> > EdgeNodesMapType;

<<<<<<< HEAD
=======
    ///@}
    ///@name  Enum's
    ///@{

    enum LevelSetTypeEnum
    {
        Continuous = 1,
        Discontinuous = 2
    };

>>>>>>> f1c6ccd0
    ///@}
    ///@name Life Cycle
    ///@{

    /// Default constructor.
    EmbeddedSkinUtility(
        ModelPart &rModelPart,
        ModelPart &rSkinModelPart,
        const std::string LevelSetType = "continuous",
        const std::vector<std::string> InterpolatedSkinVariables = {}) :
        mrModelPart(rModelPart),
        mrSkinModelPart(rSkinModelPart),
<<<<<<< HEAD
        mLevelSetType(LevelSetType),
=======
        mLevelSetType(LevelSetType == "continuous" ? Continuous : Discontinuous),
        mrConditionPrototype(KratosComponents<Condition>::Get(this->GetConditionType())),
>>>>>>> f1c6ccd0
        mInterpolatedSkinVariables(InterpolatedSkinVariables) {};

    /// Destructor.
    virtual ~EmbeddedSkinUtility() = default;

    ///@}
    ///@name Operators
    ///@{


    ///@}
    ///@name Operations
    ///@{

    /**
     * @brief Call to generate the embedded skin model part
     * This method collects all the operations required to generate
     * the embedded skin model part. The new geometries will be stored
     * inside the skin model part provided in the constructor.
     */
    void GenerateSkin();

    /**
     * @brief InterpolateMeshVariableToSkin double specialization
     * Double type specialization of the InterpolateMeshVariableToSkin method
     * @param rMeshVariable background mesh origin variable
     * @param rSkinVariable skin mesh destination variable
     */
    void InterpolateMeshVariableToSkin(
        const Variable<double> &rMeshVariable,
		const Variable<double> &rSkinVariable);

    /**
     * @brief InterpolateMeshVariableToSkin array specialization
     * Array type specialization of the InterpolateMeshVariableToSkin method
     * @param rMeshVariable background mesh origin variable
     * @param rSkinVariable skin mesh destination variable
     */
    void InterpolateMeshVariableToSkin(
        const Variable<array_1d<double,3>> &rMeshVariable,
		const Variable<array_1d<double,3>> &rSkinVariable);

    /**
     * @brief Discontinuous InterpolateMeshVariableToSkin double specialization
     * Double type specialization of the InterpolateMeshVariableToSkin method
     * for discontinuous level set type formulation
     * @param rMeshVariable background mesh origin variable
     * @param rSkinVariable skin mesh destination variable
     * @param rInterfaceSide interface side ("positive" or "negative")
     */
    void InterpolateDiscontinuousMeshVariableToSkin(
        const Variable<double> &rMeshVariable,
		const Variable<double> &rSkinVariable,
        const std::string &rInterfaceSide);

    /**
     * @brief Discontinuous InterpolateMeshVariableToSkin array specialization
     * Array type specialization of the InterpolateMeshVariableToSkin method
     * for discontinuous level set type formulation
     * @param rMeshVariable background mesh origin variable
     * @param rSkinVariable skin mesh destination variable
     * @param rInterfaceSide interface side ("positive" or "negative")
     */
    void InterpolateDiscontinuousMeshVariableToSkin(
        const Variable<array_1d<double,3>> &rMeshVariable,
		const Variable<array_1d<double,3>> &rSkinVariable,
        const std::string &rInterfaceSide);

    ///@}
    ///@name Access
    ///@{


    ///@}
    ///@name Inquiry
    ///@{


    ///@}
    ///@name Input and output
    ///@{


    ///@}
    ///@name Friends
    ///@{


    ///@}
private:
    ///@name Static Member Variables
    ///@{


    ///@}
    ///@name Member Variables
    ///@{

    ModelPart &mrModelPart;
    ModelPart &mrSkinModelPart;
    EdgeNodesMapType mEdgeNodesMap;
<<<<<<< HEAD
    const std::string mLevelSetType;
=======
    const LevelSetTypeEnum mLevelSetType;
    const Condition &mrConditionPrototype;
>>>>>>> f1c6ccd0
    std::vector<std::string> mInterpolatedSkinVariables;

    ///@}
    ///@name Private Operators
    ///@{


    ///@}
    ///@name Private Operations
    ///@{

    /**
     * @brief Geometry clear operation
     * This method is called before any construction of the skin.
     * It removes the existent nodes, elements and conditions in
     * the provided skin model part.
     */
    void Clear();

    /**
     * @brief Computes the skin entities of one element
     * For an intersected element, this method computes the skin
     * intersection geometries.
     * @param pElement element of interest
     * @param rNodalDistances vector containing the element node distances
     * @param rTempNodeId temporal id for the new nodes
     * @param rTempCondId temporal id for the new conditions
     * @param pCondProp pointer to the properties for the new skin conditions
     * @param rNewNodesVect vector to temporary store the new skin nodes
     * @param rNewCondsVect vector to temporary store the new skin conditions
     */
    void ComputeElementSkin(
        const Element::Pointer pElement,
        const Vector &rNodalDistances,
        unsigned int &rTempNodeId,
        unsigned int &rTempCondId,
        Properties::Pointer pCondProp,
        ModelPart::NodesContainerType &rNewNodesVect,
        ModelPart::ConditionsContainerType &rNewCondsVect);

    /**
     * @brief Checks if an element is split
     * This method checks if an element geometry is split
     * @param rGeometry geometry of the element of interest
     * @param rNodalDistances vector containing the element node distances
     * @return true if the element is split
     * @return false if the element is not split
     */
    bool inline ElementIsSplit(
        const Geometry<Node<3>> &rGeometry,
        const Vector &rNodalDistances);

    /**
     * @brief InterpolateMeshVariableToSkin specialization method
     * For a provided set of variables, this method interpolates the values
     * from the brackground fluid mesh to an embedded skin mesh. This can
     * be done for either the positive or negative sides of the interface.
     * @tparam TVarType variable type of the variable to be interpolated
     * @param rMeshVariable variable in the background mesh to interpolate from
     * @param rSkinVariable variable in the skin model part to interpolate to
     * @param rInterfaceSide interface side in where the shape functions
     * are to be computed. Must be either "positive" or "negative"
     */
    template<class TVarType>
    void InterpolateMeshVariableToSkinSpecialization(
        const Variable<TVarType> &rMeshVariable,
		const Variable<TVarType> &rSkinVariable,
        const std::string &rInterfaceSide = "positive")
    {
		// Check requested variables
		KRATOS_ERROR_IF((mrModelPart.NodesBegin())->SolutionStepsDataHas(rMeshVariable) == false)
			<< "Mesh model part solution step data missing variable: " << rMeshVariable << std::endl;
		KRATOS_ERROR_IF((mrSkinModelPart.NodesBegin())->SolutionStepsDataHas(rSkinVariable) == false)
			<< "Generated skin model part solution step data missing variable: " << rSkinVariable << std::endl;

        // Check that the mesh model part has elements
        KRATOS_ERROR_IF(mrModelPart.NumberOfElements() == 0) << "Mesh model part has no elements.";

        // Loop the edge intersection nodes to set their values
<<<<<<< HEAD
        #pragma parallel for
        for (int i_node = 0; i_node < mrSkinModelPart.NumberOfNodes(); ++i_node) {
=======
        unsigned int i_edge;
        Element::Pointer p_elem;
        #pragma parallel for private (i_edge, p_elem)
        for (int i_node = 0; i_node < static_cast<int>(mrSkinModelPart.NumberOfNodes()); ++i_node) {
>>>>>>> f1c6ccd0
            // Get the current node
            auto it_node = mrSkinModelPart.NodesBegin() + i_node;
            Node<3>::Pointer p_node = &(*it_node);

            // Search for the current node in the intersected edges map
            const auto i_node_info = mEdgeNodesMap.find(p_node);
            if (i_node_info != mEdgeNodesMap.end()){
                // Get the cut node info from the map tuple iterator
<<<<<<< HEAD
                unsigned int i_edge;
                Element::Pointer p_elem;
=======
>>>>>>> f1c6ccd0
                std::tie(p_elem, i_edge) = std::get<1>(*i_node_info);

                // Set the modified shape functions for the parent element
                const auto p_elem_geom = p_elem->pGetGeometry();
                const auto elem_dist = this->SetDistancesVector(*p_elem);
<<<<<<< HEAD
                const auto p_mod_sh_func = SetModifiedShapeFunctionsPointer(p_elem_geom, elem_dist);
=======
                const auto p_mod_sh_func = pCreateModifiedShapeFunctions(p_elem_geom, elem_dist);
>>>>>>> f1c6ccd0

                // Get interface modified shape function values
                const auto edge_sh_func = this->GetModifiedShapeFunctionsValuesOnEdge(
                    p_mod_sh_func,
                    rInterfaceSide);

                // Compute the interpolation
                const auto edge_N = row(edge_sh_func, i_edge);
                const auto &r_elem_geom = p_elem->GetGeometry();
                auto &r_value = it_node->FastGetSolutionStepValue(rSkinVariable);
                r_value = rSkinVariable.Zero();
                for (unsigned int i_elem_node = 0; i_elem_node < r_elem_geom.PointsNumber(); ++i_elem_node) {
                    r_value += edge_N[i_elem_node] * r_elem_geom[i_elem_node].FastGetSolutionStepValue(rMeshVariable);
                }
            } else{
                KRATOS_ERROR << "Intersected edge node " << it_node->Id() << " not found in intersected edges nodes map" << std::endl;
            }
        }
    };

    /**
     * @brief Renumber and saves the new skin entities
     * This method renumbers the new skin geometrical entities (MPI compatible)
     * and add them to the provided skin model part.
     * @param rNewNodesVect vector that stores the new skin nodes
     * @param rNewCondsVect vector that stores the new skin conditions
     */
    void RenumberAndAddSkinEntities(
        const ModelPart::NodesContainerType &rNewNodesVect,
        const ModelPart::ConditionsContainerType &rNewCondsVect);

    /**
     * @brief Set the Distances Vector object
     * For a given element, this method sets the vector containing the
     * element node distances.
     * @param ItElem iterator to the element of interest
     * @return const Vector vector containing the element node distances
     */
    const Vector SetDistancesVector(const Element &rElement);

    /**
     * Sets the the divide geometry utility according to the geometry type.
     * @param pGeometry Pointer to the element geometry
     * @param rNodalDistances Vector containing the distance values
     * @return A pointer to the divide geometry utility
     */
    DivideGeometry::Pointer SetDivideGeometryUtility(
        const Geometry<Node<3>> &rGeometry,
        const Vector &rNodalDistances);

    /**
     * Creates the new interface condition geometry
     * @param rOriginGeometryType Interface subgeometry type
     * @param rNewNodesArray Nodes that conform the new interface geometry
     * @return A pointer to the new geometry
     */
    Geometry< Node<3> >::Pointer pCreateNewConditionGeometry(
        const GeometryData::KratosGeometryType &rOriginGeometryType,
        const Condition::NodesArrayType &rNewNodesArray);

    /**
<<<<<<< HEAD
     * @brief Sets a pointer to a new skin condition
=======
     * @brief Creates a pointer to a new skin condition
>>>>>>> f1c6ccd0
     * From the split pattern of an intersected element, this method
     * creates and returns a pointer to a new skin condition.
     * @param rOriginGeometryType GeometryType of the condition to be created
     * @param rNewNodesArray array containing pointers to the nodes that will
     * conform the condition
     * @param rConditionId new condition identifier
     * @param pConditionProperties pointer to the new condition properties
     * @return Condition::Pointer pointer to a new skin condition
     */
<<<<<<< HEAD
    Condition::Pointer SetNewConditionPointer(
=======
    Condition::Pointer pCreateNewCondition(
>>>>>>> f1c6ccd0
        const GeometryData::KratosGeometryType &rOriginGeometryType,
        const Condition::NodesArrayType &rNewNodesArray,
        const unsigned int &rConditionId,
        const Properties::Pointer pConditionProperties);

    /**
     * @brief Get the condition type
     * Depending on the dimension template argument, this method returns
     * the condition type name (Condition2D2N or SurfaceCondition3D3N)
     * @return std::sting condition type name
     */
<<<<<<< HEAD
    const inline std::string GetConditionType() const;
=======
    static const std::string GetConditionType();
>>>>>>> f1c6ccd0

    /**
     * @brief Set the Skin Entities Properties
     * This method checks which is the last properties id. and
     * sets a new one accordingly to be used as skin conditions property
     * @return Properties::Pointer pointer to the new skin entities property
     */
    Properties::Pointer SetSkinEntitiesProperties();

    /**
<<<<<<< HEAD
     * @brief Set the Modified Shape Functions Pointer object
=======
     * @brief Creates a pointer to the Modified Shape Functions
>>>>>>> f1c6ccd0
     * For an intersected element, sets the modified shape functions utility
     * @param pGeometry Pointer to the intersected element geometry
     * @param rNodalDistances Vector containing the nodal distances
     * @return ModifiedShapeFunctions::UniquePointer Unique pointer
     * to the current element modified shape functions utility
     */
<<<<<<< HEAD
    ModifiedShapeFunctions::UniquePointer SetModifiedShapeFunctionsPointer(
=======
    ModifiedShapeFunctions::UniquePointer pCreateModifiedShapeFunctions(
>>>>>>> f1c6ccd0
        const Geometry<Node<3>>::Pointer pGeometry,
        const Vector& rNodalDistances);

    /**
     * @brief Get the Modified Shape Functions Values object
     * This method returns the shape function values in an element intersection
     * @param rpModifiedShapeFunctions pointer to the modified shape functions util
     * @param rInterfaceSide interface side in where the shape functions
     * are to be computed. Must be either "positive" or "negative"
     * @return Matrix matrix containing the split shape function values
     */
    Matrix GetModifiedShapeFunctionsValues(
        const ModifiedShapeFunctions::UniquePointer &rpModifiedShapeFunctions,
        const std::string &rInterfaceSide) const;

    /**
     * @brief Get the Modified Shape Functions Values On Edge object
     * This method returns the shape function values in the intersected edges
     * @param rpModifiedShapeFunctions pointer to the modified shape functions util
     * @param rInterfaceSide interface side in where the shape functions
     * are to be computed. Must be either "positive" or "negative"
     * @return Matrix matrix containing the split shape function values
     */
    Matrix GetModifiedShapeFunctionsValuesOnEdge(
        const ModifiedShapeFunctions::UniquePointer &rpModifiedShapeFunctions,
        const std::string &rInterfaceSide) const;

    ///@}
    ///@name Private  Access
    ///@{


    ///@}
    ///@name Private Inquiry
    ///@{


    ///@}
    ///@name Un accessible methods
    ///@{

    /// Assignment operator.
    EmbeddedSkinUtility& operator=(EmbeddedSkinUtility const& rOther) = delete;

    /// Copy constructor.
    EmbeddedSkinUtility(EmbeddedSkinUtility const& rOther) = delete;

    ///@}
}; // Class EmbeddedSkinUtility

///@}

///@name Type Definitions
///@{

///@}
///@name Input and output
///@{

///@}
}  // namespace Kratos.

#endif // KRATOS_GENERATE_EMBEDDED_SKIN_UTILITY_H_INCLUDED  defined<|MERGE_RESOLUTION|>--- conflicted
+++ resolved
@@ -77,8 +77,6 @@
         SharedPointerHasher<Node<3>::Pointer>,
         SharedPointerComparator<Node<3>::Pointer> > EdgeNodesMapType;
 
-<<<<<<< HEAD
-=======
     ///@}
     ///@name  Enum's
     ///@{
@@ -89,7 +87,6 @@
         Discontinuous = 2
     };
 
->>>>>>> f1c6ccd0
     ///@}
     ///@name Life Cycle
     ///@{
@@ -102,12 +99,8 @@
         const std::vector<std::string> InterpolatedSkinVariables = {}) :
         mrModelPart(rModelPart),
         mrSkinModelPart(rSkinModelPart),
-<<<<<<< HEAD
-        mLevelSetType(LevelSetType),
-=======
         mLevelSetType(LevelSetType == "continuous" ? Continuous : Discontinuous),
         mrConditionPrototype(KratosComponents<Condition>::Get(this->GetConditionType())),
->>>>>>> f1c6ccd0
         mInterpolatedSkinVariables(InterpolatedSkinVariables) {};
 
     /// Destructor.
@@ -209,12 +202,8 @@
     ModelPart &mrModelPart;
     ModelPart &mrSkinModelPart;
     EdgeNodesMapType mEdgeNodesMap;
-<<<<<<< HEAD
-    const std::string mLevelSetType;
-=======
     const LevelSetTypeEnum mLevelSetType;
     const Condition &mrConditionPrototype;
->>>>>>> f1c6ccd0
     std::vector<std::string> mInterpolatedSkinVariables;
 
     ///@}
@@ -294,15 +283,10 @@
         KRATOS_ERROR_IF(mrModelPart.NumberOfElements() == 0) << "Mesh model part has no elements.";
 
         // Loop the edge intersection nodes to set their values
-<<<<<<< HEAD
-        #pragma parallel for
-        for (int i_node = 0; i_node < mrSkinModelPart.NumberOfNodes(); ++i_node) {
-=======
         unsigned int i_edge;
         Element::Pointer p_elem;
         #pragma parallel for private (i_edge, p_elem)
         for (int i_node = 0; i_node < static_cast<int>(mrSkinModelPart.NumberOfNodes()); ++i_node) {
->>>>>>> f1c6ccd0
             // Get the current node
             auto it_node = mrSkinModelPart.NodesBegin() + i_node;
             Node<3>::Pointer p_node = &(*it_node);
@@ -311,21 +295,12 @@
             const auto i_node_info = mEdgeNodesMap.find(p_node);
             if (i_node_info != mEdgeNodesMap.end()){
                 // Get the cut node info from the map tuple iterator
-<<<<<<< HEAD
-                unsigned int i_edge;
-                Element::Pointer p_elem;
-=======
->>>>>>> f1c6ccd0
                 std::tie(p_elem, i_edge) = std::get<1>(*i_node_info);
 
                 // Set the modified shape functions for the parent element
                 const auto p_elem_geom = p_elem->pGetGeometry();
                 const auto elem_dist = this->SetDistancesVector(*p_elem);
-<<<<<<< HEAD
-                const auto p_mod_sh_func = SetModifiedShapeFunctionsPointer(p_elem_geom, elem_dist);
-=======
                 const auto p_mod_sh_func = pCreateModifiedShapeFunctions(p_elem_geom, elem_dist);
->>>>>>> f1c6ccd0
 
                 // Get interface modified shape function values
                 const auto edge_sh_func = this->GetModifiedShapeFunctionsValuesOnEdge(
@@ -387,11 +362,7 @@
         const Condition::NodesArrayType &rNewNodesArray);
 
     /**
-<<<<<<< HEAD
-     * @brief Sets a pointer to a new skin condition
-=======
      * @brief Creates a pointer to a new skin condition
->>>>>>> f1c6ccd0
      * From the split pattern of an intersected element, this method
      * creates and returns a pointer to a new skin condition.
      * @param rOriginGeometryType GeometryType of the condition to be created
@@ -401,11 +372,7 @@
      * @param pConditionProperties pointer to the new condition properties
      * @return Condition::Pointer pointer to a new skin condition
      */
-<<<<<<< HEAD
-    Condition::Pointer SetNewConditionPointer(
-=======
     Condition::Pointer pCreateNewCondition(
->>>>>>> f1c6ccd0
         const GeometryData::KratosGeometryType &rOriginGeometryType,
         const Condition::NodesArrayType &rNewNodesArray,
         const unsigned int &rConditionId,
@@ -417,11 +384,7 @@
      * the condition type name (Condition2D2N or SurfaceCondition3D3N)
      * @return std::sting condition type name
      */
-<<<<<<< HEAD
-    const inline std::string GetConditionType() const;
-=======
     static const std::string GetConditionType();
->>>>>>> f1c6ccd0
 
     /**
      * @brief Set the Skin Entities Properties
@@ -432,22 +395,14 @@
     Properties::Pointer SetSkinEntitiesProperties();
 
     /**
-<<<<<<< HEAD
-     * @brief Set the Modified Shape Functions Pointer object
-=======
      * @brief Creates a pointer to the Modified Shape Functions
->>>>>>> f1c6ccd0
      * For an intersected element, sets the modified shape functions utility
      * @param pGeometry Pointer to the intersected element geometry
      * @param rNodalDistances Vector containing the nodal distances
      * @return ModifiedShapeFunctions::UniquePointer Unique pointer
      * to the current element modified shape functions utility
      */
-<<<<<<< HEAD
-    ModifiedShapeFunctions::UniquePointer SetModifiedShapeFunctionsPointer(
-=======
     ModifiedShapeFunctions::UniquePointer pCreateModifiedShapeFunctions(
->>>>>>> f1c6ccd0
         const Geometry<Node<3>>::Pointer pGeometry,
         const Vector& rNodalDistances);
 
