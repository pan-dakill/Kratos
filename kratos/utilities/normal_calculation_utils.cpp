--- conflicted
+++ resolved
@@ -26,12 +26,8 @@
 template <class TContainerType>
 void NormalCalculationUtils::CalculateNormalsInContainer(
     ModelPart& rModelPart,
-<<<<<<< HEAD
-    const Variable<array_1d<double,3>>& rNormalVariable)
-=======
-    const Variable<array_1d<double,3>>& rNormalVariable
-    )
->>>>>>> 8c4e7a48
+    const Variable<array_1d<double,3>>& rNormalVariable
+    )
 {
     // Declare auxiliar coordinates
     Point::CoordinatesArrayType aux_coords;
@@ -62,12 +58,8 @@
 template <class TContainerType, bool TIsHistorical>
 void NormalCalculationUtils::InitializeNormals(
     ModelPart& rModelPart,
-<<<<<<< HEAD
-    const Variable<array_1d<double,3>>& rNormalVariable)
-=======
-    const Variable<array_1d<double,3>>& rNormalVariable
-    )
->>>>>>> 8c4e7a48
+    const Variable<array_1d<double,3>>& rNormalVariable
+    )
 {
     // Resetting the normals
     const array_1d<double, 3> zero = ZeroVector(3);
@@ -113,12 +105,8 @@
     ModelPart& rModelPart,
     const bool EnforceGenericGeometryAlgorithm,
     const bool ConsiderUnitNormal,
-<<<<<<< HEAD
-    const Variable<array_1d<double,3>>& rNormalVariable)
-=======
-    const Variable<array_1d<double,3>>& rNormalVariable
-    )
->>>>>>> 8c4e7a48
+    const Variable<array_1d<double,3>>& rNormalVariable
+    )
 {
     if (CheckUseSimplex(rModelPart, EnforceGenericGeometryAlgorithm)) {
         const auto& r_process_info = rModelPart.GetProcessInfo();
@@ -137,12 +125,8 @@
     ModelPart& rModelPart,
     const bool EnforceGenericGeometryAlgorithm,
     const bool ConsiderUnitNormal,
-<<<<<<< HEAD
-    const Variable<array_1d<double,3>>& rNormalVariable)
-=======
-    const Variable<array_1d<double,3>>& rNormalVariable
-    )
->>>>>>> 8c4e7a48
+    const Variable<array_1d<double,3>>& rNormalVariable
+    )
 {
     if (CheckUseSimplex(rModelPart, EnforceGenericGeometryAlgorithm)) {
         const auto& r_process_info = rModelPart.GetProcessInfo();
@@ -161,8 +145,8 @@
     ModelPart& rModelPart,
     const bool EnforceGenericGeometryAlgorithm,
     const bool ConsiderUnitNormal,
-<<<<<<< HEAD
-    const Variable<array_1d<double,3>>& rNormalVariable)
+    const Variable<array_1d<double,3>>& rNormalVariable
+    )
 {
     CalculateNormalsUsingGenericAlgorithm<ModelPart::ElementsContainerType, true>(rModelPart, ConsiderUnitNormal, rNormalVariable);
 }
@@ -183,40 +167,12 @@
 /***********************************************************************************/
 /***********************************************************************************/
 
-=======
-    const Variable<array_1d<double,3>>& rNormalVariable
-    )
-{
-    CalculateNormalsUsingGenericAlgorithm<ModelPart::ElementsContainerType, true>(rModelPart, ConsiderUnitNormal, rNormalVariable);
-}
-
-/***********************************************************************************/
-/***********************************************************************************/
-
-template<>
-KRATOS_API(KRATOS_CORE) void NormalCalculationUtils::CalculateNormals<Element, false>(
-    ModelPart& rModelPart,
-    const bool EnforceGenericGeometryAlgorithm,
-    const bool ConsiderUnitNormal,
-    const Variable<array_1d<double,3>>& rNormalVariable)
-{
-    CalculateNormalsUsingGenericAlgorithm<ModelPart::ElementsContainerType, false>(rModelPart, ConsiderUnitNormal, rNormalVariable);
-}
-
-/***********************************************************************************/
-/***********************************************************************************/
-
->>>>>>> 8c4e7a48
 template<class TEntityType, bool TIsHistorical>
 void NormalCalculationUtils::CalculateUnitNormals(
     ModelPart& rModelPart,
     const bool EnforceGenericGeometryAlgorithm,
-<<<<<<< HEAD
-    const Variable<array_1d<double,3>>& rNormalVariable)
-=======
-    const Variable<array_1d<double,3>>& rNormalVariable
-    )
->>>>>>> 8c4e7a48
+    const Variable<array_1d<double,3>>& rNormalVariable
+    )
 {
     // Compute area normals
     CalculateNormals<TEntityType, TIsHistorical>(rModelPart, EnforceGenericGeometryAlgorithm, true, rNormalVariable);
@@ -231,12 +187,8 @@
 void NormalCalculationUtils::CalculateOnSimplex(
     ConditionsArrayType& rConditions,
     const std::size_t Dimension,
-<<<<<<< HEAD
-    const Variable<array_1d<double,3>>& rNormalVariable)
-=======
-    const Variable<array_1d<double,3>>& rNormalVariable
-    )
->>>>>>> 8c4e7a48
+    const Variable<array_1d<double,3>>& rNormalVariable
+    )
 {
     KRATOS_TRY
 
@@ -244,7 +196,6 @@
 
     KRATOS_CATCH("")
 }
-<<<<<<< HEAD
 
 /***********************************************************************************/
 /***********************************************************************************/
@@ -252,28 +203,13 @@
 void NormalCalculationUtils::CalculateOnSimplexNonHistorical(
     ConditionsArrayType& rConditions,
     const std::size_t Dimension,
-    const Variable<array_1d<double,3>>& rNormalVariable)
+    const Variable<array_1d<double,3>>& rNormalVariable
+    )
 {
     KRATOS_TRY
 
     AuxiliaryCalculateOnSimplex<false>(rConditions, Dimension, rNormalVariable);
 
-=======
-
-/***********************************************************************************/
-/***********************************************************************************/
-
-void NormalCalculationUtils::CalculateOnSimplexNonHistorical(
-    ConditionsArrayType& rConditions,
-    const std::size_t Dimension,
-    const Variable<array_1d<double,3>>& rNormalVariable
-    )
-{
-    KRATOS_TRY
-
-    AuxiliaryCalculateOnSimplex<false>(rConditions, Dimension, rNormalVariable);
-
->>>>>>> 8c4e7a48
     KRATOS_CATCH("")
 }
 
@@ -321,8 +257,8 @@
 
 void NormalCalculationUtils::CalculateOnSimplex(
     ModelPart& rModelPart,
-<<<<<<< HEAD
-    const Variable<array_1d<double,3>>& rNormalVariable)
+    const Variable<array_1d<double,3>>& rNormalVariable
+    )
 {
     KRATOS_TRY
 
@@ -341,10 +277,6 @@
 void NormalCalculationUtils::CalculateOnSimplexNonHistorical(
     ModelPart& rModelPart,
     const Variable<array_1d<double,3>>& rNormalVariable)
-=======
-    const Variable<array_1d<double,3>>& rNormalVariable
-    )
->>>>>>> 8c4e7a48
 {
     KRATOS_TRY
 
@@ -352,9 +284,7 @@
 
     KRATOS_ERROR_IF(!r_process_info.Has(DOMAIN_SIZE))
         << "DOMAIN_SIZE not found in process info of " << rModelPart.Name() << ".";
-<<<<<<< HEAD
-=======
-    CalculateOnSimplex(rModelPart, r_process_info[DOMAIN_SIZE], rNormalVariable);
+    CalculateOnSimplexNonHistorical(rModelPart, r_process_info[DOMAIN_SIZE], rNormalVariable);
 
     KRATOS_CATCH("");
 }
@@ -362,34 +292,11 @@
 /***********************************************************************************/
 /***********************************************************************************/
 
-void NormalCalculationUtils::CalculateOnSimplexNonHistorical(
-    ModelPart& rModelPart,
-    const Variable<array_1d<double,3>>& rNormalVariable)
-{
-    KRATOS_TRY
-
-    const auto& r_process_info = rModelPart.GetProcessInfo();
-
-    KRATOS_ERROR_IF(!r_process_info.Has(DOMAIN_SIZE))
-        << "DOMAIN_SIZE not found in process info of " << rModelPart.Name() << ".";
->>>>>>> 8c4e7a48
-    CalculateOnSimplexNonHistorical(rModelPart, r_process_info[DOMAIN_SIZE], rNormalVariable);
-
-    KRATOS_CATCH("");
-}
-
-/***********************************************************************************/
-/***********************************************************************************/
-
 void NormalCalculationUtils::CalculateOnSimplex(
     ModelPart& rModelPart,
     const std::size_t Dimension,
-<<<<<<< HEAD
-    const Variable<array_1d<double,3>>& rNormalVariable)
-=======
-    const Variable<array_1d<double,3>>& rNormalVariable
-    )
->>>>>>> 8c4e7a48
+    const Variable<array_1d<double,3>>& rNormalVariable
+    )
 {
     // Initialize the normals
     InitializeNormals<ModelPart::ConditionsContainerType,true>(rModelPart, rNormalVariable);
@@ -474,12 +381,8 @@
 void NormalCalculationUtils::CalculateNormal2D(
     Condition& rCondition,
     array_1d<double,3>& rAn,
-<<<<<<< HEAD
-    const Variable<array_1d<double,3>>& rNormalVariable)
-=======
-    const Variable<array_1d<double,3>>& rNormalVariable
-    )
->>>>>>> 8c4e7a48
+    const Variable<array_1d<double,3>>& rNormalVariable
+    )
 {
     const GeometryType& r_geometry = rCondition.GetGeometry();
 
@@ -529,12 +432,8 @@
     array_1d<double,3>& rAn,
     array_1d<double,3>& rv1,
     array_1d<double,3>& rv2,
-<<<<<<< HEAD
-    const Variable<array_1d<double,3>>& rNormalVariable)
-=======
-    const Variable<array_1d<double,3>>& rNormalVariable
-    )
->>>>>>> 8c4e7a48
+    const Variable<array_1d<double,3>>& rNormalVariable
+    )
 {
     const GeometryType& r_geometry = rCondition.GetGeometry();
 
@@ -634,12 +533,8 @@
 void NormalCalculationUtils::CalculateNormalsUsingGenericAlgorithm(
     ModelPart& rModelPart,
     const bool ConsiderUnitNormal,
-<<<<<<< HEAD
-    const NormalVariableType& rNormalVariable)
-=======
     const NormalVariableType& rNormalVariable
     )
->>>>>>> 8c4e7a48
 {
     KRATOS_TRY
 
@@ -699,12 +594,8 @@
 template<>
 KRATOS_API(KRATOS_CORE) array_1d<double,3>& NormalCalculationUtils::GetNormalValue<true>(
     NodeType& rNode,
-<<<<<<< HEAD
-    const NormalVariableType& rNormalVariable)
-=======
     const NormalVariableType& rNormalVariable
     )
->>>>>>> 8c4e7a48
 {
     return rNode.FastGetSolutionStepValue(rNormalVariable);
 }
@@ -715,12 +606,8 @@
 template<>
 KRATOS_API(KRATOS_CORE) array_1d<double,3>& NormalCalculationUtils::GetNormalValue<false>(
     NodeType& rNode,
-<<<<<<< HEAD
-    const NormalVariableType& rNormalVariable)
-=======
     const NormalVariableType& rNormalVariable
     )
->>>>>>> 8c4e7a48
 {
     return rNode.GetValue(rNormalVariable);
 }
@@ -730,12 +617,8 @@
 
 KRATOS_API(KRATOS_CORE) bool NormalCalculationUtils::CheckUseSimplex(
     const ModelPart& rModelPart,
-<<<<<<< HEAD
-    const bool EnforceGenericGeometryAlgorithm)
-=======
     const bool EnforceGenericGeometryAlgorithm
     )
->>>>>>> 8c4e7a48
 {
     // Getting dimension
     const auto& r_process_info = rModelPart.GetProcessInfo();
@@ -767,18 +650,11 @@
 /***********************************************************************************/
 
 template<bool TIsHistorical>
-<<<<<<< HEAD
-KRATOS_API(KRATOS_CORE) void NormalCalculationUtils::AuxiliaryCalculateOnSimplex(
-    ConditionsArrayType& rConditions,
-    const std::size_t Dimension,
-    const NormalVariableType& rNormalVariable)
-=======
 void NormalCalculationUtils::AuxiliaryCalculateOnSimplex(
     ConditionsArrayType& rConditions,
     const std::size_t Dimension,
     const NormalVariableType& rNormalVariable
     )
->>>>>>> 8c4e7a48
 {
     // Calculating the normals and storing on the conditions
     if (Dimension == 2) {
@@ -833,10 +709,7 @@
 template KRATOS_API(KRATOS_CORE) void NormalCalculationUtils::CalculateUnitNormals<Condition, false>(ModelPart&, const bool, const NormalVariableType&);
 template KRATOS_API(KRATOS_CORE) void NormalCalculationUtils::CalculateUnitNormals<Element, true>(ModelPart&, const bool, const NormalVariableType&);
 template KRATOS_API(KRATOS_CORE) void NormalCalculationUtils::CalculateUnitNormals<Element, false>(ModelPart&, const bool, const NormalVariableType&);
-<<<<<<< HEAD
-=======
 template KRATOS_API(KRATOS_CORE) void NormalCalculationUtils::AuxiliaryCalculateOnSimplex<true>(ConditionsArrayType&, const std::size_t, const NormalVariableType&);
 template KRATOS_API(KRATOS_CORE) void NormalCalculationUtils::AuxiliaryCalculateOnSimplex<false>(ConditionsArrayType&, const std::size_t, const NormalVariableType&);
->>>>>>> 8c4e7a48
 
 } // namespace Kratos