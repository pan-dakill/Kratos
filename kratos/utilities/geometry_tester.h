--- conflicted
+++ resolved
@@ -1192,12 +1192,6 @@
             return std::string("Kratos_Point3D");
         case GeometryData::Kratos_Sphere3D1 :
             return std::string("Kratos_Sphere3D1");
-<<<<<<< HEAD
-        case GeometryData::Kratos_Brep_Surface:
-            return std::string("Kratos_Brep_Surface");
-        case GeometryData::Kratos_Brep_Curve_On_Surface:
-            return std::string("Kratos_Brep_Curve_On_Surface");
-=======
         case GeometryData::Kratos_Nurbs_Curve:
             return std::string("Kratos_Nurbs_Curve");
         case GeometryData::Kratos_Nurbs_Surface:
@@ -1208,7 +1202,6 @@
             return std::string("Kratos_Nurbs_Curve_On_Surface");
         case GeometryData::Kratos_Surface_In_Nurbs_Volume:
             return std::string("Kratos_Surface_In_Nurbs_Volume");
->>>>>>> 25e73148
         case GeometryData::Kratos_Brep_Curve:
             return std::string("Kratos_Brep_Curve");
         case GeometryData::Kratos_Brep_Surface:
