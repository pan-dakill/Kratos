//    |  /           |
//    ' /   __| _` | __|  _ \   __|
//    . \  |   (   | |   (   |\__ `
//   _|\_\_|  \__,_|\__|\___/ ____/
//                   Multi-Physics
//
//  License:		 BSD License
//					 Kratos default license: kratos/license.txt
//
//  Main authors:    Riccardo Rossi
//                   Ruben Zorrilla
//                   Vicente Mataix Ferrandiz
//
//

#if !defined(KRATOS_VARIABLE_UTILS )
#define  KRATOS_VARIABLE_UTILS

/* System includes */

/* External includes */

/* Project includes */
#include "includes/define.h"
#include "includes/model_part.h"
#include "includes/checks.h"
#include "utilities/parallel_utilities.h"
#include "utilities/atomic_utilities.h"

namespace Kratos
{
///@name Kratos Globals
///@{

///@}
///@name Type Definitions
///@{

///@}
///@name  Enum's
///@{

///@}
///@name  Functions
///@{

///@}
///@name Kratos Classes
///@{

/**
 * @class VariableUtils
 * @ingroup KratosCore
 * @brief This class implements a set of auxiliar, already parallelized, methods to
 * perform some common tasks related with the variable values and fixity.
 * @details The methods are exported to python in order to add this improvements to the python interface
 * @author Riccardo Rossi
 * @author Ruben Zorrilla
 * @author Vicente Mataix Ferrandiz
 */
class KRATOS_API(KRATOS_CORE) VariableUtils
{
public:
    ///@name Type Definitions
    ///@{

    /// The node type
    typedef ModelPart::NodeType NodeType;

    /// The condition type
    typedef ModelPart::ConditionType ConditionType;

    /// The element type
    typedef ModelPart::ElementType ElementType;

    /// We create the Pointer related to VariableUtils
    KRATOS_CLASS_POINTER_DEFINITION(VariableUtils);

    /// The nodes container
    typedef ModelPart::NodesContainerType NodesContainerType;

    /// The conditions container
    typedef ModelPart::ConditionsContainerType ConditionsContainerType;

    /// The elements container
    typedef ModelPart::ElementsContainerType ElementsContainerType;

    /// A definition of the double variable
    typedef Variable< double > DoubleVarType;

    /// A definition of the array variable
    typedef Variable< array_1d<double, 3 > > ArrayVarType;

    ///@}
    ///@name Life Cycle
    ///@{

    /** Constructor.
     */

    /** Destructor.
     */

    ///@}
    ///@name Operators
    ///@{

    ///@}
    ///@name Operations
    ///@{

    /**
     * @brief Copies the nodal value of a variable from an origin model
     * part nodes to the nodes in a destination model part. It is assumed that
     * both origin and destination model parts have the same number of nodes.
     * @param rVariable reference to the variable to get the value from
     * @param rDestinationVariable reference to the variable to be set
     * @param rOriginModelPart origin model part from where the values are retrieved
     * @param rDestinationModelPart destination model part to where the values are copied to
     * @param BuffStep buffer step
     */
    template< class TVarType >
    void CopyModelPartNodalVar(
        const TVarType& rVariable,
        const TVarType& rDestinationVariable,
        const ModelPart& rOriginModelPart,
        ModelPart& rDestinationModelPart,
        const unsigned int BuffStep = 0)
    {
        const int n_orig_nodes = rOriginModelPart.NumberOfNodes();
        const int n_dest_nodes = rDestinationModelPart.NumberOfNodes();

        KRATOS_ERROR_IF_NOT(n_orig_nodes == n_dest_nodes) << "Origin and destination model parts have different number of nodes."
                                                        << "\n\t- Number of origin nodes: " << n_orig_nodes
                                                        << "\n\t- Number of destination nodes: " << n_dest_nodes << std::endl;

        IndexPartition<std::size_t>(n_orig_nodes).for_each([&](std::size_t index){
            auto it_dest_node = rDestinationModelPart.NodesBegin() + index;
            const auto it_orig_node = rOriginModelPart.NodesBegin() + index;
            const auto& r_value = it_orig_node->GetSolutionStepValue(rVariable, BuffStep);
            it_dest_node->FastGetSolutionStepValue(rDestinationVariable, BuffStep) = r_value;
        });
    }

    /**
     * @brief Copies the nodal value of a variable from an origin model
     * part nodes to the nodes in a destination model part. It is assumed that
     * both origin and destination model parts have the same number of nodes.
     * @param rVariable reference to the variable to get the value from and to save in
     * @param rOriginModelPart origin model part from where the values are retrieved
     * @param rDestinationModelPart destination model part to where the values are copied to
     * @param BuffStep buffer step
     */
    template< class TVarType >
    void CopyModelPartNodalVar(
        const TVarType& rVariable,
        const ModelPart& rOriginModelPart,
        ModelPart& rDestinationModelPart,
        const unsigned int BuffStep = 0)
    {
        this->CopyModelPartNodalVar(rVariable, rVariable, rOriginModelPart, rDestinationModelPart, BuffStep);
    }

    template< class TVarType >
    void CopyModelPartNodalVarToNonHistoricalVar(
        const TVarType &rVariable,
        const TVarType &rDestinationVariable,
        const ModelPart &rOriginModelPart,
        ModelPart &rDestinationModelPart,
        const unsigned int BuffStep = 0)
    {
        const int n_orig_nodes = rOriginModelPart.NumberOfNodes();
        const int n_dest_nodes = rDestinationModelPart.NumberOfNodes();

        KRATOS_ERROR_IF_NOT(n_orig_nodes == n_dest_nodes) <<
            "Origin and destination model parts have different number of nodes." <<
            "\n\t- Number of origin nodes: " << n_orig_nodes <<
            "\n\t- Number of destination nodes: " << n_dest_nodes << std::endl;

        IndexPartition<std::size_t>(n_orig_nodes).for_each([&](std::size_t index){
            auto it_dest_node = rDestinationModelPart.NodesBegin() + index;
            const auto it_orig_node = rOriginModelPart.NodesBegin() + index;
            const auto& r_value = it_orig_node->GetSolutionStepValue(rVariable, BuffStep);
            it_dest_node->GetValue(rDestinationVariable) = r_value;
        });
    }

    template< class TVarType >
    void CopyModelPartNodalVarToNonHistoricalVar(
        const TVarType &rVariable,
        const ModelPart &rOriginModelPart,
        ModelPart &rDestinationModelPart,
        const unsigned int BuffStep = 0)
    {
        this->CopyModelPartNodalVarToNonHistoricalVar(rVariable, rVariable, rOriginModelPart, rDestinationModelPart, BuffStep);
    }

    template <class TDataType>
    void CopyModelPartFlaggedNodalHistoricalVarToHistoricalVar(
        const Variable<TDataType>& rOriginVariable,
        const Variable<TDataType>& rDestinationVariable,
        const ModelPart& rOriginModelPart,
        ModelPart& rDestinationModelPart,
        const Flags& rFlag,
        const bool CheckValue = true,
        const unsigned int ReadBufferStep = 0,
        const unsigned int WriteBufferStep = 0)
    {
        KRATOS_TRY

        KRATOS_ERROR_IF(
            rOriginModelPart.FullName() == rDestinationModelPart.FullName() &&
            rOriginVariable == rDestinationVariable &&
            ReadBufferStep == WriteBufferStep)
            << "Trying to copy flagged nodal solution step values with the same origin and destination model parts/variables/buffer steps. This is not permitted ( Origin model part: "
            << rOriginModelPart.Name() << ", destination model part: " << rDestinationModelPart.Name()
            << ", variable: " << rOriginVariable.Name() << ", buffer step: " << ReadBufferStep << " ) !";

        KRATOS_ERROR_IF_NOT(rOriginModelPart.HasNodalSolutionStepVariable(rOriginVariable))
            << rOriginVariable.Name() << " is not found in nodal solution step variables list in origin model part ( "
            << rOriginModelPart.Name() << " ).";

        KRATOS_ERROR_IF_NOT(rDestinationModelPart.HasNodalSolutionStepVariable(rDestinationVariable))
            << rDestinationVariable.Name() << " is not found in nodal solution step variables list in destination model part ( "
            << rDestinationModelPart.Name() << " ).";

        KRATOS_ERROR_IF(ReadBufferStep >= rOriginModelPart.GetBufferSize())
            << "Origin model part ( " << rOriginModelPart.Name()
            << " ) buffer size is smaller or equal than read buffer size [ "
            << rOriginModelPart.GetBufferSize() << " <= " << ReadBufferStep << " ].";

        KRATOS_ERROR_IF(WriteBufferStep >= rDestinationModelPart.GetBufferSize())
            << "Destination model part ( " << rDestinationModelPart.Name()
            << " ) buffer size is smaller or equal than read buffer size [ "
            << rDestinationModelPart.GetBufferSize() << " <= " << WriteBufferStep << " ].";

        CopyModelPartFlaggedVariable<NodesContainerType>(
            rOriginModelPart, rDestinationModelPart, rFlag, CheckValue,
            [&](NodeType& rDestNode, const TDataType& rValue) {
                rDestNode.FastGetSolutionStepValue(
                    rDestinationVariable, WriteBufferStep) = rValue;
            },
            [&](const NodeType& rOriginNode) -> const TDataType& {
                return rOriginNode.FastGetSolutionStepValue(rOriginVariable, ReadBufferStep);
            });

        rDestinationModelPart.GetCommunicator().SynchronizeVariable(rDestinationVariable);

        KRATOS_CATCH("");
    }

    template <class TDataType>
    void CopyModelPartFlaggedNodalHistoricalVarToHistoricalVar(
        const Variable<TDataType>& rOriginVariable,
        const Variable<TDataType>& rDestinationVariable,
        ModelPart& rModelPart,
        const Flags& rFlag,
        const bool CheckValue = true,
        const unsigned int ReadBufferStep = 0,
        const unsigned int WriteBufferStep = 0)
    {
        KRATOS_TRY

        CopyModelPartFlaggedNodalHistoricalVarToHistoricalVar(
            rOriginVariable, rDestinationVariable, rModelPart, rModelPart,
            rFlag, CheckValue, ReadBufferStep, WriteBufferStep);

        KRATOS_CATCH("");
    }

    template <class TDataType>
    void CopyModelPartFlaggedNodalHistoricalVarToHistoricalVar(
        const Variable<TDataType>& rVariable,
        const ModelPart& rOriginModelPart,
        ModelPart& rDestinationModelPart,
        const Flags& rFlag,
        const bool CheckValue = true,
        const unsigned int ReadBufferStep = 0,
        const unsigned int WriteBufferStep = 0)
    {
        KRATOS_TRY

        CopyModelPartFlaggedNodalHistoricalVarToHistoricalVar(
            rVariable, rVariable, rOriginModelPart, rDestinationModelPart,
            rFlag, CheckValue, ReadBufferStep, WriteBufferStep);

        KRATOS_CATCH("");
    }

    template <class TDataType>
    void CopyModelPartFlaggedNodalHistoricalVarToNonHistoricalVar(
        const Variable<TDataType>& rOriginVariable,
        const Variable<TDataType>& rDestinationVariable,
        const ModelPart& rOriginModelPart,
        ModelPart& rDestinationModelPart,
        const Flags& rFlag,
        const bool CheckValue = true,
        const unsigned int ReadBufferStep = 0)
    {
        KRATOS_TRY

        KRATOS_ERROR_IF_NOT(rOriginModelPart.HasNodalSolutionStepVariable(rOriginVariable))
            << rOriginVariable.Name() << " is not found in nodal solution step variables list in origin model part ( "
            << rOriginModelPart.Name() << " ).";

        KRATOS_ERROR_IF(ReadBufferStep >= rOriginModelPart.GetBufferSize())
            << "Origin model part ( " << rOriginModelPart.Name()
            << " ) buffer size is smaller or equal than read buffer size [ "
            << rOriginModelPart.GetBufferSize() << " <= " << ReadBufferStep << " ].";


        CopyModelPartFlaggedVariable<NodesContainerType>(
            rOriginModelPart, rDestinationModelPart, rFlag, CheckValue,
            [&](NodeType& rDestNode, const TDataType& rValue) {
                rDestNode.SetValue(rDestinationVariable, rValue);
            },
            [&](const NodeType& rOriginNode) -> const TDataType& {
                return rOriginNode.FastGetSolutionStepValue(rOriginVariable, ReadBufferStep);
            });

        rDestinationModelPart.GetCommunicator().SynchronizeNonHistoricalVariable(rDestinationVariable);

        KRATOS_CATCH("");
    }

    template <class TDataType>
    void CopyModelPartFlaggedNodalHistoricalVarToNonHistoricalVar(
        const Variable<TDataType>& rOriginVariable,
        const Variable<TDataType>& rDestinationVariable,
        ModelPart& rModelPart,
        const Flags& rFlag,
        const bool CheckValue = true,
        const unsigned int ReadBufferStep = 0)
    {
        CopyModelPartFlaggedNodalHistoricalVarToNonHistoricalVar(
            rOriginVariable, rDestinationVariable, rModelPart, rModelPart,
            rFlag, CheckValue, ReadBufferStep);
    }

    template <class TDataType>
    void CopyModelPartFlaggedNodalHistoricalVarToNonHistoricalVar(
        const Variable<TDataType>& rVariable,
        const ModelPart& rOriginModelPart,
        ModelPart& rDestinationModelPart,
        const Flags& rFlag,
        const bool CheckValue = true,
        const unsigned int ReadBufferStep = 0)
    {
        CopyModelPartFlaggedNodalHistoricalVarToNonHistoricalVar(
            rVariable, rVariable, rOriginModelPart, rDestinationModelPart,
            rFlag, CheckValue, ReadBufferStep);
    }

    template <class TDataType>
    void CopyModelPartFlaggedNodalHistoricalVarToNonHistoricalVar(
        const Variable<TDataType>& rVariable,
        ModelPart& rModelPart,
        const Flags& rFlag,
        const bool CheckValue = true,
        const unsigned int ReadBufferStep = 0)
    {
        CopyModelPartFlaggedNodalHistoricalVarToNonHistoricalVar(
            rVariable, rVariable, rModelPart, rModelPart,
            rFlag, CheckValue, ReadBufferStep);
    }

    template <class TDataType>
    void CopyModelPartFlaggedNodalNonHistoricalVarToHistoricalVar(
        const Variable<TDataType>& rOriginVariable,
        const Variable<TDataType>& rDestinationVariable,
        const ModelPart& rOriginModelPart,
        ModelPart& rDestinationModelPart,
        const Flags& rFlag,
        const bool CheckValue = true,
        const unsigned int WriteBufferStep = 0)
    {
        KRATOS_TRY

        KRATOS_ERROR_IF_NOT(rDestinationModelPart.HasNodalSolutionStepVariable(rDestinationVariable))
            << rDestinationVariable.Name() << " is not found in nodal solution step variables list in destination model part ( "
            << rDestinationModelPart.Name() << " ).";

        KRATOS_ERROR_IF(WriteBufferStep >= rDestinationModelPart.GetBufferSize())
            << "Destination model part ( " << rDestinationModelPart.Name()
            << " ) buffer size is smaller or equal than read buffer size [ "
            << rDestinationModelPart.GetBufferSize() << " <= " << WriteBufferStep << " ].";

        CopyModelPartFlaggedVariable<NodesContainerType>(
            rOriginModelPart, rDestinationModelPart, rFlag, CheckValue,
            [&](NodeType& rDestNode, const TDataType& rValue) {
                rDestNode.FastGetSolutionStepValue(
                    rDestinationVariable, WriteBufferStep) = rValue;
            },
            [&](const NodeType& rOriginNode) -> const TDataType& {
                return rOriginNode.GetValue(rOriginVariable);
            });

        rDestinationModelPart.GetCommunicator().SynchronizeVariable(rDestinationVariable);

        KRATOS_CATCH("");
    }

    template <class TDataType>
    void CopyModelPartFlaggedNodalNonHistoricalVarToHistoricalVar(
        const Variable<TDataType>& rOriginVariable,
        const Variable<TDataType>& rDestinationVariable,
        ModelPart& rModelPart,
        const Flags& rFlag,
        const bool CheckValue = true,
        const unsigned int WriteBufferStep = 0)
    {
        CopyModelPartFlaggedNodalNonHistoricalVarToHistoricalVar(
            rOriginVariable, rDestinationVariable, rModelPart, rModelPart,
            rFlag, CheckValue, WriteBufferStep);
    }

    template <class TDataType>
    void CopyModelPartFlaggedNodalNonHistoricalVarToHistoricalVar(
        const Variable<TDataType>& rVariable,
        const ModelPart& rOriginModelPart,
        ModelPart& rDestinationModelPart,
        const Flags& rFlag,
        const bool CheckValue = true,
        const unsigned int WriteBufferStep = 0)
    {
        CopyModelPartFlaggedNodalNonHistoricalVarToHistoricalVar(
            rVariable, rVariable, rOriginModelPart, rDestinationModelPart,
            rFlag, CheckValue, WriteBufferStep);
    }

    template <class TDataType>
    void CopyModelPartFlaggedNodalNonHistoricalVarToHistoricalVar(
        const Variable<TDataType>& rVariable,
        ModelPart& rModelPart,
        const Flags& rFlag,
        const bool CheckValue = true,
        const unsigned int WriteBufferStep = 0)
    {
        CopyModelPartFlaggedNodalNonHistoricalVarToHistoricalVar(
            rVariable, rVariable, rModelPart, rModelPart,
            rFlag, CheckValue, WriteBufferStep);
    }

    template <class TDataType>
    void CopyModelPartFlaggedNodalNonHistoricalVarToNonHistoricalVar(
        const Variable<TDataType>& rOriginVariable,
        const Variable<TDataType>& rDestinationVariable,
        const ModelPart& rOriginModelPart,
        ModelPart& rDestinationModelPart,
        const Flags& rFlag,
        const bool CheckValue = true)
    {
        KRATOS_TRY

        KRATOS_ERROR_IF(
            rOriginModelPart.FullName() == rDestinationModelPart.FullName() &&
            rOriginVariable == rDestinationVariable
        ) << "Trying to copy flagged nodal non-historical values with the same model parts/variables. This is not permitted ( Origin model part: "
            << rOriginModelPart.Name() << ", destination model part: " << rDestinationModelPart.Name()
          << ", variable: " << rOriginVariable.Name() << " ) !";

        CopyModelPartFlaggedVariable<NodesContainerType>(
            rOriginModelPart, rDestinationModelPart, rFlag, CheckValue,
            [&](NodeType& rDestNode, const TDataType& rValue) {
                rDestNode.SetValue(rDestinationVariable, rValue);
            },
            [&](const NodeType& rOriginNode) -> const TDataType& {
                return rOriginNode.GetValue(rOriginVariable);
            });

        rDestinationModelPart.GetCommunicator().SynchronizeNonHistoricalVariable(rDestinationVariable);

        KRATOS_CATCH("");
    }

    template <class TDataType>
    void CopyModelPartFlaggedNodalNonHistoricalVarToNonHistoricalVar(
        const Variable<TDataType>& rOriginVariable,
        const Variable<TDataType>& rDestinationVariable,
        ModelPart& rModelPart,
        const Flags& rFlag,
        const bool CheckValue = true)
    {
        CopyModelPartFlaggedNodalNonHistoricalVarToNonHistoricalVar(
            rOriginVariable, rDestinationVariable, rModelPart, rModelPart, rFlag, CheckValue);
    }

    template <class TDataType>
    void CopyModelPartFlaggedNodalNonHistoricalVarToNonHistoricalVar(
        const Variable<TDataType>& rVariable,
        const ModelPart& rOriginModelPart,
        ModelPart& rDestinationModelPart,
        const Flags& rFlag,
        const bool CheckValue = true)
    {
        CopyModelPartFlaggedNodalNonHistoricalVarToNonHistoricalVar(
            rVariable, rVariable, rOriginModelPart, rDestinationModelPart, rFlag, CheckValue);
    }

    template <class TDataType>
    void CopyModelPartFlaggedElementVar(
        const Variable<TDataType>& rOriginVariable,
        const Variable<TDataType>& rDestinationVariable,
        const ModelPart& rOriginModelPart,
        ModelPart& rDestinationModelPart,
        const Flags& rFlag,
        const bool CheckValue = true)
    {
        KRATOS_TRY

        KRATOS_ERROR_IF(rOriginModelPart.FullName() == rDestinationModelPart.FullName() && rOriginVariable == rDestinationVariable)
            << "Trying to copy flagged elemental variable data with the same model "
               "parts/variables. This is not permitted ( Origin model part: "
            << rOriginModelPart.Name() << ", destination model part: " << rDestinationModelPart.Name()
            << ", variable: " << rOriginVariable.Name() << " ) !";

        CopyModelPartFlaggedVariable<ElementsContainerType>(
            rOriginModelPart, rDestinationModelPart, rFlag, CheckValue,
            [&](ElementType& rDestElement, const TDataType& rValue) {
                rDestElement.SetValue(rDestinationVariable, rValue);
            },
            [&](const ElementType& rOriginElement) -> const TDataType& {
                return rOriginElement.GetValue(rOriginVariable);
            });

        KRATOS_CATCH("");
    }

    template <class TDataType>
    void CopyModelPartFlaggedElementVar(
        const Variable<TDataType>& rOriginVariable,
        const Variable<TDataType>& rDestinationVariable,
        ModelPart& rModelPart,
        const Flags& rFlag,
        const bool CheckValue = true)
    {
        CopyModelPartFlaggedElementVar(
            rOriginVariable, rDestinationVariable, rModelPart, rModelPart, rFlag, CheckValue);
    }

    template <class TDataType>
    void CopyModelPartFlaggedElementVar(
        const Variable<TDataType>& rVariable,
        const ModelPart& rOriginModelPart,
        ModelPart& rDestinationModelPart,
        const Flags& rFlag,
        const bool CheckValue = true)
    {
        CopyModelPartFlaggedElementVar(
            rVariable, rVariable, rOriginModelPart, rDestinationModelPart, rFlag, CheckValue);
    }

    template <class TDataType>
    void CopyModelPartFlaggedConditionVar(
        const Variable<TDataType>& rOriginVariable,
        const Variable<TDataType>& rDestinationVariable,
        const ModelPart& rOriginModelPart,
        ModelPart& rDestinationModelPart,
        const Flags& rFlag,
        const bool CheckValue = true)
    {
        KRATOS_TRY

        KRATOS_ERROR_IF(rOriginModelPart.FullName() == rDestinationModelPart.FullName() && rOriginVariable == rDestinationVariable)
            << "Trying to copy flagged condition variable data with the same model "
               "parts/variables. This is not permitted ( Origin model part: "
            << rOriginModelPart.Name() << ", destination model part: " << rDestinationModelPart.Name()
            << ", variable: " << rOriginVariable.Name() << " ) !";

        CopyModelPartFlaggedVariable<ConditionsContainerType>(
            rOriginModelPart, rDestinationModelPart, rFlag, CheckValue,
            [&](ConditionType& rDestCondition, const TDataType& rValue) {
                rDestCondition.SetValue(rDestinationVariable, rValue);
            },
            [&](const ConditionType& rOriginCondition) -> const TDataType& {
                return rOriginCondition.GetValue(rOriginVariable);
            });

        KRATOS_CATCH("");
    }

    template <class TDataType>
    void CopyModelPartFlaggedConditionVar(
        const Variable<TDataType>& rOriginVariable,
        const Variable<TDataType>& rDestinationVariable,
        ModelPart& rModelPart,
        const Flags& rFlag,
        const bool CheckValue = true)
    {
        CopyModelPartFlaggedConditionVar(
            rOriginVariable, rDestinationVariable, rModelPart, rModelPart, rFlag, CheckValue);
    }

    template <class TDataType>
    void CopyModelPartFlaggedConditionVar(
        const Variable<TDataType>& rVariable,
        const ModelPart& rOriginModelPart,
        ModelPart& rDestinationModelPart,
        const Flags& rFlag,
        const bool CheckValue = true)
    {
        CopyModelPartFlaggedConditionVar(
            rVariable, rVariable, rOriginModelPart, rDestinationModelPart, rFlag, CheckValue);
    }

    /**
     * @brief Copies the elemental value of a variable from an origin model
     * part elements to the elements in a destination model part. It is assumed that
     * both origin and destination model parts have the same number of elements.
     * @param rVariable reference to the variable to be set
     * @param rOriginModelPart origin model part from where the values are retrieved
     * @param rDestinationModelPart destination model part to where the values are copied to
     * @param BuffStep buffer step
     */
    template< class TVarType >
    void CopyModelPartElementalVar(
        const TVarType& rVariable,
        const ModelPart& rOriginModelPart,
        ModelPart& rDestinationModelPart){

        const int n_orig_elems = rOriginModelPart.NumberOfElements();
        const int n_dest_elems = rDestinationModelPart.NumberOfElements();

        KRATOS_ERROR_IF_NOT(n_orig_elems == n_dest_elems) << "Origin and destination model parts have different number of elements."
                                                          << "\n\t- Number of origin elements: " << n_orig_elems
                                                          << "\n\t- Number of destination elements: " << n_dest_elems << std::endl;

        IndexPartition<std::size_t>(n_orig_elems).for_each([&](std::size_t index){
        auto it_dest_elems = rDestinationModelPart.ElementsBegin() + index;
        const auto it_orig_elems = rOriginModelPart.ElementsBegin() + index;
        const auto& r_value = it_orig_elems->GetValue(rVariable);
        it_dest_elems->SetValue(rVariable,r_value);
        });
    }

    /**
     * @brief Sets the nodal value of a scalar variable
     * @tparam TDataType Variable data type
     * @tparam Variable<TDataType> Variable type
     * @param rVariable reference to the scalar variable to be set
     * @param Value Value to be set
     * @param rNodes reference to the objective node set
     */
    template<class TDataType, class TVarType = Variable<TDataType> >
    void SetVariable(
        const TVarType& rVariable,
        const TDataType& rValue,
        NodesContainerType& rNodes
        )
    {
        KRATOS_TRY

        block_for_each(rNodes, [&](Node<3>& rNode) {
            rNode.FastGetSolutionStepValue(rVariable) = rValue;
        });

        KRATOS_CATCH("")
    }

    /**
     * @brief Sets the nodal value of a scalar variable (considering flag)
     * @tparam TDataType Variable data type
     * @tparam Variable<TDataType> Variable type
     * @param rVariable reference to the scalar variable to be set
     * @param rValue Value to be set
     * @param rNodes reference to the objective node set
     * @param Flag The flag to be considered in the assignation
     * @param Check What is checked from the flag
     */
    template <class TDataType, class TVarType = Variable<TDataType>>
    void SetVariable(
        const TVarType &rVariable,
        const TDataType &rValue,
        NodesContainerType &rNodes,
        const Flags Flag,
        const bool CheckValue = true)
    {
        KRATOS_TRY

        block_for_each(rNodes, [&](Node<3>& rNode){
            if(rNode.Is(Flag) == CheckValue){
                rNode.FastGetSolutionStepValue(rVariable) = rValue;}
        });

        KRATOS_CATCH("")
    }

    /**
     * @brief Sets the nodal value of any variable to zero
     * @param rVariable reference to the scalar variable to be set
     * @param rContainer reference to the objective container
     */
    template< class TType , class TContainerType>
    void SetNonHistoricalVariableToZero(
        const Variable< TType >& rVariable,
        TContainerType& rContainer)
    {
        KRATOS_TRY
        this->SetNonHistoricalVariable(rVariable, rVariable.Zero(), rContainer);
        KRATOS_CATCH("")
    }

    /**
     * @brief Sets the nodal value of any variable to zero
     * @param rVariable reference to the scalar variable to be set
     * @param rNodes reference to the objective node set
     */
    template< class TType >
    void SetHistoricalVariableToZero(
        const Variable< TType >& rVariable,
        NodesContainerType& rNodes)
    {
        KRATOS_TRY
        this->SetVariable(rVariable, rVariable.Zero(), rNodes);
        KRATOS_CATCH("")
    }

    /**
     * @brief Sets the container value of any type of non historical variable
     * @param rVariable reference to the scalar variable to be set
     * @param Value Value to be set
     * @param rContainer Reference to the objective container
     */
    template< class TType, class TContainerType, class TVarType = Variable< TType >>
    void SetNonHistoricalVariable(
        const TVarType& rVariable,
        const TType& Value,
        TContainerType& rContainer
        )
    {
        KRATOS_TRY

        block_for_each(rContainer, [&](typename TContainerType::value_type& rEntity){
            rEntity.SetValue(rVariable, Value);
        });

        KRATOS_CATCH("")
    }

    /**
     * @brief Sets the container value of any type of non historical variable (considering flag)
     * @param rVariable reference to the scalar variable to be set
     * @param Value Value to be set
     * @param rContainer Reference to the objective container
     * @param Flag The flag to be considered in the assignation
     * @param Check What is checked from the flag
     */
    template< class TType, class TContainerType, class TVarType = Variable< TType >>
    void SetNonHistoricalVariable(
        const TVarType& rVariable,
        const TType& rValue,
        TContainerType& rContainer,
        const Flags Flag,
        const bool Check = true
        )
    {
        KRATOS_TRY

        block_for_each(rContainer, [&](typename TContainerType::value_type& rEntity){
            if(rEntity.Is(Flag) == Check){
                rEntity.SetValue(rVariable, rValue);}
        });

        KRATOS_CATCH("")
    }

    /**
     * @brief Clears the container data value container
     * @param rContainer Reference to the objective container
     */
    template< class TContainerType>
    void ClearNonHistoricalData(TContainerType& rContainer)
    {
        KRATOS_TRY

        block_for_each(rContainer, [&](typename TContainerType::value_type& rEntity){
                rEntity.Data().Clear();
        });

        KRATOS_CATCH("")
    }

    /**
     * @brief Distributes variable values in TContainerType container to nodes
     *
     * This method distributes variables values stored in TContainerType data value container in rModelPart
     * to nodes. Constant weighting is used for each node based on rWeightVariable value. The result
     * is stored in nodal non-historical data value container under the same rVariable. If IsInverseWeightProvided
     * is true, then the weights provided by rWeightVariable is inverted to get nodal weight. Otherwise, the value
     * given by rWeightVariable is used as weight.
     *
     *
     * @tparam TDataType               Data type
     * @tparam TContainerType          ContainerType of model part
     * @tparam TWeightDataType         Data type of weight variable (this should be either int or double)
     * @param rModelPart               Model part
     * @param rVariable                Variable to be distributed
     * @param rWeightVariable          Variable which holds weight to distribute entity values to nodes
     * @param IsInverseWeightProvided  Whether the weight is provided as inverse or not.
     */
    template <class TDataType, class TContainerType, class TWeightDataType>
    void WeightedAccumulateVariableOnNodes(
        ModelPart& rModelPart,
        const Variable<TDataType>& rVariable,
        const Variable<TWeightDataType>& rWeightVariable,
        const bool IsInverseWeightProvided = false);

    /**
     * @brief Sets a flag according to a given status over a given container
     * @param rFlag flag to be set
     * @param rFlagValue flag value to be set
     * @param rContainer Reference to the objective container
     */
    template< class TContainerType >
    void SetFlag(
        const Flags& rFlag,
        const bool& rFlagValue,
        TContainerType& rContainer
        )
    {
        KRATOS_TRY

        block_for_each(rContainer, [&](typename TContainerType::value_type& rEntity){
                rEntity.Set(rFlag, rFlagValue);
        });

        KRATOS_CATCH("")

    }

    /**
     * @brief Flips a flag over a given container
     * @param rFlag flag to be set
     * @param rContainer Reference to the objective container
     */
    template< class TContainerType >
    void ResetFlag(
        const Flags& rFlag,
        TContainerType& rContainer
        )
    {
        KRATOS_TRY

        block_for_each(rContainer, [&](typename TContainerType::value_type& rEntity){
                rEntity.Reset(rFlag);
        });

        KRATOS_CATCH("")
    }

    /**
     * @brief Flips a flag over a given container
     * @param rFlag flag to be set
     * @param rContainer Reference to the objective container
     */
    template< class TContainerType >
    void FlipFlag(
        const Flags& rFlag,
        TContainerType& rContainer
        )
    {
        KRATOS_TRY

        block_for_each(rContainer, [&](typename TContainerType::value_type& rEntity){
                rEntity.Flip(rFlag);
        });

        KRATOS_CATCH("")
    }

    /**
     * @brief Takes the value of a non-historical variable and saves it in another variable
     * For a nodal container, this takes the value of a non-historical variable and saves it in another one
     * @tparam TDataType The variable data type
     * @tparam Variable<TDataType> The variable type
     * @param rOriginVariable Reference to the origin variable
     * @param rSavedVariable Reference to the destination variable
     * @param rNodesContainer Reference to the nodal container
     */
    template< class TDataType, class TVariableType = Variable<TDataType> >
    void SaveVariable(
        const TVariableType &rOriginVariable,
        const TVariableType &rSavedVariable,
        NodesContainerType &rNodesContainer)
    {
        KRATOS_TRY

        block_for_each(rNodesContainer, [&](Node<3>& rNode){
            rNode.SetValue(rSavedVariable, rNode.FastGetSolutionStepValue(rOriginVariable));
        });

        KRATOS_CATCH("")
    }

    /**
     * @brief Takes the value of a non-historical variable and saves it in another historical variable
     * For a non-nodal container, this method takes the value of an origin variable and saves it in a destination one
     * @tparam TDataType The variable data type
     * @tparam TContainerType The container type
     * @tparam Variable<TDataType> The variable type
     * @param rOriginVariable Reference to the origin variable
     * @param rSavedVariable Reference to the destination variable
     * @param rContainer Reference to the container of interest
     */
    template< class TDataType, class TContainerType, class TVariableType = Variable<TDataType> >
    void SaveNonHistoricalVariable(
        const TVariableType &rOriginVariable,
        const TVariableType &rSavedVariable,
        TContainerType &rContainer
        )
    {
        KRATOS_TRY

        block_for_each(rContainer, [&](typename TContainerType::value_type& rEntity){
            rEntity.SetValue(rSavedVariable, rEntity.GetValue(rOriginVariable));
        });

        KRATOS_CATCH("")
    }

    /**
<<<<<<< HEAD
     * @brief Takes the value of an historical vector variable and sets it in other variable
     * @param OriginVariable reference to the origin vector variable
     * @param DestinationVariable reference to the destination vector variable
     * @param rNodes reference to the objective node set
     */
    KRATOS_DEPRECATED_MESSAGE("Method deprecated, please use CopyVariable")
    void CopyVectorVar(
        const ArrayVarType& OriginVariable,
        const ArrayVarType& DestinationVariable,
        NodesContainerType& rNodes
        );

    /**
     * @brief Takes the value of an historical double variable and sets it in other variable
     * @param OriginVariable reference to the origin double variable
     * @param DestinationVariable reference to the destination double variable
     * @param rNodes reference to the objective node set
     */
    KRATOS_DEPRECATED_MESSAGE("Method deprecated, please use CopyVariable")
    void CopyScalarVar(
        const DoubleVarType &OriginVariable,
        const DoubleVarType &DestinationVariable,
        NodesContainerType &rNodes);

    /**
=======
>>>>>>> 77633dd7
     * @brief Takes the value of an historical variable and sets it in another variable
     * This function takes the value of an historical variable and sets in another
     * variable in all the nodes of the provided container.
     * @tparam TDataType The variable data type
     * @tparam Variable<TDataType> The variable type
     * @param rOriginVariable Reference to the origin variable
     * @param rDestinationVariable Reference to the destination variable
     * @param rNodesContainer Reference to the nodes container
     */
    template< class TDataType, class TVariableType = Variable<TDataType> >
    void CopyVariable(
        const TVariableType &rOriginVariable,
        const TVariableType &rDestinationVariable,
        NodesContainerType &rNodesContainer)
    {
        KRATOS_TRY

        block_for_each(rNodesContainer, [&](Node<3>& rNode){
            rNode.FastGetSolutionStepValue(rDestinationVariable) = rNode.FastGetSolutionStepValue(rOriginVariable);
        });

        KRATOS_CATCH("")
    }

    /**
     * @brief Returns a list of nodes filtered using the given double variable and value
     * @param Variable reference to the double variable to be filtered
     * @param Value Filtering Value
     * @param rOriginNodes Reference to the objective node set
     * @return selected_nodes: List of filtered nodes
     */
    NodesContainerType SelectNodeList(
        const DoubleVarType& Variable,
        const double Value,
        const NodesContainerType& rOriginNodes
        );

    /**
     * @brief Checks if all the nodes of a node set has the specified variable
     * @param rVariable reference to a variable to be checked
     * @param rNodes reference to the nodes set to be checked
     * @return 0: if succeeds, return 0
     */
    template<class TVarType>
    int CheckVariableExists(
        const TVarType& rVariable,
        const NodesContainerType& rNodes
        )
    {
        KRATOS_TRY

        for (auto& i_node : rNodes)
            KRATOS_CHECK_VARIABLE_IN_NODAL_DATA(rVariable, i_node);

        return 0;

        KRATOS_CATCH("");
    }

    /**
     * @brief Fixes or frees a variable for all of the nodes in the list. The dof has to exist.
     * @param rVar reference to the variable to be fixed or freed
     * @param IsFixed if true fixes, if false frees
     * @param rNodes reference to the nodes set to be frixed or freed
     */
    template< class TVarType >
    void ApplyFixity(
        const TVarType& rVar,
        const bool IsFixed,
        NodesContainerType& rNodes
        )
    {
        KRATOS_TRY

        if (rNodes.size() != 0) {
            // checking the first node to avoid error being thrown in parallel region
            KRATOS_ERROR_IF_NOT(rNodes.begin()->HasDofFor(rVar)) << "Trying to fix/free dof of variable " << rVar.Name() << " but this dof does not exist in node #" << rNodes.begin()->Id() << "!" << std::endl;

#ifdef KRATOS_DEBUG
            for (const auto& r_node : rNodes) {
                KRATOS_ERROR_IF_NOT(r_node.HasDofFor(rVar)) << "Trying to fix/free dof of variable " << rVar.Name() << " but this dof does not exist in node #" << r_node.Id() << "!" << std::endl;
            }
#endif

            CheckVariableExists(rVar, rNodes);

            if (IsFixed) {
                block_for_each(rNodes,[&](Node<3>& rNode){
                    rNode.pGetDof(rVar)->FixDof();
                });
            } else {
                block_for_each(rNodes,[&](Node<3>& rNode){
                    rNode.pGetDof(rVar)->FreeDof();
                });
            }
        }

        KRATOS_CATCH("")
    }

    /**
     * @brief Fixes/Frees dofs based on a flag
     *
     * This method fixes/frees given rVariable, if rFlag matches CheckValue provided for that
     * specific node.
     *
     * @tparam TVarType         Variable type
     * @param rVariable         Variable to be fixed or freed
     * @param IsFixed           True to fix variable, false to free variable
     * @param rNodes            Nodes container
     * @param rFlag             Flag to be checked to fix or free
     * @param CheckValue        Flag value which is checked against
     */
    template< class TVarType >
    void ApplyFixity(
        const TVarType& rVariable,
        const bool IsFixed,
        NodesContainerType& rNodes,
        const Flags& rFlag,
        const bool CheckValue = true)
    {
        KRATOS_TRY

        if (rNodes.size() != 0) {
            // checking the first node to avoid error being thrown in parallel region
            KRATOS_ERROR_IF_NOT(rNodes.begin()->HasDofFor(rVariable))
                << "Trying to fix/free dof of variable " << rVariable.Name()
                << " but this dof does not exist in node #"
                << rNodes.begin()->Id() << "!" << std::endl;

#ifdef KRATOS_DEBUG
            for (const auto& r_node : rNodes) {
                KRATOS_ERROR_IF_NOT(r_node.HasDofFor(rVariable))
                    << "Trying to fix/free dof of variable " << rVariable.Name()
                    << " but this dof does not exist in node #" << r_node.Id()
                    << "!" << std::endl;
            }
#endif

            CheckVariableExists(rVariable, rNodes);

            if (IsFixed) {
                BlockPartition<NodesContainerType>(rNodes).for_each(
                    [&rVariable, &rFlag, CheckValue](NodeType& rNode) {
                        if (rNode.Is(rFlag) == CheckValue) {
                            rNode.pGetDof(rVariable)->FixDof();
                        }
                    });
            }
            else {
                BlockPartition<NodesContainerType>(rNodes).for_each(
                    [&rVariable, &rFlag, CheckValue](NodeType& rNode) {
                        if (rNode.Is(rFlag) == CheckValue) {
                            rNode.pGetDof(rVariable)->FreeDof();
                        }
                    });
            }
        }

        KRATOS_CATCH("");
    }


    /**
     * @brief Loops along a vector data to set its values to the nodes contained in a node set.
     * @note This function is suitable for scalar historical variables, since each
     * one of the values in the data vector is set to its correspondent node. Besides,
     * the values must be sorted as the nodes are (value i corresponds to node i).
     * @param rVar reference to the variable to be fixed or freed
     * @param rData rData vector. Note that its lenght must equal the number of nodes
     * @param rNodes reference to the nodes set to be set
     */
    template< class TVarType >
    void ApplyVector(
        const TVarType& rVar,
        const Vector& rData,
        NodesContainerType& rNodes
        )
    {
        KRATOS_TRY

        if(rNodes.size() != 0 && rNodes.size() == rData.size()) {
            // First we do a check
            CheckVariableExists(rVar, rNodes);

            IndexPartition<std::size_t>(rNodes.size()).for_each([&](std::size_t index){
                NodesContainerType::iterator it_node = rNodes.begin() + index;
                it_node->FastGetSolutionStepValue(rVar) = rData[index];
            });
        } else
            KRATOS_ERROR  << "There is a mismatch between the size of data array and the number of nodes ";

        KRATOS_CATCH("")
    }

    /**
     * @brief Returns the nodal value summation of a non-historical vector variable.
     * @param rVar reference to the vector variable to summed
     * @param rModelPart reference to the model part that contains the objective node set
     * @return sum_value: summation vector result
     */
    array_1d<double, 3> SumNonHistoricalNodeVectorVariable(
        const ArrayVarType& rVar,
        const ModelPart& rModelPart
        );

    /**
     * @brief Returns the nodal value summation of a non-historical scalar variable.
     * @param rVar reference to the scalar variable to be summed
     * @param rModelPart reference to the model part that contains the objective node set
     * @return sum_value: summation result
     */
    template< class TVarType >
    double SumNonHistoricalNodeScalarVariable(
        const TVarType& rVar,
        const ModelPart& rModelPart
        )
    {
        KRATOS_TRY

        double sum_value = 0.0;

        // Getting info
        const auto& r_communicator = rModelPart.GetCommunicator();
        const auto& r_local_mesh = r_communicator.LocalMesh();
        const auto& r_nodes_array = r_local_mesh.Nodes();

        sum_value = block_for_each<SumReduction<double>>(r_nodes_array, [&](Node<3>& rNode){
            return rNode.GetValue(rVar);
        });

        return r_communicator.GetDataCommunicator().SumAll(sum_value);

        KRATOS_CATCH("")
    }

    /**
     * @brief This method accumulates and return a variable value
     * For a nodal historical variable, this method accumulates and
     * returns the summation in a model part.
     * @tparam TDataType Variable datatype
     * @tparam Variable<TDataType> Variable type
     * @param rVariable Nodal historical variable to be accumulated
     * @param rModelPart Model part in where the summation is done
     * @param BuffStep Buffer position
     * @return TDataType Value of the summation
     */
    template< class TDataType, class TVarType = Variable<TDataType> >
    TDataType SumHistoricalVariable(
        const TVarType &rVariable,
        const ModelPart &rModelPart,
        const unsigned int BuffStep = 0
        )
    {
        KRATOS_TRY

        const auto &r_communicator = rModelPart.GetCommunicator();

        using ReductionType = typename std::conditional< std::is_scalar<TDataType>::value , SumReduction<double> , Array3Reduction >::type;

        TDataType sum_value = block_for_each<ReductionType>(r_communicator.LocalMesh().Nodes(),[&](Node<3>& rNode){
            return rNode.GetSolutionStepValue(rVariable, BuffStep);
        });

        return r_communicator.GetDataCommunicator().SumAll(sum_value);

        KRATOS_CATCH("")

    }

    /**
     * @brief Returns the condition value summation of a historical vector variable
     * @param rVar reference to the vector variable to be summed
     * @param rModelPart reference to the model part that contains the objective condition set
     * @return sum_value: summation result
     */
    array_1d<double, 3> SumConditionVectorVariable(
        const ArrayVarType& rVar,
        const ModelPart& rModelPart
        );

    /**
     * @brief Returns the condition value summation of a historical scalar variable
     * @param rVar reference to the scalar variable to be summed
     * @param rModelPart reference to the model part that contains the objective condition set
     * @return sum_value: summation result
     */
    template< class TVarType >
    double SumConditionScalarVariable(
        const TVarType& rVar,
        const ModelPart& rModelPart
        )
    {
        KRATOS_TRY

        double sum_value = 0.0;

        // Getting info
        const auto& r_communicator = rModelPart.GetCommunicator();
        const auto& r_local_mesh = r_communicator.LocalMesh();
        const auto& r_conditions_array = r_local_mesh.Conditions();

        sum_value = block_for_each<SumReduction<double>>(r_conditions_array, [&](ConditionType& rCond){
            return rCond.GetValue(rVar);
        });

        return r_communicator.GetDataCommunicator().SumAll(sum_value);

        KRATOS_CATCH("")
    }

    /**
     * @brief Returns the element value summation of a historical vector variable
     * @param rVar reference to the vector variable to be summed
     * @param rModelPart reference to the model part that contains the objective element set
     * @return sum_value: summation result
     */
    array_1d<double, 3> SumElementVectorVariable(
        const ArrayVarType& rVar,
        const ModelPart& rModelPart
        );

    /**
     * @brief Returns the element value summation of a historical scalar variable
     * @param rVar reference to the scalar variable to be summed
     * @param rModelPart reference to the model part that contains the objective element set
     * @return sum_value: summation result
     */
    template< class TVarType >
    double SumElementScalarVariable(
        const TVarType& rVar,
        const ModelPart& rModelPart
        )
    {
        KRATOS_TRY

        double sum_value = 0.0;

        // Getting info
        const auto& r_communicator = rModelPart.GetCommunicator();
        const auto& r_local_mesh = r_communicator.LocalMesh();
        const auto& r_elements_array = r_local_mesh.Elements();

        sum_value = block_for_each<SumReduction<double>>(r_elements_array, [&](ElementType& rElem){
            return rElem.GetValue(rVar);
        });

        return r_communicator.GetDataCommunicator().SumAll(sum_value);

        KRATOS_CATCH("")
    }

    /**
     * @brief This function add dofs to the nodes in a model part. It is useful since addition is done in parallel
     * @param rVar The variable to be added as DoF
     * @param rModelPart reference to the model part that contains the objective element set
     */
    template< class TVarType >
    void AddDof(
        const TVarType& rVar,
        ModelPart& rModelPart
        )
    {
        KRATOS_TRY

        // First we do a chek
        if(rModelPart.NumberOfNodes() != 0)
            KRATOS_ERROR_IF_NOT(rModelPart.NodesBegin()->SolutionStepsDataHas(rVar)) << "ERROR:: Variable : " << rVar << "not included in the Solution step data ";

        rModelPart.GetNodalSolutionStepVariablesList().AddDof(&rVar);

        block_for_each(rModelPart.Nodes(),[&](Node<3>& rNode){
            rNode.AddDof(rVar);
        });

        KRATOS_CATCH("")
    }

    /**
     * @brief This function add dofs to the nodes in a model part. It is useful since addition is done in parallel
     * @param rVar The variable to be added as DoF
     * @param rReactionVar The corresponding reaction to the added DoF
     * @param rModelPart reference to the model part that contains the objective element set
     */
    template< class TVarType >
    void AddDofWithReaction(
        const TVarType& rVar,
        const TVarType& rReactionVar,
        ModelPart& rModelPart
        )
    {
        KRATOS_TRY

        if(rModelPart.NumberOfNodes() != 0) {
            KRATOS_ERROR_IF_NOT(rModelPart.NodesBegin()->SolutionStepsDataHas(rVar)) << "ERROR:: DoF Variable : " << rVar << "not included in the Soluttion step data ";
            KRATOS_ERROR_IF_NOT(rModelPart.NodesBegin()->SolutionStepsDataHas(rReactionVar)) << "ERROR:: Reaction Variable : " << rReactionVar << "not included in the Soluttion step data ";
        }

        // If in debug we do a check for all nodes
    #ifdef KRATOS_DEBUG
        CheckVariableExists(rVar, rModelPart.Nodes());
        CheckVariableExists(rReactionVar, rModelPart.Nodes());
    #endif

        rModelPart.GetNodalSolutionStepVariablesList().AddDof(&rVar, &rReactionVar);

        block_for_each(rModelPart.Nodes(),[&](Node<3>& rNode){
            rNode.AddDof(rVar,rReactionVar);
        });

        KRATOS_CATCH("")
    }

    /**
     * @brief This method checks the variable keys
     * @return True if all the keys are correct
     */
    bool CheckVariableKeys();

    /**
     * @brief This method updates the current nodal coordinates back to the initial coordinates
     * @param rNodes the nodes to be updated
     */
    void UpdateCurrentToInitialConfiguration(const ModelPart::NodesContainerType& rNodes);

    /**
     * @param rNodes the nodes to be updated
     * @brief This method updates the initial nodal coordinates to the current coordinates
     */
    void UpdateInitialToCurrentConfiguration(const ModelPart::NodesContainerType& rNodes);

    /**
     * @brief This method updates the current coordinates
     * For each node, this method takes the value of the provided variable and updates the
     * current position as the initial position (X0, Y0, Z0) plus such variable value
     * @param rNodes
     * @param rUpdateVariable variable to retrieve the updating values from
     */
    void UpdateCurrentPosition(
        const ModelPart::NodesContainerType& rNodes,
        const ArrayVarType& rUpdateVariable = DISPLACEMENT,
        const IndexType BufferPosition = 0
        );

    ///@}
    ///@name Acces
    ///@{


    ///@}
    ///@name Inquiry
    ///@{


    ///@}
    ///@name Friends
    ///@{


    ///@}

private:
    ///@name Static Member Variables
    ///@{

    ///@}
    ///@name Member Variables
    ///@{

    // TODO use SumReduction once it supports array3 (- Philipp)
    class Array3Reduction
    {
    public:
        typedef array_1d<double,3> value_type;
        array_1d<double,3> mValue = ZeroVector(3);

        /// access to reduced value
        array_1d<double,3> GetValue() const
        {
            return mValue;
        }

        void LocalReduce(const array_1d<double,3>&value)
        {
            mValue += value;
        }

        void ThreadSafeReduce(const Array3Reduction& rOther)
        {
            AtomicAdd(mValue, rOther.mValue);
        }
    };


    ///@}
    ///@name Private Operators
    ///@{


    ///@}
    ///@name Private Operations
    ///@{

    /**
     * @brief This is auxiliar method to check the keys
     * @return True if all the keys are OK
     */
    template< class TVarType >
    bool CheckVariableKeysHelper()
    {
        KRATOS_TRY

        for (const auto& var : KratosComponents< TVarType >::GetComponents()) {
            if (var.first == "NONE" || var.first == "")
                std::cout << " var first is NONE or empty " << var.first << var.second << std::endl;
            if (var.second->Name() == "NONE" || var.second->Name() == "")
                std::cout << var.first << var.second << std::endl;
            if (var.first != var.second->Name()) //name of registration does not correspond to the var name
                std::cout << "Registration Name = " << var.first << " Variable Name = " << std::endl;
        }

        return true;
        KRATOS_CATCH("")
    }

    template <class TContainerType>
    TContainerType& GetContainer(ModelPart& rModelPart);

    template <class TContainerType>
    const TContainerType& GetContainer(const ModelPart& rModelPart);

    template <class TContainerType, class TSetterFunction, class TGetterFunction>
    void CopyModelPartFlaggedVariable(
        const ModelPart& rOriginModelPart,
        ModelPart& rDestinationModelPart,
        const Flags& rFlag,
        const bool CheckValue,
        TSetterFunction&& rSetterFunction,
        TGetterFunction&& rGetterFunction)
    {
        KRATOS_TRY

        const auto& r_origin_container = GetContainer<TContainerType>(rOriginModelPart);
        auto& r_destination_container = GetContainer<TContainerType>(rDestinationModelPart);

        const int number_of_origin_items = r_origin_container.size();
        const int number_of_destination_items = r_destination_container.size();

        KRATOS_ERROR_IF_NOT(number_of_origin_items == number_of_destination_items)
            << "Origin ( " << rOriginModelPart.Name() << " ) and destination ( "
            << rDestinationModelPart.Name() << " ) model parts have different number of items."
            << "\n\t- Number of origin items: " << number_of_origin_items
            << "\n\t- Number of destination items: " << number_of_destination_items
            << std::endl;

        IndexPartition<int>(number_of_origin_items).for_each([&](int i_node) {
            const auto& r_orig_item = *(r_origin_container.begin() + i_node);
            auto& r_dest_item = *(r_destination_container.begin() + i_node);
            if (r_orig_item.Is(rFlag) == CheckValue) {
                rSetterFunction(r_dest_item, rGetterFunction(r_orig_item));
            }
        });

        KRATOS_CATCH("");
    }


    ///@}
    ///@name Private  Acces
    ///@{


    ///@}
    ///@name Private Inquiry
    ///@{


    ///@}
    ///@name Un accessible methods
    ///@{


    ///@}

}; /* Class VariableUtils */

///@}

///@name Type Definitions
///@{


///@}

} /* namespace Kratos.*/

#endif /* KRATOS_VARIABLE_UTILS  defined */<|MERGE_RESOLUTION|>--- conflicted
+++ resolved
@@ -919,34 +919,6 @@
     }
 
     /**
-<<<<<<< HEAD
-     * @brief Takes the value of an historical vector variable and sets it in other variable
-     * @param OriginVariable reference to the origin vector variable
-     * @param DestinationVariable reference to the destination vector variable
-     * @param rNodes reference to the objective node set
-     */
-    KRATOS_DEPRECATED_MESSAGE("Method deprecated, please use CopyVariable")
-    void CopyVectorVar(
-        const ArrayVarType& OriginVariable,
-        const ArrayVarType& DestinationVariable,
-        NodesContainerType& rNodes
-        );
-
-    /**
-     * @brief Takes the value of an historical double variable and sets it in other variable
-     * @param OriginVariable reference to the origin double variable
-     * @param DestinationVariable reference to the destination double variable
-     * @param rNodes reference to the objective node set
-     */
-    KRATOS_DEPRECATED_MESSAGE("Method deprecated, please use CopyVariable")
-    void CopyScalarVar(
-        const DoubleVarType &OriginVariable,
-        const DoubleVarType &DestinationVariable,
-        NodesContainerType &rNodes);
-
-    /**
-=======
->>>>>>> 77633dd7
      * @brief Takes the value of an historical variable and sets it in another variable
      * This function takes the value of an historical variable and sets in another
      * variable in all the nodes of the provided container.
