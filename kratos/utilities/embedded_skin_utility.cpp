--- conflicted
+++ resolved
@@ -165,11 +165,7 @@
             }
 
             // Set the new condition pointer
-<<<<<<< HEAD
-            auto p_new_cond = this->SetNewConditionPointer(
-=======
             auto p_new_cond = this->pCreateNewCondition(
->>>>>>> f1c6ccd0
                 p_int_sub_geom_type,
                 sub_int_geom_nodes_array,
                 rTempCondId,
@@ -246,25 +242,12 @@
     }
 
     template<std::size_t TDim>
-<<<<<<< HEAD
-    Condition::Pointer EmbeddedSkinUtility<TDim>::SetNewConditionPointer(
-=======
     Condition::Pointer EmbeddedSkinUtility<TDim>::pCreateNewCondition(
->>>>>>> f1c6ccd0
         const GeometryData::KratosGeometryType &rOriginGeometryType,
         const Condition::NodesArrayType &rNewNodesArray,
         const unsigned int &rConditionId,
         const Properties::Pointer pConditionProperties)
     {
-<<<<<<< HEAD
-        const auto &r_condition = KratosComponents<Condition>::Get(this->GetConditionType());
-        auto p_new_geom = this->SetNewConditionGeometry(rOriginGeometryType, rNewNodesArray);
-        return r_condition.Create(rConditionId, p_new_geom, pConditionProperties);
-    }
-
-    template<>
-    const std::string EmbeddedSkinUtility<2>::GetConditionType() const {
-=======
         auto p_new_geom = this->pCreateNewConditionGeometry(rOriginGeometryType, rNewNodesArray);
         return mrConditionPrototype.Create(rConditionId, p_new_geom, pConditionProperties);
     }
@@ -272,17 +255,12 @@
     template<>
     const std::string EmbeddedSkinUtility<2>::GetConditionType()
     {
->>>>>>> f1c6ccd0
         return "Condition2D2N";
     }
 
     template<>
-<<<<<<< HEAD
-    const std::string EmbeddedSkinUtility<3>::GetConditionType() const {
-=======
     const std::string EmbeddedSkinUtility<3>::GetConditionType()
     {
->>>>>>> f1c6ccd0
         return "SurfaceCondition3D3N";
     }
 
@@ -363,11 +341,7 @@
     }
 
     template<std::size_t TDim>
-<<<<<<< HEAD
-    ModifiedShapeFunctions::UniquePointer EmbeddedSkinUtility<TDim>::SetModifiedShapeFunctionsPointer(
-=======
     ModifiedShapeFunctions::UniquePointer EmbeddedSkinUtility<TDim>::pCreateModifiedShapeFunctions(
->>>>>>> f1c6ccd0
         const Geometry<Node<3>>::Pointer pGeometry,
         const Vector& rNodalDistances)
     {
@@ -375,13 +349,8 @@
         const GeometryData::KratosGeometryType geometry_type = pGeometry->GetGeometryType();
 
         // Return the modified shape functions utility
-<<<<<<< HEAD
-        if (mLevelSetType == "continuous"){
-            switch (geometry_type){
-=======
         if (mLevelSetType == LevelSetTypeEnum::Continuous) {
             switch (geometry_type) {
->>>>>>> f1c6ccd0
                 case GeometryData::KratosGeometryType::Kratos_Triangle2D3:
                     return Kratos::make_unique<Triangle2D3ModifiedShapeFunctions>(pGeometry, rNodalDistances);
                 case GeometryData::KratosGeometryType::Kratos_Tetrahedra3D4:
@@ -389,13 +358,8 @@
                 default:
                     KRATOS_ERROR << "Asking for a non-implemented modified shape functions geometry.";
             }
-<<<<<<< HEAD
-        } else if (mLevelSetType == "discontinuous"){
-            switch (geometry_type){
-=======
         } else if (mLevelSetType == LevelSetTypeEnum::Discontinuous) {
             switch (geometry_type) {
->>>>>>> f1c6ccd0
                 case GeometryData::KratosGeometryType::Kratos_Triangle2D3:
                     return Kratos::make_unique<Triangle2D3AusasModifiedShapeFunctions>(pGeometry, rNodalDistances);
                 case GeometryData::KratosGeometryType::Kratos_Tetrahedra3D4:
@@ -404,11 +368,7 @@
                     KRATOS_ERROR << "Asking for a non-implemented Ausas modified shape functions geometry.";
             }
         } else {
-<<<<<<< HEAD
-            KRATOS_ERROR << "Level set type must be either 'continuous' or 'discontinuous'. Got " << mLevelSetType;
-=======
             KRATOS_ERROR << "Level set type must be either \'continuous\' or \'discontinuous\'.";
->>>>>>> f1c6ccd0
         }
     }
 
