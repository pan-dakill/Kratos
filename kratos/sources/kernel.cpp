//    |  /           |
//    ' /   __| _` | __|  _ \   __|
//    . \  |   (   | |   (   |\__ `
//   _|\_\_|  \__,_|\__|\___/ ____/
//                   Multi-Physics
//
//  License:		 BSD License
//					 Kratos default license: kratos/license.txt
//
//  Main authors:    Pooyan Dadvand
//

// System includes
#include <iostream>

// External includes

// Project includes
#include "includes/kernel.h"
#include "includes/kratos_version.h"
#include "input_output/logger.h"

namespace Kratos {
Kernel::Kernel(bool IsDistributedRun) : mpKratosCoreApplication(Kratos::make_shared<KratosApplication>(
                std::string("KratosMultiphysics"))), mIsDistributedRun(IsDistributedRun) {
    std::stringstream distributed_mode;
    if (IsDistributedRun)
    {
        distributed_mode << " -- MPI parallel run";
    }
    else {
        #ifdef _OPENMP
        distributed_mode << " -- OpenMP parallel run";
        #else
        distributed_mode << " -- Serial run";
        #endif
    }

    KRATOS_INFO("") << " |  /           |\n"
                    << " ' /   __| _` | __|  _ \\   __|\n"
                    << " . \\  |   (   | |   (   |\\__ \\\n"
                    << "_|\\_\\_|  \\__,_|\\__|\\___/ ____/\n"
<<<<<<< HEAD
                    << "           Multi-Physics " << KRATOS_VERSION << distributed_mode.str() << std::endl;
=======
                    << "           Multi-Physics " << GetVersionString() << std::endl;
>>>>>>> 7cd893d5

    if (!IsImported("KratosMultiphysics")) {
        this->ImportApplication(mpKratosCoreApplication);
    }
}

std::unordered_set<std::string> &Kernel::GetApplicationsList() {
  static std::unordered_set<std::string> application_list;
  return application_list;
}

bool Kernel::IsImported(std::string ApplicationName) const {
    if (GetApplicationsList().find(ApplicationName) !=
        GetApplicationsList().end())
        return true;
    else
        return false;
}

bool Kernel::IsDistributedRun() const {
    return mIsDistributedRun;
}

void Kernel::ImportApplication(KratosApplication::Pointer pNewApplication) {
    if (IsImported(pNewApplication->Name()))
        KRATOS_ERROR << "importing more than once the application : "
                     << pNewApplication->Name() << std::endl;

    pNewApplication->Register();
    Kernel::GetApplicationsList().insert(pNewApplication->Name());
}

std::string Kernel::Info() const { return "kernel"; }

void Kernel::PrintInfo(std::ostream& rOStream) const { rOStream << "kernel"; }

/// Print object's data.
void Kernel::PrintData(std::ostream& rOStream) const {
    rOStream << "Variables:" << std::endl;
    KratosComponents<VariableData>().PrintData(rOStream);
    rOStream << std::endl;
    rOStream << "Elements:" << std::endl;
    KratosComponents<Element>().PrintData(rOStream);
    rOStream << std::endl;
    rOStream << "Conditions:" << std::endl;
    KratosComponents<Condition>().PrintData(rOStream);

    rOStream << "Loaded applications:" << std::endl;

    auto& application_list = Kernel::GetApplicationsList();
    rOStream << "number of loaded applications = " << application_list.size()
             << std::endl;
    for (auto it = application_list.begin(); it != application_list.end(); ++it)
        rOStream << "  " << *it << std::endl;
}

// To be removed with the new entry points
std::string Kernel::BuildType() {
    return GetBuildType();
}

// To be removed with the new entry points
std::string Kernel::Version() {
    return GetVersionString();
}

}<|MERGE_RESOLUTION|>--- conflicted
+++ resolved
@@ -40,11 +40,7 @@
                     << " ' /   __| _` | __|  _ \\   __|\n"
                     << " . \\  |   (   | |   (   |\\__ \\\n"
                     << "_|\\_\\_|  \\__,_|\\__|\\___/ ____/\n"
-<<<<<<< HEAD
-                    << "           Multi-Physics " << KRATOS_VERSION << distributed_mode.str() << std::endl;
-=======
-                    << "           Multi-Physics " << GetVersionString() << std::endl;
->>>>>>> 7cd893d5
+                    << "           Multi-Physics " << GetVersionString() << distributed_mode.str() << std::endl;
 
     if (!IsImported("KratosMultiphysics")) {
         this->ImportApplication(mpKratosCoreApplication);
