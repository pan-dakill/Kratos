//    |  /           |
//    ' /   __| _` | __|  _ \   __|
//    . \  |   (   | |   (   |\__ `
//   _|\_\_|  \__,_|\__|\___/ ____/
//                   Multi-Physics
//
//  License:		 BSD License
//					 Kratos default license: kratos/license.txt
//
//  Main authors:    Riccardo Rossi
//

#if !defined(KRATOS_SPARSE_CONTIGUOUS_ROW_GRAPH_H_INCLUDED )
#define  KRATOS_SPARSE_CONTIGUOUS_ROW_GRAPH_H_INCLUDED


// System includes
#include <iostream>
#include <span/span.hpp>
#include "includes/ublas_interface.h"
#include "includes/serializer.h"
#include "includes/lock_object.h"
#include "utilities/parallel_utilities.h"

// External includes
#include <unordered_map>
#include <unordered_set>

// Project includes
#include "includes/define.h"


namespace Kratos
{
///@addtogroup KratosCore
///@{

///@name Kratos Globals
///@{

///@}
///@name Type Definitions
///@{

///@}
///@name  Enum's
///@{

///@}
///@name  Functions
///@{

///@}
///@name Kratos Classes
///@{

/// Short class definition.
//class to construct and store a matrix graph. Can be used to construct efficiently a CSR matrix (or other sparse matrix types)

/** This class is designed to store a matrix graph, aimed at the fast construction of other
 * sparse matrix formats (particularly CSR)
 * IMPORTANT NOTE: AddEntries IS threasafe
*/

template<typename TIndexType=std::size_t>
class SparseContiguousRowGraph
{
public:
    ///@name Type Definitions
    ///@{
    typedef TIndexType IndexType;
    typedef DenseVector<std::unordered_set<IndexType> > GraphType;
    typedef typename GraphType::const_iterator const_row_iterator;

    /// Pointer definition of SparseContiguousRowGraph
    KRATOS_CLASS_POINTER_DEFINITION(SparseContiguousRowGraph);

    ///@}
    ///@name Life Cycle
    ///@{

    /// Default constructor. - needs to be public for communicator, but it will fail if used in any other mode
    SparseContiguousRowGraph()
    {
    }

    SparseContiguousRowGraph(IndexType GraphSize)
    {
        mGraph.resize(GraphSize,false);
        mLocks.resize(GraphSize);

        // @RiccardoRossi why is this needed? isn't this done with resizing?
        //doing first touching
        IndexPartition<IndexType>(GraphSize).for_each([&](IndexType i){
            // mLocks[i] = LockObject();
            mGraph[i] = std::unordered_set<IndexType>();
        });
    }

    /// Destructor.
    virtual ~SparseContiguousRowGraph(){}

    /// Assignment operator. TODO: decide if we do want to allow it
    SparseContiguousRowGraph& operator=(SparseContiguousRowGraph const& rOther)=delete;
    // {
    //     this->AddEntries(rOther.GetGraph());
    //     return *this;
    // }

    /// Copy constructor.
    SparseContiguousRowGraph(const SparseContiguousRowGraph& rOther)
    {
        this->AddEntries(rOther);
    }

    ///@}
    ///@name Operators
    ///@{
    void Clear()
    {
        mGraph.clear();
        mLocks.clear();
    }

    inline IndexType Size() const{
        return mGraph.size();
    }

    bool Has(const IndexType I, const IndexType J) const
    {
        const auto& row = mGraph[I];
        return (row.find(J) != row.end());
    }

    const typename GraphType::value_type& operator[](const IndexType& Key) const
    {
		return mGraph[Key];
    }

    inline IndexType LocalIndex(const IndexType GlobalIndex) const{
        return GlobalIndex;
    }

    inline IndexType GlobalIndex(const IndexType LocalIndex) const{
         return LocalIndex;
    }

    void AddEntry(const IndexType RowIndex, const IndexType ColIndex)
    {
        mLocks[RowIndex].lock();
        mGraph[RowIndex].insert(ColIndex);
        mLocks[RowIndex].unlock();
    }

    template<class TContainerType>
    void AddEntries(const IndexType RowIndex, const TContainerType& rColIndices)
    {
        mLocks[RowIndex].lock();
        mGraph[RowIndex].insert(rColIndices.begin(), rColIndices.end());
        mLocks[RowIndex].unlock();
    }

    template<class TIteratorType>
    void AddEntries(const IndexType RowIndex,
                    const TIteratorType& rColBegin,
                    const TIteratorType& rColEnd
                    )
    {
        mLocks[RowIndex].lock();
        mGraph[RowIndex].insert(rColBegin, rColEnd);
        mLocks[RowIndex].unlock();
    }

    //adds a square FEM matrix, identified by rIndices
    template<class TContainerType>
    void AddEntries(const TContainerType& rIndices)
    {
        for(auto I : rIndices){
            KRATOS_DEBUG_ERROR_IF(I > this->Size()) << "Index : " << I
                << " exceeds the graph size : " << Size() << std::endl;
            mLocks[I].lock();
            mGraph[I].insert(rIndices.begin(), rIndices.end());
            mLocks[I].unlock();
        }
    }

    template<class TContainerType>
    void AddEntries(const TContainerType& rRowIndices, const TContainerType& rColIndices)
    {
        for(auto I : rRowIndices){
            AddEntries(I, rColIndices);
        }
    }


    void AddEntries(const SparseContiguousRowGraph& rOtherGraph)
    {
        for(IndexType i=0; i<rOtherGraph.Size(); ++i)
        {
            AddEntries(i, rOtherGraph.GetGraph()[i]);
        }
    }

    void Finalize()
    {

    }

    const GraphType& GetGraph() const{
        return mGraph;
    }

    //note that this function is slightly less efficient than the span version below
    template<class TVectorType=DenseVector<IndexType>>
    IndexType ExportCSRArrays(
        TVectorType& rRowIndices,
        TVectorType& rColIndices
    ) const
    {
        IndexType* pRowIndicesData=nullptr;
        IndexType RowIndicesDataSize=0;
        IndexType* pColIndicesData=nullptr;
        IndexType ColIndicesDataSize=0;
        ExportCSRArrays(pRowIndicesData,RowIndicesDataSize,pColIndicesData,ColIndicesDataSize);
        rRowIndices = span<IndexType>(pRowIndicesData,RowIndicesDataSize); //here a copy happens!
        rColIndices = span<IndexType>(pColIndicesData,ColIndicesDataSize);; //here a copy happens!
        return rRowIndices.size();
    }

    IndexType ExportCSRArrays(
        IndexType*& pRowIndicesData,
        IndexType& rRowDataSize,
        IndexType*& pColIndicesData,
        IndexType& rColDataSize
    ) const
    {
        //need to detect the number of rows this way since there may be gaps
        IndexType nrows=Size();

        pRowIndicesData = new IndexType[nrows+1];
        rRowDataSize=nrows+1;
        span<IndexType> row_indices(pRowIndicesData, nrows+1);

        if(nrows == 0) //empty
        {
            row_indices[0] = 0;
        }
<<<<<<< HEAD
        else
        {
            //set it to zero in parallel to allow first touching
            IndexPartition<IndexType>(nrows+1).for_each([&](IndexType i){
                row_indices[i] = 0;
            });

            //count the entries 
            IndexPartition<IndexType>(nrows).for_each([&](IndexType i){
                row_indices[i+1] = mGraph[i].size();
            });
            
            //sum entries
            for(IndexType i = 1; i<static_cast<IndexType>(row_indices.size()); ++i){
                row_indices[i] += row_indices[i-1];
            }
=======
        //set it to zero in parallel to allow first touching
        IndexPartition<IndexType>(nrows+1).for_each([&](IndexType i){
            rRowIndices[i] = 0;
        });

        //count the entries
        IndexPartition<IndexType>(nrows).for_each([&](IndexType i){
            rRowIndices[i+1] = mGraph[i].size();
        });

        //sum entries
        for(IndexType i = 1; i<static_cast<IndexType>(rRowIndices.size()); ++i){
            rRowIndices[i] += rRowIndices[i-1];
>>>>>>> f896dfca
        }

        IndexType nnz = row_indices[nrows];
        rColDataSize=nnz;
        pColIndicesData = new IndexType[nnz];
        span<IndexType> col_indices(pColIndicesData,nnz);

        //set it to zero in parallel to allow first touching
        IndexPartition<IndexType>(col_indices.size()).for_each([&](IndexType i){
            col_indices[i] = 0;
        });

        //count the entries
        IndexPartition<IndexType>(nrows).for_each([&](IndexType i){

            IndexType start = row_indices[i];

            IndexType counter = 0;
            for(auto index : mGraph[i]){
                col_indices[start+counter] = index;
                counter++;
            }
        });

        //reorder columns
        IndexPartition<IndexType>(row_indices.size()-1).for_each([&](IndexType i){
            std::sort(col_indices.begin()+row_indices[i], col_indices.begin()+row_indices[i+1]);
        });

        return nrows;
    }

    //this function returns the Graph as a single vector
    //in the form of
    //  RowIndex NumberOfEntriesInTheRow .... list of all Indices in the row
    //every row is pushed back one after the other
    std::vector<IndexType> ExportSingleVectorRepresentation()
    {
        std::vector< IndexType > IJ;
        IJ.push_back(GetGraph().size()); //number of rows
        for(unsigned int I=0; I<GetGraph().size(); ++I)
        {
            IJ.push_back(I); //id of the row
            IJ.push_back(mGraph[I].size()); //number of Js in the row
            for(auto J : mGraph[I])
                IJ.push_back(J); //J
        }
        return IJ;
    }

    void AddFromSingleVectorRepresentation(const std::vector<IndexType>& rSingleVectorRepresentation)
    {
        auto graph_size = rSingleVectorRepresentation[0];
        KRATOS_ERROR_IF(graph_size > GetGraph().size() ) << "mismatching size - attempting to add a graph with more rows than the ones allowed in graph" << std::endl;
        IndexType counter = 1;
        while(counter < rSingleVectorRepresentation.size())
        {
            auto I = rSingleVectorRepresentation[counter++];
            auto nrow = rSingleVectorRepresentation[counter++];
            auto begin = &rSingleVectorRepresentation[counter];
            AddEntries(I, begin, begin+nrow);
            counter += nrow;
        }
    }

    ///@}
    ///@name Operations
    ///@{


    ///@}
    ///@name Access
    ///@{
    class const_iterator_adaptor : public std::iterator<
        std::forward_iterator_tag,
        typename GraphType::value_type
        >
	{
		const_row_iterator map_iterator;
        const_row_iterator mbegin;
	public:
		const_iterator_adaptor(const_row_iterator it) :map_iterator(it),mbegin(it) {}
		const_iterator_adaptor(const const_iterator_adaptor& it)
            : map_iterator(it.map_iterator),mbegin(it.mbegin) {}
		const_iterator_adaptor& operator++() { map_iterator++; return *this; }
		const_iterator_adaptor operator++(int) { const_iterator_adaptor tmp(*this); operator++(); return tmp; }
		bool operator==(const const_iterator_adaptor& rhs) const
            { return map_iterator == rhs.map_iterator; }
		bool operator!=(const const_iterator_adaptor& rhs) const
            { return map_iterator != rhs.map_iterator; }
        //TODO: is it correct that the two following operators are the same?
		const typename GraphType::value_type& operator*() const { return *map_iterator; }
		const typename GraphType::value_type& operator->() const { return *map_iterator; }
		const_row_iterator& base() { return map_iterator; }
		const_row_iterator const& base() const { return map_iterator; }
        IndexType GetRowIndex() const{
            return map_iterator-mbegin;
        }
	};

    const_iterator_adaptor begin() const
    {
        return const_iterator_adaptor( mGraph.begin() );
    }
    const_iterator_adaptor end() const
    {
        return const_iterator_adaptor( mGraph.end() );
    }


    ///@}
    ///@name Inquiry
    ///@{


    ///@}
    ///@name Input and output
    ///@{

    /// Turn back information as a string.
    virtual std::string Info() const
    {
        std::stringstream buffer;
        buffer << "SparseContiguousRowGraph" ;
        return buffer.str();
    }

    /// Print information about this object.
    virtual void PrintInfo(std::ostream& rOStream) const {rOStream << "SparseContiguousRowGraph";}

    /// Print object's data.
    virtual void PrintData(std::ostream& rOStream) const {}

    ///@}
    ///@name Friends
    ///@{


    ///@}

protected:
    ///@name Protected static Member Variables
    ///@{


    ///@}
    ///@name Protected member Variables
    ///@{


    ///@}
    ///@name Protected Operators
    ///@{


    ///@}
    ///@name Protected Operations
    ///@{


    ///@}
    ///@name Protected  Access
    ///@{


    ///@}
    ///@name Protected Inquiry
    ///@{


    ///@}
    ///@name Protected LifeCycle
    ///@{


    ///@}

private:
    ///@name Static Member Variables
    ///@{


    ///@}
    ///@name Member Variables
    ///@{
    GraphType mGraph;
    std::vector<LockObject> mLocks;

    ///@}
    ///@name Private Operators
    ///@{
    friend class Serializer;

    void save(Serializer& rSerializer) const
    {
        const IndexType N = this->Size();
        rSerializer.save("GraphSize",N);
        for(IndexType I=0; I<N; ++I)
        {
            IndexType row_size = mGraph[I].size();
            rSerializer.save("row_size",row_size);
            for(auto J : mGraph[I]){
                rSerializer.save("J",J);
            }
        }
    }

    void load(Serializer& rSerializer)
    {
        IndexType size;
        rSerializer.load("GraphSize",size);

        mLocks.resize(size);
        mGraph.resize(size);

        for(IndexType I=0; I<size; ++I)
        {
            IndexType row_size;
            rSerializer.load("row_size",row_size);
            for(IndexType k=0; k<row_size; ++k){
                IndexType J;
                rSerializer.load("J",J);
                AddEntry(I,J);
            }
        }
    }


    ///@}
    ///@name Private Operations
    ///@{



    ///@}
    ///@name Private  Access
    ///@{


    ///@}
    ///@name Private Inquiry
    ///@{


    ///@}
    ///@name Un accessible methods
    ///@{



    ///@}

}; // Class SparseContiguousRowGraph

///@}

///@name Type Definitions
///@{


///@}
///@name Input and output
///@{


/// input stream function
template<class TIndexType=std::size_t>
inline std::istream& operator >> (std::istream& rIStream,
                SparseContiguousRowGraph<TIndexType>& rThis){
                    return rIStream;
                }

/// output stream function
template<class TIndexType=std::size_t>
inline std::ostream& operator << (std::ostream& rOStream,
                const SparseContiguousRowGraph<TIndexType>& rThis)
{
    rThis.PrintInfo(rOStream);
    rOStream << std::endl;
    rThis.PrintData(rOStream);

    return rOStream;
}
///@}

///@} addtogroup block

}  // namespace Kratos.

#endif // KRATOS_SPARSE_CONTIGUOUS_ROW_GRAPH_H_INCLUDED  defined

<|MERGE_RESOLUTION|>--- conflicted
+++ resolved
@@ -245,7 +245,6 @@
         {
             row_indices[0] = 0;
         }
-<<<<<<< HEAD
         else
         {
             //set it to zero in parallel to allow first touching
@@ -262,21 +261,6 @@
             for(IndexType i = 1; i<static_cast<IndexType>(row_indices.size()); ++i){
                 row_indices[i] += row_indices[i-1];
             }
-=======
-        //set it to zero in parallel to allow first touching
-        IndexPartition<IndexType>(nrows+1).for_each([&](IndexType i){
-            rRowIndices[i] = 0;
-        });
-
-        //count the entries
-        IndexPartition<IndexType>(nrows).for_each([&](IndexType i){
-            rRowIndices[i+1] = mGraph[i].size();
-        });
-
-        //sum entries
-        for(IndexType i = 1; i<static_cast<IndexType>(rRowIndices.size()); ++i){
-            rRowIndices[i] += rRowIndices[i-1];
->>>>>>> f896dfca
         }
 
         IndexType nnz = row_indices[nrows];
