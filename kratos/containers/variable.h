--- conflicted
+++ resolved
@@ -112,8 +112,7 @@
     }
 
     /**
-<<<<<<< HEAD
-     * Constructor for creating a compenent of other vairable
+     * @brief Constructor for creating a component of other variable
      * @param NewName The name to be assigned to the compoenent
      * @param Zero The value to be assigned to the variable as zero. In case of not definition will take the value given by the constructor of the time
      */
@@ -125,9 +124,7 @@
 
     /**
      * Copy constructor.
-=======
      * @brief Copy constructor.
->>>>>>> c9d59b06
      * @param rOtherVariable The old variable to be copied
      */
     Variable(const VariableType& rOtherVariable) : VariableData(rOtherVariable), mZero(rOtherVariable.mZero) {}
@@ -407,11 +404,8 @@
     ///@name Static Member Variables
     ///@{
 
-<<<<<<< HEAD
-=======
     static const VariableType msStaticObject;               /// Definition of the static variable
 
->>>>>>> c9d59b06
     ///@}
     ///@name Member Variables
     ///@{
