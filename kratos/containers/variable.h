--- conflicted
+++ resolved
@@ -153,7 +153,6 @@
         RegisterThisVariable();
     }
 
-<<<<<<< HEAD
     /**
      * Copy constructor.
      * @brief Copy constructor.
@@ -166,8 +165,6 @@
     {
         // Here we don't register as we asume that the origin is already registered
     }
-=======
->>>>>>> 4da37a9c
 
     /// Destructor.
     ~Variable() override {}
@@ -437,22 +434,6 @@
 
     ///@}
 private:
-    ///@name Protected LifeCycle
-    ///@{
-
-    /**
-     * Copy constructor.
-     * @brief Copy constructor.
-     * @param rOtherVariable The old variable to be copied
-     */
-    explicit Variable(const VariableType& rOtherVariable) :
-        VariableData(rOtherVariable),
-        mZero(rOtherVariable.mZero),
-        mpTimeDerivativeVariable(rOtherVariable.mpTimeDerivativeVariable)
-    {
-    }
-    
-    ///@}
     ///@name Static Member Variables
     ///@{
 
@@ -493,7 +474,7 @@
     void RegisterThisVariable(){
         std::string variable_path = "variables.all." + Name();
         if(!Registry::HasItem(variable_path)){
-            Registry::AddItem<RegistryValueItem<VariableType>>(variable_path, *this);
+            Registry::AddItem<VariableType>(variable_path, *this);
         }
     }
 
