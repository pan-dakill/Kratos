//    |  /           |
//    ' /   __| _` | __|  _ \   __|
//    . \  |   (   | |   (   |\__ `
//   _|\_\_|  \__,_|\__|\___/ ____/
//                   Multi-Physics
//
//  License:		 BSD License
//					 Kratos default license: kratos/license.txt
//
//  Main authors:    Pooyan Dadvand
//                   Vicente Mataix Ferrandiz
//

#if !defined(KRATOS_LINEAR_SOLVER_FACTORY_H_INCLUDED )
#define  KRATOS_LINEAR_SOLVER_FACTORY_H_INCLUDED

// System includes

// External includes

// Project includes
#include "includes/define.h"
#include "includes/kratos_parameters.h"
#include "includes/kratos_components.h"
#include "includes/shared_pointers.h"
#include "linear_solvers/linear_solver.h"
#include "spaces/ublas_space.h"

namespace Kratos
{

///@name Kratos Globals
///@{

///@}
///@name Type Definitions
///@{

///@}
///@name  Enum's
///@{

///@}
///@name  Functions
///@{

///@}
///@name Kratos Classes
///@{

/**
 * @class LinearSolverFactory
 * @ingroup KratosCore
 * @brief Here we add the functions needed for the registration of linear solvers
 * @details Defines the base linear solver factory
 * @author Riccardo Rossi
 * @author Vicente Mataix Ferrandiz
 * @tparam TSparseSpace The sparse space definition
 * @tparam TLocalSpace The dense space definition
 */
template< typename TSparseSpace, typename TLocalSpace>
class LinearSolverFactory
{
public:
    ///@name Type Definitions
    ///@{

    /// The definition of the custom class
    typedef LinearSolverFactory<TSparseSpace,TLocalSpace> FactoryType;

    /// Pointer definition of LinearSolverFactory
    KRATOS_CLASS_POINTER_DEFINITION(LinearSolverFactory );

    ///@}
    ///@name Life Cycle
    ///@{

    virtual ~LinearSolverFactory(){}

    ///@}
    ///@name Operators
    ///@{

    ///@}
    ///@name Operations
    ///@{

    /**
     * @brief This method checks if the linear solver is registered
     * @return True if registered, false otherwise
     */
    virtual bool Has(const std::string SolverType) const
    {
        return KratosComponents< FactoryType >::Has( SolverType );
    }

    /**
     * @brief This method creates a new solver
     * @return The pointer to the solver of interest
     */
<<<<<<< HEAD
    virtual typename LinearSolver<TSparseSpace,TLocalSpace>::Pointer Create(Kratos::Parameters Settings)  const
=======
    virtual typename LinearSolver<TSparseSpace,TLocalSpace>::Pointer Create(Kratos::Parameters Settings) const
>>>>>>> a9cc4d89
    {
        std::string solver_name = Settings["solver_type"].GetString();
        // remove name of the application (if passed)
        // e.g. "ExternalSolversApplication.super_lu" => "super_lu"
        solver_name = solver_name.substr(solver_name.find(".") + 1);

        KRATOS_ERROR_IF_NOT(Has(solver_name))
            << "Trying to construct a Linear solver with solver_type:\n\""
            << solver_name << "\" which does not exist.\n"
            << "The list of available options (for currently loaded applications) is:\n"
            << KratosComponents< FactoryType >() << std::endl;

        const auto& aux = KratosComponents< FactoryType >::Get(solver_name);
        return aux.CreateSolver( Settings );
    }

    ///@}
protected:
    ///@name Protected Operators
    ///@{

    /**
     * @brief This method is an auxiliar method to create a new solver
     * @return The pointer to the solver of interest
     */
    virtual typename LinearSolver<TSparseSpace,TLocalSpace>::Pointer CreateSolver(Kratos::Parameters Settings)  const
    {
        KRATOS_ERROR << "Calling the base class LinearSolverFactory" << std::endl;
    }

    ///@}
};

///@}

///@name Type Definitions
///@{

///@}
///@name Input and output
///@{

/// output stream function
template< typename TSparseSpace, typename TLocalSpace>
inline std::ostream& operator << (std::ostream& rOStream,
                                  const LinearSolverFactory<TSparseSpace, TLocalSpace>& rThis)
{
    rOStream << "LinearSolverFactory" << std::endl;

    return rOStream;
}
///@}

typedef TUblasSparseSpace<double> SparseSpaceType;
typedef TUblasDenseSpace<double> LocalSparseSpaceType;

typedef LinearSolverFactory<SparseSpaceType,  LocalSparseSpaceType> LinearSolverFactoryType;

KRATOS_API_EXTERN template class KRATOS_API(KRATOS_CORE) KratosComponents<LinearSolverFactoryType>;

#ifdef KRATOS_REGISTER_LINEAR_SOLVER
#undef KRATOS_REGISTER_LINEAR_SOLVER
#endif
#define KRATOS_REGISTER_LINEAR_SOLVER(name, reference) \
    KratosComponents<LinearSolverFactoryType>::Add(name, reference);

typedef TUblasSparseSpace<std::complex<double>> ComplexSparseSpaceType;
typedef TUblasDenseSpace<std::complex<double>> ComplexLocalSparseSpaceType;

typedef LinearSolverFactory<ComplexSparseSpaceType,  ComplexLocalSparseSpaceType> ComplexLinearSolverFactoryType;

KRATOS_API_EXTERN template class KRATOS_API(KRATOS_CORE) KratosComponents<ComplexLinearSolverFactoryType>;

#ifdef KRATOS_REGISTER_COMPLEX_LINEAR_SOLVER
#undef KRATOS_REGISTER_COMPLEX_LINEAR_SOLVER
#endif
#define KRATOS_REGISTER_COMPLEX_LINEAR_SOLVER(name, reference) \
    KratosComponents<ComplexLinearSolverFactoryType>::Add(name, reference);


}  // namespace Kratos.

#endif // KRATOS_LINEAR_SOLVER_FACTORY_H_INCLUDED  defined<|MERGE_RESOLUTION|>--- conflicted
+++ resolved
@@ -98,11 +98,7 @@
      * @brief This method creates a new solver
      * @return The pointer to the solver of interest
      */
-<<<<<<< HEAD
-    virtual typename LinearSolver<TSparseSpace,TLocalSpace>::Pointer Create(Kratos::Parameters Settings)  const
-=======
     virtual typename LinearSolver<TSparseSpace,TLocalSpace>::Pointer Create(Kratos::Parameters Settings) const
->>>>>>> a9cc4d89
     {
         std::string solver_name = Settings["solver_type"].GetString();
         // remove name of the application (if passed)
