--- conflicted
+++ resolved
@@ -1142,7 +1142,6 @@
 
         double min_coord[3]={0.00, 0.00, 0.00};
         double max_coord[3]={0.00, 0.00, 0.00};
-<<<<<<< HEAD
 
         // TODO: To be added to configure
 
@@ -1172,39 +1171,7 @@
         while (!(delta_y & (one << min_level_2)) && (min_level_2 > min_level_1)) min_level_2--;
         while (!(delta_z & (one << min_level)) && (min_level > min_level_2)) min_level--;
         min_level++;
-
-=======
-
-        // TODO: To be added to configure
-
-        configuration_type::GetBoundingBox(pObject, min_coord,  max_coord);
-        NormalizeCoordinates(min_coord);
-        NormalizeCoordinates(max_coord);
-
-        key_type min_x_key = CalcKeyNormalized(min_coord[0]);
-        key_type min_y_key = CalcKeyNormalized(min_coord[1]);
-        key_type min_z_key = CalcKeyNormalized(min_coord[2]);
-
-        key_type max_x_key = CalcKeyNormalized(max_coord[0]);
-        key_type max_y_key = CalcKeyNormalized(max_coord[1]);
-        key_type max_z_key = CalcKeyNormalized(max_coord[2]);
-
-        key_type delta_x = min_x_key^max_x_key;
-        key_type delta_y = min_y_key^max_y_key;
-        key_type delta_z = min_z_key^max_z_key;
-
-        // Finding the level of the cell containing the entire region
-        std::size_t min_level_1 = ROOT_LEVEL;
-        std::size_t min_level_2 = ROOT_LEVEL;
-        std::size_t min_level = ROOT_LEVEL;
-
-        const std::size_t one = 1;
-        while (!(delta_x & (one << min_level_1)) && (min_level_1 > MIN_LEVEL)) min_level_1--;
-        while (!(delta_y & (one << min_level_2)) && (min_level_2 > min_level_1)) min_level_2--;
-        while (!(delta_z & (one << min_level)) && (min_level > min_level_2)) min_level--;
-        min_level++;
-
->>>>>>> 50a97ff3
+        
         cell_type* range_cell = root_;
 
         for (std::size_t i = ROOT_LEVEL; i > min_level ; i--) {
@@ -1331,7 +1298,6 @@
             indes_nodes_triangles(1,0) = 1;
             indes_nodes_triangles(1,1) = 2;
             indes_nodes_triangles(1,2) = 3;
-<<<<<<< HEAD
 
             indes_nodes_triangles(2,0) = 0;
             indes_nodes_triangles(2,1) = 1;
@@ -1341,17 +1307,6 @@
             indes_nodes_triangles(3,1) = 2;
             indes_nodes_triangles(3,2) = 3;
 
-=======
-
-            indes_nodes_triangles(2,0) = 0;
-            indes_nodes_triangles(2,1) = 1;
-            indes_nodes_triangles(2,2) = 3;
-
-            indes_nodes_triangles(3,0) = 0;
-            indes_nodes_triangles(3,1) = 2;
-            indes_nodes_triangles(3,2) = 3;
-
->>>>>>> 50a97ff3
             for( std::size_t i = 0; i < 4 ; i++ ) {
                 triverts[0] = rGeometry1.GetPoint( indes_nodes_triangles(i,0) );
                 triverts[1] = rGeometry1.GetPoint( indes_nodes_triangles(i,1) );
