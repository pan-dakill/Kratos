--- conflicted
+++ resolved
@@ -1,4 +1,3 @@
-from multiprocessing.sharedctypes import Value
 import re
 import sympy
 
@@ -94,11 +93,7 @@
     - M -- The strain matrix
     """
     if M.shape[0] == 2:
-<<<<<<< HEAD
-        vm = sympy.Matrix(3, 1, lambda i,j : 0.0)
-=======
         vm = sympy.Matrix(3, 1, lambda i,j: 0.0)
->>>>>>> 96cc60fd
         vm[0,0] = M[0,0]
         vm[1,0] = M[1,1]
         vm[2,0] = 2.0*M[0,1]
@@ -146,11 +141,7 @@
     # Get input Voigt matrix strain size
     dim = C.shape[0]
     if dim != C.shape[1] or dim != C.shape[2] or dim != C.shape[3]:
-<<<<<<< HEAD
-        raise ValueError("Input Voigt matrix is not valid. Shape is ({},{},{},{})".format(dim, C.shape[1],  C.shape[2],  C.shape[3]))
-=======
         raise ValueError(f"Input 4th order tensor is not valid. Shape is ({dim},{C.shape[1]},{C.shape[2]},{C.shape[3]})")
->>>>>>> 96cc60fd
 
     # Set the tensor to Voigt indices conversion dictionary from the input strain size
     conversion = _GetTensorToVoigtConversionIndices(dim)
