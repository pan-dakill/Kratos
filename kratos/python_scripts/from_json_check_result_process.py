# Importing the Kratos Library
import KratosMultiphysics

# Import KratosUnittest
import KratosMultiphysics.KratosUnittest as KratosUnittest

def Factory(settings, model):
    if not isinstance(settings, KratosMultiphysics.Parameters):
        raise Exception("Expected input shall be a Parameters object, encapsulating a json string")
    return FromJsonCheckResultProcess(model, settings["Parameters"])

class FromJsonCheckResultProcess(KratosMultiphysics.Process, KratosUnittest.TestCase):
    """This class is used in order to check results using a json file
    containing the solution a given model part with a certain frequency

    Only the member variables listed below should be accessed directly.

    Public member variables:
    model -- the model containing the model_parts
    settings -- Kratos parameters containing solver settings.
    """

    def __init__(self, model, params):
        """ The default constructor of the class

        Keyword arguments:
        self -- It signifies an instance of a class.
        model -- the model containing the model_parts
        settings -- Kratos parameters containing solver settings.
        """
        KratosMultiphysics.Process.__init__(self)
        self.process = KratosMultiphysics.FromJSONCheckResultProcess(model, params)

    def ExecuteInitialize(self):
        """ This method is executed at the beginning to initialize the process

        Keyword arguments:
        self -- It signifies an instance of a class.
        """
        self.process.ExecuteInitialize()

    def ExecuteFinalizeSolutionStep(self):
        """ This method is executed in order to finalize the current step

        Here the dictionary containing the solution is filled

        Keyword arguments:
        self -- It signifies an instance of a class.
        """
        self.process.ExecuteFinalizeSolutionStep()
<<<<<<< HEAD
        self.assertTrue(self.process.IsCorrectResult(), "Results do not coincide with the JSON reference\n" + self.process.GetErrorMessage())

class LegacyFromJsonCheckResultProcess(KratosMultiphysics.Process, KratosUnittest.TestCase):
    """This class is used in order to check results using a json file
    containing the solution a given model part with a certain frequency

    Only the member variables listed below should be accessed directly.

    Public member variables:
    model -- the model containing the model_parts
    settings -- Kratos parameters containing solver settings.
    """

    def __init__(self, model, params):
        """ The default constructor of the class

        Keyword arguments:
        self -- It signifies an instance of a class.
        model -- the model containing the model_parts
        settings -- Kratos parameters containing solver settings.
        """
        KratosMultiphysics.Process.__init__(self)

        ## Settings string in json format
        default_parameters = KratosMultiphysics.Parameters("""{
            "help"                 : "This process checks the solution obtained from a given json file. It can be used for generating tests for a problem",
            "check_variables"      : [],
            "gauss_points_check_variables" : [],
            "input_file_name"      : "",
            "model_part_name"      : "",
            "sub_model_part_name"  : "",
            "check_for_flag"       : "",
            "historical_value"     : true,
            "tolerance"            : 1e-3,
            "relative_tolerance"   : 1e-6,
            "time_frequency"       : 1.00,
            "use_node_coordinates" : false,
            "check_only_local_entities" : false
        }""")

        ## Overwrite the default settings with user-provided parameters
        params.ValidateAndAssignDefaults(default_parameters)
        self.params = params
        self.model  = model

    def ExecuteInitialize(self):
        """ This method is executed at the beginning to initialize the process

        Keyword arguments:
        self -- It signifies an instance of a class.
        """
        # We get the submodelpart
        model_part_name = self.params["model_part_name"].GetString()
        sub_model_part_name = self.params["sub_model_part_name"].GetString()
        if (sub_model_part_name != ""):
            self.model_part = self.model[model_part_name].GetSubModelPart(sub_model_part_name)
        else:
            self.model_part = self.model[model_part_name]

        # If we consider any flag
        flag_name = self.params["check_for_flag"].GetString()
        if flag_name != "":
            self.flag = KratosMultiphysics.KratosGlobals.GetFlag(flag_name)
        else:
            self.flag = None

        self.check_variables = self.__generate_variable_list_from_input(self.params["check_variables"])
        self.gauss_points_check_variables = self.__generate_variable_list_from_input(self.params["gauss_points_check_variables"])
        self.frequency = self.params["time_frequency"].GetDouble()
        self.historical_value = self.params["historical_value"].GetBool()
        self.data = read_external_json(self.params["input_file_name"].GetString())
        self.abs_tol = self.params["tolerance"].GetDouble()
        self.rel_tol = self.params["relative_tolerance"].GetDouble()
        self.use_node_coordinates = self.params["use_node_coordinates"].GetBool()
        self.check_only_local_entities = self.params["check_only_local_entities"].GetBool()
        self.rel_tol_digits = ComputeRelevantDigits(self.rel_tol)
        self.abs_tol_digits = ComputeRelevantDigits(self.abs_tol)

        # Initialize counter
        self.step_counter = 0
        self.time_counter = 0.0

    def ExecuteFinalizeSolutionStep(self):
        """ This method is executed in order to finalize the current step

        Here the dictionary containing the solution is filled

        Keyword arguments:
        self -- It signifies an instance of a class.
        """
        time = self.model_part.ProcessInfo.GetValue(KratosMultiphysics.TIME)
        dt = self.model_part.ProcessInfo.GetValue(KratosMultiphysics.DELTA_TIME)
        step = self.model_part.ProcessInfo.GetValue(KratosMultiphysics.STEP)
        self.time_counter += dt
        if self.time_counter > self.frequency:
            self.time_counter = 0.0
            input_time_list = self.data["TIME"]

            # Nodal values
            for node in self.__get_nodes():
                compute = self.__check_flag(node)

                if compute:
                    node_identifier = "NODE_" + self.__get_node_identifier(node)

                    for i in range(self.params["check_variables"].size()):
                        out = self.params["check_variables"][i]
                        variable_name = out.GetString()
                        variable = KratosMultiphysics.KratosGlobals.GetVariable( variable_name )
                        variable_type = KratosMultiphysics.KratosGlobals.GetVariableType(variable_name)

                        if self.historical_value:
                            value = node.GetSolutionStepValue(variable, 0)
                        else:
                            value = node.GetValue(variable)

                        # Scalar variable
                        if variable_type == "Double":
                            values_json = self.data[node_identifier][variable_name]
                            value_json = self.__linear_interpolation(time, input_time_list, values_json)
                            self.__check_values(node.Id, "Node", value, value_json, variable_name)
                        # Array variable
                        elif variable_type == "Array":
                            if KratosMultiphysics.KratosGlobals.GetVariableType(variable_name + "_X") == "Double":
                                for component_index, component in enumerate(["_X", "_Y", "_Z"]):
                                    values_json = self.data[node_identifier][variable_name+component]
                                    value_json = self.__linear_interpolation(time, input_time_list, values_json)
                                    self.__check_values(node.Id, "Node", value[component_index], value_json, variable_name+component)
                            else:
                                values_json = self.data[node_identifier][variable_name][self.step_counter]
                                for index in range(len(value)):
                                    value_json = values_json[index] # self.__linear_interpolation(time, input_time_list, values_json[index])
                                    self.__check_values(node.Id, "Node", value[index], value_json, variable_name)
                        # Vector variable
                        elif variable_type == "Vector":
                            values_json = self.data[node_identifier][variable_name][self.step_counter]
                            for index in range(len(value)):
                                value_json = values_json[index] # self.__linear_interpolation(time, input_time_list, values_json[index])
                                self.__check_values(node.Id, "Node", value[index], value_json, variable_name)
            # Nodal values
            for elem in self.__get_elements():
                compute = self.__check_flag(elem)

                if compute is True:
                    for i in range(self.params["gauss_points_check_variables"].size()):
                        out = self.params["gauss_points_check_variables"][i]
                        variable_name = out.GetString()
                        variable = KratosMultiphysics.KratosGlobals.GetVariable( variable_name )
                        variable_type = KratosMultiphysics.KratosGlobals.GetVariableType(variable_name)

                        value = elem.CalculateOnIntegrationPoints(variable, self.model_part.ProcessInfo)

                        gauss_point_number = len(value)

                        # Scalar variable
                        if variable_type == "Double":
                            for gp in range(gauss_point_number):
                                values_json = self.data["ELEMENT_"+str(elem.Id)][variable_name][str(gp)]
                                value_json = self.__linear_interpolation(time, input_time_list, values_json)
                                self.__check_values(elem.Id, "Element", value[gp], value_json, variable_name)
                        # Array variable
                        elif variable_type == "Array":
                            if (KratosMultiphysics.KratosGlobals.GetVariableType(variable_name + "_X") == "Double"):
                                for gp in range(gauss_point_number):
                                    for component_index, component in enumerate(["_X", "_Y", "_Z"]):
                                        values_json = self.data["ELEMENT_" + str(elem.Id)][variable_name+component][str(gp)]
                                        value_json = self.__linear_interpolation(time, input_time_list, values_json)
                                        self.__check_values(elem.Id, "Element", value[gp][component_index], value_json, variable_name+component)
                            else:
                                for gp in range(gauss_point_number):
                                    values_json = self.data["ELEMENT_" + str(elem.Id)][variable_name][str(gp)][self.step_counter]
                                    for index in range(len(value[gp])):
                                        value_json = values_json[index] # self.__linear_interpolation(time, input_time_list, values_json[index])
                                        self.__check_values(elem.Id, "Element", value[gp][index], value_json, variable_name)
                        # Vector variable
                        elif variable_type == "Vector":
                            for gp in range(gauss_point_number):
                                values_json = self.data["ELEMENT_" + str(elem.Id)][variable_name][str(gp)][self.step_counter]
                                for index in range(len(value[gp])):
                                    value_json = values_json[index] # self.__linear_interpolation(time, input_time_list, values_json[index])
                                    self.__check_values(elem.Id, "Element", value[gp][index], value_json, variable_name)

                        # TODO: Add pending classes

            self.step_counter += 1

    def __linear_interpolation(self, x, x_list, y_list):
        """ This method is defined to interpolate values of a
        list using the PiecewiseLinearTable from Kratos

        Keyword arguments:
        self -- It signifies an instance of a class.
        x -- The value to interpolate
        x_list -- Values in X axis
        y_list -- Values in Y axis
        """

        tb = KratosMultiphysics.PiecewiseLinearTable()
        for i in range(len(x_list)):
            tb.AddRow(x_list[i], y_list[i])

        return tb.GetNearestValue(x)

    def __generate_variable_list_from_input(self,param):
        """ Parse a list of variables from input.

        Keyword arguments:
        self -- It signifies an instance of a class.
        value -- The Kratos vector to transform
        """

        # At least verify that the input is a string
        if not param.IsArray():
            raise Exception("{0} Error: Variable list is unreadable".format(self.__class__.__name__))

        # Retrieve variable name from input (a string) and request the corresponding C++ object to the kernel
        return [ KratosMultiphysics.KratosGlobals.GetVariable( param[i].GetString() ) for i in range( 0,param.size() ) ]

    def __check_flag(self, component):
        """ Checks the flag over a component

        Keyword arguments:
        self -- It signifies an instance of a class.
        component -- The Kratos node or element to check
        """

        if self.flag is not None:
            if component.Is(self.flag) == False:
                return False

        return True

    def __check_values(self, entity_id, entity_type, value_entity, value_json, variable_name):
        """ Checks if two values are the same and issues a detailed error message
        in case they do not match up to the specified tolerance

        Keyword arguments:
        self -- It signifies an instance of a class.
        entity_id -- The Kratos node or element to check
        entity_type -- The type of the entity
        value_entity -- The value on the entity
        value_json -- The reference value from the json
        variable_name -- The name of the variable
        """
        relevant_digits = int(max(self.rel_tol_digits, self.abs_tol_digits))+1 # +1 for one more digit of output
        isclosethis = t_isclose(value_entity, value_json, rel_tol=self.rel_tol, abs_tol=self.abs_tol)
        msg  = 'Error checking {} #{} for variable {} results:\n'.format(entity_type, entity_id, variable_name)
        msg += '%.*f != %.*f; rel_tol=%.*f, abs_tol=%.*f' % (relevant_digits, value_entity, relevant_digits, value_json, self.rel_tol_digits, self.rel_tol, self.abs_tol_digits, self.abs_tol)
        self.assertTrue(isclosethis, msg=msg)

    def __get_node_identifier(self, node):
        """ returns the identifier/key for saving nodal results in the json
        this can be either the node Id or its coordinates
        The coordinates can be used to check the nodal results in MPI

        Keyword arguments:
        self -- It signifies an instance of a class.
        node -- The Kratos node to get the identifier for
        """
        if self.use_node_coordinates:
            digits = 6
            return 'X_%.*f_Y_%.*f_Z_%.*f' % (digits, node.X0, digits, node.Y0, digits, node.Z0)
        else:
            return str(node.Id)

    def __get_nodes(self):
        """ returns the nodes to be checked
        Either only local or all (local and ghost)
        This is ONLY relevant in MPI

        Keyword arguments:
        self -- It signifies an instance of a class.
        node -- The Kratos node to get the identifier for
        """
        if self.check_only_local_entities:
            return self.model_part.GetCommunicator().LocalMesh().Nodes
        else:
            return self.model_part.Nodes

    def __get_elements(self):
        """ returns the elements to be checked
        Either only local or all (local and ghost)
        This is ONLY relevant in MPI

        Keyword arguments:
        self -- It signifies an instance of a class.
        node -- The Kratos node to get the identifier for
        """
        if self.check_only_local_entities:
            return self.model_part.GetCommunicator().LocalMesh().Elements
        else:
            return self.model_part.Elements

def ComputeRelevantDigits(number):
    """ Computes the relevant digits

    Keyword arguments:
    self -- It signifies an instance of a class.
    """
    return int(ceil(abs(log10(number))))
=======
        self.assertTrue(self.process.IsCorrectResult(), "Results do not coincide with the JSON reference\n" + self.process.GetErrorMessage())
>>>>>>> ad7bc876
<|MERGE_RESOLUTION|>--- conflicted
+++ resolved
@@ -48,307 +48,4 @@
         self -- It signifies an instance of a class.
         """
         self.process.ExecuteFinalizeSolutionStep()
-<<<<<<< HEAD
-        self.assertTrue(self.process.IsCorrectResult(), "Results do not coincide with the JSON reference\n" + self.process.GetErrorMessage())
-
-class LegacyFromJsonCheckResultProcess(KratosMultiphysics.Process, KratosUnittest.TestCase):
-    """This class is used in order to check results using a json file
-    containing the solution a given model part with a certain frequency
-
-    Only the member variables listed below should be accessed directly.
-
-    Public member variables:
-    model -- the model containing the model_parts
-    settings -- Kratos parameters containing solver settings.
-    """
-
-    def __init__(self, model, params):
-        """ The default constructor of the class
-
-        Keyword arguments:
-        self -- It signifies an instance of a class.
-        model -- the model containing the model_parts
-        settings -- Kratos parameters containing solver settings.
-        """
-        KratosMultiphysics.Process.__init__(self)
-
-        ## Settings string in json format
-        default_parameters = KratosMultiphysics.Parameters("""{
-            "help"                 : "This process checks the solution obtained from a given json file. It can be used for generating tests for a problem",
-            "check_variables"      : [],
-            "gauss_points_check_variables" : [],
-            "input_file_name"      : "",
-            "model_part_name"      : "",
-            "sub_model_part_name"  : "",
-            "check_for_flag"       : "",
-            "historical_value"     : true,
-            "tolerance"            : 1e-3,
-            "relative_tolerance"   : 1e-6,
-            "time_frequency"       : 1.00,
-            "use_node_coordinates" : false,
-            "check_only_local_entities" : false
-        }""")
-
-        ## Overwrite the default settings with user-provided parameters
-        params.ValidateAndAssignDefaults(default_parameters)
-        self.params = params
-        self.model  = model
-
-    def ExecuteInitialize(self):
-        """ This method is executed at the beginning to initialize the process
-
-        Keyword arguments:
-        self -- It signifies an instance of a class.
-        """
-        # We get the submodelpart
-        model_part_name = self.params["model_part_name"].GetString()
-        sub_model_part_name = self.params["sub_model_part_name"].GetString()
-        if (sub_model_part_name != ""):
-            self.model_part = self.model[model_part_name].GetSubModelPart(sub_model_part_name)
-        else:
-            self.model_part = self.model[model_part_name]
-
-        # If we consider any flag
-        flag_name = self.params["check_for_flag"].GetString()
-        if flag_name != "":
-            self.flag = KratosMultiphysics.KratosGlobals.GetFlag(flag_name)
-        else:
-            self.flag = None
-
-        self.check_variables = self.__generate_variable_list_from_input(self.params["check_variables"])
-        self.gauss_points_check_variables = self.__generate_variable_list_from_input(self.params["gauss_points_check_variables"])
-        self.frequency = self.params["time_frequency"].GetDouble()
-        self.historical_value = self.params["historical_value"].GetBool()
-        self.data = read_external_json(self.params["input_file_name"].GetString())
-        self.abs_tol = self.params["tolerance"].GetDouble()
-        self.rel_tol = self.params["relative_tolerance"].GetDouble()
-        self.use_node_coordinates = self.params["use_node_coordinates"].GetBool()
-        self.check_only_local_entities = self.params["check_only_local_entities"].GetBool()
-        self.rel_tol_digits = ComputeRelevantDigits(self.rel_tol)
-        self.abs_tol_digits = ComputeRelevantDigits(self.abs_tol)
-
-        # Initialize counter
-        self.step_counter = 0
-        self.time_counter = 0.0
-
-    def ExecuteFinalizeSolutionStep(self):
-        """ This method is executed in order to finalize the current step
-
-        Here the dictionary containing the solution is filled
-
-        Keyword arguments:
-        self -- It signifies an instance of a class.
-        """
-        time = self.model_part.ProcessInfo.GetValue(KratosMultiphysics.TIME)
-        dt = self.model_part.ProcessInfo.GetValue(KratosMultiphysics.DELTA_TIME)
-        step = self.model_part.ProcessInfo.GetValue(KratosMultiphysics.STEP)
-        self.time_counter += dt
-        if self.time_counter > self.frequency:
-            self.time_counter = 0.0
-            input_time_list = self.data["TIME"]
-
-            # Nodal values
-            for node in self.__get_nodes():
-                compute = self.__check_flag(node)
-
-                if compute:
-                    node_identifier = "NODE_" + self.__get_node_identifier(node)
-
-                    for i in range(self.params["check_variables"].size()):
-                        out = self.params["check_variables"][i]
-                        variable_name = out.GetString()
-                        variable = KratosMultiphysics.KratosGlobals.GetVariable( variable_name )
-                        variable_type = KratosMultiphysics.KratosGlobals.GetVariableType(variable_name)
-
-                        if self.historical_value:
-                            value = node.GetSolutionStepValue(variable, 0)
-                        else:
-                            value = node.GetValue(variable)
-
-                        # Scalar variable
-                        if variable_type == "Double":
-                            values_json = self.data[node_identifier][variable_name]
-                            value_json = self.__linear_interpolation(time, input_time_list, values_json)
-                            self.__check_values(node.Id, "Node", value, value_json, variable_name)
-                        # Array variable
-                        elif variable_type == "Array":
-                            if KratosMultiphysics.KratosGlobals.GetVariableType(variable_name + "_X") == "Double":
-                                for component_index, component in enumerate(["_X", "_Y", "_Z"]):
-                                    values_json = self.data[node_identifier][variable_name+component]
-                                    value_json = self.__linear_interpolation(time, input_time_list, values_json)
-                                    self.__check_values(node.Id, "Node", value[component_index], value_json, variable_name+component)
-                            else:
-                                values_json = self.data[node_identifier][variable_name][self.step_counter]
-                                for index in range(len(value)):
-                                    value_json = values_json[index] # self.__linear_interpolation(time, input_time_list, values_json[index])
-                                    self.__check_values(node.Id, "Node", value[index], value_json, variable_name)
-                        # Vector variable
-                        elif variable_type == "Vector":
-                            values_json = self.data[node_identifier][variable_name][self.step_counter]
-                            for index in range(len(value)):
-                                value_json = values_json[index] # self.__linear_interpolation(time, input_time_list, values_json[index])
-                                self.__check_values(node.Id, "Node", value[index], value_json, variable_name)
-            # Nodal values
-            for elem in self.__get_elements():
-                compute = self.__check_flag(elem)
-
-                if compute is True:
-                    for i in range(self.params["gauss_points_check_variables"].size()):
-                        out = self.params["gauss_points_check_variables"][i]
-                        variable_name = out.GetString()
-                        variable = KratosMultiphysics.KratosGlobals.GetVariable( variable_name )
-                        variable_type = KratosMultiphysics.KratosGlobals.GetVariableType(variable_name)
-
-                        value = elem.CalculateOnIntegrationPoints(variable, self.model_part.ProcessInfo)
-
-                        gauss_point_number = len(value)
-
-                        # Scalar variable
-                        if variable_type == "Double":
-                            for gp in range(gauss_point_number):
-                                values_json = self.data["ELEMENT_"+str(elem.Id)][variable_name][str(gp)]
-                                value_json = self.__linear_interpolation(time, input_time_list, values_json)
-                                self.__check_values(elem.Id, "Element", value[gp], value_json, variable_name)
-                        # Array variable
-                        elif variable_type == "Array":
-                            if (KratosMultiphysics.KratosGlobals.GetVariableType(variable_name + "_X") == "Double"):
-                                for gp in range(gauss_point_number):
-                                    for component_index, component in enumerate(["_X", "_Y", "_Z"]):
-                                        values_json = self.data["ELEMENT_" + str(elem.Id)][variable_name+component][str(gp)]
-                                        value_json = self.__linear_interpolation(time, input_time_list, values_json)
-                                        self.__check_values(elem.Id, "Element", value[gp][component_index], value_json, variable_name+component)
-                            else:
-                                for gp in range(gauss_point_number):
-                                    values_json = self.data["ELEMENT_" + str(elem.Id)][variable_name][str(gp)][self.step_counter]
-                                    for index in range(len(value[gp])):
-                                        value_json = values_json[index] # self.__linear_interpolation(time, input_time_list, values_json[index])
-                                        self.__check_values(elem.Id, "Element", value[gp][index], value_json, variable_name)
-                        # Vector variable
-                        elif variable_type == "Vector":
-                            for gp in range(gauss_point_number):
-                                values_json = self.data["ELEMENT_" + str(elem.Id)][variable_name][str(gp)][self.step_counter]
-                                for index in range(len(value[gp])):
-                                    value_json = values_json[index] # self.__linear_interpolation(time, input_time_list, values_json[index])
-                                    self.__check_values(elem.Id, "Element", value[gp][index], value_json, variable_name)
-
-                        # TODO: Add pending classes
-
-            self.step_counter += 1
-
-    def __linear_interpolation(self, x, x_list, y_list):
-        """ This method is defined to interpolate values of a
-        list using the PiecewiseLinearTable from Kratos
-
-        Keyword arguments:
-        self -- It signifies an instance of a class.
-        x -- The value to interpolate
-        x_list -- Values in X axis
-        y_list -- Values in Y axis
-        """
-
-        tb = KratosMultiphysics.PiecewiseLinearTable()
-        for i in range(len(x_list)):
-            tb.AddRow(x_list[i], y_list[i])
-
-        return tb.GetNearestValue(x)
-
-    def __generate_variable_list_from_input(self,param):
-        """ Parse a list of variables from input.
-
-        Keyword arguments:
-        self -- It signifies an instance of a class.
-        value -- The Kratos vector to transform
-        """
-
-        # At least verify that the input is a string
-        if not param.IsArray():
-            raise Exception("{0} Error: Variable list is unreadable".format(self.__class__.__name__))
-
-        # Retrieve variable name from input (a string) and request the corresponding C++ object to the kernel
-        return [ KratosMultiphysics.KratosGlobals.GetVariable( param[i].GetString() ) for i in range( 0,param.size() ) ]
-
-    def __check_flag(self, component):
-        """ Checks the flag over a component
-
-        Keyword arguments:
-        self -- It signifies an instance of a class.
-        component -- The Kratos node or element to check
-        """
-
-        if self.flag is not None:
-            if component.Is(self.flag) == False:
-                return False
-
-        return True
-
-    def __check_values(self, entity_id, entity_type, value_entity, value_json, variable_name):
-        """ Checks if two values are the same and issues a detailed error message
-        in case they do not match up to the specified tolerance
-
-        Keyword arguments:
-        self -- It signifies an instance of a class.
-        entity_id -- The Kratos node or element to check
-        entity_type -- The type of the entity
-        value_entity -- The value on the entity
-        value_json -- The reference value from the json
-        variable_name -- The name of the variable
-        """
-        relevant_digits = int(max(self.rel_tol_digits, self.abs_tol_digits))+1 # +1 for one more digit of output
-        isclosethis = t_isclose(value_entity, value_json, rel_tol=self.rel_tol, abs_tol=self.abs_tol)
-        msg  = 'Error checking {} #{} for variable {} results:\n'.format(entity_type, entity_id, variable_name)
-        msg += '%.*f != %.*f; rel_tol=%.*f, abs_tol=%.*f' % (relevant_digits, value_entity, relevant_digits, value_json, self.rel_tol_digits, self.rel_tol, self.abs_tol_digits, self.abs_tol)
-        self.assertTrue(isclosethis, msg=msg)
-
-    def __get_node_identifier(self, node):
-        """ returns the identifier/key for saving nodal results in the json
-        this can be either the node Id or its coordinates
-        The coordinates can be used to check the nodal results in MPI
-
-        Keyword arguments:
-        self -- It signifies an instance of a class.
-        node -- The Kratos node to get the identifier for
-        """
-        if self.use_node_coordinates:
-            digits = 6
-            return 'X_%.*f_Y_%.*f_Z_%.*f' % (digits, node.X0, digits, node.Y0, digits, node.Z0)
-        else:
-            return str(node.Id)
-
-    def __get_nodes(self):
-        """ returns the nodes to be checked
-        Either only local or all (local and ghost)
-        This is ONLY relevant in MPI
-
-        Keyword arguments:
-        self -- It signifies an instance of a class.
-        node -- The Kratos node to get the identifier for
-        """
-        if self.check_only_local_entities:
-            return self.model_part.GetCommunicator().LocalMesh().Nodes
-        else:
-            return self.model_part.Nodes
-
-    def __get_elements(self):
-        """ returns the elements to be checked
-        Either only local or all (local and ghost)
-        This is ONLY relevant in MPI
-
-        Keyword arguments:
-        self -- It signifies an instance of a class.
-        node -- The Kratos node to get the identifier for
-        """
-        if self.check_only_local_entities:
-            return self.model_part.GetCommunicator().LocalMesh().Elements
-        else:
-            return self.model_part.Elements
-
-def ComputeRelevantDigits(number):
-    """ Computes the relevant digits
-
-    Keyword arguments:
-    self -- It signifies an instance of a class.
-    """
-    return int(ceil(abs(log10(number))))
-=======
-        self.assertTrue(self.process.IsCorrectResult(), "Results do not coincide with the JSON reference\n" + self.process.GetErrorMessage())
->>>>>>> ad7bc876
+        self.assertTrue(self.process.IsCorrectResult(), "Results do not coincide with the JSON reference\n" + self.process.GetErrorMessage())