--- conflicted
+++ resolved
@@ -11,15 +11,6 @@
     model_part = Model[settings["Parameters"]["model_part_name"].GetString()]
     output_name = settings["Parameters"]["output_name"].GetString()
     postprocess_parameters = settings["Parameters"]["postprocess_parameters"]
-<<<<<<< HEAD
-
-    if model_part.GetCommunicator().TotalProcesses() > 1:
-        from KratosMultiphysics.TrilinosApplication.gid_output_process_mpi import GiDOutputProcessMPI
-        return GiDOutputProcessMPI(model_part, output_name, postprocess_parameters)
-    else:
-        return GiDOutputProcess(model_part, output_name, postprocess_parameters)
-=======
->>>>>>> 54c2fd17
 
     if model_part.GetCommunicator().TotalProcesses() > 1:
         from KratosMultiphysics.TrilinosApplication.gid_output_process_mpi import GiDOutputProcessMPI
