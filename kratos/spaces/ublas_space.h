//    |  /           |
//    ' /   __| _` | __|  _ \   __|
//    . \  |   (   | |   (   |\__ `
//   _|\_\_|  \__,_|\__|\___/ ____/
//                   Multi-Physics
//
//  License:		 BSD License
//					 Kratos default license: kratos/license.txt
//
//  Main authors:    Riccardo Rossi
//  Collaborator:    Vicente Mataix Ferrandiz
//
//

#if !defined(KRATOS_UBLAS_SPACE_H_INCLUDED )
#define  KRATOS_UBLAS_SPACE_H_INCLUDED



// System includes
#include <string>
#include <iostream>
#include <cstddef>
#include <numeric>

#ifdef _OPENMP
#include "omp.h"
#endif


// External includes


// Project includes
#include "includes/define.h"
#include "includes/ublas_interface.h"
#include "includes/matrix_market_interface.h"
#include "utilities/dof_updater.h"

namespace Kratos
{
#ifdef _OPENMP
// The function object multiplies an element by a Factor

template <class Type>
class MultValueNoAdd
{
private:
    Type Factor; // The value to multiply by
public:
    // Constructor initializes the value to multiply by

    MultValueNoAdd(const Type& _Val) : Factor(_Val)
    {
    }

    // The function call for the element to be multiplied

    inline Type operator () (const Type& elem) const
    {
        return elem * Factor;
    }
};

template <class Type>
class MultAndAddValue : public std::binary_function<Type, Type, Type>
{
private:
    Type Factor; // The value to multiply by
public:
    // Constructor initializes the value to multiply by

    MultAndAddValue(const Type& _Val) : Factor(_Val)
    {
    }

    // The function call for the element to be multiplied

    inline Type operator () (const Type& elem1, const Type& elem2) const
    {
        return elem1 * Factor + elem2;
    }
};
#endif

///@name Kratos Globals
///@{

///@}
///@name Type Definitions
///@{

template <class TDataType, class TMatrixType, class TVectorType>
class UblasSpace;

template <class TDataType>
using TUblasSparseSpace =
    UblasSpace<TDataType, boost::numeric::ublas::compressed_matrix<TDataType>, boost::numeric::ublas::vector<TDataType>>;
template <class TDataType>
using TUblasDenseSpace =
    UblasSpace<TDataType, DenseMatrix<TDataType>, DenseVector<TDataType>>;

///@}
///@name  Enum's
///@{

///@}
///@name  Functions
///@{

///@}
///@name Kratos Classes
///@{

/// Short class definition.

/** Detail class definition.
 */
template<class TDataType, class TMatrixType, class TVectorType>
class UblasSpace
{
public:
    ///@name Type Definitions
    ///@{

    /// Pointer definition of UblasSpace
    KRATOS_CLASS_POINTER_DEFINITION(UblasSpace);

    typedef TDataType DataType;

    typedef TMatrixType MatrixType;

    typedef TVectorType VectorType;

    typedef std::size_t IndexType;

    typedef std::size_t SizeType;

    typedef typename Kratos::shared_ptr< TMatrixType > MatrixPointerType;
    typedef typename Kratos::shared_ptr< TVectorType > VectorPointerType;

<<<<<<< HEAD
#ifdef KRATOS_USE_AMATRIX   // This macro definition is for the migration period and to be removed afterward please do not use it 
=======
#ifdef KRATOS_USE_AMATRIX   // This macro definition is for the migration period and to be removed afterward please do not use it
>>>>>>> a9deaac6
    template<typename T> using compressed_matrix = boost::numeric::ublas::compressed_matrix<T>;
#endif // ifdef KRATOS_USE_AMATRIX

    typedef DofUpdater< UblasSpace<TDataType,TMatrixType,TVectorType> > DofUpdaterType;
    typedef typename DofUpdaterType::UniquePointer DofUpdaterPointerType;

    ///@}
    ///@name Life Cycle
    ///@{

    /// Default constructor.

    UblasSpace()
    {
    }

    /// Destructor.

    virtual ~UblasSpace()
    {
    }


    ///@}
    ///@name Operators
    ///@{


    ///@}
    ///@name Operations
    ///@{

    static MatrixPointerType CreateEmptyMatrixPointer()
    {
        return MatrixPointerType(new TMatrixType(0, 0));
    }

    static VectorPointerType CreateEmptyVectorPointer()
    {
        return VectorPointerType(new TVectorType(0));
    }

    /// return size of vector rV

    static IndexType Size(VectorType const& rV)
    {
        return rV.size();
    }

    /// return number of rows of rM

    static IndexType Size1(MatrixType const& rM)
    {
        return rM.size1();
    }

    /// return number of columns of rM

    static IndexType Size2(MatrixType const& rM)
    {
        return rM.size2();
    }

    /// rXi = rMij
	// This version is needed in order to take one column of multi column solve from AMatrix matrix and pass it to an ublas vector
	template<typename TColumnType>
	static void GetColumn(unsigned int j, Matrix& rM, TColumnType& rX)
	{
		if (rX.size() != rM.size1())
			rX.resize(rM.size1(), false);

		for (std::size_t i = 0; i < rM.size1(); i++) {
			rX[i] = rM(i, j);
		}
	}

	// This version is needed in order to take one column of multi column solve from AMatrix matrix and pass it to an ublas vector
	template<typename TColumnType>
	static void SetColumn(unsigned int j, Matrix& rM, TColumnType& rX)
	{
		for (std::size_t i = 0; i < rM.size1(); i++) {
			rM(i,j) = rX[i];
		}
	}


    /// rY = rX

    static void Copy(MatrixType const& rX, MatrixType& rY)
    {
        rY.assign(rX);
    }

    /// rY = rX

    static void Copy(VectorType const& rX, VectorType& rY)
    {
#ifndef _OPENMP
        rY.assign(rX);
#else

        const int size = rX.size();
        if (rY.size() != static_cast<unsigned int>(size))
            rY.resize(size, false);

        #pragma omp parallel for
        for (int i = 0; i < size; i++)
            rY[i] = rX[i];
#endif
    }

    /// rX * rY

    static TDataType Dot(VectorType const& rX, VectorType const& rY)
    {
#ifndef _OPENMP
        return inner_prod(rX, rY);
#else
        const int size = static_cast<int>(rX.size());

        TDataType total = TDataType();
        #pragma omp parallel for reduction( +: total), firstprivate(size)
        for(int i =0; i<size; ++i)
            total += rX[i]*rY[i];

        return total;
#endif
    }


    /// ||rX||2

    static TDataType TwoNorm(VectorType const& rX)
    {
        return std::sqrt(Dot(rX, rX));
    }

    static TDataType TwoNorm(MatrixType const& rA) // Frobenious norm
    {
        TDataType aux_sum = TDataType();
#ifndef _OPENMP
        for (int i = 0; i < static_cast<int>(rA.size1()); i++)
        {
            for (int j = 0; j < static_cast<int>(rA.size2()); j++)
            {
                aux_sum += rA(i,j) * rA(i,j);
            }
        }
#else
        #pragma omp parallel reduction(+:aux_sum)
        for (int i = 0; i < static_cast<int>(rA.size1()); i++)
        {
            for (int j = 0; j < static_cast<int>(rA.size2()); j++)
            {
                aux_sum += rA(i,j) * rA(i,j);
            }
        }
#endif
        return std::sqrt(aux_sum);
    }

    /**
     * This method computes the Jacobi norm
     * @param rA The matrix to compute the Jacobi norm
     * @return aux_sum: The Jacobi norm
     */
    static TDataType JacobiNorm(MatrixType const& rA)
    {
        TDataType aux_sum = TDataType();

#ifndef _OPENMP
        for (int i = 0; i < static_cast<int>(rA.size1()); i++)
        {
            for (int j = 0; j < static_cast<int>(rA.size2()); j++)
            {
                if (i != j)
                {
                    aux_sum += std::abs(rA(i,j));
                }
            }
        }
#else
        #pragma omp parallel for reduction(+:aux_sum)
        for (int i = 0; i < static_cast<int>(rA.size1()); i++)
        {
            for (int j = 0; j < static_cast<int>(rA.size2()); j++)
            {
                if (i != j)
                {
                    aux_sum += std::abs(rA(i,j));
                }
            }
        }
#endif

        return aux_sum;
    }

    static void Mult(const Matrix& rA, VectorType& rX, VectorType& rY)
    {
        axpy_prod(rA, rX, rY, true);
    }

    static void Mult(const compressed_matrix<TDataType>& rA, VectorType& rX, VectorType& rY)
    {
#ifndef _OPENMP
        axpy_prod(rA, rX, rY, true);
#else
        ParallelProductNoAdd(rA, rX, rY);
#endif
    }

    static void TransposeMult(MatrixType& rA, VectorType& rX, VectorType& rY)
    {
		boost::numeric::ublas::axpy_prod(rX, rA, rY, true);
    } // rY = rAT * rX

    static inline SizeType GraphDegree(IndexType i, TMatrixType& A)
    {
        typename MatrixType::iterator1 a_iterator = A.begin1();
        std::advance(a_iterator, i);
#ifndef BOOST_UBLAS_NO_NESTED_CLASS_RELATION
        return ( std::distance(a_iterator.begin(), a_iterator.end()));
#else
        return ( std::distance(begin(a_iterator, boost::numeric::ublas::iterator1_tag()),
                               end(a_iterator, boost::numeric::ublas::iterator1_tag())));
#endif
    }

    static inline void GraphNeighbors(IndexType i, TMatrixType& A, std::vector<IndexType>& neighbors)
    {
        neighbors.clear();
        typename MatrixType::iterator1 a_iterator = A.begin1();
        std::advance(a_iterator, i);
#ifndef BOOST_UBLAS_NO_NESTED_CLASS_RELATION
        for (typename MatrixType::iterator2 row_iterator = a_iterator.begin();
                row_iterator != a_iterator.end(); ++row_iterator)
        {
#else
        for (typename MatrixType::iterator2 row_iterator = begin(a_iterator,
                boost::numeric::ublas::iterator1_tag());
                row_iterator != end(a_iterator,
                                    boost::numeric::ublas::iterator1_tag()); ++row_iterator)
        {
#endif
            neighbors.push_back(row_iterator.index2());
        }
    }


    //********************************************************************
    //checks if a multiplication is needed and tries to do otherwise

    static void InplaceMult(VectorType& rX, const double A)
    {

        if (A == 1.00)
        {
        }
        else if (A == -1.00)
        {
#ifndef _OPENMP
            typename VectorType::iterator x_iterator = rX.begin();
            typename VectorType::iterator end_iterator = rX.end();
            while (x_iterator != end_iterator)
            {
                *x_iterator = -*x_iterator;
                x_iterator++;

            }
#else
             const int size = rX.size();

            #pragma omp parallel for firstprivate(size)
            for (int i = 0; i < size; i++)
                rX[i] = -rX[i];

#endif
        }
        else
        {
#ifndef _OPENMP
            rX *= A;
#else
            const int size = rX.size();

            #pragma omp parallel for firstprivate(size)
            for (int i = 0; i < size; i++)
                rX[i] *= A;
#endif
        }
    }

    //********************************************************************
    //checks if a multiplication is needed and tries to do otherwise
    //ATTENTION it is assumed no aliasing between rX and rY
    // X = A*y;

    static void Assign(VectorType& rX, const double A, const VectorType& rY)
    {
#ifndef _OPENMP
        if (A == 1.00)
            noalias(rX) = rY;
        else if (A == -1.00)
            noalias(rX) = -rY;
        else
            noalias(rX) = A*rY;
#else
        const int size = rY.size();
        if (rX.size() != static_cast<unsigned int>(size) )
            rX.resize(size, false);

        if (A == 1.00)
        {
            #pragma omp parallel for
            for (int i = 0; i < size; i++)
                rX[i] = rY[i];
        }
        else if (A == -1.00)
        {
            #pragma omp parallel for
            for (int i = 0; i < size; i++)
                rX[i] = -rY[i];
        }
        else
        {
            #pragma omp parallel for
            for (int i = 0; i < size; i++)
                rX[i] = A * rY[i];
        }
#endif
    }

    //********************************************************************
    //checks if a multiplication is needed and tries to do otherwise
    //ATTENTION it is assumed no aliasing between rX and rY
    // X += A*y;

    static void UnaliasedAdd(VectorType& rX, const double A, const VectorType& rY)
    {
#ifndef _OPENMP
        if (A == 1.00)
            noalias(rX) += rY;
        else if (A == -1.00)
            noalias(rX) -= rY;
        else
            noalias(rX) += A*rY;
#else
        const int size = rY.size();
        if (rX.size() != static_cast<unsigned int>(size) )
            rX.resize(size, false);

        if (A == 1.00)
        {
            #pragma omp parallel for
            for (int i = 0; i < size; i++)
                rX[i] += rY[i];
        }
        else if (A == -1.00)
        {
            #pragma omp parallel for
            for (int i = 0; i < size; i++)
                rX[i] -= rY[i];
        }
        else
        {
            #pragma omp parallel for
            for (int i = 0; i < size; i++)
                rX[i] += A * rY[i];
        }


#endif

    }

    //********************************************************************

    static void ScaleAndAdd(const double A, const VectorType& rX, const double B, const VectorType& rY, VectorType& rZ) // rZ = (A * rX) + (B * rY)
    {
        Assign(rZ, A, rX); //rZ = A*rX
        UnaliasedAdd(rZ, B, rY); //rZ += B*rY
    }

    static void ScaleAndAdd(const double A, const VectorType& rX, const double B, VectorType& rY) // rY = (A * rX) + (B * rY)
    {
        InplaceMult(rY, B);
        UnaliasedAdd(rY, A, rX);
    }


    /// rA[i] * rX

    static double RowDot(unsigned int i, MatrixType& rA, VectorType& rX)
    {
        return inner_prod(row(rA, i), rX);
    }


    static void SetValue(VectorType& rX, IndexType i, TDataType value)
    {
        rX[i] = value;
    }

    /// rX = A

    static void Set(VectorType& rX, TDataType A)
    {
        std::fill(rX.begin(), rX.end(), A);
    }

    static void Resize(MatrixType& rA, SizeType m, SizeType n)
    {
        rA.resize(m, n, false);
    }

    static void Resize(MatrixPointerType& pA, SizeType m, SizeType n)
    {
        pA->resize(m, n, false);
    }

    static void Resize(VectorType& rX, SizeType n)
    {
        rX.resize(n, false);
    }

    static void Resize(VectorPointerType& pX, SizeType n)
    {
        pX->resize(n, false);
    }

    static void Clear(MatrixPointerType& pA)
    {
        pA->clear();
        pA->resize(0, 0, false);
    }

    static void Clear(VectorPointerType& pX)
    {
        pX->clear();
        pX->resize(0, false);
    }

    template<class TOtherMatrixType>
    inline static void ResizeData(TOtherMatrixType& rA, SizeType m)
    {
        rA.resize(m, false);
        //            std::fill(rA.begin(), rA.end(), TDataType());
#ifndef _OPENMP
        std::fill(rA.begin(), rA.end(), TDataType());
#else
        DataType* vals = rA.value_data().begin();
        #pragma omp parallel for firstprivate(m)
        for(int i=0; i<static_cast<int>(m); ++i)
            vals[i] = TDataType();
#endif
    }

    inline static void ResizeData(compressed_matrix<TDataType>& rA, SizeType m)
    {
        rA.value_data().resize(m);
#ifndef _OPENMP
        std::fill(rA.value_data().begin(), rA.value_data().end(), TDataType());
#else
        TDataType* vals = rA.value_data().begin();
        #pragma omp parallel for firstprivate(m)
        for(int i=0; i<static_cast<int>(m); ++i)
            vals[i] = TDataType();
#endif
    }

    inline static void ResizeData(VectorType& rX, SizeType m)
    {
        rX.resize(m, false);
#ifndef _OPENMP
        std::fill(rX.begin(), rX.end(), TDataType());
#else
        const int size = rX.size();
        #pragma omp parallel for firstprivate(size)
        for(int i=0; i<size; ++i)
            rX[i] = TDataType();
#endif
    }

    template<class TOtherMatrixType>
    inline static void SetToZero(TOtherMatrixType& rA)
    {
#ifndef _OPENMP
        std::fill(rA.begin(), rA.end(), TDataType());
#else
        TDataType* vals = rA.value_data().begin();
        const int size = rA.value_data().end() - rA.value_data().begin();
        #pragma omp parallel for firstprivate(size)
        for(int i=0; i<size; ++i)
            vals[i] = TDataType();
#endif
    }

    inline static void SetToZero(compressed_matrix<TDataType>& rA)
    {
#ifndef _OPENMP
        std::fill(rA.value_data().begin(), rA.value_data().end(), TDataType());
#else
        TDataType* vals = rA.value_data().begin();
        const int size = rA.value_data().end() - rA.value_data().begin();
        #pragma omp parallel for firstprivate(size)
        for(int i=0; i<size; ++i)
            vals[i] = TDataType();
#endif
    }

    inline static void SetToZero(VectorType& rX)
    {
#ifndef _OPENMP
        std::fill(rX.begin(), rX.end(), TDataType());
#else
        const int size = rX.size();
        #pragma omp parallel for firstprivate(size)
        for(int i=0; i<size; ++i)
            rX[i] = TDataType();
#endif
    }

    template<class TOtherMatrixType, class TEquationIdVectorType>
    inline static void AssembleLHS(
        MatrixType& A,
        TOtherMatrixType& LHS_Contribution,
        TEquationIdVectorType& EquationId
    )
    {
        unsigned int system_size = A.size1();
        unsigned int local_size = LHS_Contribution.size1();

        for (unsigned int i_local = 0; i_local < local_size; i_local++)
        {
            unsigned int i_global = EquationId[i_local];
            if (i_global < system_size)
            {
                for (unsigned int j_local = 0; j_local < local_size; j_local++)
                {
                    unsigned int j_global = EquationId[j_local];
                    if (j_global < system_size)
                        A(i_global, j_global) += LHS_Contribution(i_local, j_local);
                }
            }
        }
    }


    //        static void GatherLocalValues(Vector& global_indices, )
    //		{
    //		axpy_prod(rA, rX, rY, true);
    //		}




    ///@}
    ///@name Access
    ///@{


    ///@}
    ///@name Inquiry
    ///@{


    ///@}
    ///@name Input and output
    ///@{

    /// Turn back information as a string.

    virtual std::string Info() const
    {
        return "UBlasSpace";
    }

    /// Print information about this object.

    virtual void PrintInfo(std::ostream& rOStream) const
    {
        rOStream << "UBlasSpace";
    }

    /// Print object's data.

    virtual void PrintData(std::ostream& rOStream) const
    {
    }

    //***********************************************************************

    inline static constexpr bool IsDistributed()
    {
        return false;
    }

    //***********************************************************************

    inline static TDataType GetValue(const VectorType& x, std::size_t I)
    {
        return x[I];
    }
    //***********************************************************************

    static void GatherValues(const VectorType& x, const std::vector<std::size_t>& IndexArray, TDataType* pValues)
    {
        KRATOS_TRY

        for (std::size_t i = 0; i < IndexArray.size(); i++)
            pValues[i] = x[IndexArray[i]];

        KRATOS_CATCH("")
    }

    template< class TOtherMatrixType >
    static bool WriteMatrixMarketMatrix(const char* pFileName, /*const*/ TOtherMatrixType& rM, const bool Symmetric)
    {
        // Use full namespace in call to make sure we are not calling this function recursively
        return Kratos::WriteMatrixMarketMatrix(pFileName, rM, Symmetric);
    }

    template< class VectorType >
    static bool WriteMatrixMarketVector(const char* pFileName, const VectorType& rV)
    {
        // Use full namespace in call to make sure we are not calling this function recursively
        return Kratos::WriteMatrixMarketVector(pFileName, rV);
    }

    static DofUpdaterPointerType CreateDofUpdater()
    {
        DofUpdaterType tmp;
        return tmp.Create();
    }

    ///@}
    ///@name Friends
    ///@{


    ///@}

protected:
    ///@name Protected static Member Variables
    ///@{


    ///@}
    ///@name Protected member Variables
    ///@{


    ///@}
    ///@name Protected Operators
    ///@{


    ///@}
    ///@name Protected Operations
    ///@{


    ///@}
    ///@name Protected  Access
    ///@{


    ///@}
    ///@name Protected Inquiry
    ///@{


    ///@}
    ///@name Protected LifeCycle
    ///@{


    ///@}

private:
    ///@name Static Member Variables
    ///@{


    ///@}
    ///@name Member Variables
    ///@{


    ///@}
    ///@name Private Operators
    ///@{

#ifdef _OPENMP
    //y += A*x in parallel

    static void ParallelProductNoAdd(const MatrixType& A, const VectorType& in, VectorType& out)
    {
        //create partition
        DenseVector<unsigned int> partition;
        unsigned int number_of_threads = omp_get_max_threads();
        unsigned int number_of_initialized_rows = A.filled1() - 1;
        CreatePartition(number_of_threads, number_of_initialized_rows, partition);
        //parallel loop
        #pragma omp parallel
        {
            int thread_id = omp_get_thread_num();
            int number_of_rows = partition[thread_id + 1] - partition[thread_id];
            typename compressed_matrix<TDataType>::index_array_type::const_iterator row_iter_begin = A.index1_data().begin() + partition[thread_id];
            typename compressed_matrix<TDataType>::index_array_type::const_iterator index_2_begin = A.index2_data().begin()+*row_iter_begin;
            typename compressed_matrix<TDataType>::value_array_type::const_iterator value_begin = A.value_data().begin()+*row_iter_begin;
            //                  typename VectorType::iterator output_vec_begin = out.begin()+partition[thread_id];


            partial_product_no_add(number_of_rows,
                                   row_iter_begin,
                                   index_2_begin,
                                   value_begin,
                                   in,
                                   partition[thread_id],
                                   out
                                  );
        }
    }

    static void CreatePartition(unsigned int number_of_threads, const int number_of_rows, DenseVector<unsigned int>& partitions)
    {
        partitions.resize(number_of_threads + 1);
        int partition_size = number_of_rows / number_of_threads;
        partitions[0] = 0;
        partitions[number_of_threads] = number_of_rows;
        for (unsigned int i = 1; i < number_of_threads; i++)
            partitions[i] = partitions[i - 1] + partition_size;
    }


    /**
     * calculates partial product resetting to Zero the output before
     */
    static void partial_product_no_add(
        int number_of_rows,
        typename compressed_matrix<TDataType>::index_array_type::const_iterator row_begin,
        typename compressed_matrix<TDataType>::index_array_type::const_iterator index2_begin,
        typename compressed_matrix<TDataType>::value_array_type::const_iterator value_begin,
        const VectorType& input_vec,
        unsigned int output_begin_index,
        VectorType& output_vec
        //                 typename VectorType::iterator output_vec_begin
    )
    {
        int row_size;
        int kkk = output_begin_index;
        typename MatrixType::index_array_type::const_iterator row_it = row_begin;
        for (int k = 0; k < number_of_rows; k++)
        {
            row_size = *(row_it + 1)-*row_it;
            row_it++;
            TDataType t = TDataType();

            for (int i = 0; i < row_size; i++)
                t += *value_begin++ * (input_vec[*index2_begin++]);

            output_vec[kkk++] = t;
            //                 *output_vec_begin++ = t;

        }
    }
#endif


    ///@}
    ///@name Private Operations
    ///@{


    ///@}
    ///@name Private  Access
    ///@{


    ///@}
    ///@name Private Inquiry
    ///@{


    ///@}
    ///@name Un accessible methods
    ///@{

    /// Assignment operator.
    UblasSpace & operator=(UblasSpace const& rOther);

    /// Copy constructor.
    UblasSpace(UblasSpace const& rOther);


    ///@}

}; // Class UblasSpace



///@}

///@name Type Definitions
///@{


///@}
///@name Input and output
///@{


/// input stream function
//   inline std::istream& operator >> (std::istream& rIStream,
// 				    UblasSpace& rThis);

//   /// output stream function
//   inline std::ostream& operator << (std::ostream& rOStream,
// 				    const UblasSpace& rThis)
//     {
//       rThis.PrintInfo(rOStream);
//       rOStream << std::endl;
//       rThis.PrintData(rOStream);

//       return rOStream;
//     }
///@}


} // namespace Kratos.

#endif // KRATOS_UBLAS_SPACE_H_INCLUDED  defined<|MERGE_RESOLUTION|>--- conflicted
+++ resolved
@@ -139,11 +139,7 @@
     typedef typename Kratos::shared_ptr< TMatrixType > MatrixPointerType;
     typedef typename Kratos::shared_ptr< TVectorType > VectorPointerType;
 
-<<<<<<< HEAD
-#ifdef KRATOS_USE_AMATRIX   // This macro definition is for the migration period and to be removed afterward please do not use it 
-=======
 #ifdef KRATOS_USE_AMATRIX   // This macro definition is for the migration period and to be removed afterward please do not use it
->>>>>>> a9deaac6
     template<typename T> using compressed_matrix = boost::numeric::ublas::compressed_matrix<T>;
 #endif // ifdef KRATOS_USE_AMATRIX
 
