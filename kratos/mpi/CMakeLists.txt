# Not including current dir (we want to force users to specify the mpi/ in the include path)
set(CMAKE_INCLUDE_CURRENT_DIR OFF)

message("**** configuring Kratos to be compiled with MPI-Support ****")

include_directories( ${KRATOS_SOURCE_DIR}/kratos )

## Kratos MPI extension sources
<<<<<<< HEAD
set( KRATOS_MPI_SOURCES
   sources/mpi_data_communicator.cpp
   sources/mpi_manager.cpp
   utilities/data_communicator_factory.cpp
   utilities/gather_modelpart_utility.cpp
   utilities/mpi_normal_calculation_utilities.cpp
   utilities/parallel_fill_communicator.cpp
=======
file(GLOB_RECURSE KRATOS_MPI_SOURCES
    ${CMAKE_CURRENT_SOURCE_DIR}/sources/*.cpp
    ${CMAKE_CURRENT_SOURCE_DIR}/utilities/*.cpp
>>>>>>> f718cae5
)

## Kratos MPI extension Python interface
file(GLOB_RECURSE KRATOS_MPI_PYTHON_SOURCES ${CMAKE_CURRENT_SOURCE_DIR}/python/*.cpp)

## Kratos MPI test sources.
if(${KRATOS_BUILD_TESTING} MATCHES ON)
    file(GLOB_RECURSE KRATOS_MPI_TEST_SOURCES ${CMAKE_CURRENT_SOURCE_DIR}/tests/sources/*.cpp)
endif(${KRATOS_BUILD_TESTING} MATCHES ON)

###############################################################################

## Define library for the C++ layer
add_library(KratosMPICore SHARED ${KRATOS_MPI_SOURCES} ${KRATOS_MPI_TEST_SOURCES})
target_link_libraries(KratosMPICore PUBLIC KratosCore ${MPI_LIBRARIES} )
#set_target_properties(KratosMPICore PROPERTIES COMPILE_DEFINITIONS "KRATOS_MPI_CORE=IMPORT,API")

## Define library for the Python interface layer
pybind11_add_module(KratosMPI MODULE THIN_LTO ${KRATOS_MPI_PYTHON_SOURCES})
# add_library(Kratos SHARED ${KRATOS_PYTHON_SOURCES})
target_link_libraries(KratosMPI PRIVATE KratosMPICore KratosCore )
# set_target_properties(KratosMPI PROPERTIES PREFIX "")


###############################################################################

if(USE_COTIRE MATCHES ON)
    cotire(KratosMPICore)
    cotire(KratosMPI)
endif(USE_COTIRE MATCHES ON)

###############################################################################

# Install library
install(TARGETS KratosMPICore DESTINATION libs )
install(TARGETS KratosMPI DESTINATION libs)

# Install python module
install(FILES "${CMAKE_CURRENT_SOURCE_DIR}/python_scripts/mpi_module_init.py" DESTINATION "KratosMultiphysics/mpi" RENAME "__init__.py" )

# Install python files
get_filename_component (CURRENT_DIR_NAME ${CMAKE_CURRENT_SOURCE_DIR} NAME)
kratos_python_install_directory(${INSTALL_PYTHON_USING_LINKS} ${CMAKE_CURRENT_SOURCE_DIR}/python_scripts KratosMultiphysics/${CURRENT_DIR_NAME} )

if(${INSTALL_TESTING_FILES} MATCHES ON )
  install(DIRECTORY ${CMAKE_CURRENT_SOURCE_DIR}/tests DESTINATION kratos/mpi
    PATTERN "*.git" EXCLUDE
    PATTERN "*.c" EXCLUDE
    PATTERN "*.h" EXCLUDE
    PATTERN "*.cpp" EXCLUDE
    PATTERN "*.hpp" EXCLUDE
  )
endif(${INSTALL_TESTING_FILES} MATCHES ON)<|MERGE_RESOLUTION|>--- conflicted
+++ resolved
@@ -6,19 +6,9 @@
 include_directories( ${KRATOS_SOURCE_DIR}/kratos )
 
 ## Kratos MPI extension sources
-<<<<<<< HEAD
-set( KRATOS_MPI_SOURCES
-   sources/mpi_data_communicator.cpp
-   sources/mpi_manager.cpp
-   utilities/data_communicator_factory.cpp
-   utilities/gather_modelpart_utility.cpp
-   utilities/mpi_normal_calculation_utilities.cpp
-   utilities/parallel_fill_communicator.cpp
-=======
 file(GLOB_RECURSE KRATOS_MPI_SOURCES
     ${CMAKE_CURRENT_SOURCE_DIR}/sources/*.cpp
     ${CMAKE_CURRENT_SOURCE_DIR}/utilities/*.cpp
->>>>>>> f718cae5
 )
 
 ## Kratos MPI extension Python interface
