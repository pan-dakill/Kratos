--- conflicted
+++ resolved
@@ -238,15 +238,8 @@
     IndexPartition<std::size_t>(connectivities.size()).for_each([&](std::size_t Index){
         connectivities[Index].resize(nodes_in_elem*block_size);
         std::mt19937 gen(Index);
-        //std::uniform_int_distribution<> dis(0,ndof-1);
-<<<<<<< HEAD
-        std::normal_distribution<> dis
-        {
-            static_cast<double>(ndof/(index_end-index_begin)*i),
-=======
         std::normal_distribution<> dis{
             static_cast<double>(ndof/(index_end-index_begin)* Index),
->>>>>>> 3e7a7e7d
             static_cast<double>(standard_dev)
         };
 
@@ -266,14 +259,8 @@
                 }
             }
 
-<<<<<<< HEAD
-            for(DistTestingInternals::IndexType k = 0; k<block_size; ++k)
-            {
-                connectivities[i][j*block_size+k] = eq_id+k;
-=======
             for(DistTestingInternals::IndexType k = 0; k<block_size; ++k){
                 connectivities[Index][j*block_size+k] = eq_id+k;
->>>>>>> 3e7a7e7d
             }
         }
     });
