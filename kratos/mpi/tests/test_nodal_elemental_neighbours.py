﻿import os
import KratosMultiphysics.KratosUnittest as KratosUnittest
import KratosMultiphysics
from KratosMultiphysics.testing.utilities import ReadModelPart

def GetFilePath(fileName):
    return os.path.dirname(os.path.realpath(__file__)) + "/" + fileName

class TestNodalEntityNeighbours(KratosUnittest.TestCase):
    @classmethod
    def setUpClass(cls):
        cls.current_model = KratosMultiphysics.Model()
        cls.main_model_part = cls.current_model.CreateModelPart("main_model_part")
        cls.main_model_part.ProcessInfo[KratosMultiphysics.DOMAIN_SIZE]=2

        ## Add variables to the model part
        cls.main_model_part.AddNodalSolutionStepVariable(KratosMultiphysics.DENSITY)
        cls.main_model_part.AddNodalSolutionStepVariable(KratosMultiphysics.VISCOSITY)
        cls.main_model_part.AddNodalSolutionStepVariable(KratosMultiphysics.DISPLACEMENT)
        cls.main_model_part.AddNodalSolutionStepVariable(KratosMultiphysics.PARTITION_INDEX)

        ## Serial partition of the original .mdpa file
<<<<<<< HEAD
        input_filename = GetFilePath("test_mpi_communicator")
        ReadModelPart(input_filename, cls.main_model_part)
=======
        input_filename = GetFilePath("auxiliar_files_for_python_unittest/mdpa_files/test_mpi_communicator")
        ReadModelPart(input_filename, main_model_part)
>>>>>>> 12e4c3fd

    def test_global_elemental_neighbour_pointers(self):
        #compute nodal neighbours
        neighbour_finder = KratosMultiphysics.FindGlobalNodalElementalNeighboursProcess(self.main_model_part)
        neighbour_finder.Execute()

        #obtain the ids of all the neighbours
        found_ids = neighbour_finder.GetNeighbourIds(self.main_model_part.Nodes)

        reference_ids = {
            1 : [1,2],
            2 : [2,3,4],
            3 : [4],
            4 : [1,5,6],
            5 : [1,2,3,6,7,8],
            6 : [3,4,8],
            7 : [5],
            8 : [5,6,7],
            9 : [7,8]
        }

        self.__CheckNeighbourIds(found_ids, reference_ids)

    def test_global_condition_neighbour_pointers(self):
        #compute nodal neighbours
        neighbour_finder = KratosMultiphysics.FindGlobalNodalConditionNeighboursProcess(self.main_model_part)
        neighbour_finder.Execute()

        #obtain the ids of all the neighbours
        found_ids = neighbour_finder.GetNeighbourIds(self.main_model_part.Nodes)

        reference_ids = {
            9: [4, 5],
            8: [5, 6],
            7: [6, 7],
            6: [3, 4],
            5: [],
            4: [7, 8],
            3: [2, 3],
            2: [1, 2],
            1: [1, 8]
        }

        self.__CheckNeighbourIds(found_ids, reference_ids)

    def __CheckNeighbourIds(self, found_ids, reference_ids):
        for key,values in found_ids.items():
            ref_values = reference_ids[key]
            self.assertEqual(len(ref_values), len(values))
            for i in range(len(ref_values)):
                self.assertEqual(values[i],ref_values[i])

if __name__ == '__main__':
    KratosUnittest.main()
<|MERGE_RESOLUTION|>--- conflicted
+++ resolved
@@ -1,83 +1,78 @@
-﻿import os
-import KratosMultiphysics.KratosUnittest as KratosUnittest
-import KratosMultiphysics
-from KratosMultiphysics.testing.utilities import ReadModelPart
-
-def GetFilePath(fileName):
-    return os.path.dirname(os.path.realpath(__file__)) + "/" + fileName
-
-class TestNodalEntityNeighbours(KratosUnittest.TestCase):
-    @classmethod
-    def setUpClass(cls):
-        cls.current_model = KratosMultiphysics.Model()
-        cls.main_model_part = cls.current_model.CreateModelPart("main_model_part")
-        cls.main_model_part.ProcessInfo[KratosMultiphysics.DOMAIN_SIZE]=2
-
-        ## Add variables to the model part
-        cls.main_model_part.AddNodalSolutionStepVariable(KratosMultiphysics.DENSITY)
-        cls.main_model_part.AddNodalSolutionStepVariable(KratosMultiphysics.VISCOSITY)
-        cls.main_model_part.AddNodalSolutionStepVariable(KratosMultiphysics.DISPLACEMENT)
-        cls.main_model_part.AddNodalSolutionStepVariable(KratosMultiphysics.PARTITION_INDEX)
-
-        ## Serial partition of the original .mdpa file
-<<<<<<< HEAD
-        input_filename = GetFilePath("test_mpi_communicator")
-        ReadModelPart(input_filename, cls.main_model_part)
-=======
-        input_filename = GetFilePath("auxiliar_files_for_python_unittest/mdpa_files/test_mpi_communicator")
-        ReadModelPart(input_filename, main_model_part)
->>>>>>> 12e4c3fd
-
-    def test_global_elemental_neighbour_pointers(self):
-        #compute nodal neighbours
-        neighbour_finder = KratosMultiphysics.FindGlobalNodalElementalNeighboursProcess(self.main_model_part)
-        neighbour_finder.Execute()
-
-        #obtain the ids of all the neighbours
-        found_ids = neighbour_finder.GetNeighbourIds(self.main_model_part.Nodes)
-
-        reference_ids = {
-            1 : [1,2],
-            2 : [2,3,4],
-            3 : [4],
-            4 : [1,5,6],
-            5 : [1,2,3,6,7,8],
-            6 : [3,4,8],
-            7 : [5],
-            8 : [5,6,7],
-            9 : [7,8]
-        }
-
-        self.__CheckNeighbourIds(found_ids, reference_ids)
-
-    def test_global_condition_neighbour_pointers(self):
-        #compute nodal neighbours
-        neighbour_finder = KratosMultiphysics.FindGlobalNodalConditionNeighboursProcess(self.main_model_part)
-        neighbour_finder.Execute()
-
-        #obtain the ids of all the neighbours
-        found_ids = neighbour_finder.GetNeighbourIds(self.main_model_part.Nodes)
-
-        reference_ids = {
-            9: [4, 5],
-            8: [5, 6],
-            7: [6, 7],
-            6: [3, 4],
-            5: [],
-            4: [7, 8],
-            3: [2, 3],
-            2: [1, 2],
-            1: [1, 8]
-        }
-
-        self.__CheckNeighbourIds(found_ids, reference_ids)
-
-    def __CheckNeighbourIds(self, found_ids, reference_ids):
-        for key,values in found_ids.items():
-            ref_values = reference_ids[key]
-            self.assertEqual(len(ref_values), len(values))
-            for i in range(len(ref_values)):
-                self.assertEqual(values[i],ref_values[i])
-
-if __name__ == '__main__':
-    KratosUnittest.main()
+﻿import os
+import KratosMultiphysics.KratosUnittest as KratosUnittest
+import KratosMultiphysics
+from KratosMultiphysics.testing.utilities import ReadModelPart
+
+def GetFilePath(fileName):
+    return os.path.dirname(os.path.realpath(__file__)) + "/" + fileName
+
+class TestNodalEntityNeighbours(KratosUnittest.TestCase):
+    @classmethod
+    def setUpClass(cls):
+        cls.current_model = KratosMultiphysics.Model()
+        cls.main_model_part = cls.current_model.CreateModelPart("main_model_part")
+        cls.main_model_part.ProcessInfo[KratosMultiphysics.DOMAIN_SIZE]=2
+
+        ## Add variables to the model part
+        cls.main_model_part.AddNodalSolutionStepVariable(KratosMultiphysics.DENSITY)
+        cls.main_model_part.AddNodalSolutionStepVariable(KratosMultiphysics.VISCOSITY)
+        cls.main_model_part.AddNodalSolutionStepVariable(KratosMultiphysics.DISPLACEMENT)
+        cls.main_model_part.AddNodalSolutionStepVariable(KratosMultiphysics.PARTITION_INDEX)
+
+        ## Serial partition of the original .mdpa file
+        input_filename = GetFilePath("auxiliar_files_for_python_unittest/mdpa_files/test_mpi_communicator")
+        ReadModelPart(input_filename, cls.main_model_part)
+
+    def test_global_elemental_neighbour_pointers(self):
+        #compute nodal neighbours
+        neighbour_finder = KratosMultiphysics.FindGlobalNodalElementalNeighboursProcess(self.main_model_part)
+        neighbour_finder.Execute()
+
+        #obtain the ids of all the neighbours
+        found_ids = neighbour_finder.GetNeighbourIds(self.main_model_part.Nodes)
+
+        reference_ids = {
+            1 : [1,2],
+            2 : [2,3,4],
+            3 : [4],
+            4 : [1,5,6],
+            5 : [1,2,3,6,7,8],
+            6 : [3,4,8],
+            7 : [5],
+            8 : [5,6,7],
+            9 : [7,8]
+        }
+
+        self.__CheckNeighbourIds(found_ids, reference_ids)
+
+    def test_global_condition_neighbour_pointers(self):
+        #compute nodal neighbours
+        neighbour_finder = KratosMultiphysics.FindGlobalNodalConditionNeighboursProcess(self.main_model_part)
+        neighbour_finder.Execute()
+
+        #obtain the ids of all the neighbours
+        found_ids = neighbour_finder.GetNeighbourIds(self.main_model_part.Nodes)
+
+        reference_ids = {
+            9: [4, 5],
+            8: [5, 6],
+            7: [6, 7],
+            6: [3, 4],
+            5: [],
+            4: [7, 8],
+            3: [2, 3],
+            2: [1, 2],
+            1: [1, 8]
+        }
+
+        self.__CheckNeighbourIds(found_ids, reference_ids)
+
+    def __CheckNeighbourIds(self, found_ids, reference_ids):
+        for key,values in found_ids.items():
+            ref_values = reference_ids[key]
+            self.assertEqual(len(ref_values), len(values))
+            for i in range(len(ref_values)):
+                self.assertEqual(values[i],ref_values[i])
+
+if __name__ == '__main__':
+    KratosUnittest.main()