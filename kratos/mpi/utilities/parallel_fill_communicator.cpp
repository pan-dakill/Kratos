//    |  /           |
//    ' /   __| _` | __|  _ \   __|
//    . \  |   (   | |   (   |\__ `
//   _|\_\_|  \__,_|\__|\___/ ____/
//                   Multi-Physics
//
//  License:		 BSD License
//					 Kratos default license: kratos/license.txt
//
//  Main authors:    Riccardo Rossi
//                   Michael Andre, https://github.com/msandre
//

#include "parallel_fill_communicator.h"

#include "includes/model_part.h"
#include "includes/data_communicator.h"
#include "processes/graph_coloring_process.h"
#include "mpi/includes/mpi_communicator.h"

namespace Kratos
{

ParallelFillCommunicator::ParallelFillCommunicator(ModelPart& r_model_part)
    : mrBaseModelPart(r_model_part)
{}

void ParallelFillCommunicator::Execute()
{
    KRATOS_TRY
    ComputeCommunicationPlan(mrBaseModelPart);
    KRATOS_CATCH("");
}

void ParallelFillCommunicator::PrintDebugInfo()
{
    PrintModelPartDebugInfo(mrBaseModelPart);
}

void ParallelFillCommunicator::PrintModelPartDebugInfo(const ModelPart& rModelPart)
{
    KRATOS_TRY

    std::cout.flush();
    const DataCommunicator& r_data_communicator = rModelPart.GetCommunicator().GetDataCommunicator();
    r_data_communicator.Barrier();

    int rank = r_data_communicator.Rank();

    //get number of processors
    int num_processors = r_data_communicator.Size();

    for (int i = 0; i < num_processors; i++)
    {
        if (rank == i)
        {
            std::stringstream message;

            message << " *************************************** " << std::endl;
            message << " proc = " << rank << "communication colors " << rModelPart.GetCommunicator().NeighbourIndices() << std::endl;

            //print ghost mesh
            message << " proc = " << rank << " ghost mesh" << std::endl;
            for (ModelPart::NodesContainerType::const_iterator it = rModelPart.GetCommunicator().GhostMesh().NodesBegin();
                    it != rModelPart.GetCommunicator().GhostMesh().NodesEnd();
                    ++it)
            {
                KRATOS_ERROR_IF(it->FastGetSolutionStepValue(PARTITION_INDEX)==rank)
                << "error partition index can not be = to rank for ghost nodes" << it->Id();
                message << it->Id() << " " ;
            }
            message << std::endl;

            //print local mesh
            message << " proc = " << rank << " local mesh" << std::endl;
            for (ModelPart::NodesContainerType::const_iterator it = rModelPart.GetCommunicator().LocalMesh().NodesBegin();
                    it != rModelPart.GetCommunicator().LocalMesh().NodesEnd();
                    ++it)
            {
                KRATOS_ERROR_IF(it->FastGetSolutionStepValue(PARTITION_INDEX)!=rank)
                << "error partition index can not be != from rank for local nodes" << it->Id();
                message << it->Id() << " " ;
            }
            message << std::endl;

            //print interface mesh
            message << " proc = " << rank << " interface mesh" << std::endl;
            for (ModelPart::NodesContainerType::const_iterator it = rModelPart.GetCommunicator().InterfaceMesh().NodesBegin();
                    it != rModelPart.GetCommunicator().InterfaceMesh().NodesEnd();
                    ++it)
            {
                message << it->Id() << " " ;
            }
            message << std::endl;

            //now print everything color by color
            int destination = 0;
            message << "NeighbourIndices " ;
            const vector<int>& neighbours_indices = rModelPart.GetCommunicator().NeighbourIndices();
            for (unsigned int i_color = 0; i_color < neighbours_indices.size(); i_color++)
                message << neighbours_indices[i_color] << " " ;
            message << std::endl;
            for (unsigned int i_color = 0; i_color < neighbours_indices.size(); i_color++)
            {
                message << "color = " << i_color << std::endl;
                if ((destination = neighbours_indices[i_color]) >= 0)
                {
                    message << "ghost mesh for color --> " << i_color << std::endl;
                    for (ModelPart::NodesContainerType::const_iterator it = rModelPart.GetCommunicator().GhostMesh(i_color).NodesBegin();
                            it != rModelPart.GetCommunicator().GhostMesh(i_color).NodesEnd();
                            ++it)
                    {
                        KRATOS_ERROR_IF(it->FastGetSolutionStepValue(PARTITION_INDEX)==rank)
                        << "error partition index can not be = to rank for ghost nodes" << it->Id();
                        message << it->Id() << " " ;
                    }

                    message << "finished printing ghost mesh for color --> " << i_color<< std::endl;

                    message << "local mesh for color --> " << i_color << std::endl;
                    for (ModelPart::NodesContainerType::const_iterator it = rModelPart.GetCommunicator().LocalMesh(i_color).NodesBegin();
                            it != rModelPart.GetCommunicator().LocalMesh(i_color).NodesEnd();
                            ++it)
                    {
                        KRATOS_ERROR_IF(it->FastGetSolutionStepValue(PARTITION_INDEX)!=rank)
                        << "error partition index can not be != from rank for local nodes" << it->Id();
                        message << it->Id() << " " ;
                    }
                    message << "finished printing local mesh for color --> " << i_color<< std::endl;

                    message << "interface mesh for color --> " << i_color << std::endl;
                    for (ModelPart::NodesContainerType::const_iterator it = rModelPart.GetCommunicator().InterfaceMesh(i_color).NodesBegin();
                            it != rModelPart.GetCommunicator().InterfaceMesh(i_color).NodesEnd();
                            ++it)
                    {
                        message << it->Id() << " " ;
                    }
                    message << "finished printing interface mesh for color --> " << i_color<< std::endl;
                }
                else
                {
                    if(rModelPart.GetCommunicator().GhostMesh(i_color).Nodes().size()!=0)
                    {
                        message << "rank = " << rank << " color = " << i_color << std::endl;
                        KRATOS_ERROR << "nodes found in ghost mesh when communication is not expected";
                    }
                    if(rModelPart.GetCommunicator().LocalMesh(i_color).Nodes().size()!=0)
                    {
                        message << "local mesh for color --> " << i_color << "*********************************" <<  std::endl;
                        for (ModelPart::NodesContainerType::const_iterator it = rModelPart.GetCommunicator().LocalMesh(i_color).NodesBegin();
                                it != rModelPart.GetCommunicator().LocalMesh(i_color).NodesEnd();
                                ++it)
                        {
                            KRATOS_ERROR_IF(it->FastGetSolutionStepValue(PARTITION_INDEX)!=rank)
                            << "error partition index can not be != from rank for local nodes" << it->Id();
                            message << it->Id() << " " << it->FastGetSolutionStepValue(PARTITION_INDEX) << std::endl ;
                        }
                        message << "finished printing local mesh for color --> " << i_color<< std::endl;
                        message << "nodes found in local mesh when communication is not expected" << std::endl;
                        KRATOS_ERROR << "nodes found in local mesh when communication is not expected";
                    }
                    KRATOS_ERROR_IF(rModelPart.GetCommunicator().InterfaceMesh(i_color).Nodes().size()!=0)
                    << "nodes found in interface mesh when communication is not expected";
                }
            }

            message << "finished printing proc -> " << rank << "*********************" << std::endl;
            message << std::endl;
            KRATOS_INFO_ALL_RANKS("ParallelFillCommunicator Debug Info") << message.str();

        }

        r_data_communicator.Barrier();
    }
    KRATOS_CATCH("");
}

std::string ParallelFillCommunicator::Info() const
{
    std::stringstream buffer;
    buffer << "ParallelFillCommunicator";
    return buffer.str();
}

void ParallelFillCommunicator::PrintInfo(std::ostream& rOStream) const
{
    rOStream << "ParallelFillCommunicator" << std::endl;
}

void ParallelFillCommunicator::PrintData(std::ostream& rOStream) const
{
}


void ParallelFillCommunicator::ComputeCommunicationPlan(ModelPart& rModelPart)
{
    KRATOS_TRY;

    if (rModelPart.NumberOfNodes() > 0) {
        KRATOS_ERROR_IF_NOT(rModelPart.NodesBegin()->SolutionStepsDataHas(PARTITION_INDEX)) << "\"PARTITION_INDEX\" missing as solution step variable for nodes of ModelPart \"" << rModelPart.Name() << "\"!" << std::endl;
    }

    constexpr unsigned root_id = 0;

    Communicator::Pointer pnew_comm = Kratos::make_shared< MPICommunicator >(&rModelPart.GetNodalSolutionStepVariablesList(), DataCommunicator::GetDefault());
    rModelPart.SetCommunicator(pnew_comm);

    const auto& r_data_communicator = pnew_comm->GetDataCommunicator();

    // Check if the nodes have been assigned a partition index (i.e. some value different from 0). If not issue a warning
    int non_zero_partition_index_found = 0;
    for (const auto& r_node : rModelPart.Nodes()) {
        const int node_partition_index = r_node.FastGetSolutionStepValue(PARTITION_INDEX);
        if (node_partition_index != 0) {
            non_zero_partition_index_found = 1;
            break;
        }
    }

<<<<<<< HEAD
    r_data_communicator.SumAll(non_zero_partition_index_found);

    KRATOS_WARNING_IF("ParallelFillCommunicator", non_zero_partition_index_found == 0) << "All nodes have a PARTITION_INDEX index of 0! This could mean that PARTITION_INDEX was not assigned" << std::endl;
=======
    non_zero_partition_index_found = r_data_communicator.SumAll(non_zero_partition_index_found);

    KRATOS_WARNING_IF("ParallelFillCommunicator", r_data_communicator.Size() > 1 && non_zero_partition_index_found == 0) << "All nodes have a PARTITION_INDEX index of 0! This could mean that PARTITION_INDEX was not assigned" << std::endl;
>>>>>>> e6f6d848

    // Get rank of current processor.
    const unsigned my_rank = r_data_communicator.Rank();

    // Get number of processors.
    const unsigned num_processors = r_data_communicator.Size();
    // Find all ghost nodes on this process and mark the corresponding neighbour process for communication.
    vector<bool> receive_from_neighbour(num_processors, false);
    for (const auto& rNode : rModelPart.Nodes())
    {
        const unsigned partition_index = rNode.FastGetSolutionStepValue(PARTITION_INDEX);
        KRATOS_ERROR_IF(partition_index >= num_processors) << "The partition index is out of range. Invalid model part." << std::endl;
        if(partition_index != my_rank)
            receive_from_neighbour[partition_index] = true;
    }

    // Make a list of my receive process ids.
    std::vector<unsigned> my_receive_neighbours;
    my_receive_neighbours.reserve(30);
    for (unsigned p_id = 0; p_id < num_processors; ++p_id)
    {
        if (receive_from_neighbour[p_id])
            my_receive_neighbours.push_back(p_id);
    }

    // Initialize arrays for all neighbour id lists on root process.
    std::vector<std::size_t> number_of_receive_neighbours;
    std::vector<std::vector<unsigned>> receive_neighbours;
    if (my_rank == root_id)
    {
        number_of_receive_neighbours.resize(num_processors);
        receive_neighbours.resize(num_processors);
    }
    {
        std::vector<std::size_t> send_buf{my_receive_neighbours.size()};
        r_data_communicator.Gather(send_buf, number_of_receive_neighbours, root_id);
    }
    if (my_rank == root_id)
    {
        for (unsigned p_id = 0; p_id < num_processors; ++p_id)
            receive_neighbours[p_id].resize(number_of_receive_neighbours[p_id]);
    }

    // Fill the neighbour id lists of the partitions on root.
    if (my_rank == root_id) // On root we directly copy the data without calling MPI.
        std::copy(my_receive_neighbours.begin(), my_receive_neighbours.end(), receive_neighbours[root_id].begin());
    // Gather the remaining id lists to root.
    for (unsigned p_id = 1; p_id < num_processors; ++p_id)
    {
        if (my_rank == root_id)
        {
            r_data_communicator.Recv(receive_neighbours[p_id], p_id, p_id);
        }
        else if (my_rank == p_id)
        {
            r_data_communicator.Send(my_receive_neighbours, root_id, p_id);
        }
    }

    // Create the colored graph for communication.
    DenseMatrix<int> domains_colored_graph;
    int max_color_found = -1;
    if (my_rank == root_id)
    {
        ///@TODO for large problems, this should use a compressed matrix.
        DenseMatrix<int> domains_graph = ZeroMatrix(num_processors, num_processors);
        for (unsigned index1 = 0; index1 < num_processors; ++index1)
            for (unsigned index2 : receive_neighbours[index1])
            {
                KRATOS_ERROR_IF(index1 == index2) << "Trying to communicate with the node itself." << std::endl;
                domains_graph(index1, index2) = 1;
                domains_graph(index2, index1) = 1;
            }

        // max_color is overwritten by the GraphColoringProcess.
        int max_color = 2 * num_processors; // Max. number of one-directional communications (this has no effect).
        GraphColoringProcess coloring_process(num_processors, domains_graph, domains_colored_graph, max_color);
        coloring_process.Execute();
        // Count max colors.
        for (unsigned p_id = 0; p_id < num_processors; ++p_id)
            for (int j = 0; j < max_color; ++j)
                if (domains_colored_graph(p_id, j) != -1 && max_color_found < j) max_color_found = j;

        max_color_found += 1;
    }

    // Broadcast max_color_found.
    r_data_communicator.Broadcast(max_color_found, root_id);

    // Now send the colors of the communication to the processors.
    std::vector<int> colors(max_color_found);
    if (my_rank == root_id) // On root we directly copy the data.
    {
        for (int j = 0; j < max_color_found; ++j)
            colors[j] = domains_colored_graph(root_id, j);
    }
    // Send the remaining color patterns to processes.
    std::vector<int> send_colors(max_color_found);
    for (unsigned p_id = 1; p_id < num_processors; ++p_id)
    {
        if (my_rank == root_id)
        {
            for (int j = 0; j < max_color_found; ++j)
            {
                send_colors[j] = domains_colored_graph(p_id, j);
            }
            r_data_communicator.Send(send_colors, p_id, p_id);
        }
        else if (my_rank == p_id)
        {
            r_data_communicator.Recv(colors, root_id, p_id);
        }
    }

    InitializeParallelCommunicationMeshes(rModelPart, colors, my_rank);

    KRATOS_CATCH("");
}

void ParallelFillCommunicator::InitializeParallelCommunicationMeshes(
    ModelPart& rModelPart,
    const std::vector<int>& rColors,
    unsigned MyRank)
{
    KRATOS_TRY;
    // Allocate space needed in the communicator.
    rModelPart.GetCommunicator().SetNumberOfColors(rColors.size());
    rModelPart.GetCommunicator().NeighbourIndices().resize(rColors.size());
    for (unsigned color = 0; color < rColors.size(); ++color)
    {
        rModelPart.GetCommunicator().LocalMesh(color).Nodes().clear();
        rModelPart.GetCommunicator().GhostMesh(color).Nodes().clear();
        rModelPart.GetCommunicator().InterfaceMesh(color).Nodes().clear();
    }

    // For each color fill the list of ghost and local nodes and the
    // interface
    // mesh.
    for (unsigned color = 0; color < rColors.size(); ++color)
    {
        rModelPart.GetCommunicator().NeighbourIndices()[color] = rColors[color];
        GenerateMeshes(rColors[color], MyRank, color, rModelPart);
    }

    // Fill the list of all of the nodes to be communicated.
    ModelPart::NodesContainerType& r_local_nodes = rModelPart.GetCommunicator().LocalMesh().Nodes();
    ModelPart::NodesContainerType& r_ghost_nodes = rModelPart.GetCommunicator().GhostMesh().Nodes();
    ModelPart::NodesContainerType& r_interface_nodes = rModelPart.GetCommunicator().InterfaceMesh().Nodes();
    r_local_nodes.clear();
    r_ghost_nodes.clear();
    r_interface_nodes.clear();

    KRATOS_ERROR_IF(r_local_nodes.size() != 0)
        << "Local size can't be zero." << std::endl;

    // Fill nodes for LocalMesh and GhostMesh.
    for (auto it_node = rModelPart.NodesBegin(); it_node != rModelPart.NodesEnd(); ++it_node)
    {
        const unsigned index = it_node->FastGetSolutionStepValue(PARTITION_INDEX);
        if (index == MyRank)
        {
            r_local_nodes.push_back(*(it_node.base()));
        }
        else
        {
            r_ghost_nodes.push_back(*(it_node.base()));
        }
    }

    // Fill nodes for the InterfaceMesh.
    for (ModelPart::MeshType& r_color_interface_mesh : rModelPart.GetCommunicator().InterfaceMeshes())
    {
        ModelPart::NodesContainerType& r_color_interface_nodes =
            r_color_interface_mesh.Nodes();
        for (auto it = r_color_interface_nodes.ptr_begin(); it != r_color_interface_nodes.ptr_end(); ++it)
        {
            r_interface_nodes.push_back(*it);
        }
    }
    r_interface_nodes.Unique();
    r_local_nodes.Unique();
    r_ghost_nodes.Unique();

    // Assign elements and conditions for LocalMesh.
    rModelPart.GetCommunicator().LocalMesh().Elements().clear();
    rModelPart.GetCommunicator().LocalMesh().Conditions().clear();
    rModelPart.GetCommunicator().LocalMesh().Elements() = rModelPart.Elements();
    rModelPart.GetCommunicator().LocalMesh().Conditions() = rModelPart.Conditions();

    // Call the sub model part.
    for (ModelPart& r_sub_model_part : rModelPart.SubModelParts())
    {
        ComputeCommunicationPlan(r_sub_model_part);
    }

    KRATOS_CATCH("");
}

void ParallelFillCommunicator::GenerateMeshes(int NeighbourPID, int MyPID, unsigned Color, ModelPart& rModelPart)
{
    KRATOS_TRY;

    KRATOS_ERROR_IF(NeighbourPID == MyPID)
        << "Neighbour process coincides with rank! this should not happen."
        << std::endl;

    if (NeighbourPID == -1) // Don't communicate with this process.
        return;

    const DataCommunicator& r_data_communicator = rModelPart.GetCommunicator().GetDataCommunicator();

    ModelPart::NodesContainerType& r_ghost_nodes =
        rModelPart.GetCommunicator().GhostMesh(Color).Nodes();
    r_ghost_nodes.clear();

    // Fill nodes for GhostMesh(Color).
    for (auto it = rModelPart.NodesBegin(); it != rModelPart.NodesEnd(); ++it)
    {
        const int index = it->FastGetSolutionStepValue(PARTITION_INDEX);
        if (index == NeighbourPID)
        {
            r_ghost_nodes.push_back(*(it.base()));
        }
    }
    unsigned num_ghost_nodes = r_ghost_nodes.size();
    r_ghost_nodes.Unique();
    KRATOS_ERROR_IF(num_ghost_nodes != r_ghost_nodes.size())
        << "The list of nodes to receive has repeated nodes." << std::endl;

    std::vector<int> ids_to_receive(r_ghost_nodes.size());

    { // Fill receive ids (ids of ghost nodes).
        int i = 0;
        for (const ModelPart::NodeType& rNode : r_ghost_nodes)
        {
            ids_to_receive[i++] = rNode.Id();
        }
    }

    std::vector<int> ids_to_send;
    { // Syncronize how many nodes need to be sent/received.
        int send_tag = Color;
        int receive_tag = Color;
        std::size_t recv_buf = r_data_communicator.SendRecv(ids_to_receive.size(), NeighbourPID, send_tag, NeighbourPID, receive_tag);
        ids_to_send.resize(recv_buf);

        // Send/receive node ids.
        r_data_communicator.SendRecv(ids_to_receive, NeighbourPID, send_tag, ids_to_send, NeighbourPID, receive_tag);
    }

    // Fill nodes for LocalMesh(Color).
    ModelPart::NodesContainerType& r_local_nodes =
        rModelPart.GetCommunicator().LocalMesh(Color).Nodes();
    r_local_nodes.clear();
    for (int id : ids_to_send)
    {
        KRATOS_DEBUG_ERROR_IF(rModelPart.Nodes().find(id) == rModelPart.Nodes().end()) << "Trying to add Node with Id #" << id << " to the local mesh, but the node does not exist in the ModelPart!" << std::endl;
        r_local_nodes.push_back(rModelPart.Nodes()(id));
    }

    for (const ModelPart::NodeType& r_node : r_local_nodes)
    {
        KRATOS_ERROR_IF(r_node.FastGetSolutionStepValue(PARTITION_INDEX) != MyPID) << "A node in the local mesh is trying to communicate to the wrong partition."
                                                                                    << std::endl;
    }

    r_local_nodes.Unique();
    KRATOS_ERROR_IF(r_local_nodes.size() != ids_to_send.size())
        << "Impossible situation. Something went wrong." << std::endl;

    // Fill InterfaceMesh(Color) with local and ghost nodes.
    ModelPart::NodesContainerType& r_interface_nodes =
        rModelPart.GetCommunicator().InterfaceMesh(Color).Nodes();
    r_interface_nodes.clear();

    for (auto it = r_ghost_nodes.begin(); it != r_ghost_nodes.end(); ++it)
    {
        r_interface_nodes.push_back(*(it.base()));
    }

    for (auto it = r_local_nodes.begin(); it != r_local_nodes.end(); it++)
    {
        r_interface_nodes.push_back(*(it.base()));
    }

    unsigned num_interface_nodes = r_interface_nodes.size();
    r_interface_nodes.Unique();
    KRATOS_ERROR_IF(num_interface_nodes != r_interface_nodes.size())
        << "Something went wrong in the interface nodes." << std::endl;

    KRATOS_CATCH("");
}

}<|MERGE_RESOLUTION|>--- conflicted
+++ resolved
@@ -217,15 +217,9 @@
         }
     }
 
-<<<<<<< HEAD
-    r_data_communicator.SumAll(non_zero_partition_index_found);
-
-    KRATOS_WARNING_IF("ParallelFillCommunicator", non_zero_partition_index_found == 0) << "All nodes have a PARTITION_INDEX index of 0! This could mean that PARTITION_INDEX was not assigned" << std::endl;
-=======
     non_zero_partition_index_found = r_data_communicator.SumAll(non_zero_partition_index_found);
 
     KRATOS_WARNING_IF("ParallelFillCommunicator", r_data_communicator.Size() > 1 && non_zero_partition_index_found == 0) << "All nodes have a PARTITION_INDEX index of 0! This could mean that PARTITION_INDEX was not assigned" << std::endl;
->>>>>>> e6f6d848
 
     // Get rank of current processor.
     const unsigned my_rank = r_data_communicator.Rank();
