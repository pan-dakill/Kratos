--- conflicted
+++ resolved
@@ -481,11 +481,7 @@
     }
 
     template<class TDataType>
-<<<<<<< HEAD
-    bool HasNodalSolutionStepVariable(Variable<TDataType> const& ThisVariable)
-=======
     bool HasNodalSolutionStepVariable(Variable<TDataType> const& ThisVariable) const
->>>>>>> fdc10c8b
     {
         return mpVariablesList->Has(ThisVariable);
     }
