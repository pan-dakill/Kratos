//    |  /           |
//    ' /   __| _` | __|  _ \   __|
//    . \  |   (   | |   (   |\__ \.
//   _|\_\_|  \__,_|\__|\___/ ____/
//                   Multi-Physics
//
//  License:         BSD License
//                     Kratos default license: kratos/license.txt
//
//  Main authors:    Riccardo Rossi
//                   Janosch Stascheit
//                   Nelson Maireni Lafontaine
//                   Josep Maria Carbonell
//


#if !defined(KRATOS_CONSTITUTIVE_LAW )
#define  KRATOS_CONSTITUTIVE_LAW

/* System includes */

/* External includes */

/* Project includes */
#include "includes/define.h"
#include "includes/serializer.h"
#include "includes/variables.h"
#include "includes/node.h"
#include "includes/properties.h"
#include "geometries/geometry.h"
#include "utilities/math_utils.h"
#include "includes/process_info.h"
#include "includes/ublas_interface.h"
#include "includes/kratos_parameters.h"
#include "containers/data_value_container.h"
#include "containers/flags.h"
#include "includes/initial_state.h"


namespace Kratos
{

/**
 * Base class of constitutive laws.
 */
class KRATOS_API(KRATOS_CORE) ConstitutiveLaw : public Flags
{
public:


   enum StrainMeasure
   {
        StrainMeasure_Infinitesimal,   //strain measure small displacements
        StrainMeasure_GreenLagrange,   //strain measure reference configuration
        StrainMeasure_Almansi,         //strain measure current configuration

        // True strain:
        StrainMeasure_Hencky_Material, //strain measure reference configuration
        StrainMeasure_Hencky_Spatial,  //strain measure current   configuration

        // Deformation measures:
        StrainMeasure_Deformation_Gradient, //material deformation gradient as a strain measure
        StrainMeasure_Right_CauchyGreen,    //right cauchy-green tensor as a strain measure
        StrainMeasure_Left_CauchyGreen,     //left  cauchy-green tensor as a strain measure
        StrainMeasure_Velocity_Gradient     //spatial velocity gradient as a strain measure
    };

    enum StressMeasure
    {
        StressMeasure_PK1,            //stress related to reference configuration non-symmetric
        StressMeasure_PK2,            //stress related to reference configuration
        StressMeasure_Kirchhoff,      //stress related to current   configuration
        StressMeasure_Cauchy          //stress related to current   configuration
    };


    /**
     * Type definitions
     * NOTE: geometries are assumed to be of type Node<3> for all problems
     */
    typedef ProcessInfo ProcessInfoType;
    typedef std::size_t SizeType;
    typedef Geometry<Node < 3 > > GeometryType;

    /**
     * Counted pointer of ConstitutiveLaw
     */
    KRATOS_CLASS_POINTER_DEFINITION(ConstitutiveLaw);

    /**
     * Flags related to the Parameters of the Contitutive Law
     */
    KRATOS_DEFINE_LOCAL_FLAG( USE_ELEMENT_PROVIDED_STRAIN );
    KRATOS_DEFINE_LOCAL_FLAG( COMPUTE_STRESS );
    KRATOS_DEFINE_LOCAL_FLAG( COMPUTE_CONSTITUTIVE_TENSOR );
    KRATOS_DEFINE_LOCAL_FLAG( COMPUTE_STRAIN_ENERGY );

    KRATOS_DEFINE_LOCAL_FLAG( ISOCHORIC_TENSOR_ONLY );
    KRATOS_DEFINE_LOCAL_FLAG( VOLUMETRIC_TENSOR_ONLY );

    KRATOS_DEFINE_LOCAL_FLAG( MECHANICAL_RESPONSE_ONLY );
    KRATOS_DEFINE_LOCAL_FLAG( THERMAL_RESPONSE_ONLY );

    KRATOS_DEFINE_LOCAL_FLAG( INCREMENTAL_STRAIN_MEASURE );


    ///the next two flags are designed for internal use within the constitutive law.
    ///please DO NOT use them from the API
    KRATOS_DEFINE_LOCAL_FLAG( INITIALIZE_MATERIAL_RESPONSE );
    KRATOS_DEFINE_LOCAL_FLAG( FINALIZE_MATERIAL_RESPONSE );


    /**
     * Flags related to the Features of the Contitutive Law
     */

    KRATOS_DEFINE_LOCAL_FLAG( FINITE_STRAINS );
    KRATOS_DEFINE_LOCAL_FLAG( INFINITESIMAL_STRAINS );

    KRATOS_DEFINE_LOCAL_FLAG( THREE_DIMENSIONAL_LAW );
    KRATOS_DEFINE_LOCAL_FLAG( PLANE_STRAIN_LAW );
    KRATOS_DEFINE_LOCAL_FLAG( PLANE_STRESS_LAW );
    KRATOS_DEFINE_LOCAL_FLAG( AXISYMMETRIC_LAW );

    KRATOS_DEFINE_LOCAL_FLAG( U_P_LAW );

    KRATOS_DEFINE_LOCAL_FLAG( ISOTROPIC );
    KRATOS_DEFINE_LOCAL_FLAG( ANISOTROPIC );


    struct Features
    {

      KRATOS_CLASS_POINTER_DEFINITION(Features);

    /**
     * Structure "Features" to be used by the element to get the the constitutive law characteristics*
     * its variables will be used to check constitutive law and element compatibility

     * @param mOptions        flags  with the current constitutive law characteristics
     * @param mStrainSize     double with the strain vector size
     * @param mStrainMeasures vector with the strain measures accepted by the constitutive law

     */

      Flags                mOptions;
      double               mStrainSize;
      double               mSpaceDimension;
      std::vector< StrainMeasure > mStrainMeasures;

      /**
       * Constructor.
       */
      Features()
      {
      }

      /**
       * Destructor.
       */
      ~Features()
      {
      }

      // Set variables
      void SetOptions       (const Flags&  rOptions)      {mOptions=rOptions;};
      void SetStrainSize    (const double StrainSize)     {mStrainSize=StrainSize;};
      void SetSpaceDimension(const double SpaceDimension) {mSpaceDimension=SpaceDimension;};
      void SetStrainMeasure (const StrainMeasure Measure) {mStrainMeasures.push_back(Measure);};

      void SetStrainMeasures (const std::vector<StrainMeasure> MeasuresVector) {mStrainMeasures = MeasuresVector;};

      // Get variables
      const Flags& GetOptions () {return mOptions;};

      const double& GetStrainSize() {return mStrainSize;};
      const double& GetSpaceDimension() {return mSpaceDimension;};
      std::vector<StrainMeasure>& GetStrainMeasures() {return mStrainMeasures;};
    };



    struct Parameters
    {
        KRATOS_CLASS_POINTER_DEFINITION(Parameters);

    /**
     * Structure "Parameters" to be used by the element to pass the parameters into the constitutive law *

     * @param mOptions flags for the current Constitutive Law Parameters (input data)

     * KINEMATIC PARAMETERS:

     *** NOTE: Pointers are used only to point to a certain variable, no "new" or "malloc" can be used for this Parameters ***

     * @param mDeterminantF copy of the determinant of the Current DeformationGradient (although Current F  is also included as a matrix) (input data)
     * @param mpDeformationGradientF  pointer to the current deformation gradient (can be an empty matrix if a linear strain measure is used) (input data)
     * @param mpStrainVector pointer to the current strains (total strains) (input data) (*can be also OUTPUT with USE_ELEMENT_PROVIDED_STRAIN flag)
     * @param mpStressVector pointer to the current stresses (*OUTPUT with COMPUTE_STRESS flag)
     * @param mpConstitutiveMatrix pointer to the material tangent matrix (*OUTPUT with COMPUTE_CONSTITUTIVE_TENSOR flag)

     * GEOMETRIC PARAMETERS:
     * @param mpShapeFunctionsValues pointer to the shape functions values in the current integration point (input data)
     * @param mpShapeFunctionsDerivatives pointer to the shape functions derivaties values in the current integration point (input data)
     * @param mpElementGeometry pointer to the element's geometry (input data)

     * MATERIAL PROPERTIES:
     * @param mpMaterialProperties pointer to the material's Properties object (input data)

     * PROCESS PROPERTIES:
     * @param mpCurrentProcessInfo pointer to current ProcessInfo instance (input data)

     */


    private:

      /*** NOTE: Member Pointers are used only to point to a certain variable, no "new" or "malloc" can be used for this Parameters ***/

      Flags                mOptions;
      double               mDeterminantF;

      Vector*              mpStrainVector;
      Vector*              mpStressVector;

      const Vector*        mpShapeFunctionsValues;
      const Matrix*        mpShapeFunctionsDerivatives;

      const Matrix*        mpDeformationGradientF;
      Matrix*              mpConstitutiveMatrix;

      const ProcessInfo*   mpCurrentProcessInfo;
      const Properties*    mpMaterialProperties;
      const GeometryType*  mpElementGeometry;




    public:


      /**
       * Constructor.
       */
      Parameters ()
      {
          //Initialize pointers to NULL
          mDeterminantF=0;
          mpStrainVector=NULL;
          mpStressVector=NULL;
          mpShapeFunctionsValues=NULL;
          mpShapeFunctionsDerivatives=NULL;
          mpDeformationGradientF=NULL;
          mpConstitutiveMatrix=NULL;
          mpCurrentProcessInfo=NULL;
          mpMaterialProperties=NULL;
          mpElementGeometry=NULL;
      };


      /**
       * Constructor with Properties, Geometry and ProcessInfo
       */
      Parameters (
          const GeometryType& rElementGeometry,
          const Properties& rMaterialProperties,
          const ProcessInfo& rCurrentProcessInfo)
      :mpCurrentProcessInfo(&rCurrentProcessInfo)
      ,mpMaterialProperties(&rMaterialProperties)
      ,mpElementGeometry(&rElementGeometry)
      {
          //Initialize pointers to NULL
          mDeterminantF=0;
          mpStrainVector=NULL;
          mpStressVector=NULL;
          mpShapeFunctionsValues=NULL;
          mpShapeFunctionsDerivatives=NULL;
          mpDeformationGradientF=NULL;
          mpConstitutiveMatrix=NULL;
      };

      /**
       * Copy Constructor.
       */
      Parameters (const Parameters & rNewParameters)
        :mOptions(rNewParameters.mOptions)
        ,mDeterminantF(rNewParameters.mDeterminantF)
        ,mpStrainVector(rNewParameters.mpStrainVector)
        ,mpStressVector(rNewParameters.mpStressVector)
        ,mpShapeFunctionsValues(rNewParameters.mpShapeFunctionsValues)
        ,mpShapeFunctionsDerivatives(rNewParameters.mpShapeFunctionsDerivatives)
        ,mpDeformationGradientF(rNewParameters.mpDeformationGradientF)
        ,mpConstitutiveMatrix(rNewParameters.mpConstitutiveMatrix)
        ,mpCurrentProcessInfo(rNewParameters.mpCurrentProcessInfo)
        ,mpMaterialProperties(rNewParameters.mpMaterialProperties)
        ,mpElementGeometry(rNewParameters.mpElementGeometry)
      {
      };

      /**
       * Destructor.
       */
      ~Parameters()
      {
      }

      /**
       * Verify Parameters
       */

      bool CheckAllParameters ()
      {
        if(CheckMechanicalVariables() &&  CheckShapeFunctions() && CheckInfoMaterialGeometry ())
            return 1;
        else
            return 0;
      }


      /**
       *Check currentprocessinfo, material properties and geometry
       */

      bool CheckShapeFunctions ()
      {
        if(!mpShapeFunctionsValues)
            KRATOS_ERROR << "ShapeFunctionsValues NOT SET" << std::endl;

        if(!mpShapeFunctionsDerivatives)
            KRATOS_ERROR << "ShapeFunctionsDerivatives NOT SET" << std::endl;

        return 1;
      }

      /**
       *Check currentprocessinfo, material properties and geometry
       */

      bool CheckInfoMaterialGeometry ()
      {
        if(!mpCurrentProcessInfo)
            KRATOS_ERROR << "CurrentProcessInfo NOT SET" << std::endl;

        if(!mpMaterialProperties)
            KRATOS_ERROR << "MaterialProperties NOT SET" << std::endl;

        if(!mpElementGeometry)
            KRATOS_ERROR << "ElementGeometry NOT SET" << std::endl;

        return 1;
      }


      /**
       *Check deformation gradient, strains ans stresses assigned
       */

      bool CheckMechanicalVariables ()
      {
          if(mDeterminantF<=0)
            KRATOS_ERROR << "DeterminantF NOT SET, value <= 0" << std::endl;

          if(!mpDeformationGradientF)
            KRATOS_ERROR << "DeformationGradientF NOT SET" << std::endl;

          if(!mpStrainVector)
            KRATOS_ERROR << "StrainVector NOT SET" << std::endl;

          if(!mpStressVector)
            KRATOS_ERROR << "StressVector NOT SET" << std::endl;

          if(!mpConstitutiveMatrix)
            KRATOS_ERROR << "ConstitutiveMatrix NOT SET" << std::endl;

          return 1;
      }


      /**
       * Public Methods to access variables of the struct class
       */

      /**
       * sets the variable or the pointer of a specified variable: assigns the direction of the pointer for the mpvariables, only non const values can be modified
       */

      void Set                             (Flags ThisFlag)                           {mOptions.Set(ThisFlag);};
      void Reset                           (Flags ThisFlag)                           {mOptions.Reset(ThisFlag);};

      void SetOptions                      (const Flags&  rOptions)                   {mOptions=rOptions;};
      void SetDeterminantF                 (const double DeterminantF)                {mDeterminantF=DeterminantF;};
      //void SetDeterminantF                 (const double& rDeterminantF)              {mDeterminantF=&rDeterminantF;};

      void SetShapeFunctionsValues         (const Vector& rShapeFunctionsValues)      {mpShapeFunctionsValues=&rShapeFunctionsValues;};
      void SetShapeFunctionsDerivatives    (const Matrix& rShapeFunctionsDerivatives) {mpShapeFunctionsDerivatives=&rShapeFunctionsDerivatives;};

      void SetDeformationGradientF         (const Matrix& rDeformationGradientF)      {mpDeformationGradientF=&rDeformationGradientF;};

      void SetStrainVector                 (Vector& rStrainVector)                    {mpStrainVector=&rStrainVector;};
      void SetStressVector                 (Vector& rStressVector)                    {mpStressVector=&rStressVector;};
      void SetConstitutiveMatrix           (Matrix& rConstitutiveMatrix)              {mpConstitutiveMatrix =&rConstitutiveMatrix;};

      void SetProcessInfo                  (const ProcessInfo& rProcessInfo)          {mpCurrentProcessInfo =&rProcessInfo;};
      void SetMaterialProperties           (const Properties&  rMaterialProperties)   {mpMaterialProperties =&rMaterialProperties;};
      void SetElementGeometry              (const GeometryType& rElementGeometry)     {mpElementGeometry =&rElementGeometry;};

      /**
       * Returns the reference or the value of a specified variable: returns the value of the parameter, only non const values can be modified
       */
      Flags& GetOptions () {return mOptions;};

      const double& GetDeterminantF()
      {
          KRATOS_DEBUG_ERROR_IF_NOT(IsSetDeterminantF()) << "DeterminantF is not set!" << std::endl;
          return mDeterminantF;
      }
      const Vector& GetShapeFunctionsValues()
      {
          KRATOS_DEBUG_ERROR_IF_NOT(IsSetShapeFunctionsValues()) << "ShapeFunctionsValues is not set!" << std::endl;
          return *mpShapeFunctionsValues;
      }
      const Matrix& GetShapeFunctionsDerivatives()
      {
          KRATOS_DEBUG_ERROR_IF_NOT(IsSetShapeFunctionsDerivatives()) << "ShapeFunctionsDerivatives is not set!" << std::endl;
          return *mpShapeFunctionsDerivatives;
      }
      const Matrix& GetDeformationGradientF()
      {
          KRATOS_DEBUG_ERROR_IF_NOT(IsSetDeformationGradientF()) << "DeformationGradientF is not set!" << std::endl;
          return *mpDeformationGradientF;
      }

      Vector& GetStrainVector()
      {
          KRATOS_DEBUG_ERROR_IF_NOT(IsSetStrainVector()) << "StrainVector is not set!" << std::endl;
          return *mpStrainVector;
      }
      Vector& GetStressVector()
      {
          KRATOS_DEBUG_ERROR_IF_NOT(IsSetStressVector()) << "StressVector is not set!" << std::endl;
          return *mpStressVector;
      }

      Matrix& GetConstitutiveMatrix()
      {
          KRATOS_DEBUG_ERROR_IF_NOT(IsSetConstitutiveMatrix()) << "ConstitutiveMatrix is not set!" << std::endl;
          return *mpConstitutiveMatrix;
      }

      const ProcessInfo& GetProcessInfo()
      {
          KRATOS_DEBUG_ERROR_IF_NOT(IsSetProcessInfo()) << "ProcessInfo is not set!" << std::endl;
          return *mpCurrentProcessInfo;
      }
      const Properties& GetMaterialProperties()
      {
          KRATOS_DEBUG_ERROR_IF_NOT(IsSetMaterialProperties()) << "MaterialProperties is not set!" << std::endl;
          return *mpMaterialProperties;
      }
      const GeometryType& GetElementGeometry()
      {
          KRATOS_DEBUG_ERROR_IF_NOT(IsSetElementGeometry()) << "ElementGeometry is not set!" << std::endl;
          return *mpElementGeometry;
      }

      /**
       * Returns the reference to the value of a specified variable with not constant access
       */

      double& GetDeterminantF                  (double & rDeterminantF) {rDeterminantF=mDeterminantF; return rDeterminantF;};
      Vector& GetStrainVector                  (Vector & rStrainVector) {rStrainVector=*mpStrainVector; return rStrainVector;};
      Matrix& GetDeformationGradientF          (Matrix & rDeformationGradientF)  {rDeformationGradientF=*mpDeformationGradientF;   return rDeformationGradientF;};
      Vector& GetStressVector                  (Vector & rStressVector) {rStressVector=*mpStressVector; return rStressVector;};
      Matrix& GetConstitutiveMatrix            (Matrix & rConstitutiveMatrix) {rConstitutiveMatrix=*mpConstitutiveMatrix; return rConstitutiveMatrix;};

      /**
       * Returns if the different components has been set
       */

      bool IsSetDeterminantF              () {return (mDeterminantF > 0.0);};
      bool IsSetShapeFunctionsValues      () {return (mpShapeFunctionsValues != NULL);};
      bool IsSetShapeFunctionsDerivatives () {return (mpShapeFunctionsDerivatives != NULL);};
      bool IsSetDeformationGradientF      () {return (mpDeformationGradientF != NULL);};

      bool IsSetStrainVector              () {return (mpStrainVector != NULL);};
      bool IsSetStressVector              () {return (mpStressVector != NULL);};

      bool IsSetConstitutiveMatrix        () {return (mpConstitutiveMatrix != NULL);};

      bool IsSetProcessInfo               () {return (mpCurrentProcessInfo != NULL);};
      bool IsSetMaterialProperties        () {return (mpMaterialProperties != NULL);};
      bool IsSetElementGeometry           () {return (mpElementGeometry != NULL);};

    };// struct Parameters end

    /**
     * Constructor.
     */
    ConstitutiveLaw();

    /**
     * Destructor.
     */
    ~ConstitutiveLaw() override{};

    /**
     * @brief Clone function (has to be implemented by any derived class)
     * @return a pointer to a new instance of this constitutive law
     * @note implementation scheme:
     *      ConstitutiveLaw::Pointer p_clone(new ConstitutiveLaw());
     *      return p_clone;
     */
    virtual ConstitutiveLaw::Pointer Clone() const;

    /**
     * @brief It creates a new constitutive law pointer
     * @param NewParameters The configuration parameters of the new constitutive law
     * @return a Pointer to the new constitutive law
     */
    virtual Pointer Create(Kratos::Parameters NewParameters) const;

    /**
     * @brief It creates a new constitutive law pointer (version with properties)
     * @param NewParameters The configuration parameters of the new constitutive law
     * @param rProperties The properties of the material
     * @return a Pointer to the new constitutive law
     */
    virtual Pointer Create(
        Kratos::Parameters NewParameters,
        const Properties& rProperties
        ) const;

    /**
     * @return The working space dimension of the current constitutive law
     * @note This function HAS TO BE IMPLEMENTED by any derived class
     */
    virtual SizeType WorkingSpaceDimension();

    /**
     * @return The size of the strain vector of the current constitutive law
     * @note This function HAS TO BE IMPLEMENTED by any derived class
     */
    virtual SizeType GetStrainSize();

    /**
     * @return The initial state of strains/stresses/F
     */
    void SetInitialState(InitialState::Pointer pInitialState)
    {
        mpInitialState = pInitialState;
    }

    /**
     * @return The initial state of strains/stresses/F
     */
    InitialState::Pointer pGetInitialState()
    {
        return mpInitialState;
    }

    /**
     * @return The reference to initial state of strains/stresses/F
     */
    InitialState& GetInitialState()
    {
        return *mpInitialState;
    }

        /**
     * @return The true if InitialState is defined
     */
    bool HasInitialState() const
    {
        return mpInitialState != nullptr;
    }

    /**
     * @brief Adds the initial stress vector if it is defined in the InitialState
     */
    template<typename TVectorType>
    void AddInitialStressVectorContribution(TVectorType& rStressVector) 
    {
        if (this->HasInitialState()) {
            const auto& r_initial_state = GetInitialState();
            noalias(rStressVector) += r_initial_state.GetInitialStressVector();
        }
    }

    /**
     * @brief Adds the initial strain vector if it is defined in the InitialState
     */
    template<typename TVectorType>
    void AddInitialStrainVectorContribution(TVectorType& rStrainVector)
    {
        if (this->HasInitialState()) {
            const auto& r_initial_state = GetInitialState();
            noalias(rStrainVector) -= r_initial_state.GetInitialStrainVector();
        }
    }

    /**
     * @brief Adds the initial strain vector if it is defined in the InitialState
     */
    template<typename TMatrixType>
    void AddInitialDeformationGradientMatrixContribution(TMatrixType& rF)
    {
        if (this->HasInitialState()) {
            const auto& r_initial_state = GetInitialState();
            rF = prod(r_initial_state.GetInitialDeformationGradientMatrix(), rF);
        }
    }

    /**
     * @brief Returns whether this constitutive Law has specified variable (boolean)
     * @param rThisVariable the variable to be checked for
     * @return true if the variable is defined in the constitutive law
     */
    virtual bool Has(const Variable<bool>& rThisVariable);

    /**
     * @brief Returns whether this constitutive Law has specified variable (integer)
     * @param rThisVariable the variable to be checked for
     * @return true if the variable is defined in the constitutive law
     */
    virtual bool Has(const Variable<int>& rThisVariable);

    /**
     * @brief Returns whether this constitutive Law has specified variable (double)
     * @param rThisVariable the variable to be checked for
     * @return true if the variable is defined in the constitutive law
     */
    virtual bool Has(const Variable<double>& rThisVariable);

    /**
     * @brief Returns whether this constitutive Law has specified variable (Vector)
     * @param rThisVariable the variable to be checked for
     * @return true if the variable is defined in the constitutive law
     */
    virtual bool Has(const Variable<Vector>& rThisVariable);

    /**
     * @brief Returns whether this constitutive Law has specified variable (Matrix)
     * @param rThisVariable the variable to be checked for
     * @return true if the variable is defined in the constitutive law
     */
    virtual bool Has(const Variable<Matrix>& rThisVariable);

    /**
     * @brief Returns whether this constitutive Law has specified variable (array of 3 components)
     * @param rThisVariable the variable to be checked for
     * @return true if the variable is defined in the constitutive law
     * @note Fixed size array of 3 doubles (e.g. for 2D stresses, plastic strains, ...)
     */
    virtual bool Has(const Variable<array_1d<double, 3 > >& rThisVariable);

    /**
     * @brief Returns whether this constitutive Law has specified variable (array of 6 components)
     * @param rThisVariable the variable to be checked for
     * @return true if the variable is defined in the constitutive law
     * @note Fixed size array of 6 doubles (e.g. for stresses, plastic strains, ...)
     */
    virtual bool Has(const Variable<array_1d<double, 6 > >& rThisVariable);

    /**
     * @brief Returns the value of a specified variable (boolean)
     * @param rThisVariable the variable to be returned
     * @param rValue a reference to the returned value
     * @return rValue output: the value of the specified variable
     */
    virtual bool& GetValue(const Variable<bool>& rThisVariable, bool& rValue);

    /**
     * Returns the value of a specified variable (integer)
     * @param rThisVariable the variable to be returned
     * @param rValue a reference to the returned value
     * @return rValue output: the value of the specified variable
     */
    virtual int& GetValue(const Variable<int>& rThisVariable, int& rValue);

    /**
     * @brief Returns the value of a specified variable (double)
     * @param rThisVariable the variable to be returned
     * @param rValue a reference to the returned value
     * @return rValue output: the value of the specified variable
     */
    virtual double& GetValue(const Variable<double>& rThisVariable, double& rValue);

    /**
     * @brief Returns the value of a specified variable (Vector)
     * @param rThisVariable the variable to be returned
     * @param rValue a reference to the returned value
     * @return rValue output: the value of the specified variable
     */
    virtual Vector& GetValue(const Variable<Vector>& rThisVariable, Vector& rValue);

    /**
     * @brief Returns the value of a specified variable (Matrix)
     * @param rThisVariable the variable to be returned
     * @return rValue output: the value of the specified variable
     */
    virtual Matrix& GetValue(const Variable<Matrix>& rThisVariable, Matrix& rValue);

    /**
     * @brief Returns the value of a specified variable (array of 3 components)
     * @param rThisVariable the variable to be returned
     * @param rValue a reference to the returned value
     * @return rValue output: the value of the specified variable
     */
    virtual array_1d<double, 3 > & GetValue(const Variable<array_1d<double, 3 > >& rThisVariable,
                                            array_1d<double, 3 > & rValue);

    /**
     * @brief Returns the value of a specified variable (array of 6 components)
     * @param rThisVariable the variable to be returned
     * @param rValue a reference to the returned value
     * @return the value of the specified variable
     */
    virtual array_1d<double, 6 > & GetValue(const Variable<array_1d<double, 6 > >& rThisVariable,
                                            array_1d<double, 6 > & rValue);

    /**
     * @brief Sets the value of a specified variable (boolean)
     * @param rVariable the variable to be returned
     * @param Value new value of the specified variable
     * @param rCurrentProcessInfo the process info
     */
    virtual void SetValue(const Variable<bool>& rVariable,
                          const bool& Value,
                          const ProcessInfo& rCurrentProcessInfo);

    /**
     * @brief Sets the value of a specified variable (integer)
     * @param rVariable the variable to be returned
     * @param Value new value of the specified variable
     * @param rCurrentProcessInfo the process info
     */
    virtual void SetValue(const Variable<int>& rVariable,
                          const int& Value,
                          const ProcessInfo& rCurrentProcessInfo);

    /**
     * @brief Sets the value of a specified variable (double)
     * @param rVariable the variable to be returned
     * @param rValue new value of the specified variable
     * @param rCurrentProcessInfo the process info
     */
    virtual void SetValue(const Variable<double>& rVariable,
                          const double& rValue,
                          const ProcessInfo& rCurrentProcessInfo);

    /**
     * @brief Sets the value of a specified variable (Vector)
     * @param rVariable the variable to be returned
     * @param rValue new value of the specified variable
     * @param rCurrentProcessInfo the process info
     */
    virtual void SetValue(const Variable<Vector >& rVariable,
                          const Vector& rValue,
              const ProcessInfo& rCurrentProcessInfo);

    /**
     * @brief Sets the value of a specified variable (Matrix)
     * @param rVariable the variable to be returned
     * @param rValue new value of the specified variable
     * @param rCurrentProcessInfo the process info
     */
    virtual void SetValue(const Variable<Matrix >& rVariable,
                          const Matrix& rValue,
              const ProcessInfo& rCurrentProcessInfo);

    /**
     * @brief Sets the value of a specified variable (array of 3 components)
     * @param rVariable the variable to be returned
     * @param rValue new value of the specified variable
     * @param rCurrentProcessInfo the process info
     */
    virtual void SetValue(const Variable<array_1d<double, 3 > >& rVariable,
                          const array_1d<double, 3 > & rValue,
                          const ProcessInfo& rCurrentProcessInfo);

    /**
     * @brief Sets the value of a specified variable (array of 6 components)
     * @param rVariable the variable to be returned
     * @param rValue new value of the specified variable
     * @param rCurrentProcessInfo the process info
     */
    virtual void SetValue(const Variable<array_1d<double, 6 > >& rVariable,
                          const array_1d<double, 6 > & rValue,
                          const ProcessInfo& rCurrentProcessInfo);

    /**
     * @brief Calculates the value of a specified variable (bool)
     * @param rParameterValues the needed parameters for the CL calculation
     * @param rThisVariable the variable to be returned
     * @param rValue a reference to the returned value
     * @param rValue output: the value of the specified variable
     */
    virtual bool& CalculateValue(Parameters& rParameterValues, const Variable<bool>& rThisVariable, bool& rValue);

    /**
     * @brief Calculates the value of a specified variable (int)
     * @param rParameterValues the needed parameters for the CL calculation
     * @param rThisVariable the variable to be returned
     * @param rValue a reference to the returned value
     * @param rValue output: the value of the specified variable
     */
    virtual int& CalculateValue(Parameters& rParameterValues, const Variable<int>& rThisVariable, int& rValue);

    /**
     * @brief Calculates the value of a specified variable (double)
     * @param rParameterValues the needed parameters for the CL calculation
     * @param rThisVariable the variable to be returned
     * @param rValue a reference to the returned value
     * @param rValue output: the value of the specified variable
     */
    virtual double& CalculateValue(Parameters& rParameterValues, const Variable<double>& rThisVariable, double& rValue);

    /**
     * @brief Calculates the value of a specified variable (Vector)
     * @param rParameterValues the needed parameters for the CL calculation
     * @param rThisVariable the variable to be returned
     * @param rValue a reference to the returned value
     * @param rValue output: the value of the specified variable
     */
    virtual Vector& CalculateValue(Parameters& rParameterValues, const Variable<Vector>& rThisVariable, Vector& rValue);

    /**
     * @brief Calculates the value of a specified variable (Matrix)
     * @param rParameterValues the needed parameters for the CL calculation
     * @param rThisVariable the variable to be returned
     * @param rValue a reference to the returned value
     * @param rValue output: the value of the specified variable
     */
    virtual Matrix& CalculateValue(Parameters& rParameterValues, const Variable<Matrix>& rThisVariable, Matrix& rValue);

    /**
     * @brief Calculates the value of a specified variable (array of 3 components)
     * @param rParameterValues the needed parameters for the CL calculation
     * @param rThisVariable the variable to be returned
     * @param rValue a reference to the returned value
     * @param rValue output: the value of the specified variable
     */
    virtual array_1d<double, 3 > & CalculateValue(Parameters& rParameterValues, const Variable<array_1d<double, 3 > >& rVariable,
                          array_1d<double, 3 > & rValue);

    /**
     * returns the value of a specified variable (array of 6 components)
     * @param rThisVariable the variable to be returned
     * @param rValue a reference to the returned value
     * @return the value of the specified variable
     */
    virtual array_1d<double, 6 > & CalculateValue(Parameters& rParameterValues, const Variable<array_1d<double, 6 > >& rVariable,
                          array_1d<double, 6 > & rValue);

    /**
     * @brief Calculates derivatives of a given function
     *
     * This method calculates derivative of a scalar function (denoted by rFunctionVariable) w.r.t.
     * rDerivativeVariable and stores the output in rOutput. The rDerivativeVariable represents
     * a gauss point scalar variable only.
     *
     * Eg: Assume following function (gauss point evaluated):
     *      \[
     *          \nu = \nu_{fluid} + \nu_t = \nu_{fluid} + \left(\frac{y}{\omega}\right)^2 \frac{\partial k}{\partial x_i}\frac{\partial \omega}{\partial x_i}
     *      \]
     *
     *      Then in here we use rFunctionVariable = EFFECTIVE_VISCOSITY
     *
     *      Then if we want to take derivatives w.r.t. $\omega$ (i.e. rDerivativeVariable = OMEGA).
     *      So following steps needs to be used.
     *
     *           1. First calculate derivatives w.r.t. omega (rDerivativeVariable = OMEGA)
     *              using the call:
     *                   CalculateDerivative(Values, EFFECTIVE_VISCOSITY, OMEGA, output);
     *              The output will hold the following:
     *                   \[
     *                       \frac{\partial \nu}{\partial \omega} = \frac{\partial \nu_t}{\partial \omega} = -2\frac{y^2}{\omega^3}\frac{\partial k}{\partial x_i}\frac{\partial \omega}{\partial x_i}
     *                   \]
     *           2. Then calculate derivatives w.r.t. omega gradients (rDerivativeVariable = OMEGA_GRADIENT_X)
     *              using the call: (where OMEGA_GRADIENT is a 3D vector with components)
     *                   CalculateDerivative(Values, EFFECTIVE_VISCOSITY, OMEGA_GRADIENT_X, output);
     *              The output will hold the following:
     *                   \[
     *                       \frac{\partial \nu}{\partial \nabla\omega_x} = \frac{\partial \nu_t}{\partial \nabla\omega_x} =  \left(\frac{y}{\omega}\right)^2 \frac{\partial k}{\partial x_x}
     *                   \]
     *              Once you have these outputs, you can transform it to a nodal derivative (eg: discrete adjoint computation)
     *              within your element by using the chain rule. [Where $c$ is the node index of the geometry.]
     *                   \[
     *                       \frac{\partial \nu}{\partial \omega^c} = \frac{\partial \nu}{\partial \omega}\frac{\partial \omega}{\partial \omega^c} + \frac{\partial \nu}{\partial \nabla\omega_i}\frac{\partial \nabla\omega_i}{\partial \omega^c}
     *                   \]
     *
     * @param rParameterValues      Input for the derivative calculation
     * @param rFunctionVariable     Variable to identify the function for which derivatives are computed
     * @param rDerivativeVariable   Scalar derivative variable
     * @param rOutput               Output having the same type as the rFunctionVariable
     */
<<<<<<< HEAD
    virtual void CalculateDerivative(Parameters& rParameterValues, const Variable<double>& rFunctionVariable, const Variable<double>& rDerivativeVariable, double& rOutput);
=======
    virtual void CalculateDerivative(
        Parameters& rParameterValues,
        const Variable<double>& rFunctionVariable,
        const Variable<double>& rDerivativeVariable,
        double& rOutput);
>>>>>>> 8fb1708f

    /**
     * @brief Calculates derivatives of a given function
     *
     * This method calculates derivative of a Vector function (denoted by rFunctionVariable) w.r.t.
     * rDerivativeVariable and stores the output in rOutput. The rDerivativeVariable represents
     * a gauss point scalar variable only.
     *
     * @see double overload of this method for more explanations
     *
     * @param rParameterValues      Input for the derivative calculation
     * @param rFunctionVariable     Variable to identify the function for which derivatives are computed
     * @param rDerivativeVariable   Scalar derivative variable
     * @param rOutput               Output having the same type as the rFunctionVariable
     */
<<<<<<< HEAD
    virtual void CalculateDerivative(Parameters& rParameterValues, const Variable<Vector>& rFunctionVariable, const Variable<double>& rDerivativeVariable, Vector& rOutput);
=======
    virtual void CalculateDerivative(
        Parameters& rParameterValues,
        const Variable<Vector>& rFunctionVariable,
        const Variable<double>& rDerivativeVariable,
        Vector& rOutput);
>>>>>>> 8fb1708f

    /**
     * @brief Calculates derivatives of a given function
     *
     * This method calculates derivative of a Matrix function (denoted by rFunctionVariable) w.r.t.
     * rDerivativeVariable and stores the output in rOutput. The rDerivativeVariable represents
     * a gauss point scalar variable only.
     *
     * @see double overload of this method for more explanations
     *
     * @param rParameterValues      Input for the derivative calculation
     * @param rFunctionVariable     Variable to identify the function for which derivatives are computed
     * @param rDerivativeVariable   Scalar derivative variable
     * @param rOutput               Output having the same type as the rFunctionVariable
     */
<<<<<<< HEAD
    virtual void CalculateDerivative(Parameters& rParameterValues, const Variable<Matrix>& rFunctionVariable, const Variable<double>& rDerivativeVariable, Matrix& rOutput);
=======
    virtual void CalculateDerivative(
        Parameters& rParameterValues,
        const Variable<Matrix>& rFunctionVariable,
        const Variable<double>& rDerivativeVariable,
        Matrix& rOutput);
>>>>>>> 8fb1708f

    /**
     * @brief Calculates derivatives of a given function
     *
     * This method calculates derivative of a array_1d<double, 3> function (denoted by rFunctionVariable) w.r.t.
     * rDerivativeVariable and stores the output in rOutput. The rDerivativeVariable represents
     * a gauss point scalar variable only.
     *
     * @see double overload of this method for more explanations
     *
     * @param rParameterValues      Input for the derivative calculation
     * @param rFunctionVariable     Variable to identify the function for which derivatives are computed
     * @param rDerivativeVariable   Scalar derivative variable
     * @param rOutput               Output having the same type as the rFunctionVariable
     */
<<<<<<< HEAD
    virtual void CalculateDerivative(Parameters& rParameterValues, const Variable<array_1d<double, 3>>& rFunctionVariable, const Variable<double>& rDerivativeVariable, array_1d<double, 3>& rOutput);
=======
    virtual void CalculateDerivative(
        Parameters& rParameterValues,
        const Variable<array_1d<double, 3>>& rFunctionVariable,
        const Variable<double>& rDerivativeVariable,
        array_1d<double, 3>& rOutput);
>>>>>>> 8fb1708f


     /**
      * Is called to check whether the provided material parameters in the Properties
      * match the requirements of current constitutive model.
      * @param rMaterialProperties the current Properties to be validated against.
      * @return true, if parameters are correct; false, if parameters are insufficient / faulty
      * NOTE: this has to be implemented by each constitutive model. Returns false in base class since
      * no valid implementation is contained here.
      */
    virtual bool ValidateInput(const Properties& rMaterialProperties);


    /**
     * returns the expected strain measure of this constitutive law (by default linear strains)
     * @return the expected strain measure
     */
    virtual StrainMeasure GetStrainMeasure();

    /**
     * returns the stress measure of this constitutive law (by default 1st Piola-Kirchhoff stress in voigt notation)
     * @return the expected stress measure
     */
    virtual StressMeasure GetStressMeasure();

    /**
     * returns whether this constitutive model is formulated in incremental strains/stresses
     * NOTE: by default, all constitutive models should be formulated in total strains
     * @return true, if formulated in incremental strains/stresses, false otherwise
     */
    virtual bool IsIncremental();

    /**
     * This is to be called at the very beginning of the calculation
     * (e.g. from InitializeElement) in order to initialize all relevant
     * attributes of the constitutive law
     * @param rMaterialProperties the Properties instance of the current element
     * @param rElementGeometry the geometry of the current element
     * @param rShapeFunctionsValues the shape functions values in the current integration point
     */
    virtual void InitializeMaterial(const Properties& rMaterialProperties,
                                    const GeometryType& rElementGeometry,
                                    const Vector& rShapeFunctionsValues);

    /**
     * to be called at the beginning of each solution step
     * (e.g. from Element::InitializeSolutionStep)
     * @param rMaterialProperties the Properties instance of the current element
     * @param rElementGeometry the geometry of the current element
     * @param rShapeFunctionsValues the shape functions values in the current integration point
     * @param the current ProcessInfo instance
     */
    KRATOS_DEPRECATED_MESSAGE("Please do not use this method - Use InitializeMaterialResponse instead\"")
    virtual void InitializeSolutionStep(const Properties& rMaterialProperties,
                                        const GeometryType& rElementGeometry, //this is just to give the array of nodes
                                        const Vector& rShapeFunctionsValues,
                                        const ProcessInfo& rCurrentProcessInfo);

    /**
     * to be called at the end of each solution step
     * (e.g. from Element::FinalizeSolutionStep)
     * @param rMaterialProperties the Properties instance of the current element
     * @param rElementGeometry the geometry of the current element
     * @param rShapeFunctionsValues the shape functions values in the current integration point
     * @param the current ProcessInfo instance
     */
    KRATOS_DEPRECATED_MESSAGE("Please do not use this method - Use FinalizeMaterialResponse instead\"")
    virtual void FinalizeSolutionStep(const Properties& rMaterialProperties,
                                      const GeometryType& rElementGeometry,
                                      const Vector& rShapeFunctionsValues,
                                      const ProcessInfo& rCurrentProcessInfo);



    /**
     * to be called at the beginning of each step iteration
     * (e.g. from Element::InitializeNonLinearIteration)
     * @param rMaterialProperties the Properties instance of the current element
     * @param rElementGeometry the geometry of the current element
     * @param rShapeFunctionsValues the shape functions values in the current integration point
     * @param the current ProcessInfo instance
     */
    KRATOS_DEPRECATED_MESSAGE("Please do not use this method - There is no equivalent for this\"")
    virtual void InitializeNonLinearIteration(const Properties& rMaterialProperties,
                          const GeometryType& rElementGeometry,
                          const Vector& rShapeFunctionsValues,
                          const ProcessInfo& rCurrentProcessInfo);



    /**
     * to be called at the end of each step iteration
     * (e.g. from Element::FinalizeNonLinearIteration)
     * @param rMaterialProperties the Properties instance of the current element
     * @param rElementGeometry the geometry of the current element
     * @param rShapeFunctionsValues the shape functions values in the current integration point
     * @param the current ProcessInfo instance
     */
    KRATOS_DEPRECATED_MESSAGE("Please do not use this method - There is no equivalent for this\"")
    virtual void FinalizeNonLinearIteration(const Properties& rMaterialProperties,
                        const GeometryType& rElementGeometry,
                        const Vector& rShapeFunctionsValues,
                        const ProcessInfo& rCurrentProcessInfo);



    /**
     * Computes the material response in terms of stresses and constitutive tensor
     * @see Parameters
     * @see StressMeasure
     */
    void CalculateMaterialResponse (Parameters& rValues,const StressMeasure& rStressMeasure);



    /**
     * Computes the material response in terms of 1st Piola-Kirchhoff stresses and constitutive tensor
     * @see Parameters
     */
    virtual void CalculateMaterialResponsePK1 (Parameters& rValues);


    /**
     * Computes the material response in terms of 2nd Piola-Kirchhoff stresses and constitutive tensor
     * @see Parameters
     */
    virtual void CalculateMaterialResponsePK2 (Parameters& rValues);


    /**
     * Computes the material response in terms of Kirchhoff stresses and constitutive tensor
     * @see Parameters
     */
    virtual void CalculateMaterialResponseKirchhoff (Parameters& rValues);


    /**
     * Computes the material response in terms of Cauchy stresses and constitutive tensor
     * @see Parameters
     */
    virtual void CalculateMaterialResponseCauchy (Parameters& rValues);

    /**
     * @brief If the CL requires to initialize the material response, called by the element in InitializeSolutionStep.
     */
    virtual bool RequiresInitializeMaterialResponse()
    {
        return true;
    }

    /**
     * Computes the material response in terms of Cauchy stresses and constitutive tensor, returns internal variables.
     * @see Parameters
     */
    virtual void CalculateStressResponse (Parameters& rValues, Vector& rInternalVariables);

    /**
     * @brief Initialize the material response,  called by the element in InitializeSolutionStep.
     * @see Parameters
     * @see StressMeasures
     */
    void InitializeMaterialResponse (Parameters& rValues,const StressMeasure& rStressMeasure);

    /**
     * Initialize the material response in terms of 1st Piola-Kirchhoff stresses
     * @see Parameters
     */

    virtual void InitializeMaterialResponsePK1 (Parameters& rValues);

    /**
     * Initialize the material response in terms of 2nd Piola-Kirchhoff stresses
     * @see Parameters
     */

    virtual void InitializeMaterialResponsePK2 (Parameters& rValues);

    /**
     * Initialize the material response in terms of Kirchhoff stresses
     * @see Parameters
     */

    virtual void InitializeMaterialResponseKirchhoff (Parameters& rValues);

    /**
     * Initialize the material response in terms of Cauchy stresses
     * @see Parameters
     */

    virtual void InitializeMaterialResponseCauchy (Parameters& rValues);

    /**
     * @brief If the CL requires to finalize the material response, called by the element in FinalizeSolutionStep.
     */
    virtual bool RequiresFinalizeMaterialResponse()
    {
        return true;
    }

    /**
     * @brief Finalize the material response,  called by the element in FinalizeSolutionStep.
     * @see Parameters
     * @see StressMeasures
     */
    void FinalizeMaterialResponse (Parameters& rValues,const StressMeasure& rStressMeasure);


    /**
     * Finalize the material response in terms of 1st Piola-Kirchhoff stresses
     * @see Parameters
     */

    virtual void FinalizeMaterialResponsePK1 (Parameters& rValues);

    /**
     * Finalize the material response in terms of 2nd Piola-Kirchhoff stresses
     * @see Parameters
     */

    virtual void FinalizeMaterialResponsePK2 (Parameters& rValues);

    /**
     * Finalize the material response in terms of Kirchhoff stresses
     * @see Parameters
     */

    virtual void FinalizeMaterialResponseKirchhoff (Parameters& rValues);

    /**
     * Finalize the material response in terms of Cauchy stresses
     * @see Parameters
     */

    virtual void FinalizeMaterialResponseCauchy (Parameters& rValues);




    /**
     * This can be used in order to reset all internal variables of the
     * constitutive law (e.g. if a model should be reset to its reference state)
     * @param rMaterialProperties the Properties instance of the current element
     * @param rElementGeometry the geometry of the current element
     * @param rShapeFunctionsValues the shape functions values in the current integration point
     * @param the current ProcessInfo instance
     */
    virtual void ResetMaterial(const Properties& rMaterialProperties,
                               const GeometryType& rElementGeometry,
                               const Vector& rShapeFunctionsValues);


    /**
     * Methods to transform strain Vectors:
     * @param rStrainVector the strain tensor in matrix which its stress measure will be changed
     * @param rF the DeformationGradientF matrix between the configurations
     * @param rdetF the determinant of the DeformationGradientF matrix between the configurations
     * @param rStrainInitial the measure of stress of the given  rStrainVector
     * @param rStrainFinal the measure of stress of the returned rStrainVector
     */
    virtual Vector& TransformStrains (Vector& rStrainVector,
                     const Matrix &rF,
                     StrainMeasure rStrainInitial,
                     StrainMeasure rStrainFinal);

    /**
     * Methods to transform stress Matrices:
     * @param rStressMatrix the stress tensor in matrix which its stress measure will be changed
     * @param rF the DeformationGradientF matrix between the configurations
     * @param rdetF the determinant of the DeformationGradientF matrix between the configurations
     * @param rStressInitial the measure of stress of the given  rStressMatrix
     * @param rStressFinal the measure of stress of the returned rStressMatrix
     */
    virtual Matrix& TransformStresses (Matrix& rStressMatrix,
                       const Matrix &rF,
                       const double &rdetF,
                       StressMeasure rStressInitial,
                       StressMeasure rStressFinal);


    /**
     * Methods to transform stress Vectors:
     * @param rStressVector the stress tensor in matrix which its stress measure will be changed
     * @param rF the DeformationGradientF matrix between the configurations
     * @param rdetF the determinant of the DeformationGradientF matrix between the configurations
     * @param rStressInitial the measure of stress of the given  rStressVector
     * @param rStressFinal the measure of stress of the returned rStressVector
     */
    virtual Vector& TransformStresses (Vector& rStressVector,
                       const Matrix &rF,
                       const double &rdetF,
                       StressMeasure rStressInitial,
                       StressMeasure rStressFinal);



    /**
     * Methods to transform stress Vectors specialized with the initial stress Measure PK1:
     * @param rStressVector the stress tensor in matrix which its stress measure will be changed
     * @param rF the DeformationGradientF matrix between the configurations
     * @param rdetF the determinant of the DeformationGradientF matrix between the configurations
     * @param rStressFinal the measure of stress of the returned rStressVector
     */
    Vector& TransformPK1Stresses (Vector& rStressVector,
                  const Matrix &rF,
                  const double &rdetF,
                  StressMeasure rStressFinal);

    /**
     * Methods to transform stress Vectors specialized with the initial stress Measure PK2:
     * @param rStressVector the stress tensor in matrix which its stress measure will be changed
     * @param rF the DeformationGradientF matrix between the configurations
     * @param rdetF the determinant of the DeformationGradientF matrix between the configurations
     * @param rStressFinal the measure of stress of the returned rStressVector
     */
    Vector& TransformPK2Stresses (Vector& rStressVector,
                  const Matrix &rF,
                  const double &rdetF,
                  StressMeasure rStressFinal);

    /**
     * Methods to transform stress Vectors specialized with the initial stress Measure Kirchhoff:
     * @param rStressVector the stress tensor in matrix which its stress measure will be changed
     * @param rF the DeformationGradientF matrix between the configurations
     * @param rdetF the determinant of the DeformationGradientF matrix between the configurations
     * @param rStressFinal the measure of stress of the returned rStressVector
     */
    Vector& TransformKirchhoffStresses (Vector& rStressVector,
                    const Matrix &rF,
                    const double &rdetF,
                    StressMeasure rStressFinal);

    /**
     * Methods to transform stress Vectors specialized with the initial stress Measure Cauchy:
     * @param rStressVector the stress tensor in matrix which its stress measure will be changed
     * @param rF the DeformationGradientF matrix between the configurations
     * @param rdetF the determinant of the DeformationGradientF matrix between the configurations
     * @param rStressFinal the measure of stress of the returned rStressVector
     */
    Vector& TransformCauchyStresses (Vector& rStressVector,
                     const Matrix &rF,
                     const double &rdetF,
                     StressMeasure rStressFinal);



    /**
     * Methods to transform Constitutive Matrices:
     * @param rConstitutiveMatrix the constitutive matrix
     * @param rF the DeformationGradientF matrix between the configurations
     */

    /**
     * This method performs a pull-back of the constitutive matrix
     */
    void PullBackConstitutiveMatrix ( Matrix& rConstitutiveMatrix,
                      const Matrix & rF );


    /**
     * This method performs a push-forward of the constitutive matrix
     */
    void PushForwardConstitutiveMatrix ( Matrix& rConstitutiveMatrix,
                     const Matrix & rF );


    /**
     * This function is designed to be called once to check compatibility with element
     * @param rFeatures
     */
    virtual void GetLawFeatures(Features& rFeatures);


    /**
     * This function is designed to be called once to perform all the checks needed
     * on the input provided. Checks can be "expensive" as the function is designed
     * to catch user's errors.
     * @param rMaterialProperties
     * @param rElementGeometry
     * @param rCurrentProcessInfo
     * @return
     */
    virtual int Check(const Properties& rMaterialProperties,
                      const GeometryType& rElementGeometry,
                      const ProcessInfo& rCurrentProcessInfo);


    // VM

    virtual void CalculateCauchyStresses(Vector& Cauchy_StressVector,
                                         const Matrix& F,
                                         const Vector& PK2_StressVector,
                                         const Vector& GreenLagrangeStrainVector);


    /**
     * @brief This method is used to check that tow Constitutive Laws are the same type (references)
     * @param rLHS The first argument
     * @param rRHS The second argument
     */
    inline static bool HasSameType(const ConstitutiveLaw& rLHS, const ConstitutiveLaw& rRHS) {
        return (typeid(rLHS) == typeid(rRHS));
    }

    /**
     * @brief This method is used to check that tow Constitutive Laws are the same type (pointers)
     * @param rLHS The first argument
     * @param rRHS The second argument
     */
    inline static bool HasSameType(const ConstitutiveLaw* rLHS, const ConstitutiveLaw* rRHS) {
        return ConstitutiveLaw::HasSameType(*rLHS, *rRHS);
    }

    ///@}
    ///@}
    ///@name Inquiry
    ///@{
    ///@}
    ///@name Input and output
    ///@{

    /// Turn back information as a string.
    std::string Info() const override
    {
        std::stringstream buffer;
        buffer << "ConstitutiveLaw";
        return buffer.str();
    }

    /// Print information about this object.
    void PrintInfo(std::ostream& rOStream) const override
    {
        rOStream << "ConstitutiveLaw";
    }

    /// Print object's data.
    void PrintData(std::ostream& rOStream) const override
    {
      rOStream << "ConstitutiveLaw has no data";
    }


    ///@}
    ///@name Friends
    ///@{
    ///@}

protected:

    ///@name Protected static Member Variables
    ///@{
    static const unsigned int msIndexVoigt3D6C [6][2];
    static const unsigned int msIndexVoigt2D4C [4][2];
    static const unsigned int msIndexVoigt2D3C [3][2];
    ///@}
    ///@name Protected member Variables
    ///@{
    ///@}
    ///@name Protected Operators
    ///@{
    ///@}
    ///@name Protected Operations
    ///@{

    /**
     * This method performs a contra-variant push-forward between to tensors
     * i.e. 2nd PK stress to Kirchhoff stress
     */
    void ContraVariantPushForward( Matrix& rMatrix,
                   const Matrix& rF );

    /**
     * This method performs a contra-variant pull-back between to tensors
     * i.e. Kirchhoff stress to 2nd PK stress
     */
    void ContraVariantPullBack( Matrix& rMatrix,
                const Matrix& rF );


    /**
     * This method performs a co-variant push-forward between to tensors
     * i.e. Green-Lagrange strain to Almansi strain
     */
    void CoVariantPushForward( Matrix& rMatrix,
                   const Matrix& rF );


    /**
     * This method performs a co-variant pull-back between to tensors
     * i.e. Almansi strain to Green-Lagrange strain
     */
    void CoVariantPullBack( Matrix& rMatrix,
                const Matrix& rF );


    /**
     * This method performs a pull-back or a push-forward between two constitutive matrices
     */
    void ConstitutiveMatrixTransformation ( Matrix& rConstitutiveMatrix,
                        const Matrix& rOriginalConstitutiveMatrix,
                        const Matrix & rF );


    /**
     * This method performs a pull-back or a push-forward between two constitutive tensor components
     */
    double& TransformConstitutiveComponent(double & rCabcd,
                       const Matrix & rConstitutiveMatrix,
                       const Matrix & rF,
                       const unsigned int& a, const unsigned int& b,
                       const unsigned int& c, const unsigned int& d);

    /**
     * This method gets the constitutive tensor components
     * from a consitutive matrix supplied in voigt notation
     */
    double& GetConstitutiveComponent(double & rCabcd,
                     const Matrix& rConstitutiveMatrix,
                     const unsigned int& a, const unsigned int& b,
                     const unsigned int& c, const unsigned int& d);


    ///@}
    ///@name Protected  Access
    ///@{


    ///@}
    ///@name Protected Inquiry
    ///@{


    ///@}
    ///@name Protected LifeCycle
    ///@{


    ///@}


private:

    ///@name Static Member Variables
    ///@{


    ///@}
    ///@name Member Variables
    ///@{
    InitialState::Pointer mpInitialState = nullptr;

    ///@}
    ///@name Private Operators
    ///@{


    ///@}
    ///@name Private Operations
    ///@{


    ///@}
    ///@name Private  Access
    ///@{
    ///@}

    ///@}
    ///@name Serialization
    ///@{

    friend class Serializer;


    void save(Serializer& rSerializer) const override
    {
        KRATOS_SERIALIZE_SAVE_BASE_CLASS(rSerializer, Flags );
        rSerializer.save("InitialState",mpInitialState);
    }

    void load(Serializer& rSerializer) override
    {
        KRATOS_SERIALIZE_LOAD_BASE_CLASS(rSerializer, Flags );
        rSerializer.load("InitialState",mpInitialState);
    }


    ///@}
    ///@name Private Inquiry
    ///@{


    ///@}
    ///@name Un accessible methods
    ///@{

    ///@}

}; /* Class ConstitutiveLaw */

///@}
///@name Type Definitions
///@{
///@}
///@name Input and output
///@{

/// input stream function
inline std::istream & operator >>(std::istream& rIStream,
                                  ConstitutiveLaw& rThis);

/// output stream function

inline std::ostream & operator <<(std::ostream& rOStream,
                                  const ConstitutiveLaw& rThis)
{
    rThis.PrintInfo(rOStream);
    rOStream << " : " << std::endl;
    rThis.PrintData(rOStream);

    return rOStream;
}

///@}
///@} addtogroup block

KRATOS_API_EXTERN template class KRATOS_API(KRATOS_CORE) KratosComponents<ConstitutiveLaw >;
KRATOS_API_EXTERN template class KRATOS_API(KRATOS_CORE) KratosComponents< Variable<ConstitutiveLaw::Pointer> >;

void KRATOS_API(KRATOS_CORE) AddKratosComponent(std::string const& Name, ConstitutiveLaw const& ThisComponent);
void KRATOS_API(KRATOS_CORE) AddKratosComponent(std::string const& Name, Variable<ConstitutiveLaw::Pointer> const& ThisComponent);

/**
 * Definition of ConstitutiveLaw variable
 */

#undef  KRATOS_EXPORT_MACRO
#define KRATOS_EXPORT_MACRO KRATOS_API

KRATOS_DEFINE_VARIABLE(ConstitutiveLaw::Pointer, CONSTITUTIVE_LAW)

#undef  KRATOS_EXPORT_MACRO
#define KRATOS_EXPORT_MACRO KRATOS_NO_EXPORT


} /* namespace Kratos.*/
#endif /* KRATOS_CONSTITUTIVE_LAW  defined */<|MERGE_RESOLUTION|>--- conflicted
+++ resolved
@@ -894,15 +894,12 @@
      * @param rDerivativeVariable   Scalar derivative variable
      * @param rOutput               Output having the same type as the rFunctionVariable
      */
-<<<<<<< HEAD
-    virtual void CalculateDerivative(Parameters& rParameterValues, const Variable<double>& rFunctionVariable, const Variable<double>& rDerivativeVariable, double& rOutput);
-=======
     virtual void CalculateDerivative(
         Parameters& rParameterValues,
         const Variable<double>& rFunctionVariable,
         const Variable<double>& rDerivativeVariable,
         double& rOutput);
->>>>>>> 8fb1708f
+
 
     /**
      * @brief Calculates derivatives of a given function
@@ -918,15 +915,12 @@
      * @param rDerivativeVariable   Scalar derivative variable
      * @param rOutput               Output having the same type as the rFunctionVariable
      */
-<<<<<<< HEAD
-    virtual void CalculateDerivative(Parameters& rParameterValues, const Variable<Vector>& rFunctionVariable, const Variable<double>& rDerivativeVariable, Vector& rOutput);
-=======
     virtual void CalculateDerivative(
         Parameters& rParameterValues,
         const Variable<Vector>& rFunctionVariable,
         const Variable<double>& rDerivativeVariable,
         Vector& rOutput);
->>>>>>> 8fb1708f
+
 
     /**
      * @brief Calculates derivatives of a given function
@@ -942,15 +936,12 @@
      * @param rDerivativeVariable   Scalar derivative variable
      * @param rOutput               Output having the same type as the rFunctionVariable
      */
-<<<<<<< HEAD
-    virtual void CalculateDerivative(Parameters& rParameterValues, const Variable<Matrix>& rFunctionVariable, const Variable<double>& rDerivativeVariable, Matrix& rOutput);
-=======
     virtual void CalculateDerivative(
         Parameters& rParameterValues,
         const Variable<Matrix>& rFunctionVariable,
         const Variable<double>& rDerivativeVariable,
         Matrix& rOutput);
->>>>>>> 8fb1708f
+
 
     /**
      * @brief Calculates derivatives of a given function
@@ -966,15 +957,11 @@
      * @param rDerivativeVariable   Scalar derivative variable
      * @param rOutput               Output having the same type as the rFunctionVariable
      */
-<<<<<<< HEAD
-    virtual void CalculateDerivative(Parameters& rParameterValues, const Variable<array_1d<double, 3>>& rFunctionVariable, const Variable<double>& rDerivativeVariable, array_1d<double, 3>& rOutput);
-=======
     virtual void CalculateDerivative(
         Parameters& rParameterValues,
         const Variable<array_1d<double, 3>>& rFunctionVariable,
         const Variable<double>& rDerivativeVariable,
         array_1d<double, 3>& rOutput);
->>>>>>> 8fb1708f
 
 
      /**
