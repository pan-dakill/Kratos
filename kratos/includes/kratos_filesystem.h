--- conflicted
+++ resolved
@@ -98,17 +98,6 @@
  */
 void KRATOS_API(KRATOS_CORE) MPISafeCreateDirectories(const std::string& rPath);
 
-<<<<<<< HEAD
-/** 
- * @brief Resolve symlinks recursively.
- *  @param rPath: path to a symbolic link.
- *  @return The result of the recursive dereferencing.
- *  @throws If the input path does not exist or the symlink is cyclic.
- *  @note The existence of the final result is not checked and is up to the user to handle.
- *  @note The input is returned if it is not a symlink.
- */
-std::string ResolveSymlinks(const std::string& rPath);
-=======
 /** @brief Resolve symlinks recursively.
  *
  *  @param rPath: path to a symbolic link.
@@ -118,7 +107,6 @@
  *  @note The input is returned if it is not a symlink.
  */
 std::filesystem::path ResolveSymlinks(const std::filesystem::path& rPath);
->>>>>>> 6956b49b
 
 } // namespace FilesystemExtensions
 } // namespace Kratos
