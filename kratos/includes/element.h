--- conflicted
+++ resolved
@@ -326,14 +326,9 @@
     // KRATOS_DEPRECATED_MESSAGE("This is legacy version, please add the missing \"const\"")
     virtual void GetValuesVector(Vector& values, int Step = 0)
     {
-<<<<<<< HEAD
-        if (values.size() != 0)
-            values.resize(0, false);
-=======
         if (values.size() != 0) {
             values.resize(0, false);
         }
->>>>>>> 01a3c969
     }
 
     /**
@@ -349,14 +344,9 @@
     // KRATOS_DEPRECATED_MESSAGE("This is legacy version, please add the missing \"const\"")
     virtual void GetFirstDerivativesVector(Vector& values, int Step = 0)
     {
-<<<<<<< HEAD
-        if (values.size() != 0)
-            values.resize(0, false);
-=======
         if (values.size() != 0) {
             values.resize(0, false);
         }
->>>>>>> 01a3c969
     }
 
     /**
@@ -372,14 +362,9 @@
     // KRATOS_DEPRECATED_MESSAGE("This is legacy version, please add the missing \"const\"")
     virtual void GetSecondDerivativesVector(Vector& values, int Step = 0)
     {
-<<<<<<< HEAD
-        if (values.size() != 0)
-            values.resize(0, false);
-=======
         if (values.size() != 0) {
             values.resize(0, false);
         }
->>>>>>> 01a3c969
     }
 
     /**
@@ -537,19 +522,12 @@
                                       const std::vector< Variable< VectorType > >& rRHSVariables,
                                       ProcessInfo& rCurrentProcessInfo)
     {
-<<<<<<< HEAD
-        if (rLeftHandSideMatrices.size() != 0)
-	        rLeftHandSideMatrices.resize(0);
-        if (rRightHandSideVectors.size() != 0)
-	        rRightHandSideVectors.resize(0);
-=======
         if (rLeftHandSideMatrices.size() != 0) {
 	        rLeftHandSideMatrices.resize(0);
         }
         if (rRightHandSideVectors.size() != 0) {
 	        rRightHandSideVectors.resize(0);
         }
->>>>>>> 01a3c969
     }
 
     /**
@@ -586,14 +564,9 @@
                     const std::vector< Variable< MatrixType > >& rLHSVariables,
                     ProcessInfo& rCurrentProcessInfo)
     {
-<<<<<<< HEAD
-        if (rLeftHandSideMatrices.size() != 0)
-	        rLeftHandSideMatrices.resize(0);
-=======
         if (rLeftHandSideMatrices.size() != 0) {
 	        rLeftHandSideMatrices.resize(0);
         }
->>>>>>> 01a3c969
     }
 
     /**
@@ -629,14 +602,9 @@
                     const std::vector< Variable< VectorType > >& rRHSVariables,
                     ProcessInfo& rCurrentProcessInfo)
     {
-<<<<<<< HEAD
-        if (rRightHandSideVectors.size() != 0)
-	        rRightHandSideVectors.resize(0);
-=======
         if (rRightHandSideVectors.size() != 0) {
 	        rRightHandSideVectors.resize(0);
         }
->>>>>>> 01a3c969
     }
 
 
