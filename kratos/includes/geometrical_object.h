--- conflicted
+++ resolved
@@ -54,12 +54,7 @@
  * @details Derives from IndexedObject, so it has an ID, and from Flags
  * @author Pooyan Dadvand
 */
-<<<<<<< HEAD
-class GeometricalObject : public IndexedObject, public std::intrusive_base<GeometricalObject>
-=======
-class GeometricalObject
-    : public IndexedObject, public Flags
->>>>>>> cbe92707
+class GeometricalObject : public IndexedObject, public Flags, public std::intrusive_base<GeometricalObject>
 {
 public:
     ///@name Type Definitions
