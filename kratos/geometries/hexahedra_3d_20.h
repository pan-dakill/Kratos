--- conflicted
+++ resolved
@@ -467,15 +467,11 @@
      * @param Tolerance: The  tolerance that will be considered to check if the point is inside or not
      * @return True if the point is inside, false otherwise
      */
-<<<<<<< HEAD
     virtual bool IsInside( 
         const CoordinatesArrayType& rPoint, 
         CoordinatesArrayType& rResult, 
         const double Tolerance = std::numeric_limits<double>::epsilon() 
         ) override
-=======
-    bool IsInside( const CoordinatesArrayType& rPoint, CoordinatesArrayType& rResult, const double Tolerance = std::numeric_limits<double>::epsilon() ) override
->>>>>>> 4efbf137
     {
         this->PointLocalCoordinates( rResult, rPoint );
 
