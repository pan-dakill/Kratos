//    |  /           |
//    ' /   __| _` | __|  _ \   __|
//    . \  |   (   | |   (   |\__ `
//   _|\_\_|  \__,_|\__|\___/ ____/
//                   Multi-Physics
//
//  License:		 BSD License
//					 Kratos default license: kratos/license.txt
//
//  Main authors:    Riccardo Rossi
//                   Janosch Stascheit
//                   Felix Nagel
//  contributors:    Hoang Giang Bui
//                   Josep Maria Carbonell
//

#if !defined(KRATOS_QUADRILATERAL_2D_9_H_INCLUDED )
#define  KRATOS_QUADRILATERAL_2D_9_H_INCLUDED

// System includes

// External includes

// Project includes
#include "geometries/line_2d_3.h"
#include "integration/quadrilateral_gauss_legendre_integration_points.h"


namespace Kratos
{
/**
 * @class Quadrilateral2D9
 * @ingroup KratosCore
 * @brief A nine node 2D quadrilateral geometry with quadratic shape functions
 * @details While the shape functions are only defined in 2D it is possible to define an arbitrary orientation in space. Thus it can be used for defining surfaces on 3D elements.
 * The node ordering corresponds with: 
 *      3-----6-----2 
 *      |           |  
 *      |           |          
 *      7     8     5         
 *      |           |    
 *      |           |  
 *      0-----4-----1 
 * @author Riccardo Rossi
 * @author Janosch Stascheit
 * @author Felix Nagel
 */
template<class TPointType> class Quadrilateral2D9 : public Geometry<TPointType>
{
public:
    /**
     * Type Definitions
     */

    /**
     * Base Type: Geometry
     */
    typedef Geometry<TPointType> BaseType;

    /**
     * Type of edge geometry
     */
    typedef Line2D3<TPointType> EdgeType;

    /**
     * Pointer definition of Quadrilateral2D9
     */
    KRATOS_CLASS_POINTER_DEFINITION( Quadrilateral2D9 );

    /**
     * Integration methods implemented in geometry.
     */
    typedef GeometryData::IntegrationMethod IntegrationMethod;

    /**
     * A Vector of counted pointers to Geometries.
     * Used for returning edges of the geometry.
     */
    typedef typename BaseType::GeometriesArrayType GeometriesArrayType;

    /**
     * Redefinition of template parameter TPointType.
     */
    typedef TPointType PointType;

    /**
     * Array of coordinates. Can be Nodes, Points or IntegrationPoints
     */
    typedef typename BaseType::CoordinatesArrayType CoordinatesArrayType;


    /**
     * Type used for indexing in geometry class.
     * std::size_t used for indexing
     * point or integration point access methods and also all other
     * methods which need point or integration point index.
     */
    typedef typename BaseType::IndexType IndexType;

    /**
     * This type is used to return size or dimension in
     * geometry. Dimension, WorkingDimension, PointsNumber and
     * ... return this type as their results.
     */
    typedef typename BaseType::SizeType SizeType;

    /**
     * Array of counted pointers to point.
     * This type is used to hold geometry's points.
     */
    typedef  typename BaseType::PointsArrayType PointsArrayType;

    /**
     * This type used for representing an integration point in
     * geometry. This integration point is a point with an
     * additional weight component.
     */
    typedef typename BaseType::IntegrationPointType IntegrationPointType;

    /**
     * A Vector of IntegrationPointType which used to hold
     * integration points related to an integration
     * method. IntegrationPoints functions used this type to return
     * their results.
     */
    typedef typename BaseType::IntegrationPointsArrayType IntegrationPointsArrayType;

    /**
     * A Vector of IntegrationPointsArrayType which used to hold
     * integration points related to different integration method
     * implemented in geometry.
     */
    typedef typename BaseType::IntegrationPointsContainerType IntegrationPointsContainerType;

    /**
     * A third order tensor used as shape functions' values
     * container.
     */
    typedef typename BaseType::ShapeFunctionsValuesContainerType
    ShapeFunctionsValuesContainerType;

    /**
     * A fourth order tensor used as shape functions' local
     * gradients container in geometry.
     */
    typedef typename BaseType::ShapeFunctionsLocalGradientsContainerType
    ShapeFunctionsLocalGradientsContainerType;

    /**
     * A third order tensor to hold jacobian matrices evaluated at
     * integration points. Jacobian and InverseOfJacobian functions
     * return this type as their result.
     */
    typedef typename BaseType::JacobiansType JacobiansType;

    /**
     * A third order tensor to hold shape functions' local
     * gradients. ShapefunctionsLocalGradients function return this
     * type as its result.
    */
    typedef typename BaseType::ShapeFunctionsGradientsType ShapeFunctionsGradientsType;

    /**
     * A third order tensor to hold shape functions' local second derivatives.
     * ShapefunctionsLocalGradients function return this
     * type as its result.
     */
    typedef typename BaseType::ShapeFunctionsSecondDerivativesType
    ShapeFunctionsSecondDerivativesType;

    /**
            * A fourth order tensor to hold shape functions' local third derivatives.
            * ShapefunctionsLocalGradients function return this
            * type as its result.
    */
    typedef typename BaseType::ShapeFunctionsThirdDerivativesType
    ShapeFunctionsThirdDerivativesType;


    /**
     * Type of the normal vector used for normal to edges in geomety.
     */
    typedef typename BaseType::NormalType NormalType;

    /**
     * Life Cycle
     */

    Quadrilateral2D9( const PointType& Point1, const PointType& Point2,
                      const PointType& Point3, const PointType& Point4,
                      const PointType& Point5, const PointType& Point6,
                      const PointType& Point7, const PointType& Point8,
                      const PointType& Point9 )
        : BaseType( PointsArrayType(), &msGeometryData )
    {
        this->Points().push_back( typename PointType::Pointer( new PointType( Point1 ) ) );
        this->Points().push_back( typename PointType::Pointer( new PointType( Point2 ) ) );
        this->Points().push_back( typename PointType::Pointer( new PointType( Point3 ) ) );
        this->Points().push_back( typename PointType::Pointer( new PointType( Point4 ) ) );
        this->Points().push_back( typename PointType::Pointer( new PointType( Point5 ) ) );
        this->Points().push_back( typename PointType::Pointer( new PointType( Point6 ) ) );
        this->Points().push_back( typename PointType::Pointer( new PointType( Point7 ) ) );
        this->Points().push_back( typename PointType::Pointer( new PointType( Point8 ) ) );
        this->Points().push_back( typename PointType::Pointer( new PointType( Point9 ) ) );
    }

    Quadrilateral2D9( typename PointType::Pointer pPoint1,
                      typename PointType::Pointer pPoint2,
                      typename PointType::Pointer pPoint3,
                      typename PointType::Pointer pPoint4,
                      typename PointType::Pointer pPoint5,
                      typename PointType::Pointer pPoint6,
                      typename PointType::Pointer pPoint7,
                      typename PointType::Pointer pPoint8,
                      typename PointType::Pointer pPoint9 )
        : BaseType( PointsArrayType(), &msGeometryData )
    {
        this->Points().push_back( pPoint1 );
        this->Points().push_back( pPoint2 );
        this->Points().push_back( pPoint3 );
        this->Points().push_back( pPoint4 );
        this->Points().push_back( pPoint5 );
        this->Points().push_back( pPoint6 );
        this->Points().push_back( pPoint7 );
        this->Points().push_back( pPoint8 );
        this->Points().push_back( pPoint9 );
    }

    Quadrilateral2D9( const PointsArrayType& ThisPoints )
        : BaseType( ThisPoints, &msGeometryData )
    {
        if ( this->PointsNumber() != 9 )
            KRATOS_ERROR << "Invalid points number. Expected 9, given " << this->PointsNumber() << std::endl;
    }

    /**
     * Copy constructor.
     * Constructs this geometry as a copy of given geometry.
     *
     * @note This copy constructor don't copy the points and new
     * geometry shares points with given source geometry. It's
     * obvious that any change to this new geometry's point affect
     * source geometry's points too.
     */
    Quadrilateral2D9( Quadrilateral2D9 const& rOther )
        : BaseType( rOther )
    {
    }

    /**
     * Copy constructor from a geometry with other point type.
     * Construct this geometry as a copy of given geometry which
     * has different type of points. The given goemetry's
     * TOtherPointType* must be implicity convertible to this
     * geometry PointType.
     *
     * @note This copy constructor don't copy the points and new
     * geometry shares points with given source geometry. It's
     * obvious that any change to this new geometry's point affect
     * source geometry's points too.
     */
    template<class TOtherPointType> Quadrilateral2D9(
        Quadrilateral2D9<TOtherPointType> const& rOther )
        : BaseType( rOther )
    {
    }

    /**
     * Destructor. Does nothing
     */
    ~Quadrilateral2D9() override {}

    GeometryData::KratosGeometryFamily GetGeometryFamily() const override
    {
        return GeometryData::Kratos_Quadrilateral;
    }

    GeometryData::KratosGeometryType GetGeometryType() const override
    {
        return GeometryData::Kratos_Quadrilateral2D9;
    }

    /**
     * Operators
     */

    /**
     * Assignment operator.
     *
     * @note This operator don't copy the points and this
     * geometry shares points with given source geometry. It's
     * obvious that any change to this geometry's point affect
     * source geometry's points too.
     *
     * @see Clone
     * @see ClonePoints
     */
    Quadrilateral2D9& operator=( const Quadrilateral2D9& rOther )
    {
        BaseType::operator=( rOther );

        return *this;
    }

    /**
     * Assignment operator for geometries with different point type.
     *
     * @note This operator don't copy the points and this
     * geometry shares points with given source geometry. It's
     * obvious that any change to this geometry's point affect
     * source geometry's points too.
     *
     * @see Clone
     * @see ClonePoints
     */
    template<class TOtherPointType>
    Quadrilateral2D9& operator=( Quadrilateral2D9<TOtherPointType> const & rOther )
    {
        BaseType::operator=( rOther );

        return *this;
    }

    /**
     * Operations
     */
    typename BaseType::Pointer Create( PointsArrayType const& ThisPoints ) const override
    {
        return typename BaseType::Pointer( new Quadrilateral2D9( ThisPoints ) );
    }

    // Geometry< Point<3> >::Pointer Clone() const override
    // {
    //     Geometry< Point<3> >::PointsArrayType NewPoints;

    //     //making a copy of the nodes TO POINTS (not Nodes!!!)
    //     for ( IndexType i = 0 ; i < this->size() ; i++ )
    //     {
    //             NewPoints.push_back(Kratos::make_shared< Point<3> >(( *this )[i]));
    //     }

    //     //creating a geometry with the new points
    //     Geometry< Point<3> >::Pointer p_clone( new Quadrilateral2D9< Point<3> >( NewPoints ) );

    //     return p_clone;
    // }

    /**
     * Informations
     */

    /**
     * :TODO: the charactereistic sizes have to be reviewed
     * by the one who is willing to use them!
     */
    /** This method calculates and returns Length or charactereistic
     * length of this geometry depending on it's dimension. For one
     * dimensional geometry for example Line it returns length of it
     * and for the other geometries it gives Characteristic length
     * otherwise.
     *
     * @return double value contains length or Characteristic
     * length
     * @see Area()
     * @see Volume()
     * @see DomainSize()
     */
    double Length() const override
    {
        return sqrt( fabs( this->DeterminantOfJacobian( PointType() ) ) );
    }

<<<<<<< HEAD
    /** 
     * @brief This method calculates and returns area or surface area of this geometry depending to it's dimension. 
     * @details For one dimensional geometry it returns zero, for two dimensional it gives area
     * and for three dimensional geometries it gives surface area.
     * @return double value contains area or surface area
=======
    /** This method calculates and returns area or surface area of
     * this geometry depending to it's dimension. For one dimensional
     * geometry it returns zero, for two dimensional it gives area
     * and for three dimensional geometries it gives surface area.
     *
     * @return double value contains area or surface
     * area.N
>>>>>>> 6525fa67
     * @see Length()
     * @see Volume()
     * @see DomainSize()
     * @todo could be replaced by something more suitable (comment by janosch)
     */
    double Area() const override
    {
        Vector temp;
        this->DeterminantOfJacobian( temp, msGeometryData.DefaultIntegrationMethod() );
        const IntegrationPointsArrayType& integration_points = this->IntegrationPoints( msGeometryData.DefaultIntegrationMethod() );
<<<<<<< HEAD
        double area = 0.0;

        for ( unsigned int i = 0; i < integration_points.size(); i++ ) {
            area += temp[i] * integration_points[i].Weight();
        }

        return area;
    }

    /**
     * @brief This method calculates and returns the volume of this geometry.
     * @return Zero, the volume of a 2D geometry is 0
     * @see Length()
     * @see Area()
     * @see Volume()
     */
    double Volume() const override
    {
        return 0.0;
    }

    /** 
     * @brief This method calculates and returns length, area or volume of this geometry depending to it's dimension. 
     * @details For one dimensional geometry it returns its length, for two dimensional it gives area and for three dimensional geometries it gives its volume.
=======
        double Area = 0.0;

        for ( unsigned int i = 0; i < integration_points.size(); i++ ) {
            Area += temp[i] * integration_points[i].Weight();
        }

        return Area;
    }

    /**
     * This method calculates and returns the volume of this geometry.
     * This method calculates and returns the volume of this geometry.
     *
     * This method uses the V = (A x B) * C / 6 formula.
     *
     * @return double value contains length, area or volume.
     *
     * @see Length()
     * @see Area()
     * @see Volume()
     *
     * @todo might be necessary to reimplement
     */
    double Volume() const override
    {
        return Area();
    }

    /** This method calculates and returns length, area or volume of
     * this geometry depending to it's dimension. For one dimensional
     * geometry it returns its length, for two dimensional it gives area
     * and for three dimensional geometries it gives its volume.
     *
>>>>>>> 6525fa67
     * @return double value contains length, area or volume.
     * @see Length()
     * @see Area()
     * @see Volume()
     * @todo could be replaced by something more suitable (comment by janosch)
     */
    double DomainSize() const override
    {
        return Area();
    }
    
    /**
     * Returns whether given arbitrary point is inside the Geometry and the respective 
     * local point for the given global point
     * @param rPoint The point to be checked if is inside o note in global coordinates
     * @param rResult The local coordinates of the point
     * @param Tolerance The  tolerance that will be considered to check if the point is inside or not
     * @return True if the point is inside, false otherwise
     */
    bool IsInside(
        const CoordinatesArrayType& rPoint, 
        CoordinatesArrayType& rResult, 
        const double Tolerance = std::numeric_limits<double>::epsilon() 
        ) override
    {
        this->PointLocalCoordinates( rResult, rPoint );

        if ( (rResult[0] >= (-1.0-Tolerance)) && (rResult[0] <= (1.0+Tolerance)) )
        {
            if ( (rResult[1] >= (-1.0-Tolerance)) && (rResult[1] <= (1.0+Tolerance)) )
            {
                return true;
            }
        }

        return false;
    }

    /** This method gives you number of all edges of this
    geometry. This method will gives you number of all the edges
    with one dimension less than this geometry. for example a
    triangle would return three or a tetrahedral would return
    four but won't return nine related to its six edge lines.

    @return SizeType containes number of this geometry edges.
    @see Edges()
    @see Edge()
     */
    SizeType EdgesNumber() const override
    {
        return 4;
    }

    /** This method gives you all edges of this geometry. This
     * method will gives you all the edges with one dimension less
     * than this geometry. for example a triangle would return
     * three lines as its edges or a tetrahedral would return four
     * triangle as its edges but won't return its six edge
     * lines by this method.
     *
     * @return GeometriesArrayType containes this geometry edges.
     * @see EdgesNumber()
     * @see Edge()
     */
    GeometriesArrayType Edges( void ) override
    {
        GeometriesArrayType edges = GeometriesArrayType();
        edges.push_back( Kratos::make_shared<EdgeType>( this->pGetPoint( 0 ), this->pGetPoint( 4 ), this->pGetPoint( 1 ) ) );
        edges.push_back( Kratos::make_shared<EdgeType>( this->pGetPoint( 1 ), this->pGetPoint( 5 ), this->pGetPoint( 2 ) ) );
        edges.push_back( Kratos::make_shared<EdgeType>( this->pGetPoint( 2 ), this->pGetPoint( 6 ), this->pGetPoint( 3 ) ) );
        edges.push_back( Kratos::make_shared<EdgeType>( this->pGetPoint( 3 ), this->pGetPoint( 7 ), this->pGetPoint( 0 ) ) );
        return edges;
    }

    /**
     * Shape Function
     */

    /**
     * :TODO: implemented but not yet tested
     */
    /**
     * Calculates the value of a given shape function at a given point.
     *
     * @param ShapeFunctionIndex The number of the desired shape function
     * @param rPoint the given point in local coordinates at which the
     * value of the shape function is calculated
     *
     * @return the value of the shape function at the given point
     */
    double ShapeFunctionValue( IndexType ShapeFunctionIndex,
                                       const CoordinatesArrayType& rPoint ) const override
    {
        double fx1 = 0.5 * ( rPoint[0] - 1 ) * rPoint[0];
        double fx2 = 0.5 * ( rPoint[0] + 1 ) * rPoint[0];
        double fx3 = 1 - rPoint[0] * rPoint[0];
        double fy1 = 0.5 * ( rPoint[1] - 1 ) * rPoint[1];
        double fy2 = 0.5 * ( rPoint[1] + 1 ) * rPoint[1];
        double fy3 = 1 - rPoint[1] * rPoint[1];

        switch ( ShapeFunctionIndex )
        {
        case 0:
            return( fx1*fy1 );
        case 1:
            return( fx2*fy1 );
        case 2:
            return( fx2*fy2 );
        case 3:
            return( fx1*fy2 );
        case 4:
            return( fx3*fy1 );
        case 5:
            return( fx2*fy3 );
        case 6:
            return( fx3*fy2 );
        case 7:
            return( fx1*fy3 );
        case 8:
            return( fx3*fy3 );
        default:
            KRATOS_ERROR << "Wrong index of shape function!" << *this << std::endl;
        }

        return 0;
    }
    
        /** This method gives all non-zero shape functions values
    evaluated at the rCoordinates provided

    @return Vector of values of shape functions \f$ F_{i} \f$
    where i is the shape function index (for NURBS it is the index
    of the local enumeration in the element).

    @see ShapeFunctionValue
    @see ShapeFunctionsLocalGradients
    @see ShapeFunctionLocalGradient
    */
    Vector& ShapeFunctionsValues (Vector &rResult, const CoordinatesArrayType& rCoordinates) const override
    {
        if(rResult.size() != 9) rResult.resize(9,false);

        double fx1 = 0.5 * ( rCoordinates[0] - 1 ) * rCoordinates[0];
        double fx2 = 0.5 * ( rCoordinates[0] + 1 ) * rCoordinates[0];
        double fx3 = 1 - rCoordinates[0] * rCoordinates[0];
        double fy1 = 0.5 * ( rCoordinates[1] - 1 ) * rCoordinates[1];
        double fy2 = 0.5 * ( rCoordinates[1] + 1 ) * rCoordinates[1];
        double fy3 = 1 - rCoordinates[1] * rCoordinates[1];

        rResult[0] =   fx1*fy1 ;
        rResult[1] =   fx2*fy1 ;
        rResult[2] =   fx2*fy2 ;
        rResult[3] =   fx1*fy2 ;
        rResult[4] =   fx3*fy1 ;
        rResult[5] =   fx2*fy3 ;
        rResult[6] =   fx3*fy2 ;
        rResult[7] =   fx1*fy3 ;
        rResult[8] =   fx3*fy3 ;

        return rResult;
    }


    /**
     * Input and Output
     */


    /**
     * Turn back information as a string.
     * @return String contains information about this geometry.
     * @see PrintData()
     * @see PrintInfo()
     */
    std::string Info() const override
    {
        return "2 dimensional quadrilateral with nine nodes in 2D space";
    }

    /**
     * Print information about this object.
     * @param rOStream Stream to print into it.
     * @see PrintData()
     * @see Info()
     */
    void PrintInfo( std::ostream& rOStream ) const override
    {
        rOStream << "2 dimensional quadrilateral with nine nodes in 2D space";
    }

    /**
     * Print geometry's data into given stream. Prints it's points
     * by the order they stored in the geometry and then center
     * point of geometry.
     *
     * @param rOStream Stream to print into it.
     * @see PrintInfo()
     * @see Info()
     */
    void PrintData( std::ostream& rOStream ) const override
    {
        BaseType::PrintData( rOStream );
        std::cout << std::endl;
        Matrix jacobian;
        this->Jacobian( jacobian, PointType() );
        rOStream << "    Jacobian in the origin\t : " << jacobian;
    }

    /**
     * Calculates the local gradients for all integration points for
     * given integration method
     */
    virtual ShapeFunctionsGradientsType ShapeFunctionsLocalGradients(
        IntegrationMethod ThisMethod )
    {
        ShapeFunctionsGradientsType localGradients
            = CalculateShapeFunctionsIntegrationPointsLocalGradients( ThisMethod );
        const int integration_points_number
            = msGeometryData.IntegrationPointsNumber( ThisMethod );
        ShapeFunctionsGradientsType Result( integration_points_number );

        for ( int pnt = 0; pnt < integration_points_number; pnt++ )
        {
            Result[pnt] = localGradients[pnt];
        }

        return Result;
    }

    /**
     * Calculates the local gradients for all integration points for the
     * default integration method
     */
    virtual ShapeFunctionsGradientsType ShapeFunctionsLocalGradients()
    {
        IntegrationMethod ThisMethod = msGeometryData.DefaultIntegrationMethod();
        ShapeFunctionsGradientsType localGradients
            = CalculateShapeFunctionsIntegrationPointsLocalGradients( ThisMethod );
        const int integration_points_number
            = msGeometryData.IntegrationPointsNumber( ThisMethod );
        ShapeFunctionsGradientsType Result( integration_points_number );

        for ( int pnt = 0; pnt < integration_points_number; pnt++ )
        {
            Result[pnt] = localGradients[pnt];
        }

        return Result;
    }

    /**
     * Calculates the gradients in terms of local coordinateds of
     * all shape functions in a given point.
     *
     * @param rPoint the current point at which the gradients are calculated
     * @return the gradients of all shape functions
     * \f$ \frac{\partial N^i}{\partial \xi_j} \f$
     */
    Matrix& ShapeFunctionsLocalGradients( Matrix& rResult,
            const CoordinatesArrayType& rPoint ) const override
    {
        double fx1 = 0.5 * ( rPoint[0] - 1 ) * rPoint[0];
        double fx2 = 0.5 * ( rPoint[0] + 1 ) * rPoint[0];
        double fx3 = 1 - rPoint[0] * rPoint[0];
        double fy1 = 0.5 * ( rPoint[1] - 1 ) * rPoint[1];
        double fy2 = 0.5 * ( rPoint[1] + 1 ) * rPoint[1];
        double fy3 = 1 - rPoint[1] * rPoint[1];

        double gx1 = 0.5 * ( 2 * rPoint[0] - 1 );
        double gx2 = 0.5 * ( 2 * rPoint[0] + 1 );
        double gx3 = -2.0 * rPoint[0];
        double gy1 = 0.5 * ( 2 * rPoint[1] - 1 );
        double gy2 = 0.5 * ( 2 * rPoint[1] + 1 );
        double gy3 = -2.0 * rPoint[1];

        rResult.resize( 9, 2, false );
        noalias( rResult ) = ZeroMatrix( 9, 2 );
        rResult( 0, 0 ) = gx1 * fy1;
        rResult( 0, 1 ) = fx1 * gy1;
        rResult( 1, 0 ) = gx2 * fy1;
        rResult( 1, 1 ) = fx2 * gy1;
        rResult( 2, 0 ) = gx2 * fy2;
        rResult( 2, 1 ) = fx2 * gy2;
        rResult( 3, 0 ) = gx1 * fy2;
        rResult( 3, 1 ) = fx1 * gy2;
        rResult( 4, 0 ) = gx3 * fy1;
        rResult( 4, 1 ) = fx3 * gy1;
        rResult( 5, 0 ) = gx2 * fy3;
        rResult( 5, 1 ) = fx2 * gy3;
        rResult( 6, 0 ) = gx3 * fy2;
        rResult( 6, 1 ) = fx3 * gy2;
        rResult( 7, 0 ) = gx1 * fy3;
        rResult( 7, 1 ) = fx1 * gy3;
        rResult( 8, 0 ) = gx3 * fy3;
        rResult( 8, 1 ) = fx3 * gy3;

        return rResult;
    }

    /**
     * returns the local coordinates of all nodes of the current geometry
     * @param rResult a Matrix object that will be overwritten by the result
     * @return the local coordinates of all nodes
     */
    Matrix& PointsLocalCoordinates( Matrix& rResult ) const override
    {
        rResult.resize( 9, 2, false );
        noalias( rResult ) = ZeroMatrix( 9, 2 );
        rResult( 0, 0 ) = -1.0;
        rResult( 0, 1 ) = -1.0;
        rResult( 1, 0 ) =  1.0;
        rResult( 1, 1 ) = -1.0;
        rResult( 2, 0 ) =  1.0;
        rResult( 2, 1 ) =  1.0;
        rResult( 3, 0 ) = -1.0;
        rResult( 3, 1 ) =  1.0;
        rResult( 4, 0 ) =  0.0;
        rResult( 4, 1 ) = -1.0;
        rResult( 5, 0 ) =  1.0;
        rResult( 5, 1 ) =  0.0;
        rResult( 6, 0 ) =  0.0;
        rResult( 6, 1 ) =  1.0;
        rResult( 7, 0 ) = -1.0;
        rResult( 7, 1 ) =  0.0;
        rResult( 8, 0 ) =  0.0;
        rResult( 8, 1 ) =  0.0;
        return rResult;
    }

    /**
     * returns the shape function gradients in an arbitrary point,
     * given in local coordinates
     *
     * @param rResult the matrix of gradients, will be overwritten
     * with the gradients for all shape functions in given point
     * @param rPoint the given point the gradients are calculated in
     */
    virtual Matrix& ShapeFunctionsGradients( Matrix& rResult, PointType& rPoint )
    {
        double fx1 = 0.5 * ( rPoint.X() - 1 ) * rPoint.X();
        double fx2 = 0.5 * ( rPoint.X() + 1 ) * rPoint.X();
        double fx3 = 1 - rPoint.X() * rPoint.X();
        double fy1 = 0.5 * ( rPoint.Y() - 1 ) * rPoint.Y();
        double fy2 = 0.5 * ( rPoint.Y() + 1 ) * rPoint.Y();
        double fy3 = 1 - rPoint.Y() * rPoint.Y();

        double gx1 = 0.5 * ( 2 * rPoint.X() - 1 );
        double gx2 = 0.5 * ( 2 * rPoint.X() + 1 );
        double gx3 = -2.0 * rPoint.X();
        double gy1 = 0.5 * ( 2 * rPoint.Y() - 1 );
        double gy2 = 0.5 * ( 2 * rPoint.Y() + 1 );
        double gy3 = -2.0 * rPoint.Y();

        rResult.resize( 9, 2, false );
        noalias( rResult ) = ZeroMatrix( 9, 2 );
        rResult( 0, 0 ) = gx1 * fy1;
        rResult( 0, 1 ) = fx1 * gy1;
        rResult( 1, 0 ) = gx2 * fy1;
        rResult( 1, 1 ) = fx2 * gy1;
        rResult( 2, 0 ) = gx2 * fy2;
        rResult( 2, 1 ) = fx2 * gy2;
        rResult( 3, 0 ) = gx1 * fy2;
        rResult( 3, 1 ) = fx1 * gy2;
        rResult( 4, 0 ) = gx3 * fy1;
        rResult( 4, 1 ) = fx3 * gy1;
        rResult( 5, 0 ) = gx2 * fy3;
        rResult( 5, 1 ) = fx2 * gy3;
        rResult( 6, 0 ) = gx3 * fy2;
        rResult( 6, 1 ) = fx3 * gy2;
        rResult( 7, 0 ) = gx1 * fy3;
        rResult( 7, 1 ) = fx1 * gy3;
        rResult( 8, 0 ) = gx3 * fy3;
        rResult( 8, 1 ) = fx3 * gy3;

        return rResult;
    }

    /**
     * returns the second order derivatives of all shape functions
     * in given arbitrary points
     * @param rResult a third order tensor which contains the second derivatives
     * @param rPoint the given point the second order derivatives are calculated in
     */
    ShapeFunctionsSecondDerivativesType& ShapeFunctionsSecondDerivatives( ShapeFunctionsSecondDerivativesType& rResult, const CoordinatesArrayType& rPoint ) const override
    {
        if ( rResult.size() != this->PointsNumber() )
        {
            // KLUDGE: While there is a bug in ublas vector resize, I have to put this beside resizing!!
            ShapeFunctionsGradientsType temp( this->PointsNumber() );
            rResult.swap( temp );
        }

        for ( unsigned int i = 0; i < this->PointsNumber(); i++ )
        {
            rResult[i].resize( 2, 2, false );
            noalias( rResult[i] ) = ZeroMatrix( 2, 2 );
        }

        double fx1 = 0.5 * ( rPoint[0] - 1 ) * rPoint[0];
        double fx2 = 0.5 * ( rPoint[0] + 1 ) * rPoint[0];
        double fx3 = 1 - rPoint[0] * rPoint[0];
        double fy1 = 0.5 * ( rPoint[1] - 1 ) * rPoint[1];
        double fy2 = 0.5 * ( rPoint[1] + 1 ) * rPoint[1];
        double fy3 = 1 - rPoint[1] * rPoint[1];

        double gx1 = 0.5 * ( 2 * rPoint[0] - 1 );
        double gx2 = 0.5 * ( 2 * rPoint[0] + 1 );
        double gx3 = -2.0 * rPoint[0];
        double gy1 = 0.5 * ( 2 * rPoint[1] - 1 );
        double gy2 = 0.5 * ( 2 * rPoint[1] + 1 );
        double gy3 = -2.0 * rPoint[1];

        double hx1 = 1.0;
        double hx2 = 1.0;
        double hx3 = -2.0;
        double hy1 = 1.0;
        double hy2 = 1.0;
        double hy3 = -2.0;

        rResult[0]( 0, 0 ) = hx1 * fy1;
        rResult[0]( 0, 1 ) = gx1 * gy1;
        rResult[0]( 1, 0 ) = gx1 * gy1;
        rResult[0]( 1, 1 ) = fx1 * hy1;

        rResult[1]( 0, 0 ) = hx2 * fy1;
        rResult[1]( 0, 1 ) = gx2 * gy1;
        rResult[1]( 1, 0 ) = gx2 * gy1;
        rResult[1]( 1, 1 ) = fx2 * hy1;

        rResult[2]( 0, 0 ) = hx2 * fy2;
        rResult[2]( 0, 1 ) = gx2 * gy2;
        rResult[2]( 1, 0 ) = gx2 * gy2;
        rResult[2]( 1, 1 ) = fx2 * hy2;

        rResult[3]( 0, 0 ) = hx1 * fy2;
        rResult[3]( 0, 1 ) = gx1 * gy2;
        rResult[3]( 1, 0 ) = gx1 * gy2;
        rResult[3]( 1, 1 ) = fx1 * hy2;

        rResult[4]( 0, 0 ) = hx3 * fy1;
        rResult[4]( 0, 1 ) = gx3 * gy1;
        rResult[4]( 1, 0 ) = gx3 * gy1;
        rResult[4]( 1, 1 ) = fx3 * hy1;

        rResult[5]( 0, 0 ) = hx2 * fy3;
        rResult[5]( 0, 1 ) = gx2 * gy3;
        rResult[5]( 1, 0 ) = gx2 * gy3;
        rResult[5]( 1, 1 ) = fx2 * hy3;

        rResult[6]( 0, 0 ) = hx3 * fy2;
        rResult[6]( 0, 1 ) = gx3 * gy2;
        rResult[6]( 1, 0 ) = gx3 * gy2;
        rResult[6]( 1, 1 ) = fx3 * hy2;

        rResult[7]( 0, 0 ) = hx1 * fy3;
        rResult[7]( 0, 1 ) = gx1 * gy3;
        rResult[7]( 1, 0 ) = gx1 * gy3;
        rResult[7]( 1, 1 ) = fx1 * hy3;

        rResult[8]( 0, 0 ) = hx3 * fy3;
        rResult[8]( 0, 1 ) = gx3 * gy3;
        rResult[8]( 1, 0 ) = gx3 * gy3;
        rResult[8]( 1, 1 ) = fx3 * hy3;

        return rResult;
    }


    /**
    * returns the third order derivatives of all shape functions
    * in given arbitrary points
    * @param rResult a fourth order tensor which contains the third derivatives
    * @param rPoint the given point the third order derivatives are calculated in
     */
    ShapeFunctionsThirdDerivativesType& ShapeFunctionsThirdDerivatives( ShapeFunctionsThirdDerivativesType& rResult, const CoordinatesArrayType& rPoint ) const override
    {

        if ( rResult.size() != this->PointsNumber() )
        {
            // KLUDGE: While there is a bug in
            // ublas vector resize, I have to put this beside resizing!!
//                 ShapeFunctionsGradientsType
            ShapeFunctionsThirdDerivativesType temp( this->PointsNumber() );
            rResult.swap( temp );
        }

        for ( IndexType i = 0; i < rResult.size(); i++ )
        {
            DenseVector<Matrix> temp( this->PointsNumber() );
            rResult[i].swap( temp );
        }

        for ( unsigned int i = 0; i < this->PointsNumber(); i++ )
        {
            for ( unsigned int j = 0; j < 2; j++ )
            {
                rResult[i][j].resize( 2, 2, false );
                noalias( rResult[i][j] ) = ZeroMatrix( 2, 2 );
            }
        }

//        double fx1 = 0.5 * ( rPoint[0] - 1 ) * rPoint[0];

//        double fx2 = 0.5 * ( rPoint[0] + 1 ) * rPoint[0];
//        double fx3 = 1 - rPoint[0] * rPoint[0];
//        double fy1 = 0.5 * ( rPoint[1] - 1 ) * rPoint[1];
//        double fy2 = 0.5 * ( rPoint[1] + 1 ) * rPoint[1];
//        double fy3 = 1 - rPoint[1] * rPoint[1];

        double gx1 = 0.5 * ( 2 * rPoint[0] - 1 );
        double gx2 = 0.5 * ( 2 * rPoint[0] + 1 );
        double gx3 = -2.0 * rPoint[0];
        double gy1 = 0.5 * ( 2 * rPoint[1] - 1 );
        double gy2 = 0.5 * ( 2 * rPoint[1] + 1 );
        double gy3 = -2.0 * rPoint[1];

        double hx1 = 1.0;
        double hx2 = 1.0;
        double hx3 = -2.0;
        double hy1 = 1.0;
        double hy2 = 1.0;
        double hy3 = -2.0;

        rResult[0][0]( 0, 0 ) = 0.0;
        rResult[0][0]( 0, 1 ) = hx1 * gy1;
        rResult[0][0]( 1, 0 ) = hx1 * gy1;
        rResult[0][0]( 1, 1 ) = gx1 * hy1;
        rResult[0][1]( 0, 0 ) = hx1 * gy1;
        rResult[0][1]( 0, 1 ) = gx1 * hy1;
        rResult[0][1]( 1, 0 ) = gx1 * hy1;
        rResult[0][1]( 1, 1 ) = 0.0;

        rResult[1][0]( 0, 0 ) = 0.0;
        rResult[1][0]( 0, 1 ) = hx2 * gy1;
        rResult[1][0]( 1, 0 ) = hx2 * gy1;
        rResult[1][0]( 1, 1 ) = gx2 * hy1;
        rResult[1][1]( 0, 0 ) = hx2 * gy1;
        rResult[1][1]( 0, 1 ) = gx2 * hy1;
        rResult[1][1]( 1, 0 ) = gx2 * hy1;
        rResult[1][1]( 1, 1 ) = 0.0;

        rResult[2][0]( 0, 0 ) = 0.0;
        rResult[2][0]( 0, 1 ) = hx2 * gy2;
        rResult[2][0]( 1, 0 ) = hx2 * gy2;
        rResult[2][0]( 1, 1 ) = gx2 * hy2;
        rResult[2][1]( 0, 0 ) = hx2 * gy2;
        rResult[2][1]( 0, 1 ) = gx2 * hy2;
        rResult[2][1]( 1, 0 ) = gx2 * hy2;
        rResult[2][1]( 1, 1 ) = 0.0;

        rResult[3][0]( 0, 0 ) = 0.0;
        rResult[3][0]( 0, 1 ) = hx1 * gy2;
        rResult[3][0]( 1, 0 ) = hx1 * gy2;
        rResult[3][0]( 1, 1 ) = gx1 * hy2;
        rResult[3][1]( 0, 0 ) = hx1 * gy2;
        rResult[3][1]( 0, 1 ) = gx1 * hy2;
        rResult[3][1]( 1, 0 ) = gx1 * hy2;
        rResult[3][1]( 1, 1 ) = 0.0;

        rResult[4][0]( 0, 0 ) = 0.0;
        rResult[4][0]( 0, 1 ) = hx3 * gy1;
        rResult[4][0]( 1, 0 ) = hx3 * gy1;
        rResult[4][0]( 1, 1 ) = gx3 * hy1;
        rResult[4][1]( 0, 0 ) = hx3 * gy1;
        rResult[4][1]( 0, 1 ) = gx3 * hy1;
        rResult[4][1]( 1, 0 ) = gx3 * hy1;
        rResult[4][1]( 1, 1 ) = 0.0;

        rResult[5][0]( 0, 0 ) = 0.0;
        rResult[5][0]( 0, 1 ) = hx2 * gy3;
        rResult[5][0]( 1, 0 ) = hx2 * gy3;
        rResult[5][0]( 1, 1 ) = gx2 * hy3;
        rResult[5][1]( 0, 0 ) = hx2 * gy3;
        rResult[5][1]( 0, 1 ) = gx2 * hy3;
        rResult[5][1]( 1, 0 ) = gx2 * hy3;
        rResult[5][1]( 1, 1 ) = 0.0;

        rResult[6][0]( 0, 0 ) = 0.0;
        rResult[6][0]( 0, 1 ) = hx3 * gy2;
        rResult[6][0]( 1, 0 ) = hx3 * gy2;
        rResult[6][0]( 1, 1 ) = gx3 * hy2;
        rResult[6][1]( 0, 0 ) = hx3 * gy2;
        rResult[6][1]( 0, 1 ) = gx3 * hy2;
        rResult[6][1]( 1, 0 ) = gx3 * hy2;
        rResult[6][1]( 1, 1 ) = 0.0;

        rResult[7][0]( 0, 0 ) = 0.0;
        rResult[7][0]( 0, 1 ) = hx1 * gy3;
        rResult[7][0]( 1, 0 ) = hx1 * gy3;
        rResult[7][0]( 1, 1 ) = gx1 * hy3;
        rResult[7][1]( 0, 0 ) = hx1 * gy3;
        rResult[7][1]( 0, 1 ) = gx1 * hy3;
        rResult[7][1]( 1, 0 ) = gx1 * hy3;
        rResult[7][1]( 1, 1 ) = 0.0;

        rResult[8][0]( 0, 0 ) = 0.0;
        rResult[8][0]( 0, 1 ) = hx3 * gy3;
        rResult[8][0]( 1, 0 ) = hx3 * gy3;
        rResult[8][0]( 1, 1 ) = gx3 * hy3;
        rResult[8][1]( 0, 0 ) = hx3 * gy3;
        rResult[8][1]( 0, 1 ) = gx3 * hy3;
        rResult[8][1]( 1, 0 ) = gx3 * hy3;
        rResult[8][1]( 1, 1 ) = 0.0;


        return rResult;
    }

protected:


    /**
     * there are no protected class members
     */


private:

    /**
     * Static Member Variables
     */

    static const GeometryData msGeometryData;

    ///@}
    ///@name Serialization
    ///@{

    friend class Serializer;

    void save( Serializer& rSerializer ) const override
    {
        KRATOS_SERIALIZE_SAVE_BASE_CLASS( rSerializer, BaseType );
    }

    void load( Serializer& rSerializer ) override
    {
        KRATOS_SERIALIZE_LOAD_BASE_CLASS( rSerializer, BaseType );
    }

    Quadrilateral2D9(): BaseType( PointsArrayType(), &msGeometryData ) {}

    /**
     * Private Operations
     */




    /**
     * :TODO: implemented but not yet tested
     */
    /**
     * Calculates the values of all shape function in all integration points.
     * Integration points are expected to be given in local coordinates
     *
     * @param ThisMethod the current integration method
     * @return the matrix of values of every shape function in each integration point
     *
     */
    static Matrix CalculateShapeFunctionsIntegrationPointsValues(
        typename BaseType::IntegrationMethod ThisMethod )
    {
        IntegrationPointsContainerType all_integration_points = AllIntegrationPoints();
        IntegrationPointsArrayType integration_points = all_integration_points[ThisMethod];
        //number of integration points
        const int integration_points_number = integration_points.size();
        //number of nodes in current geometry
        const int points_number = 9;
        //setting up return matrix
        Matrix shape_function_values( integration_points_number, points_number );
        //loop over all integration points

        for ( int pnt = 0; pnt < integration_points_number; pnt++ )
        {
            double fx1 = 0.5 * ( integration_points[pnt].X() - 1 ) * integration_points[pnt].X();
            double fx2 = 0.5 * ( integration_points[pnt].X() + 1 ) * integration_points[pnt].X();
            double fx3 = 1 - integration_points[pnt].X() * integration_points[pnt].X();
            double fy1 = 0.5 * ( integration_points[pnt].Y() - 1 ) * integration_points[pnt].Y();
            double fy2 = 0.5 * ( integration_points[pnt].Y() + 1 ) * integration_points[pnt].Y();
            double fy3 = 1 - integration_points[pnt].Y() * integration_points[pnt].Y();

            shape_function_values( pnt, 0 ) = ( fx1 * fy1 );
            shape_function_values( pnt, 1 ) = ( fx2 * fy1 );
            shape_function_values( pnt, 2 ) = ( fx2 * fy2 );
            shape_function_values( pnt, 3 ) = ( fx1 * fy2 );
            shape_function_values( pnt, 4 ) = ( fx3 * fy1 );
            shape_function_values( pnt, 5 ) = ( fx2 * fy3 );
            shape_function_values( pnt, 6 ) = ( fx3 * fy2 );
            shape_function_values( pnt, 7 ) = ( fx1 * fy3 );
            shape_function_values( pnt, 8 ) = ( fx3 * fy3 );
        }

        return shape_function_values;
    }

    /**
     * :TODO: implemented but not yet tested
     */
    /**
     * Calculates the local gradients of all shape functions in
     * all integration points.
     * Integration points are expected to be given in local coordinates
     *
     * @param ThisMethod the current integration method
     * @return the vector of the gradients of all shape functions
     * in each integration point
     */
    static ShapeFunctionsGradientsType CalculateShapeFunctionsIntegrationPointsLocalGradients(
        typename BaseType::IntegrationMethod ThisMethod )
    {
        IntegrationPointsContainerType all_integration_points = AllIntegrationPoints();
        IntegrationPointsArrayType integration_points = all_integration_points[ThisMethod];
        //number of integration points
        const int integration_points_number = integration_points.size();
        ShapeFunctionsGradientsType d_shape_f_values( integration_points_number );
        //initialising container
        //std::fill(d_shape_f_values.begin(), d_shape_f_values.end(), Matrix(4,2));
        //loop over all integration points

        for ( int pnt = 0; pnt < integration_points_number; pnt++ )
        {
            double fx1 = 0.5 * ( integration_points[pnt].X() - 1 ) * integration_points[pnt].X();
            double fx2 = 0.5 * ( integration_points[pnt].X() + 1 ) * integration_points[pnt].X();
            double fx3 = 1 - integration_points[pnt].X() * integration_points[pnt].X();
            double fy1 = 0.5 * ( integration_points[pnt].Y() - 1 ) * integration_points[pnt].Y();
            double fy2 = 0.5 * ( integration_points[pnt].Y() + 1 ) * integration_points[pnt].Y();
            double fy3 = 1 - integration_points[pnt].Y() * integration_points[pnt].Y();

            double gx1 = 0.5 * ( 2 * integration_points[pnt].X() - 1 );
            double gx2 = 0.5 * ( 2 * integration_points[pnt].X() + 1 );
            double gx3 = -2.0 * integration_points[pnt].X();
            double gy1 = 0.5 * ( 2 * integration_points[pnt].Y() - 1 );
            double gy2 = 0.5 * ( 2 * integration_points[pnt].Y() + 1 );
            double gy3 = -2.0 * integration_points[pnt].Y();

            Matrix result( 9, 2 );
            result( 0, 0 ) = gx1 * fy1;
            result( 0, 1 ) = fx1 * gy1;
            result( 1, 0 ) = gx2 * fy1;
            result( 1, 1 ) = fx2 * gy1;
            result( 2, 0 ) = gx2 * fy2;
            result( 2, 1 ) = fx2 * gy2;
            result( 3, 0 ) = gx1 * fy2;
            result( 3, 1 ) = fx1 * gy2;
            result( 4, 0 ) = gx3 * fy1;
            result( 4, 1 ) = fx3 * gy1;
            result( 5, 0 ) = gx2 * fy3;
            result( 5, 1 ) = fx2 * gy3;
            result( 6, 0 ) = gx3 * fy2;
            result( 6, 1 ) = fx3 * gy2;
            result( 7, 0 ) = gx1 * fy3;
            result( 7, 1 ) = fx1 * gy3;
            result( 8, 0 ) = gx3 * fy3;
            result( 8, 1 ) = fx3 * gy3;

            d_shape_f_values[pnt] = result;
        }

        return d_shape_f_values;
    }

    /**
     * :TODO: testing
     */
    static const IntegrationPointsContainerType AllIntegrationPoints()
    {
        IntegrationPointsContainerType integration_points =
        {
            {
                Quadrature < QuadrilateralGaussLegendreIntegrationPoints1,
                2, IntegrationPoint<3> >::GenerateIntegrationPoints(),
                Quadrature < QuadrilateralGaussLegendreIntegrationPoints2,
                2, IntegrationPoint<3> >::GenerateIntegrationPoints(),
                Quadrature < QuadrilateralGaussLegendreIntegrationPoints3,
                2, IntegrationPoint<3> >::GenerateIntegrationPoints(),
                Quadrature < QuadrilateralGaussLegendreIntegrationPoints4,
                2, IntegrationPoint<3> >::GenerateIntegrationPoints()
            }
        };
        return integration_points;
    }

    /**
     * :TODO: testing
     */
    static const ShapeFunctionsValuesContainerType AllShapeFunctionsValues()
    {
        ShapeFunctionsValuesContainerType shape_functions_values =
        {
            {
                Quadrilateral2D9<TPointType>::CalculateShapeFunctionsIntegrationPointsValues(
                    GeometryData::GI_GAUSS_1 ),
                Quadrilateral2D9<TPointType>::CalculateShapeFunctionsIntegrationPointsValues(
                    GeometryData::GI_GAUSS_2 ),
                Quadrilateral2D9<TPointType>::CalculateShapeFunctionsIntegrationPointsValues(
                    GeometryData::GI_GAUSS_3 ),
                Quadrilateral2D9<TPointType>::CalculateShapeFunctionsIntegrationPointsValues(
                    GeometryData::GI_GAUSS_4 ),
            }
        };
        return shape_functions_values;
    }

    /**
     * :TODO: testing
     */
    static const ShapeFunctionsLocalGradientsContainerType AllShapeFunctionsLocalGradients()
    {
        ShapeFunctionsLocalGradientsContainerType shape_functions_local_gradients =
        {
            {
                Quadrilateral2D9<TPointType>::CalculateShapeFunctionsIntegrationPointsLocalGradients
                ( GeometryData::GI_GAUSS_1 ),
                Quadrilateral2D9<TPointType>::CalculateShapeFunctionsIntegrationPointsLocalGradients
                ( GeometryData::GI_GAUSS_2 ),
                Quadrilateral2D9<TPointType>::CalculateShapeFunctionsIntegrationPointsLocalGradients
                ( GeometryData::GI_GAUSS_3 ),
                Quadrilateral2D9<TPointType>::CalculateShapeFunctionsIntegrationPointsLocalGradients
                ( GeometryData::GI_GAUSS_4 ),
            }
        };
        return shape_functions_local_gradients;
    }

    /**
     * Private Friends
     */

    template<class TOtherPointType> friend class Quadrilateral2D9;

    /**
     * Un accessible methods
     */

}; // Class Quadrilateral2D9

/**
 * Input and output
 */

/**
 * input stream function
 */
template< class TPointType > inline std::istream& operator >> (
    std::istream& rIStream,
    Quadrilateral2D9<TPointType>& rThis );

/**
 * output stream function
 */
template< class TPointType > inline std::ostream& operator << (
    std::ostream& rOStream,
    const Quadrilateral2D9<TPointType>& rThis )
{
    rThis.PrintInfo( rOStream );
    rOStream << std::endl;
    rThis.PrintData( rOStream );
    return rOStream;
}

template<class TPointType>
const GeometryData Quadrilateral2D9<TPointType>::msGeometryData(
    2, 2, 2,
    GeometryData::GI_GAUSS_3,
    Quadrilateral2D9<TPointType>::AllIntegrationPoints(),
    Quadrilateral2D9<TPointType>::AllShapeFunctionsValues(),
    AllShapeFunctionsLocalGradients()
);

}  // namespace Kratos.

#endif // KRATOS_QUADRILATERAL_2D_9_H_INCLUDED  defined <|MERGE_RESOLUTION|>--- conflicted
+++ resolved
@@ -370,13 +370,6 @@
         return sqrt( fabs( this->DeterminantOfJacobian( PointType() ) ) );
     }
 
-<<<<<<< HEAD
-    /** 
-     * @brief This method calculates and returns area or surface area of this geometry depending to it's dimension. 
-     * @details For one dimensional geometry it returns zero, for two dimensional it gives area
-     * and for three dimensional geometries it gives surface area.
-     * @return double value contains area or surface area
-=======
     /** This method calculates and returns area or surface area of
      * this geometry depending to it's dimension. For one dimensional
      * geometry it returns zero, for two dimensional it gives area
@@ -384,7 +377,6 @@
      *
      * @return double value contains area or surface
      * area.N
->>>>>>> 6525fa67
      * @see Length()
      * @see Volume()
      * @see DomainSize()
@@ -395,32 +387,6 @@
         Vector temp;
         this->DeterminantOfJacobian( temp, msGeometryData.DefaultIntegrationMethod() );
         const IntegrationPointsArrayType& integration_points = this->IntegrationPoints( msGeometryData.DefaultIntegrationMethod() );
-<<<<<<< HEAD
-        double area = 0.0;
-
-        for ( unsigned int i = 0; i < integration_points.size(); i++ ) {
-            area += temp[i] * integration_points[i].Weight();
-        }
-
-        return area;
-    }
-
-    /**
-     * @brief This method calculates and returns the volume of this geometry.
-     * @return Zero, the volume of a 2D geometry is 0
-     * @see Length()
-     * @see Area()
-     * @see Volume()
-     */
-    double Volume() const override
-    {
-        return 0.0;
-    }
-
-    /** 
-     * @brief This method calculates and returns length, area or volume of this geometry depending to it's dimension. 
-     * @details For one dimensional geometry it returns its length, for two dimensional it gives area and for three dimensional geometries it gives its volume.
-=======
         double Area = 0.0;
 
         for ( unsigned int i = 0; i < integration_points.size(); i++ ) {
@@ -454,7 +420,6 @@
      * geometry it returns its length, for two dimensional it gives area
      * and for three dimensional geometries it gives its volume.
      *
->>>>>>> 6525fa67
      * @return double value contains length, area or volume.
      * @see Length()
      * @see Area()
