//    |  /           |
//    ' /   __| _` | __|  _ \   __|
//    . \  |   (   | |   (   |\__ `
//   _|\_\_|  \__,_|\__|\___/ ____/
//                   Multi-Physics
//
//  License:         BSD License
//                   Kratos default license: kratos/license.txt
//
//  Main authors:    Thomas Oberbichler
//
//  Ported from the ANurbs library (https://github.com/oberbichler/ANurbs)
//

#if !defined(KRATOS_NURBS_SURFACE_GEOMETRY_H_INCLUDED )
#define  KRATOS_NURBS_SURFACE_GEOMETRY_H_INCLUDED

// System includes

// External includes

// Project includes
#include "geometries/geometry.h"
#include "utilities/quadrature_points_utility.h"

#include "geometries/nurbs_shape_function_utilities/nurbs_surface_shape_functions.h"
#include "geometries/nurbs_shape_function_utilities/nurbs_interval.h"
#include "geometries/nurbs_shape_function_utilities/nurbs_utilities.h"

#include "integration/integration_point_utilities.h"

namespace Kratos {

template <int TWorkingSpaceDimension, class TContainerPointType>
class NurbsSurfaceGeometry : public Geometry<typename TContainerPointType::value_type>
{
public:
    ///@name Type Definitions
    ///@{

    typedef typename TContainerPointType::value_type NodeType;

    /// Geometry as base class.
    typedef Geometry<typename TContainerPointType::value_type> BaseType;
    typedef NurbsSurfaceGeometry<TWorkingSpaceDimension, TContainerPointType> GeometryType;

    typedef typename BaseType::IndexType IndexType;
    typedef typename BaseType::SizeType SizeType;

<<<<<<< HEAD
    typedef typename BaseType::CoordinatesArrayType CoordinatesArrayType;
    typedef typename BaseType::PointsArrayType PointsArrayType;
=======
    /** Array of counted pointers to point. This type used to hold
        geometry's points.*/
    typedef  typename BaseType::PointsArrayType PointsArrayType;
    typedef  typename BaseType::CoordinatesArrayType CoordinatesArrayType;
    typedef typename BaseType::GeometriesArrayType GeometriesArrayType;
>>>>>>> 3dade1bb
    typedef typename BaseType::IntegrationPointsArrayType IntegrationPointsArrayType;

    /// Counted pointer of NurbsSurfaceGeometry
    KRATOS_CLASS_POINTER_DEFINITION(NurbsSurfaceGeometry);
    ///@}
    ///@name Life Cycle
    ///@{

    /// Conctructor for B-Spline surfaces
    NurbsSurfaceGeometry(
        const PointsArrayType& rThisPoints,
        const SizeType PolynomialDegreeU,
        const SizeType PolynomialDegreeV,
        const Vector& rKnotsU,
        const Vector& rKnotsV)
        : BaseType(rThisPoints, &msGeometryData)
        , mPolynomialDegreeU(PolynomialDegreeU)
        , mPolynomialDegreeV(PolynomialDegreeV)
        , mKnotsU(rKnotsU)
        , mKnotsV(rKnotsV)
    {
        KRATOS_ERROR_IF(rThisPoints.size() !=
            (NurbsUtilities::GetNumberOfControlPoints(PolynomialDegreeU, rKnotsU.size())
                * NurbsUtilities::GetNumberOfControlPoints(PolynomialDegreeV, rKnotsV.size())))
            << "Number of controls points and polynomial degrees and number of knots do not match!" << std::endl;
    }

    /// Conctructor for NURBS surfaces
    NurbsSurfaceGeometry(
        const PointsArrayType& rThisPoints,
        const SizeType PolynomialDegreeU,
        const SizeType PolynomialDegreeV,
        const Vector& rKnotsU,
        const Vector& rKnotsV,
        const Vector& rWeights)
        : BaseType(rThisPoints, &msGeometryData)
        , mPolynomialDegreeU(PolynomialDegreeU)
        , mPolynomialDegreeV(PolynomialDegreeV)
        , mKnotsU(rKnotsU)
        , mKnotsV(rKnotsV)
        , mWeights(rWeights)
    {
        KRATOS_ERROR_IF(rThisPoints.size() != 
            (NurbsUtilities::GetNumberOfControlPoints(PolynomialDegreeU, rKnotsU.size())
                * NurbsUtilities::GetNumberOfControlPoints(PolynomialDegreeV, rKnotsV.size())))
            << "Number of controls points and polynomial degrees and number of knots do not match!" << std::endl;

        KRATOS_ERROR_IF(rWeights.size() != rThisPoints.size())
            << "Number of control points and weights do not match!" << std::endl;
    }

    explicit NurbsSurfaceGeometry(const PointsArrayType& ThisPoints)
        : BaseType(ThisPoints, &msGeometryData)
    {
    }

    /// Copy constructor.
    NurbsSurfaceGeometry(NurbsSurfaceGeometry<TWorkingSpaceDimension, TContainerPointType> const& rOther)
        : BaseType(rOther)
        , mPolynomialDegreeU(rOther.mPolynomialDegreeU)
        , mPolynomialDegreeV(rOther.mPolynomialDegreeV)
        , mKnotsU(rOther.mKnotsU)
        , mKnotsV(rOther.mKnotsV)
        , mWeights(rOther.mWeights)
    {
    }

    /// Copy constructor from a geometry with different point type.
    template<class TOtherContainerPointType> NurbsSurfaceGeometry(
        NurbsSurfaceGeometry<TWorkingSpaceDimension, TOtherContainerPointType> const& rOther)
        : BaseType(rOther, &msGeometryData)
        , mPolynomialDegreeU(rOther.mPolynomialDegreeU)
        , mPolynomialDegreeV(rOther.mPolynomialDegreeV)
        , mKnotsU(rOther.mKnotsU)
        , mKnotsV(rOther.mKnotsV)
        , mWeights(rOther.mWeights)
    {
    }

    /// Destructor.
    ~NurbsSurfaceGeometry() override = default;

    ///@}
    ///@name Operators
    ///@{

    /**
     * Assignment operator.
     *
     * @note This operator don't copy the points and this
     * geometry shares points with given source geometry. It's
     * obvious that any change to this geometry's point affect
     * source geometry's points too.
     *
     * @see Clone
     * @see ClonePoints
     */
    NurbsSurfaceGeometry& operator=(const NurbsSurfaceGeometry& rOther)
    {
        BaseType::operator=(rOther);
        mPolynomialDegreeU = rOther.mPolynomialDegreeU;
        mPolynomialDegreeV = rOther.mPolynomialDegreeV;
        mKnotsU = rOther.mKnotsU;
        mKnotsV = rOther.mKnotsV;
        mWeights = rOther.mWeights;
        return *this;
    }

    /**
     * @brief Assignment operator for geometries with different point type.
     *
     * @note This operator don't copy the points and this
     * geometry shares points with given source geometry. It's
     * obvious that any change to this geometry's point affect
     * source geometry's points too.
     *
     * @see Clone
     * @see ClonePoints
     */
    template<class TOtherContainerPointType>
    NurbsSurfaceGeometry& operator=(
        NurbsSurfaceGeometry<TWorkingSpaceDimension, TOtherContainerPointType> const & rOther)
    {
        BaseType::operator=(rOther);
        mPolynomialDegreeU = rOther.mPolynomialDegreeU;
        mPolynomialDegreeV = rOther.mPolynomialDegreeV;
        mKnotsU = rOther.mKnotsU;
        mKnotsV = rOther.mKnotsV;
        mWeights = rOther.mWeights;
        return *this;
    }

    ///@}
    ///@name Operations
    ///@{

    typename BaseType::Pointer Create(
        PointsArrayType const& ThisPoints) const override
    {
        return Kratos::make_shared<NurbsSurfaceGeometry>(ThisPoints);
    }

    ///@}
    ///@name Get and Set functions
    ///@{

    /* @return returns the polynomial degree 'p' in u direction. */
    SizeType PolynomialDegreeU() const
    {
        return mPolynomialDegreeU;
    }

    /* @return returns the polynomial degree 'p' in u direction. */
    SizeType PolynomialDegreeV() const
    {
        return mPolynomialDegreeV;
    }

    /* Get Knot vector in u-direction. This vector is defined to have
    a multiplicity of p at the beginning and end (NOT: p + 1).
    @return knot vector. */
    const Vector& KnotsU() const
    {
        return mKnotsU;
    }

    /* Get Knot vector in v-direction. This vector is defined to have
    a multiplicity of p at the beginning and end (NOT: p + 1).
    @return knot vector. */
    const Vector& KnotsV() const
    {
        return mKnotsV;
    }

    /* @return Gives the size of the knot vector in u-direction.
    */
    SizeType NumberOfKnotsU() const
    {
        return mKnotsU.size();
    }

    /* @return Gives the size of the knot vector in v-direction.
    */
    SizeType NumberOfKnotsV() const
    {
        return mKnotsV.size();
    }

    /* Checks if shape functions are rational or not.
    @return true if NURBS, false if B-Splines only (all weights are considered as 1) */
    bool IsRational() const
    {
        return mWeights.size() != 0;
    }

    /* Get Weights vector. All values are 1.0 for B-Splines, for NURBS those can be unequal 1.0.
    @return weights vector.
    */
    const Vector& Weights() const
    {
        return mWeights;
    }

    SizeType NumberOfControlPointsU() const
    {
        return NumberOfKnotsU() - PolynomialDegreeU() + 1;
    }

    SizeType NumberOfControlPointsV() const
    {
        return NumberOfKnotsV() - PolynomialDegreeV() + 1;
    }

    /* Provides the natural boundaries of the NURBS/B-Spline surface.
    @return domain interval.
    */
    NurbsInterval DomainIntervalU() const
    {
        return NurbsInterval(
            mKnotsU[mPolynomialDegreeU - 1],
            mKnotsU[NumberOfKnotsU() - mPolynomialDegreeU]);
    }

    /* Provides the natural boundaries of the NURBS/B-Spline surface.
    @return domain interval.
    */
    NurbsInterval DomainIntervalV() const
    {
        return NurbsInterval(
            mKnotsV[mPolynomialDegreeV - 1],
            mKnotsV[NumberOfKnotsV() - mPolynomialDegreeV]);
    }

    /* Provides all knot span intervals of the surface in u-direction.
    @return vector of knot span intervals.
    */
    std::vector<NurbsInterval> KnotSpanIntervalsU() const
    {
        const SizeType first_span = mPolynomialDegreeU - 1;
        const SizeType last_span = NumberOfKnotsU() - mPolynomialDegreeU - 1;

        const SizeType number_of_spans = last_span - first_span + 1;

        std::vector<NurbsInterval> result(number_of_spans);

        for (IndexType i = 0; i < number_of_spans; i++) {
            const double t0 = mKnotsU[first_span + i];
            const double t1 = mKnotsU[first_span + i + 1];

            result[i] = NurbsInterval(t0, t1);
        }

        return result;
    }

    /* Provides all knot span intervals of the surface in u-direction.
    @return vector of knot span intervals.
    */
    std::vector<NurbsInterval> KnotSpanIntervalsV() const
    {
        const SizeType first_span = mPolynomialDegreeV - 1;
        const SizeType last_span = NumberOfKnotsV() - mPolynomialDegreeV - 1;

        const SizeType number_of_spans = last_span - first_span + 1;

        std::vector<NurbsInterval> result(number_of_spans);

        for (IndexType i = 0; i < number_of_spans; i++) {
            const double t0 = mKnotsV[first_span + i];
            const double t1 = mKnotsV[first_span + i + 1];

            result[i] = NurbsInterval(t0, t1);
        }

        return result;
    }

    /**
    * @brief This method creates a list of quadrature point geometries
    *        from a list of integration points.
    *
    * @param rResultGeometries list of quadrature point geometries.
    * @param rIntegrationPoints list of integration points.
    * @param NumberOfShapeFunctionDerivatives the number provided
    *        derivatives of shape functions in the system.
    *
    * @see quadrature_point_geometry.h
    */
    void CreateQuadraturePointGeometries(
        GeometriesArrayType& rResultGeometries,
        IndexType NumberOfShapeFunctionDerivatives,
        const IntegrationPointsArrayType& rIntegrationPoints) const override
    {
        // shape function container.
        NurbsSurfaceShapeFunction shape_function_container(
            mPolynomialDegreeU, mPolynomialDegreeV, NumberOfShapeFunctionDerivatives);

        // Resize containers.
        if (rResultGeometries.size() != rIntegrationPoints.size())
            rResultGeometries.resize(rIntegrationPoints.size());

        auto default_method = this->GetDefaultIntegrationMethod();
        SizeType number_of_non_zero_cps = shape_function_container.NumberOfNonzeroControlPoints();

        Matrix N(1, number_of_non_zero_cps);
        DenseVector<Matrix> shape_function_derivatives(NumberOfShapeFunctionDerivatives - 1);
        for (IndexType i = 0; i < NumberOfShapeFunctionDerivatives - 1; i++) {
            shape_function_derivatives[i].resize(number_of_non_zero_cps, i + 2);
        }

        for (IndexType i = 0; i < rIntegrationPoints.size(); ++i)
        {
            if (IsRational()) {
                shape_function_container.ComputeNurbsShapeFunctionValues(
                    mKnotsU, mKnotsV, mWeights, rIntegrationPoints[i][0], rIntegrationPoints[i][1]);
            }
            else {
                shape_function_container.ComputeBSplineShapeFunctionValues(
                    mKnotsU, mKnotsV, rIntegrationPoints[i][0], rIntegrationPoints[i][1]);
            }

            /// Get List of Control Points
            PointsArrayType nonzero_control_points(number_of_non_zero_cps);
            auto cp_indices = shape_function_container.ControlPointIndices(
                NumberOfControlPointsU(), NumberOfControlPointsV());
            for (IndexType j = 0; j < number_of_non_zero_cps; j++) {
                nonzero_control_points[j] += (*this)[cp_indices[j]];
            }

            /// Get Shape Functions N
            if (NumberOfShapeFunctionDerivatives >= 0) {
                for (IndexType j = 0; j < number_of_non_zero_cps; j++) {
                    N(0, j) = shape_function_container(cp_indices[j], 0);
                }
            }
            /// Get Shape Function Derivatives DN_De, ...
            if (NumberOfShapeFunctionDerivatives > 0) {
                IndexType shape_derivative_index = 1;
                for (IndexType n = 0; n < NumberOfShapeFunctionDerivatives - 1; n++) {
                    for (IndexType k = 0; k < n + 2; k++) {
                        for (IndexType j = 0; j < number_of_non_zero_cps; j++) {
                            shape_function_derivatives[n](j, k) = shape_function_container(cp_indices[j], shape_derivative_index + k);
                        }
                    }
                    shape_derivative_index += n + 2;
                }
            }

            GeometryShapeFunctionContainer<GeometryData::IntegrationMethod> data_container(
                default_method, rIntegrationPoints[i],
                N, shape_function_derivatives);

            rResultGeometries(i) = CreateQuadraturePointsUtility<NodeType>::CreateQuadraturePoint(
                this->WorkingSpaceDimension(), 2, data_container, nonzero_control_points);
        }
    }

    ///@}
    ///@name Integration Points
    ///@{

    /*
    * Creates integration points according to its the polynomial degrees.
    * @return integration points.
    */
    void CreateIntegrationPoints(
        IntegrationPointsArrayType& rIntegrationPoints) const override
    {
        const SizeType points_in_u = PolynomialDegreeU() + 1;
        const SizeType points_in_v = PolynomialDegreeV() + 1;

        CreateIntegrationPoints(
            rIntegrationPoints, points_in_u, points_in_v);
    }

    void CreateIntegrationPoints(
        IntegrationPointsArrayType& rIntegrationPoints,
        SizeType IntegrationPointsPerKnotU, SizeType IntegrationPointsPerKnotV) const
    {
        auto knot_span_intervals_u = KnotSpanIntervalsU();
        auto knot_span_intervals_v = KnotSpanIntervalsV();

        const SizeType number_of_integration_points =
            knot_span_intervals_u.size() * knot_span_intervals_v.size()
            * IntegrationPointsPerKnotU * IntegrationPointsPerKnotV;

        if (rIntegrationPoints.size() != number_of_integration_points)
            rIntegrationPoints.resize(number_of_integration_points);

        IntegrationPointsArrayType integration_points_knot_span(
            IntegrationPointsPerKnotU * IntegrationPointsPerKnotV);

        IndexType counter = 0;

        for (IndexType i = 0; i < knot_span_intervals_u.size(); ++i)
        {
            for (IndexType j = 0; j < knot_span_intervals_v.size(); ++j)
            {
                IntegrationPointUtilities::IntegrationPoints2D(
                    integration_points_knot_span,
                    IntegrationPointsPerKnotU, IntegrationPointsPerKnotV,
                    knot_span_intervals_u[i].GetT0(), knot_span_intervals_u[i].GetT1(),
                    knot_span_intervals_v[j].GetT0(), knot_span_intervals_v[j].GetT1());

                for (IndexType k = 0; k < integration_points_knot_span.size(); ++k)
                {
                    rIntegrationPoints[counter] = integration_points_knot_span[k];
                    counter++;
                }
            }
        }
    }

    ///@}
    ///@name Operations
    ///@{

    /** This method maps from dimension space to working space.
    * @param rResult array_1d<double, 3> with the coordinates in working space
    * @param LocalCoordinates The local coordinates in dimension space,
                              here only the first 2 entries are taken into account.
    * @return array_1d<double, 3> with the coordinates in working space
    * @see PointLocalCoordinates
    */
    CoordinatesArrayType& GlobalCoordinates(
        CoordinatesArrayType& rResult,
        const CoordinatesArrayType& rLocalCoordinates
    ) const override
    {
        NurbsSurfaceShapeFunction shape_function_container(mPolynomialDegreeU, mPolynomialDegreeV, 0);

        if (IsRational()) {
            shape_function_container.ComputeNurbsShapeFunctionValues(
                mKnotsU, mKnotsV, mWeights, rLocalCoordinates[0], rLocalCoordinates[1]);
        }
        else {
            shape_function_container.ComputeBSplineShapeFunctionValues(
                mKnotsU, mKnotsV, rLocalCoordinates[0], rLocalCoordinates[1]);
        }

        noalias(rResult) = ZeroVector(3);
        for (IndexType u = 0; u <= PolynomialDegreeU(); u++) {
            for (IndexType v = 0; v <= PolynomialDegreeV(); v++) {
                IndexType cp_index_u = shape_function_container.GetFirstNonzeroControlPointU() + u;
                IndexType cp_index_v = shape_function_container.GetFirstNonzeroControlPointV() + v;

                const IndexType index = NurbsUtilities::GetVectorIndexFromMatrixIndices(
                    NumberOfControlPointsU(), NumberOfControlPointsV(), cp_index_u, cp_index_v);

                rResult += (*this)[index] * shape_function_container(u, v, 0);
            }
        }

        return rResult;
    }

    /** This method maps from local space to working space and computes the
    *   number of derivatives at the local space parameter in the dimension of the object.
    * @param LocalCoordinates The local coordinates in dimension space
    * @param Derivative Number of computed derivatives
    * @return std::vector<array_1d<double, 3>> with the coordinates in working space
    * @see PointLocalCoordinates
    */
    void GlobalSpaceDerivatives(
        std::vector<CoordinatesArrayType>& rGlobalSpaceDerivatives,
        const CoordinatesArrayType& rLocalCoordinates,
        const SizeType DerivativeOrder) const override
    {
        NurbsSurfaceShapeFunction shape_function_container(mPolynomialDegreeU, mPolynomialDegreeV, DerivativeOrder);

        if (IsRational()) {
            shape_function_container.ComputeNurbsShapeFunctionValues(
                mKnotsU, mKnotsV, mWeights, rLocalCoordinates[0], rLocalCoordinates[1]);
        }
        else {
            shape_function_container.ComputeBSplineShapeFunctionValues(
                mKnotsU, mKnotsV, rLocalCoordinates[0], rLocalCoordinates[1]);
        }

        if (rGlobalSpaceDerivatives.size() != shape_function_container.NumberOfShapeFunctionRows()) {
            rGlobalSpaceDerivatives.resize(shape_function_container.NumberOfShapeFunctionRows());
        }

        for (IndexType shape_function_row_i = 0;
            shape_function_row_i < shape_function_container.NumberOfShapeFunctionRows();
            shape_function_row_i++) {
            for (IndexType u = 0; u <= PolynomialDegreeU(); u++) {
                for (IndexType v = 0; v <= PolynomialDegreeV(); v++) {
                    IndexType cp_index_u = shape_function_container.GetFirstNonzeroControlPointU() + u;
                    IndexType cp_index_v = shape_function_container.GetFirstNonzeroControlPointV() + v;

                    const IndexType index = NurbsUtilities::GetVectorIndexFromMatrixIndices(
                        NumberOfControlPointsU(), NumberOfControlPointsV(), cp_index_u, cp_index_v);

                    if (u == 0 && v==0)
                        rGlobalSpaceDerivatives[shape_function_row_i] =
                        (*this)[index] * shape_function_container(u, v, shape_function_row_i);
                    else
                        rGlobalSpaceDerivatives[shape_function_row_i] +=
                        (*this)[index] * shape_function_container(u, v, shape_function_row_i);
                }
            }
        }
    }

    ///@}
    ///@name Shape Function
    ///@{

    Vector& ShapeFunctionsValues(
        Vector &rResult,
        const CoordinatesArrayType& rCoordinates) const override
    {
        NurbsSurfaceShapeFunction shape_function_container(mPolynomialDegreeU, mPolynomialDegreeV, 0);

        if (IsRational()) {
            shape_function_container.ComputeNurbsShapeFunctionValues(mKnotsU, mKnotsV, mWeights, rCoordinates[0], rCoordinates[1]);
        }
        else {
            shape_function_container.ComputeBSplineShapeFunctionValues(mKnotsU, mKnotsV, rCoordinates[0], rCoordinates[1]);
        }

        if (rResult.size() != shape_function_container.NumberOfNonzeroControlPoints())
            rResult.resize(shape_function_container.NumberOfNonzeroControlPoints());

        for (IndexType i = 0; i < shape_function_container.NumberOfNonzeroControlPoints(); i++) {
            rResult[i] = shape_function_container(i, 0);
        }

        return rResult;
    }

    Matrix& ShapeFunctionsLocalGradients(
        Matrix& rResult,
        const CoordinatesArrayType& rCoordinates) const override
    {
        NurbsSurfaceShapeFunction shape_function_container(mPolynomialDegreeU, mPolynomialDegreeV, 0);

        if (IsRational()) {
            shape_function_container.ComputeNurbsShapeFunctionValues(mKnotsU, mKnotsV, mWeights, rCoordinates[0], rCoordinates[1]);
        }
        else {
            shape_function_container.ComputeBSplineShapeFunctionValues(mKnotsU, mKnotsV, rCoordinates[0], rCoordinates[1]);
        }

        if (rResult.size1() != 2
            && rResult.size2() != shape_function_container.NumberOfNonzeroControlPoints())
            rResult.resize(2, shape_function_container.NumberOfNonzeroControlPoints());

        for (IndexType i = 0; i < shape_function_container.NumberOfNonzeroControlPoints(); i++) {
            rResult(0, i) = shape_function_container(i, 1);
            rResult(1, i) = shape_function_container(i, 2);
        }

        return rResult;
    }

    ///@}
    ///@name Information
    ///@{
    std::string Info() const override
    {
        return std::to_string(TWorkingSpaceDimension) + " dimensional nurbs surface.";
    }

    void PrintInfo(std::ostream& rOStream) const override
    {
        rOStream << TWorkingSpaceDimension << " dimensional nurbs surface.";
    }

    void PrintData(std::ostream& rOStream) const override
    {
    }
    ///@}

private:
    ///@name Private Static Member Variables
    ///@{

    static const GeometryData msGeometryData;

    static const GeometryDimension msGeometryDimension;

    ///@}
    ///@name Private Member Variables
    ///@{

    SizeType mPolynomialDegreeU;
    SizeType mPolynomialDegreeV;
    Vector mKnotsU;
    Vector mKnotsV;
    Vector mWeights;

    ///@}
    ///@name Private Operations
    ///@{

    ///@}
    ///@name Private Serialization
    ///@{

    friend class Serializer;

    void save(Serializer& rSerializer) const override
    {
        KRATOS_SERIALIZE_SAVE_BASE_CLASS(rSerializer, BaseType);
        rSerializer.save("PolynomialDegreeU", mPolynomialDegreeU);
        rSerializer.save("PolynomialDegreeV", mPolynomialDegreeV);
        rSerializer.save("KnotsU", mKnotsU);
        rSerializer.save("KnotsV", mKnotsV);
        rSerializer.save("Weights", mWeights);
    }

    void load(Serializer& rSerializer) override
    {
        KRATOS_SERIALIZE_LOAD_BASE_CLASS(rSerializer, BaseType);
        rSerializer.load("PolynomialDegreeU", mPolynomialDegreeU);
        rSerializer.load("PolynomialDegreeV", mPolynomialDegreeV);
        rSerializer.load("KnotsU", mKnotsU);
        rSerializer.load("KnotsV", mKnotsV);
        rSerializer.load("Weights", mWeights);
    }

    NurbsSurfaceGeometry() : BaseType(PointsArrayType(), &msGeometryData) {};

    ///@}

}; // class NurbsSurfaceGeometry

template<int TWorkingSpaceDimension, class TPointType>
const GeometryData NurbsSurfaceGeometry<TWorkingSpaceDimension, TPointType>::msGeometryData(
    &msGeometryDimension,
    GeometryData::GI_GAUSS_1,
    {}, {}, {});

template<int TWorkingSpaceDimension, class TPointType>
const GeometryDimension NurbsSurfaceGeometry<TWorkingSpaceDimension, TPointType>::msGeometryDimension(
    2, TWorkingSpaceDimension, 2);

} // namespace Kratos

#endif // KRATOS_NURBS_SURFACE_GEOMETRY_H_INCLUDED defined<|MERGE_RESOLUTION|>--- conflicted
+++ resolved
@@ -47,16 +47,9 @@
     typedef typename BaseType::IndexType IndexType;
     typedef typename BaseType::SizeType SizeType;
 
-<<<<<<< HEAD
     typedef typename BaseType::CoordinatesArrayType CoordinatesArrayType;
     typedef typename BaseType::PointsArrayType PointsArrayType;
-=======
-    /** Array of counted pointers to point. This type used to hold
-        geometry's points.*/
-    typedef  typename BaseType::PointsArrayType PointsArrayType;
-    typedef  typename BaseType::CoordinatesArrayType CoordinatesArrayType;
     typedef typename BaseType::GeometriesArrayType GeometriesArrayType;
->>>>>>> 3dade1bb
     typedef typename BaseType::IntegrationPointsArrayType IntegrationPointsArrayType;
 
     /// Counted pointer of NurbsSurfaceGeometry
