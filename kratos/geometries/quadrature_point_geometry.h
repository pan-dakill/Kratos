--- conflicted
+++ resolved
@@ -209,8 +209,6 @@
         KRATOS_ERROR << "QuadraturePointGeometry cannot be created with 'PointsArrayType const& ThisPoints'. "
             << "This constructor is not allowed as it would remove the evaluated shape functions as the ShapeFunctionContainer is not being copied."
             << std::endl;
-<<<<<<< HEAD
-=======
     }
 
     ///@}
@@ -224,7 +222,6 @@
         const GeometryShapeFunctionContainer<GeometryData::IntegrationMethod>& rGeometryShapeFunctionContainer) override
     {
         mGeometryData.SetGeometryShapeFunctionContainer(rGeometryShapeFunctionContainer);
->>>>>>> 999f852c
     }
 
     ///@}
