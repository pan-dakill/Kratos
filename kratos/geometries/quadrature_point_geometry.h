//    |  /           |
//    ' /   __| _` | __|  _ \   __|
//    . \  |   (   | |   (   |\__ `
//   _|\_\_|  \__,_|\__|\___/ ____/
//                   Multi-Physics
//
//  License:         BSD License
//                   Kratos default license: kratos/license.txt
//
//  Main authors:    Tobias Teschemacher
//

#if !defined(KRATOS_QUADRATURE_POINT_GEOMETRY_H_INCLUDED )
#define  KRATOS_QUADRATURE_POINT_GEOMETRY_H_INCLUDED

// System includes

// External includes

// Project includes
#include "geometries/geometry.h"
#include "geometries/geometry_dimension.h"


namespace Kratos
{
/**
 * @class QuadraturePointGeometry
 * @ingroup KratosCore
 * @brief A sinlge quadrature point, that can be used for geometries without
 *        a predefined integration scheme, i.e. they can handle material point elements,
 *        isogeometric analysis elements or standard finite elements which are defined
 *        at a single quadrature point.
 *        Shape functions and integration types are precomputed and are set from
 *        from outside.
 *        The parent pointer can provide the adress to the owner of this quadrature point.
 */
template<class TPointType,
    int TWorkingSpaceDimension,
    int TLocalSpaceDimension = TWorkingSpaceDimension,
    int TDimension = TLocalSpaceDimension>
class QuadraturePointGeometry
    : public Geometry<TPointType>
{
public:

    /// Pointer definition of QuadraturePointGeometry
    KRATOS_CLASS_POINTER_DEFINITION( QuadraturePointGeometry );

    typedef Geometry<TPointType> BaseType;
    typedef Geometry<TPointType> GeometryType;

    typedef typename GeometryType::IndexType IndexType;
    typedef typename GeometryType::SizeType SizeType;

    typedef typename GeometryType::PointsArrayType PointsArrayType;
    typedef typename GeometryType::CoordinatesArrayType CoordinatesArrayType;

    typedef typename GeometryType::IntegrationPointType IntegrationPointType;
    typedef typename GeometryType::IntegrationPointsArrayType IntegrationPointsArrayType;

    typedef typename GeometryData::ShapeFunctionsGradientsType ShapeFunctionsGradientsType;

    typedef GeometryShapeFunctionContainer<GeometryData::IntegrationMethod> GeometryShapeFunctionContainerType;

    typedef typename GeometryType::IntegrationPointsContainerType IntegrationPointsContainerType;
    typedef typename GeometryType::ShapeFunctionsValuesContainerType ShapeFunctionsValuesContainerType;
    typedef typename GeometryType::ShapeFunctionsLocalGradientsContainerType ShapeFunctionsLocalGradientsContainerType;

    /// using base class functions
    using BaseType::Jacobian;
    using BaseType::DeterminantOfJacobian;
    using BaseType::ShapeFunctionsValues; 
    using BaseType::ShapeFunctionsLocalGradients;
    using BaseType::InverseOfJacobian;

    ///@}
    ///@name Life Cycle
    ///@{

    /// Constructor with points and all shape function containers separately
    QuadraturePointGeometry(
        const PointsArrayType& ThisPoints,
        const IntegrationPointsContainerType& rIntegrationPoints,
        const ShapeFunctionsValuesContainerType& rShapeFunctionValues,
        const ShapeFunctionsLocalGradientsContainerType& rShapeFunctionsDerivativesVector)
        : BaseType(ThisPoints, &mGeometryData)
        , mGeometryData(
            &msGeometryDimension,
            GeometryData::GI_GAUSS_1,
            rIntegrationPoints,
            rShapeFunctionValues,
            rShapeFunctionsDerivativesVector)
    {
    }

    /// Constructor with points and all shape function containers separately including the parent
    QuadraturePointGeometry(
        const PointsArrayType& ThisPoints,
        const IntegrationPointsContainerType& rIntegrationPoints,
        const ShapeFunctionsValuesContainerType& rShapeFunctionValues,
        const ShapeFunctionsLocalGradientsContainerType& rShapeFunctionsDerivativesVector,
        GeometryType* pGeometryParent)
        : BaseType(ThisPoints, &mGeometryData)
        , mGeometryData(
            &msGeometryDimension,
            GeometryData::GI_GAUSS_1,
            rIntegrationPoints,
            rShapeFunctionValues,
            rShapeFunctionsDerivativesVector)
        , mpGeometryParent(pGeometryParent)
    {
    }

    /// Constructor with points and geometry shape function container
    QuadraturePointGeometry(
        const PointsArrayType& ThisPoints,
        GeometryShapeFunctionContainerType& ThisGeometryShapeFunctionContainer)
        : BaseType(ThisPoints, &mGeometryData)
        , mGeometryData(
            &msGeometryDimension,
            ThisGeometryShapeFunctionContainer)
    {
    }

    /// Constructor with points, geometry shape function container, parent
    QuadraturePointGeometry(
        const PointsArrayType& ThisPoints,
        GeometryShapeFunctionContainerType& ThisGeometryShapeFunctionContainer,
        GeometryType* pGeometryParent)
        : BaseType(ThisPoints, &mGeometryData)
        , mGeometryData(
            &msGeometryDimension,
            ThisGeometryShapeFunctionContainer)
        , mpGeometryParent(pGeometryParent)
    {
    }

    /// Constructor with points, N, Vector<DN_De, ...>
    QuadraturePointGeometry(
        const PointsArrayType& ThisPoints,
        const IntegrationPointType& ThisIntegrationPoint,
        const Matrix& ThisShapeFunctionsValues,
        const DenseVector<Matrix>& ThisShapeFunctionsDerivatives)
        : BaseType(ThisPoints, &mGeometryData)
        , mGeometryData(
            &msGeometryDimension,
            GeometryShapeFunctionContainerType(
                GeometryData::GI_GAUSS_1,
                ThisIntegrationPoint,
                ThisShapeFunctionsValues,
                ThisShapeFunctionsDerivatives))
    {
    }

<<<<<<< HEAD
    /// Constructor with Geometry Id
    explicit QuadraturePointGeometry(
        IndexType GeometryId,
        const PointsArrayType& ThisPoints
    ) : BaseType( GeometryId, ThisPoints, &mGeometryData )
        , mGeometryData(
            &msGeometryDimension,
            GeometryData::GI_GAUSS_1,
            {}, {}, {})
    {
    }

    /// Constructor with Geometry Name
    explicit QuadraturePointGeometry(
        const std::string& GeometryName,
        const PointsArrayType& ThisPoints
    ) : BaseType( GeometryName, ThisPoints, &mGeometryData )
        , mGeometryData(
            &msGeometryDimension,
            GeometryData::GI_GAUSS_1,
            {}, {}, {})
    {
    }

    /**
     * Copy constructor.
     * Constructs this geometry as a copy of given geometry.
     *
     * @note This copy constructor does not copy the points, thus,
     * the new geometry shares points with the source geometry.
     * Any changes to the new geometry points affect the source
     * geometry points too.
     */
    QuadraturePointGeometry( QuadraturePointGeometry const& rOther )
        : BaseType( rOther )
=======
    /// Constructor with points, N, Vector<DN_De, ...>, parent
    QuadraturePointGeometry(
        const PointsArrayType& ThisPoints,
        const IntegrationPointType& ThisIntegrationPoint,
        const Matrix& ThisShapeFunctionsValues,
        const DenseVector<Matrix>& ThisShapeFunctionsDerivatives,
        GeometryType* pGeometryParent)
        : BaseType(ThisPoints, &mGeometryData)
        , mGeometryData(
            &msGeometryDimension,
            GeometryShapeFunctionContainerType(
                GeometryData::GI_GAUSS_1,
                ThisIntegrationPoint,
                ThisShapeFunctionsValues,
                ThisShapeFunctionsDerivatives))
        , mpGeometryParent(pGeometryParent)
>>>>>>> 79d73e25
    {
    }

    /// Constructor.
    explicit QuadraturePointGeometry(
        const PointsArrayType& ThisPoints)
        : BaseType(ThisPoints, &mGeometryData)
        , mGeometryData(
            &msGeometryDimension,
            GeometryData::GI_GAUSS_1,
            {}, {}, {})
    {
    }

    /// Destructor.
    ~QuadraturePointGeometry() override = default;

    /// Copy constructor.
    QuadraturePointGeometry(
        QuadraturePointGeometry const& rOther )
        : BaseType( rOther )
        , mGeometryData(rOther.mGeometryData)
        , mpGeometryParent(rOther.mpGeometryParent)
    {
    }

    ///@}
    ///@name Operators
    ///@{

    /// Assignment operator.
    QuadraturePointGeometry& operator=(
        const QuadraturePointGeometry& rOther )
    {
        BaseType::operator=( rOther );

        mGeometryData = rOther.mGeometryData;
        mpGeometryParent = rOther.mpGeometryParent;

        return *this;
    }

    ///@}
    ///@name Operations
    ///@{

    /**
     * @brief Creates a new geometry pointer
     * @param ThisPoints the nodes of the new geometry
     * @return Pointer to the new geometry
     */
    typename BaseType::Pointer Create( PointsArrayType const& ThisPoints ) const override
    {
        return typename BaseType::Pointer( new QuadraturePointGeometry( ThisPoints ) );
    }
    
    /**
     * @brief Creates a new geometry pointer
     * @param NewGeometryId the ID of the new geometry
     * @param ThisPoints the nodes of the new geometry
     * @return Pointer to the new geometry
     */
    typename BaseType::Pointer Create(
        IndexType NewGeometryId,
        PointsArrayType const& ThisPoints
    ) const override
    {
        return typename BaseType::Pointer( new QuadraturePointGeometry( NewGeometryId, ThisPoints ) );
    }

    /**
     * @brief Creates a new geometry pointer
     * @param NewGeometryName the name of the new geometry
     * @param ThisPoints the nodes of the new geometry
     * @return Pointer to the new geometry
     */
    typename BaseType::Pointer Create(
        const std::string& NewGeometryName,
        PointsArrayType const& ThisPoints
    ) const override
    {
        return typename BaseType::Pointer(new QuadraturePointGeometry( NewGeometryName, ThisPoints ) );
    }

    ///@}
    ///@name Parent
    ///@{

    GeometryType& GetGeometryParent(IndexType Index) const override
    {
        return *mpGeometryParent;
    }

    void SetGeometryParent(GeometryType* pGeometryParent) override
    {
        mpGeometryParent = pGeometryParent;
    }

    ///@}
    ///@name Geometrical Operations
    ///@{

    /// Returns the domain size of this quadrature point.
    double DomainSize() const override
    {
        Vector temp;
        temp = this->DeterminantOfJacobian(temp, GeometryData::GI_GAUSS_1);
        const IntegrationPointsArrayType& r_integration_points = this->IntegrationPoints();
        double domain_size = 0.0;

        for (std::size_t i = 0; i < r_integration_points.size(); ++i) {
            domain_size += temp[i] * r_integration_points[i].Weight();
        }
        return domain_size;
    }

    /**
    * @brief Calculates global location of this integration point.
    * \f[
    * c_i = \sum_j^N(x_j)*x_i
    * \f]
    * j is the index of the node and i the global direction (x,y,z).
    *
    * @return Point which is the location of this quadrature point.
    */
    Point Center() const override
    {
        const std::size_t node_number = this->PointsNumber();

        Point point(0.0, 0.0, 0.0);
        const Matrix& r_N = this->ShapeFunctionsValues();

        for (IndexType point_number = 0; point_number < this->IntegrationPointsNumber(); ++point_number) {
            for (IndexType i = 0; i < node_number; ++i) {
                point += (*this)[i] * r_N(point_number, i);
            }
        }
        return point;
    }

    ///@}
    ///@name Coordinates
    ///@{

    /**
    * This method provides the global coordinates corresponding to the
    * local coordinates. The mapping is done on the parent.
    * Error if Parent is not assigned is only thrown in debug mode.
    */
    CoordinatesArrayType& GlobalCoordinates(
        CoordinatesArrayType& rResult,
        CoordinatesArrayType const& LocalCoordinates
    ) const override
    {
        KRATOS_DEBUG_ERROR_IF(mpGeometryParent == nullptr)
            << "Trying to call GlobalCoordinates(LocalCoordinates) from quadrature point. "
            << "Pointer to parent is not assigned." << std::endl;

        return mpGeometryParent->GlobalCoordinates(rResult, LocalCoordinates);
    }

    CoordinatesArrayType& GlobalCoordinates(
        CoordinatesArrayType& rResult,
        CoordinatesArrayType const& LocalCoordinates,
        Matrix& DeltaPosition
    ) const override
    {
        KRATOS_DEBUG_ERROR_IF(mpGeometryParent == nullptr)
            << "Trying to call GlobalCoordinates(LocalCoordinates, DeltaPosition) from quadrature point. "
            << "Pointer to parent is not assigned." << std::endl;

        return mpGeometryParent->GlobalCoordinates(rResult, LocalCoordinates, DeltaPosition);
    }

    ///@}
    ///@name Jacobian
    ///@{

    /**
    * @brief Jacobian in given point. Computed on parent
    *        geometry.
    * Error if Parent is not assigned is only thrown in debug mode.
    * @param rCoordinates point which jacobians has to
    *        be calculated in it.
    * @return jacobian matrix \f$ J \f$ in given point.
    */
    Matrix& Jacobian(
        Matrix& rResult,
        const CoordinatesArrayType& rCoordinates
    ) const override
    {
        KRATOS_DEBUG_ERROR_IF(mpGeometryParent == nullptr)
            << "Trying to call Jacobian(LocalCoordinates) from quadrature point. "
            << "Pointer to parent is not assigned." << std::endl;

        return mpGeometryParent->Jacobian(rResult, rCoordinates);
    }

    /** Determinant of jacobian in given point. Computed on parent
    *        geometry.
    * Error if Parent is not assigned is only thrown in debug mode.
    * @param rPoint point which determinant of jacobians has to
    *        be calculated in it.
    * @return Determinamt of jacobian matrix \f$ |J| \f$ in given
    *         point.
    */
    double DeterminantOfJacobian(
        const CoordinatesArrayType& rPoint
    ) const override
    {
        KRATOS_DEBUG_ERROR_IF(mpGeometryParent == nullptr)
            << "Trying to call DeterminantOfJacobian(rPoint) from quadrature point. "
            << "Pointer to parent is not assigned." << std::endl;

        return mpGeometryParent->DeterminantOfJacobian(rPoint);
    }

    Matrix& InverseOfJacobian(
        Matrix& rResult,
        const CoordinatesArrayType& rCoordinates
    ) const override
    {
        KRATOS_DEBUG_ERROR_IF(mpGeometryParent == nullptr)
            << "Trying to call InverseOfJacobian(rPoint) from quadrature point. "
            << "Pointer to parent is not assigned." << std::endl;

        return mpGeometryParent->InverseOfJacobian(rResult, rCoordinates);
    }

    ///@}
    ///@name Shape Function
    ///@{

    Vector& ShapeFunctionsValues(
        Vector &rResult,
        const CoordinatesArrayType& rCoordinates
    ) const override
    {
        KRATOS_DEBUG_ERROR_IF(mpGeometryParent == nullptr)
            << "Trying to call ShapeFunctionsValues(rCoordinates) from quadrature point. "
            << "Pointer to parent is not assigned." << std::endl;

        return mpGeometryParent->ShapeFunctionsValues(rResult, rCoordinates);
    }

    virtual Matrix& ShapeFunctionsLocalGradients(
        Matrix& rResult,
        const CoordinatesArrayType& rPoint
    ) const override
    {
        KRATOS_DEBUG_ERROR_IF(mpGeometryParent == nullptr)
            << "Trying to call ShapeFunctionsLocalGradients(rPoint) from quadrature point. "
            << "Pointer to parent is not assigned." << std::endl;

        return mpGeometryParent->ShapeFunctionsLocalGradients(rResult, rPoint);
    }

    ///@}
    ///@name Input and output
    ///@{

    /// Turn back information as a string.
    std::string Info() const override
    {
        return "Quadrature point templated by local space dimension and working space dimension.";
    }

    /// Print information about this object.
    void PrintInfo( std::ostream& rOStream ) const override
    {
        rOStream << "Quadrature point templated by local space dimension and working space dimension.";
    }

    /// Print object's data.
    void PrintData( std::ostream& rOStream ) const override
    {
    }
    ///@}

private:
    ///@name Static Member Variables
    ///@{

    static const GeometryDimension msGeometryDimension;

    ///@}
    ///@name Member Variables
    ///@{

    GeometryData mGeometryData;

    // quatrature point can be related to a parent geometry. To keep the connection,
    // this geometry is related to the integration point.
    GeometryType* mpGeometryParent;

    ///@}
    ///@name Serialization
    ///@{

    friend class Serializer;

    void save( Serializer& rSerializer ) const override
    {
        KRATOS_SERIALIZE_SAVE_BASE_CLASS( rSerializer, BaseType );
        rSerializer.save("pGeometryParent", mpGeometryParent);
        rSerializer.save("GeometryData", mGeometryData);
    }

    void load( Serializer& rSerializer ) override
    {
        KRATOS_SERIALIZE_LOAD_BASE_CLASS( rSerializer, BaseType );
        rSerializer.load("pGeometryParent", mpGeometryParent);

        GeometryDimension local(3, 3, 3);
        GeometryDimension *temp = &local;
        rSerializer.load("pGeometryDimension", temp);

        rSerializer.load("GeometryData", mGeometryData);

        mGeometryData.SetGeometryDimension(&msGeometryDimension);
    }

    QuadraturePointGeometry()
        : BaseType(
            PointsArrayType(),
            &mGeometryData)
        , mGeometryData(
            &msGeometryDimension,
            GeometryData::GI_GAUSS_1,
            {}, {}, {})
    {
    }

    ///@}
}; // Class Geometry

///@name Input and output
///@{

/// input stream function
template<class TPointType,
    int TWorkingSpaceDimension,
    int TLocalSpaceDimension,
    int TDimension>
inline std::istream& operator >> (
    std::istream& rIStream,
    QuadraturePointGeometry<TPointType, TWorkingSpaceDimension, TLocalSpaceDimension, TDimension>& rThis );

/// output stream function
template<class TPointType,
    int TWorkingSpaceDimension,
    int TLocalSpaceDimension,
    int TDimension>
inline std::ostream& operator << (
    std::ostream& rOStream,
    const QuadraturePointGeometry<TPointType, TWorkingSpaceDimension, TLocalSpaceDimension, TDimension>& rThis )
{
    rThis.PrintInfo( rOStream );
    rOStream << std::endl;
    rThis.PrintData( rOStream );

    return rOStream;
}

///@}
///@name Type Dimension Definition
///@{

template<class TPointType,
    int TWorkingSpaceDimension,
    int TLocalSpaceDimension,
    int TDimension>
const GeometryDimension QuadraturePointGeometry<
    TPointType,
    TWorkingSpaceDimension,
    TLocalSpaceDimension,
    TDimension>::msGeometryDimension(
        TLocalSpaceDimension,
        TWorkingSpaceDimension,
        TLocalSpaceDimension);

///@}

}  // namespace Kratos.

#endif // KRATOS_QUADRATURE_POINT_GEOMETRY_H_INCLUDED  defined<|MERGE_RESOLUTION|>--- conflicted
+++ resolved
@@ -153,43 +153,6 @@
     {
     }
 
-<<<<<<< HEAD
-    /// Constructor with Geometry Id
-    explicit QuadraturePointGeometry(
-        IndexType GeometryId,
-        const PointsArrayType& ThisPoints
-    ) : BaseType( GeometryId, ThisPoints, &mGeometryData )
-        , mGeometryData(
-            &msGeometryDimension,
-            GeometryData::GI_GAUSS_1,
-            {}, {}, {})
-    {
-    }
-
-    /// Constructor with Geometry Name
-    explicit QuadraturePointGeometry(
-        const std::string& GeometryName,
-        const PointsArrayType& ThisPoints
-    ) : BaseType( GeometryName, ThisPoints, &mGeometryData )
-        , mGeometryData(
-            &msGeometryDimension,
-            GeometryData::GI_GAUSS_1,
-            {}, {}, {})
-    {
-    }
-
-    /**
-     * Copy constructor.
-     * Constructs this geometry as a copy of given geometry.
-     *
-     * @note This copy constructor does not copy the points, thus,
-     * the new geometry shares points with the source geometry.
-     * Any changes to the new geometry points affect the source
-     * geometry points too.
-     */
-    QuadraturePointGeometry( QuadraturePointGeometry const& rOther )
-        : BaseType( rOther )
-=======
     /// Constructor with points, N, Vector<DN_De, ...>, parent
     QuadraturePointGeometry(
         const PointsArrayType& ThisPoints,
@@ -206,7 +169,6 @@
                 ThisShapeFunctionsValues,
                 ThisShapeFunctionsDerivatives))
         , mpGeometryParent(pGeometryParent)
->>>>>>> 79d73e25
     {
     }
 
@@ -214,6 +176,30 @@
     explicit QuadraturePointGeometry(
         const PointsArrayType& ThisPoints)
         : BaseType(ThisPoints, &mGeometryData)
+        , mGeometryData(
+            &msGeometryDimension,
+            GeometryData::GI_GAUSS_1,
+            {}, {}, {})
+    {
+    }
+
+    /// Constructor with Geometry Id
+    explicit QuadraturePointGeometry(
+        IndexType GeometryId,
+        const PointsArrayType& ThisPoints
+    ) : BaseType( GeometryId, ThisPoints, &mGeometryData )
+        , mGeometryData(
+            &msGeometryDimension,
+            GeometryData::GI_GAUSS_1,
+            {}, {}, {})
+    {
+    }
+
+    /// Constructor with Geometry Name
+    explicit QuadraturePointGeometry(
+        const std::string& GeometryName,
+        const PointsArrayType& ThisPoints
+    ) : BaseType( GeometryName, ThisPoints, &mGeometryData )
         , mGeometryData(
             &msGeometryDimension,
             GeometryData::GI_GAUSS_1,
