//    |  /           |
//    ' /   __| _` | __|  _ \   __|
//    . \  |   (   | |   (   |\__ `
//   _|\_\_|  \__,_|\__|\___/ ____/
//                   Multi-Physics
//
//  License:         BSD License
//                   Kratos default license: kratos/license.txt
//
//  Main authors:    Tobias Teschemacher
//                   Andreas Apostolatos
//                   Pooyan Dadvand
//                   Philipp Bucher
//

#if !defined(KRATOS_BREP_FACE_3D_H_INCLUDED )
#define  KRATOS_BREP_FACE_3D_H_INCLUDED

// System includes

// External includes

// Project includes
#include "geometries/geometry.h"
#include "geometries/brep_curve_on_surface.h"
#include "geometries/nurbs_shape_function_utilities/nurbs_interval.h"

// includes for trimming integration
#include "utilities/geometry_utilities/brep_trimming_utilities.h"

namespace Kratos
{
///@name Kratos Classes
///@{

/**
 * @class BrepSurface
 * @ingroup KratosCore
 * @brief The BrepSurface acts as topology for faces. Those
 *        can be enclosed by a certain set of brep face curves.
 */
template<class TContainerPointType, class TContainerPointEmbeddedType = TContainerPointType>
class BrepSurface
    : public Geometry<typename TContainerPointType::value_type>
{
public:
    ///@}
    ///@name Type Definitions
    ///@{

    /** Pointer definition of BrepSurface */
    KRATOS_CLASS_POINTER_DEFINITION( BrepSurface );

    typedef typename TContainerPointType::value_type PointType;

    typedef Geometry<typename TContainerPointType::value_type> BaseType;
    typedef Geometry<typename TContainerPointType::value_type> GeometryType;
    typedef typename GeometryType::Pointer GeometryPointer;

    typedef GeometryData::IntegrationMethod IntegrationMethod;

    typedef NurbsSurfaceGeometry<3, TContainerPointType> NurbsSurfaceType;
    typedef BrepCurveOnSurface<TContainerPointType, TContainerPointEmbeddedType> BrepCurveOnSurfaceType;

    typedef DenseVector<typename BrepCurveOnSurfaceType::Pointer> BrepCurveOnSurfaceLoopType;
    typedef DenseVector<DenseVector<typename BrepCurveOnSurfaceType::Pointer>> BrepCurveOnSurfaceLoopArrayType;

    typedef typename BaseType::GeometriesArrayType GeometriesArrayType;

    typedef typename BaseType::IndexType IndexType;
    typedef typename BaseType::SizeType SizeType;

    typedef typename BaseType::PointsArrayType PointsArrayType;
    typedef typename BaseType::CoordinatesArrayType CoordinatesArrayType;
    typedef typename BaseType::IntegrationPointsArrayType IntegrationPointsArrayType;

    static constexpr IndexType SURFACE_INDEX = -1;


    ///@}
    ///@name Life Cycle
    ///@{

    /// Constructor for untrimmed patch
    BrepSurface(
        typename NurbsSurfaceType::Pointer pSurface)
        : BaseType(PointsArrayType(), &msGeometryData)
        , mpNurbsSurface(pSurface)
    {
        mIsTrimmed = false;
    }

    /// Constructor for trimmed patch
    BrepSurface(
        typename NurbsSurfaceType::Pointer pSurface,
        BrepCurveOnSurfaceLoopArrayType& BrepOuterLoopArray,
        BrepCurveOnSurfaceLoopArrayType& BrepInnerLoopArray)
        : BaseType(PointsArrayType(), &msGeometryData)
        , mpNurbsSurface(pSurface)
        , mOuterLoopArray(BrepOuterLoopArray)
        , mInnerLoopArray(BrepInnerLoopArray)
    {
        mIsTrimmed = !(mOuterLoopArray.size() == 0 && mInnerLoopArray.size() == 0);
    }

    /// Constructor for trimmed patch including IsTrimmed
    BrepSurface(
        typename NurbsSurfaceType::Pointer pSurface,
        BrepCurveOnSurfaceLoopArrayType& BrepOuterLoopArray,
        BrepCurveOnSurfaceLoopArrayType& BrepInnerLoopArray,
        bool IsTrimmed)
        : BaseType(PointsArrayType(), &msGeometryData)
        , mpNurbsSurface(pSurface)
        , mOuterLoopArray(BrepOuterLoopArray)
        , mInnerLoopArray(BrepInnerLoopArray)
        , mIsTrimmed(IsTrimmed)
    {
    }

    explicit BrepSurface(const PointsArrayType& ThisPoints)
        : BaseType(ThisPoints, &msGeometryData)
    {
    }

    /// Copy constructor.
    BrepSurface( BrepSurface const& rOther )
        : BaseType( rOther )
        , mpNurbsSurface(rOther.mpNurbsSurface)
        , mOuterLoopArray(rOther.mOuterLoopArray)
        , mInnerLoopArray(rOther.mInnerLoopArray)
        , mIsTrimmed(rOther.mIsTrimmed)
    {
    }

    /// Copy constructor from a geometry with different point type.
    template<class TOtherContainerPointType, class TOtherContainerPointEmbeddedType>
    explicit BrepSurface(
        BrepSurface<TOtherContainerPointType, TOtherContainerPointEmbeddedType> const& rOther )
        : BaseType( rOther )
        , mpNurbsSurface(rOther.mpNurbsSurface)
        , mOuterLoopArray(rOther.mOuterLoopArray)
        , mInnerLoopArray(rOther.mInnerLoopArray)
        , mIsTrimmed(rOther.mIsTrimmed)
    {
    }

    /// Destructor
    ~BrepSurface() override = default;

    ///@}
    ///@name Operators
    ///@{

    /// Assignment operator
    BrepSurface& operator=( const BrepSurface& rOther )
    {
        BaseType::operator=( rOther );
        mpNurbsSurface = rOther.mpNurbsSurface;
        mOuterLoopArray = rOther.mOuterLoopArray;
        mInnerLoopArray = rOther.mInnerLoopArray;
        mIsTrimmed = rOther.mIsTrimmed;
        return *this;
    }

    /// Assignment operator with different point type
    template<class TOtherContainerPointType, class TOtherContainerPointEmbeddedType>
    BrepSurface& operator=( BrepSurface<TOtherContainerPointType, TOtherContainerPointEmbeddedType> const & rOther )
    {
        BaseType::operator=( rOther );
        mpNurbsSurface = rOther.mpNurbsSurface;
        mOuterLoopArray = rOther.mOuterLoopArray;
        mInnerLoopArray = rOther.mInnerLoopArray;
        mIsTrimmed = rOther.mIsTrimmed;
        return *this;
    }

    ///@}
    ///@name Operations
    ///@{

    typename BaseType::Pointer Create( PointsArrayType const& ThisPoints ) const override
    {
        return typename BaseType::Pointer( new BrepSurface( ThisPoints ) );
    }

    ///@}
    ///@name Point Access
    ///@{

    PointType& operator[](const SizeType& i) override
    {
        return (*mpNurbsSurface)[i];
    }

    PointType const& operator[](const SizeType& i) const override
    {
        return (*mpNurbsSurface)[i];
    }

    typename PointType::Pointer& operator()(const SizeType& i) override
    {
        return (*mpNurbsSurface)(i);
    }

    const typename PointType::Pointer& operator()(const SizeType& i) const override
    {
        return (*mpNurbsSurface)(i);
    }

    SizeType size() const override
    {
        return mpNurbsSurface->size();
    }

    ///@}
    ///@name Access to Geometry Parts
    ///@{

    /**
    * @brief This function returns the pointer of the geometry
    *        which is corresponding to the trim index.
    *        Surface of the geometry is accessable with SURFACE_INDEX.
    * @param Index: trim_index or SURFACE_INDEX.
    * @return pointer of geometry, corresponding to the index.
    */
    GeometryPointer pGetGeometryPart(const IndexType Index) override
    {
        const auto& const_this = *this;
        return std::const_pointer_cast<GeometryType>(
            const_this.pGetGeometryPart(Index));
    }

    /**
    * @brief This function returns the pointer of the geometry
    *        which is corresponding to the trim index.
    *        Surface of the geometry is accessable with SURFACE_INDEX.
    * @param Index: trim_index or SURFACE_INDEX.
    * @return pointer of geometry, corresponding to the index.
    */
    const GeometryPointer pGetGeometryPart(const IndexType Index) const override
    {
        if (Index == SURFACE_INDEX)
            return mpNurbsSurface;

        for (IndexType i = 0; i < mOuterLoopArray.size(); ++i)
        {
            for (IndexType j = 0; j < mOuterLoopArray[i].size(); ++j)
            {
                if (mOuterLoopArray[i][j]->Id() == Index)
                    return mOuterLoopArray[i][j];
            }
        }

        for (IndexType i = 0; i < mInnerLoopArray.size(); ++i)
        {
            for (IndexType j = 0; j < mInnerLoopArray[i].size(); ++j)
            {
                if (mInnerLoopArray[i][j]->Id() == Index)
                    return mInnerLoopArray[i][j];
            }
        }

        KRATOS_ERROR << "Index " << Index << " not existing in BrepSurface: "
            << this->Id() << std::endl;
    }

    /**
    * @brief This function is used to check if this BrepSurface
    *        has certain trim or surface object.
    * @param Index of the geometry part.
    * @return true if has trim or surface
    */
    bool HasGeometryPart(const IndexType Index) const override
    {
        if (Index == SURFACE_INDEX)
            return true;

        for (IndexType i = 0; i < mOuterLoopArray.size(); ++i)
        {
            for (IndexType j = 0; j < mOuterLoopArray[i].size(); ++j)
            {
                if (mOuterLoopArray[i][j]->Id() == Index)
                    return true;
            }
        }

        for (IndexType i = 0; i < mInnerLoopArray.size(); ++i)
        {
            for (IndexType j = 0; j < mInnerLoopArray[i].size(); ++j)
            {
                if (mInnerLoopArray[i][j]->Id() == Index)
                    return true;
            }
        }

        return false;
    }

    ///@}
    ///@name Mathematical Informations
    ///@{

    /// Return polynomial degree of the nurbs surface
    SizeType PolynomialDegree(IndexType LocalDirectionIndex) const override
    {
        return mpNurbsSurface->PolynomialDegree(LocalDirectionIndex);
    }

    ///@}
    ///@name Information
    ///@{

    /*
    * @brief checks if the BrepSurface has any boundary trim information.
    * @return true if has no trimming.
    */
    bool IsTrimmed() const
    {
        return mIsTrimmed;
    }

    /// Returns number of points of NurbsSurface.
    SizeType PointsNumberInDirection(IndexType DirectionIndex) const override
    {
        return mpNurbsSurface->PointsNumberInDirection(DirectionIndex);
    }

    ///@}
    ///@name Geometrical Operations
    ///@{

<<<<<<< HEAD
    /* @brief Provides Spans of the underlying nurbs surface.
     * @param vector of span intervals.
     * @param index of chosen direction, possible direction 0 and 1.
     */
    void Spans(std::vector<double>& rSpans, IndexType DirectionIndex) const override
    {
        mpNurbsSurface->Spans(rSpans, DirectionIndex);
    }

    /// Provides the center of the underlying surface
    Point Center() const override
    {
        return mpNurbsSurface->Center();
=======
    /**
    * @brief Calls projection of its nurbs surface.
    *        Projects a certain point on the geometry, or finds
    *        the closest point, depending on the provided
    *        initial guess. The external point does not necessary
    *        lay on the geometry.
    *        It shall deal as the interface to the mathematical
    *        projection function e.g. the Newton-Raphson.
    *        Thus, the breaking criteria does not necessarily mean
    *        that it found a point on the surface, if it is really
    *        the closest if or not. It shows only if the breaking
    *        criteria, defined by the tolerance is reached.
    *
    *        This function requires an initial guess, provided by
    *        rProjectedPointLocalCoordinates.
    *        This function can be a very costly operation.
    *
    * @param rPointGlobalCoordinates the point to which the
    *        projection has to be found.
    * @param rProjectedPointGlobalCoordinates the location of the
    *        projection in global coordinates.
    * @param rProjectedPointLocalCoordinates the location of the
    *        projection in local coordinates.
    *        The variable is as initial guess!
    * @param Tolerance accepted of orthogonal error to projection.
    * @return It is chosen to take an int as output parameter to
    *         keep more possibilities within the interface.
    *         0 -> failed
    *         1 -> converged
    */
    int ProjectionPoint(
        const CoordinatesArrayType& rPointGlobalCoordinates,
        CoordinatesArrayType& rProjectedPointGlobalCoordinates,
        CoordinatesArrayType& rProjectedPointLocalCoordinates,
        const double Tolerance = std::numeric_limits<double>::epsilon()
        ) const override
    {
        return mpNurbsSurface->ProjectionPoint(
            rPointGlobalCoordinates, rProjectedPointGlobalCoordinates, rProjectedPointLocalCoordinates, Tolerance);
>>>>>>> b9ba3a51
    }

    /*
    * @brief This method maps from dimension space to working space.
    * @param rResult array_1d<double, 3> with the coordinates in working space
    * @param LocalCoordinates The local coordinates in dimension space
    * @return array_1d<double, 3> with the coordinates in working space
    * @see PointLocalCoordinates
    */
    CoordinatesArrayType& GlobalCoordinates(
        CoordinatesArrayType& rResult,
        const CoordinatesArrayType& rLocalCoordinates
    ) const override
     {
        mpNurbsSurface->GlobalCoordinates(rResult, rLocalCoordinates);

        return rResult;
    }

    ///@}
    ///@name Integration Points
    ///@{

    /* Creates integration points on the nurbs surface of this geometry.
     * @param return integration points.
     */
    void CreateIntegrationPoints(
        IntegrationPointsArrayType& rIntegrationPoints,
        IntegrationInfo& rIntegrationInfo) const override
    {
        if (!mIsTrimmed) {
            mpNurbsSurface->CreateIntegrationPoints(
                rIntegrationPoints, rIntegrationInfo);
        }
        else
        {
            std::vector<double> spans_u;
            std::vector<double> spans_v;
            mpNurbsSurface->Spans(spans_u, 0);
            mpNurbsSurface->Spans(spans_v, 1);

            BrepTrimmingUtilities::CreateBrepSurfaceTrimmingIntegrationPoints<BrepCurveOnSurfaceLoopArrayType, PointType>(
                rIntegrationPoints,
                mOuterLoopArray,
                mInnerLoopArray,
                spans_u, spans_v,
                rIntegrationInfo);
        }
    }

    ///@}
    ///@name Quadrature Point Geometries
    ///@{

    /* @brief calls function of undelying nurbs surface and updates
     *        the parent to itself.
     *
     * @param rResultGeometries list of quadrature point geometries.
     * @param NumberOfShapeFunctionDerivatives the number of evaluated
     *        derivatives of shape functions at the quadrature point geometries.
     * @param rIntegrationPoints list of provided integration points.
     *
     * @see quadrature_point_geometry.h
     */
    void CreateQuadraturePointGeometries(
        GeometriesArrayType& rResultGeometries,
        IndexType NumberOfShapeFunctionDerivatives,
        const IntegrationPointsArrayType& rIntegrationPoints) override
    {
        mpNurbsSurface->CreateQuadraturePointGeometries(
            rResultGeometries, NumberOfShapeFunctionDerivatives, rIntegrationPoints);

        for (IndexType i = 0; i < rResultGeometries.size(); ++i) {
            rResultGeometries(i)->SetGeometryParent(this);
        }
    }

    /* @brief calls function of undelying nurbs surface,
     *        which itself is not implented and thus is calling the
     *        geometry base class and updates the parent to itself.
     *
     * @param rResultGeometries list of quadrature point geometries.
     * @param NumberOfShapeFunctionDerivatives the number of evaluated
     *        derivatives of shape functions at the quadrature point geometries.
     *
     * @see quadrature_point_geometry.h
     */
    void CreateQuadraturePointGeometries(
        GeometriesArrayType& rResultGeometries,
        IndexType NumberOfShapeFunctionDerivatives,
        const IntegrationPointsArrayType& rIntegrationPoints) override
    {
        mpNurbsSurface->CreateQuadraturePointGeometries(
            rResultGeometries, NumberOfShapeFunctionDerivatives, rIntegrationPoints);

        for (IndexType i = 0; i < rResultGeometries.size(); ++i) {
            rResultGeometries(i)->SetGeometryParent(this);
        }
    }

    ///@}
    ///@name Shape Function
    ///@{

    Vector& ShapeFunctionsValues(
        Vector &rResult,
        const CoordinatesArrayType& rCoordinates) const override
    {
        mpNurbsSurface->ShapeFunctionsValues(rResult, rCoordinates);

        return rResult;
    }

    Matrix& ShapeFunctionsLocalGradients(
        Matrix& rResult,
        const CoordinatesArrayType& rCoordinates) const override
    {
        mpNurbsSurface->ShapeFunctionsLocalGradients(rResult, rCoordinates);

        return rResult;
    }

    ///@}
    ///@name Information
    ///@{

    /// Turn back information as a string.
    std::string Info() const override
    {
        return "Brep surface";
    }

    /// Print information about this object.
    void PrintInfo( std::ostream& rOStream ) const override
    {
        rOStream << "Brep surface";
    }

    /// Print object's data.
    void PrintData( std::ostream& rOStream ) const override
    {
        BaseType::PrintData( rOStream );
        std::cout << std::endl;
        rOStream << "    Brep surface " << std::endl;
    }

    ///@}

private:
    ///@name Static Member Variables
    ///@{

    static const GeometryData msGeometryData;

    static const GeometryDimension msGeometryDimension;

    ///@}
    ///@name Member Variables
    ///@{

    typename NurbsSurfaceType::Pointer mpNurbsSurface;

    BrepCurveOnSurfaceLoopArrayType mOuterLoopArray;
    BrepCurveOnSurfaceLoopArrayType mInnerLoopArray;

    /** IsTrimmed is used to optimize processes as
    *   e.g. creation of integration domain.
    */
    bool mIsTrimmed;

    ///@}
    ///@name Serialization
    ///@{

    friend class Serializer;

    void save( Serializer& rSerializer ) const override
    {
        KRATOS_SERIALIZE_SAVE_BASE_CLASS( rSerializer, BaseType );
        rSerializer.save("NurbsSurface", mpNurbsSurface);
        rSerializer.save("OuterLoopArray", mOuterLoopArray);
        rSerializer.save("InnerLoopArray", mInnerLoopArray);
        rSerializer.save("IsTrimmed", mIsTrimmed);
    }

    void load( Serializer& rSerializer ) override
    {
        KRATOS_SERIALIZE_LOAD_BASE_CLASS( rSerializer, BaseType );
        rSerializer.load("NurbsSurface", mpNurbsSurface);
        rSerializer.load("OuterLoopArray", mOuterLoopArray);
        rSerializer.load("InnerLoopArray", mInnerLoopArray);
        rSerializer.load("IsTrimmed", mIsTrimmed);
    }

    BrepSurface()
        : BaseType( PointsArrayType(), &msGeometryData )
    {}

    ///@}

}; // Class BrepSurface

///@name Input and output
///@{

/// input stream functions
template<class TContainerPointType, class TContainerPointEmbeddedType = TContainerPointType> inline std::istream& operator >> (
    std::istream& rIStream,
    BrepSurface<TContainerPointType, TContainerPointEmbeddedType>& rThis );

/// output stream functions
template<class TContainerPointType, class TContainerPointEmbeddedType = TContainerPointType> inline std::ostream& operator << (
    std::ostream& rOStream,
    const BrepSurface<TContainerPointType, TContainerPointEmbeddedType>& rThis )
{
    rThis.PrintInfo( rOStream );
    rOStream << std::endl;
    rThis.PrintData( rOStream );
    return rOStream;
}

///@}
///@name Static Type Declarations
///@{

template<class TContainerPointType, class TContainerPointEmbeddedType> const
GeometryData BrepSurface<TContainerPointType, TContainerPointEmbeddedType>::msGeometryData(
    &msGeometryDimension,
    GeometryData::GI_GAUSS_1,
    {}, {}, {});

template<class TContainerPointType, class TContainerPointEmbeddedType>
const GeometryDimension BrepSurface<TContainerPointType, TContainerPointEmbeddedType>::msGeometryDimension(
    2, 3, 2);

///@}
}// namespace Kratos.

#endif // KRATOS_BREP_FACE_3D_H_INCLUDED  defined<|MERGE_RESOLUTION|>--- conflicted
+++ resolved
@@ -329,7 +329,6 @@
     ///@name Geometrical Operations
     ///@{
 
-<<<<<<< HEAD
     /* @brief Provides Spans of the underlying nurbs surface.
      * @param vector of span intervals.
      * @param index of chosen direction, possible direction 0 and 1.
@@ -343,7 +342,8 @@
     Point Center() const override
     {
         return mpNurbsSurface->Center();
-=======
+    }
+
     /**
     * @brief Calls projection of its nurbs surface.
     *        Projects a certain point on the geometry, or finds
@@ -383,7 +383,6 @@
     {
         return mpNurbsSurface->ProjectionPoint(
             rPointGlobalCoordinates, rProjectedPointGlobalCoordinates, rProjectedPointLocalCoordinates, Tolerance);
->>>>>>> b9ba3a51
     }
 
     /*
