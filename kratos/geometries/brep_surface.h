//    |  /           |
//    ' /   __| _` | __|  _ \   __|
//    . \  |   (   | |   (   |\__ `
//   _|\_\_|  \__,_|\__|\___/ ____/
//                   Multi-Physics
//
//  License:         BSD License
//                   Kratos default license: kratos/license.txt
//
//  Main authors:    Tobias Teschemacher
//                   Andreas Apostolatos
//                   Pooyan Dadvand
//                   Philipp Bucher
//

#if !defined(KRATOS_BREP_FACE_3D_H_INCLUDED )
#define  KRATOS_BREP_FACE_3D_H_INCLUDED

// System includes

// External includes

// Project includes
#include "geometries/geometry.h"
#include "geometries/brep_curve_on_surface.h"
#include "geometries/nurbs_shape_function_utilities/nurbs_interval.h"


namespace Kratos
{
///@name Kratos Classes
///@{

/**
 * @class BrepSurface
 * @ingroup KratosCore
 * @brief The BrepSurface acts as topology for faces. Those
 *        can be enclosed by a certain set of brep face curves.
 */
template<class TContainerPointType, class TContainerPointEmbeddedType = TContainerPointType>
class BrepSurface
    : public Geometry<typename TContainerPointType::value_type>
{
public:
    ///@}
    ///@name Type Definitions
    ///@{

    /** Pointer definition of BrepSurface */
    KRATOS_CLASS_POINTER_DEFINITION( BrepSurface );

    typedef typename TContainerPointType::value_type PointType;

    typedef Geometry<typename TContainerPointType::value_type> BaseType;
    typedef Geometry<typename TContainerPointType::value_type> GeometryType;
    typedef typename GeometryType::Pointer GeometryPointer;

    typedef GeometryData::IntegrationMethod IntegrationMethod;

    typedef NurbsSurfaceGeometry<3, TContainerPointType> NurbsSurfaceType;
    typedef BrepCurveOnSurface<TContainerPointType, TContainerPointEmbeddedType> BrepCurveOnSurfaceType;

    typedef DenseVector<typename BrepCurveOnSurfaceType::Pointer> BrepCurveOnSurfaceArrayType;
    typedef DenseVector<typename BrepCurveOnSurfaceType::Pointer> BrepCurveOnSurfaceLoopType;
    typedef DenseVector<DenseVector<typename BrepCurveOnSurfaceType::Pointer>> BrepCurveOnSurfaceLoopArrayType;

    typedef typename BaseType::GeometriesArrayType GeometriesArrayType;

    typedef typename BaseType::IndexType IndexType;
    typedef typename BaseType::SizeType SizeType;

    typedef typename BaseType::PointsArrayType PointsArrayType;
    typedef typename BaseType::CoordinatesArrayType CoordinatesArrayType;
    typedef typename BaseType::IntegrationPointsArrayType IntegrationPointsArrayType;

    ///@}
    ///@name Life Cycle
    ///@{

    /// Constructor for untrimmed patch
    BrepSurface(
        typename NurbsSurfaceType::Pointer pSurface)
        : BaseType(PointsArrayType(), &msGeometryData)
        , mpNurbsSurface(pSurface)
    {
        mIsTrimmed = false;
    }

    /// Constructor for trimmed patch
    BrepSurface(
        typename NurbsSurfaceType::Pointer pSurface,
        BrepCurveOnSurfaceLoopArrayType& BrepOuterLoopArray,
        BrepCurveOnSurfaceLoopArrayType& BrepInnerLoopArray)
        : BaseType(PointsArrayType(), &msGeometryData)
        , mpNurbsSurface(pSurface)
        , mOuterLoopArray(BrepOuterLoopArray)
        , mInnerLoopArray(BrepInnerLoopArray)
    {
        mIsTrimmed = !(mOuterLoopArray.size() == 0 && mInnerLoopArray.size() == 0);
    }

    /// Constructor for trimmed patch including IsTrimmed
    BrepSurface(
        typename NurbsSurfaceType::Pointer pSurface,
        BrepCurveOnSurfaceLoopArrayType& BrepOuterLoopArray,
        BrepCurveOnSurfaceLoopArrayType& BrepInnerLoopArray,
        bool IsTrimmed)
        : BaseType(PointsArrayType(), &msGeometryData)
        , mpNurbsSurface(pSurface)
        , mOuterLoopArray(BrepOuterLoopArray)
        , mInnerLoopArray(BrepInnerLoopArray)
        , mIsTrimmed(IsTrimmed)
    {
    }

    explicit BrepSurface(const PointsArrayType& ThisPoints)
        : BaseType(ThisPoints, &msGeometryData)
    {
    }

    /// Copy constructor.
    BrepSurface( BrepSurface const& rOther )
        : BaseType( rOther )
        , mpNurbsSurface(rOther.mpNurbsSurface)
        , mOuterLoopArray(rOther.mOuterLoopArray)
        , mInnerLoopArray(rOther.mInnerLoopArray)
        , mEmbeddedEdgesArray(rOther.mEmbeddedEdgesArray)
        , mIsTrimmed(rOther.mIsTrimmed)
    {
    }

    /// Copy constructor from a geometry with different point type.
    template<class TOtherContainerPointType, class TOtherContainerPointEmbeddedType>
    explicit BrepSurface(
        BrepSurface<TOtherContainerPointType, TOtherContainerPointEmbeddedType> const& rOther )
        : BaseType( rOther )
        , mpNurbsSurface(rOther.mpNurbsSurface)
        , mOuterLoopArray(rOther.mOuterLoopArray)
        , mInnerLoopArray(rOther.mInnerLoopArray)
        , mEmbeddedEdgesArray(rOther.mEmbeddedEdgesArray)
        , mIsTrimmed(rOther.mIsTrimmed)
    {
    }

    /// Destructor
    ~BrepSurface() override = default;

    ///@}
    ///@name Operators
    ///@{

    /// Assignment operator.
    BrepSurface& operator=( const BrepSurface& rOther )
    {
        BaseType::operator=( rOther );
        mpNurbsSurface = rOther.mpNurbsSurface;
        mOuterLoopArray = rOther.mOuterLoopArray;
        mInnerLoopArray = rOther.mInnerLoopArray;
        mEmbeddedEdgesArray = rOther.mEmbeddedEdgesArray;
        mIsTrimmed = rOther.mIsTrimmed;
        return *this;
    }

    /// Assignment operator for geometries with different point type.
    template<class TOtherContainerPointType, class TOtherContainerPointEmbeddedType>
    BrepSurface& operator=( BrepSurface<TOtherContainerPointType, TOtherContainerPointEmbeddedType> const & rOther )
    {
        BaseType::operator=( rOther );
        mpNurbsSurface = rOther.mpNurbsSurface;
        mOuterLoopArray = rOther.mOuterLoopArray;
        mInnerLoopArray = rOther.mInnerLoopArray;
        mEmbeddedEdgesArray = rOther.mEmbeddedEdgesArray;
        mIsTrimmed = rOther.mIsTrimmed;
        return *this;
    }

    ///@}
    ///@name Operations
    ///@{

    typename BaseType::Pointer Create( PointsArrayType const& ThisPoints ) const override
    {
        return typename BaseType::Pointer( new BrepSurface( ThisPoints ) );
    }

    ///@}
    ///@name Access to Geometry Parts
    ///@{

    /**
    * @brief This function returns the pointer of the geometry
    *        which is corresponding to the trim index.
    *        Surface of the geometry is accessable with SURFACE_INDEX.
    * @param Index: trim_index or SURFACE_INDEX.
    * @return pointer of geometry, corresponding to the index.
    */
    GeometryPointer pGetGeometryPart(const IndexType Index) override
    {
        const auto& const_this = *this;
        return std::const_pointer_cast<GeometryType>(
            const_this.pGetGeometryPart(Index));
    }

    /**
    * @brief This function returns the pointer of the geometry
    *        which is corresponding to the trim index.
    *        Surface of the geometry is accessable with GeometryType::BACKGROUND_GEOMETRY_INDEX.
    * @param Index: trim_index or GeometryType::BACKGROUND_GEOMETRY_INDEX.
    * @return pointer of geometry, corresponding to the index.
    */
    const GeometryPointer pGetGeometryPart(const IndexType Index) const override
    {
        if (Index == GeometryType::BACKGROUND_GEOMETRY_INDEX)
            return mpNurbsSurface;

        for (IndexType i = 0; i < mOuterLoopArray.size(); ++i)
        {
            for (IndexType j = 0; j < mOuterLoopArray[i].size(); ++j)
            {
                if (mOuterLoopArray[i][j]->Id() == Index)
                    return mOuterLoopArray[i][j];
            }
        }

        for (IndexType i = 0; i < mInnerLoopArray.size(); ++i)
        {
            for (IndexType j = 0; j < mInnerLoopArray[i].size(); ++j)
            {
                if (mInnerLoopArray[i][j]->Id() == Index)
                    return mInnerLoopArray[i][j];
            }
        }

        for (IndexType i = 0; i < mEmbeddedEdgesArray.size(); ++i)
        {
            if (mEmbeddedEdgesArray[i]->Id() == Index)
                return mEmbeddedEdgesArray[i];
        }

        KRATOS_ERROR << "Index " << Index << " not existing in BrepSurface: "
            << this->Id() << std::endl;
    }

    /**
    * @brief This function is used to check if this BrepSurface
    *        has certain trim or surface object.
    * @param Index of the geometry part.
    * @return true if has trim or surface
    */
    bool HasGeometryPart(const IndexType Index) const override
    {
        if (Index == GeometryType::BACKGROUND_GEOMETRY_INDEX)
            return true;

        for (IndexType i = 0; i < mOuterLoopArray.size(); ++i)
        {
            for (IndexType j = 0; j < mOuterLoopArray[i].size(); ++j)
            {
                if (mOuterLoopArray[i][j]->Id() == Index)
                    return true;
            }
        }

        for (IndexType i = 0; i < mInnerLoopArray.size(); ++i)
        {
            for (IndexType j = 0; j < mInnerLoopArray[i].size(); ++j)
            {
                if (mInnerLoopArray[i][j]->Id() == Index)
                    return true;
            }
        }

        for (IndexType i = 0; i < mEmbeddedEdgesArray.size(); ++i)
        {
            if (mEmbeddedEdgesArray[i]->Id() == Index)
                return true;
        }

        return false;
    }

    /// @brief Used to add the embedded edges to the brep surface.
    void AddEmbeddedEdges(BrepCurveOnSurfaceArrayType EmbeddedEdges)
    {
        mEmbeddedEdgesArray = EmbeddedEdges;
    }

    /// Access the nested loop of outer loops.
    const BrepCurveOnSurfaceLoopArrayType& GetOuterLoops() const {
        return mOuterLoopArray;
    }

    /// Access the nested loop of inner loops.
    const BrepCurveOnSurfaceLoopArrayType& GetInnerLoops() const {
        return mInnerLoopArray;
    }

    /// Access the array of embedded edges.
    const BrepCurveOnSurfaceArrayType& GetEmbeddedEdges() const {
        return mEmbeddedEdgesArray;
    }

    ///@}
    ///@name Dynamic access to internals
    ///@{

    /// Calculate with array_1d<double, 3>
    void Calculate(
        const Variable<array_1d<double, 3>>& rVariable,
        array_1d<double, 3>& rOutput) const override
    {
        if (rVariable == CHARACTERISTIC_GEOMETRY_LENGTH)
        {
            mpNurbsSurface->Calculate(rVariable, rOutput);
        }
    }

    ///@}
    ///@name Mathematical Informations
    ///@{

    /// Return polynomial degree of the nurbs surface
    SizeType PolynomialDegree(IndexType LocalDirectionIndex) const override
    {
        return mpNurbsSurface->PolynomialDegree(LocalDirectionIndex);
    }

    ///@}
    ///@name Information
    ///@{

    /*
    * @brief checks if the BrepSurface has any boundary trim information.
    * @return true if has no trimming.
    */
    bool IsTrimmed() const
    {
        return mIsTrimmed;
    }

    /// Returns number of points of NurbsSurface.
    SizeType PointsNumberInDirection(IndexType DirectionIndex) const override
    {
        return mpNurbsSurface->PointsNumberInDirection(DirectionIndex);
    }

    ///@}
    ///@name Geometrical Operations
    ///@{

    /// Provides the center of the underlying surface
    Point Center() const override
    {
        return mpNurbsSurface->Center();
    }

    /**
    * @brief Calls projection of its nurbs surface.
    *        Projects a certain point on the geometry, or finds
    *        the closest point, depending on the provided
    *        initial guess. The external point does not necessary
    *        lay on the geometry.
    *        It shall deal as the interface to the mathematical
    *        projection function e.g. the Newton-Raphson.
    *        Thus, the breaking criteria does not necessarily mean
    *        that it found a point on the surface, if it is really
    *        the closest if or not. It shows only if the breaking
    *        criteria, defined by the tolerance is reached.
    *
    *        This function requires an initial guess, provided by
    *        rProjectedPointLocalCoordinates.
    *        This function can be a very costly operation.
    *
    * @param rPointGlobalCoordinates the point to which the
    *        projection has to be found.
    * @param rProjectedPointLocalCoordinates the location of the
    *        projection in local coordinates.
    *        The variable is as initial guess!
    * @param Tolerance accepted of orthogonal error to projection.
    * @return It is chosen to take an int as output parameter to
    *         keep more possibilities within the interface.
    *         0 -> failed
    *         1 -> converged
    */
    int ProjectionPointGlobalToLocalSpace(
        const CoordinatesArrayType& rPointGlobalCoordinates,
        CoordinatesArrayType& rProjectedPointLocalCoordinates,
        const double Tolerance = std::numeric_limits<double>::epsilon()
    ) const override
    {
        return mpNurbsSurface->ProjectionPointGlobalToLocalSpace(
            rPointGlobalCoordinates, rProjectedPointLocalCoordinates, Tolerance);
    }



    /*
    * @brief This method maps from dimension space to working space.
    * @param rResult array_1d<double, 3> with the coordinates in working space
    * @param LocalCoordinates The local coordinates in dimension space
    * @return array_1d<double, 3> with the coordinates in working space
    * @see PointLocalCoordinates
    */
    CoordinatesArrayType& GlobalCoordinates(
        CoordinatesArrayType& rResult,
        const CoordinatesArrayType& rLocalCoordinates
    ) const override
     {
        mpNurbsSurface->GlobalCoordinates(rResult, rLocalCoordinates);

        return rResult;
    }

    ///@}
    ///@name Integration Info
    ///@{

    /// Provides the default integration dependent on the polynomial degree.
    IntegrationInfo GetDefaultIntegrationInfo() const override
    {
        return mpNurbsSurface->GetDefaultIntegrationInfo();
    }

    ///@}
    ///@name Integration Points
    ///@{

    /* Creates integration points on the nurbs surface of this geometry.
     * @param return integration points.
     */
    void CreateIntegrationPoints(
        IntegrationPointsArrayType& rIntegrationPoints,
        IntegrationInfo& rIntegrationInfo) const override
    {
        mpNurbsSurface->CreateIntegrationPoints(
            rIntegrationPoints, rIntegrationInfo);
    }

    ///@}
    ///@name Quadrature Point Geometries
    ///@{

    /* @brief calls function of undelying nurbs surface and updates
     *        the parent to itself.
     *
     * @param rResultGeometries list of quadrature point geometries.
     * @param NumberOfShapeFunctionDerivatives the number of evaluated
     *        derivatives of shape functions at the quadrature point geometries.
     * @param rIntegrationPoints list of provided integration points.
     *
     * @see quadrature_point_geometry.h
     */
    void CreateQuadraturePointGeometries(
        GeometriesArrayType& rResultGeometries,
        IndexType NumberOfShapeFunctionDerivatives,
        const IntegrationPointsArrayType& rIntegrationPoints,
        IntegrationInfo& rIntegrationInfo) override
    {
        mpNurbsSurface->CreateQuadraturePointGeometries(
            rResultGeometries, NumberOfShapeFunctionDerivatives, rIntegrationPoints, rIntegrationInfo);

        for (IndexType i = 0; i < rResultGeometries.size(); ++i) {
            rResultGeometries(i)->SetGeometryParent(this);
        }
    }

    /* @brief calls function of undelying nurbs surface,
     *        which itself is not implented and thus is calling the
     *        geometry base class and updates the parent to itself.
     *
     * @param rResultGeometries list of quadrature point geometries.
     * @param NumberOfShapeFunctionDerivatives the number of evaluated
     *        derivatives of shape functions at the quadrature point geometries.
     *
     * @see quadrature_point_geometry.h
     */
    void CreateQuadraturePointGeometries(
        GeometriesArrayType& rResultGeometries,
        IndexType NumberOfShapeFunctionDerivatives,
        IntegrationInfo& rIntegrationInfo) override
    {
        mpNurbsSurface->CreateQuadraturePointGeometries(
            rResultGeometries, NumberOfShapeFunctionDerivatives, rIntegrationInfo);

        for (IndexType i = 0; i < rResultGeometries.size(); ++i) {
            rResultGeometries(i)->SetGeometryParent(this);
        }
    }

    ///@}
    ///@name Shape Function
    ///@{

    Vector& ShapeFunctionsValues(
        Vector &rResult,
        const CoordinatesArrayType& rCoordinates) const override
    {
        mpNurbsSurface->ShapeFunctionsValues(rResult, rCoordinates);

        return rResult;
    }

    Matrix& ShapeFunctionsLocalGradients(
        Matrix& rResult,
        const CoordinatesArrayType& rCoordinates) const override
    {
        mpNurbsSurface->ShapeFunctionsLocalGradients(rResult, rCoordinates);

        return rResult;
    }

    ///@}
<<<<<<< HEAD
    ///@name Geometry Classification
=======
    ///@name Geometry Family
>>>>>>> 25e73148
    ///@{

    GeometryData::KratosGeometryFamily GetGeometryFamily() const override
    {
        return GeometryData::KratosGeometryFamily::Kratos_Brep;
    }

    GeometryData::KratosGeometryType GetGeometryType() const override
    {
        return GeometryData::KratosGeometryType::Kratos_Brep_Surface;
    }

    ///@}
    ///@name Information
    ///@{

    /// Turn back information as a string.
    std::string Info() const override
    {
        return "Brep surface";
    }

    /// Print information about this object.
    void PrintInfo( std::ostream& rOStream ) const override
    {
        rOStream << "Brep surface";
    }

    /// Print object's data.
    void PrintData( std::ostream& rOStream ) const override
    {
        BaseType::PrintData( rOStream );
        std::cout << std::endl;
        rOStream << "    Brep surface " << std::endl;
    }

    ///@}

private:
    ///@name Static Member Variables
    ///@{

    static const GeometryData msGeometryData;

    static const GeometryDimension msGeometryDimension;

    ///@}
    ///@name Member Variables
    ///@{

    typename NurbsSurfaceType::Pointer mpNurbsSurface;

    BrepCurveOnSurfaceLoopArrayType mOuterLoopArray;
    BrepCurveOnSurfaceLoopArrayType mInnerLoopArray;

    BrepCurveOnSurfaceArrayType mEmbeddedEdgesArray;

    /** IsTrimmed is used to optimize processes as
    *   e.g. creation of integration domain.
    */
    bool mIsTrimmed;

    ///@}
    ///@name Serialization
    ///@{

    friend class Serializer;

    void save( Serializer& rSerializer ) const override
    {
        KRATOS_SERIALIZE_SAVE_BASE_CLASS( rSerializer, BaseType );
        rSerializer.save("NurbsSurface", mpNurbsSurface);
        rSerializer.save("OuterLoopArray", mOuterLoopArray);
        rSerializer.save("InnerLoopArray", mInnerLoopArray);
        rSerializer.save("EmbeddedEdgesArray", mEmbeddedEdgesArray);
        rSerializer.save("IsTrimmed", mIsTrimmed);
    }

    void load( Serializer& rSerializer ) override
    {
        KRATOS_SERIALIZE_LOAD_BASE_CLASS( rSerializer, BaseType );
        rSerializer.load("NurbsSurface", mpNurbsSurface);
        rSerializer.load("OuterLoopArray", mOuterLoopArray);
        rSerializer.load("InnerLoopArray", mInnerLoopArray);
        rSerializer.load("EmbeddedEdgesArray", mEmbeddedEdgesArray);
        rSerializer.load("IsTrimmed", mIsTrimmed);
    }

    BrepSurface()
        : BaseType( PointsArrayType(), &msGeometryData )
    {}

    ///@}

}; // Class BrepSurface

///@name Input and output
///@{

/// input stream functions
template<class TContainerPointType, class TContainerPointEmbeddedType = TContainerPointType> inline std::istream& operator >> (
    std::istream& rIStream,
    BrepSurface<TContainerPointType, TContainerPointEmbeddedType>& rThis );

/// output stream functions
template<class TContainerPointType, class TContainerPointEmbeddedType = TContainerPointType> inline std::ostream& operator << (
    std::ostream& rOStream,
    const BrepSurface<TContainerPointType, TContainerPointEmbeddedType>& rThis )
{
    rThis.PrintInfo( rOStream );
    rOStream << std::endl;
    rThis.PrintData( rOStream );
    return rOStream;
}

///@}
///@name Static Type Declarations
///@{

template<class TContainerPointType, class TContainerPointEmbeddedType> const
GeometryData BrepSurface<TContainerPointType, TContainerPointEmbeddedType>::msGeometryData(
    &msGeometryDimension,
    GeometryData::GI_GAUSS_1,
    {}, {}, {});

template<class TContainerPointType, class TContainerPointEmbeddedType>
const GeometryDimension BrepSurface<TContainerPointType, TContainerPointEmbeddedType>::msGeometryDimension(
    2, 3, 2);

///@}
}// namespace Kratos.

#endif // KRATOS_BREP_FACE_3D_H_INCLUDED  defined<|MERGE_RESOLUTION|>--- conflicted
+++ resolved
@@ -510,11 +510,7 @@
     }
 
     ///@}
-<<<<<<< HEAD
-    ///@name Geometry Classification
-=======
     ///@name Geometry Family
->>>>>>> 25e73148
     ///@{
 
     GeometryData::KratosGeometryFamily GetGeometryFamily() const override
