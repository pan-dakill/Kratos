//    |  /           |
//    ' /   __| _` | __|  _ \   __|
//    . \  |   (   | |   (   |\__ `
//   _|\_\_|  \__,_|\__|\___/ ____/
//                   Multi-Physics
//
//  License:         BSD License
//                   Kratos default license: kratos/license.txt
//
//  Main authors:    Tobias Teschemacher
//                   Andreas Apostolatos
//                   Pooyan Dadvand
//                   Philipp Bucher
//

#if !defined(KRATOS_BREP_CURVE_ON_SURFACE_3D_H_INCLUDED )
#define  KRATOS_BREP_CURVE_ON_SURFACE_3D_H_INCLUDED

// System includes

// External includes

// Project includes
#include "geometries/geometry.h"
#include "geometries/nurbs_shape_function_utilities/nurbs_interval.h"

#include "geometries/nurbs_curve_on_surface_geometry.h"

#include "utilities/nurbs_utilities/projection_nurbs_geometry_utilities.h"

namespace Kratos
{
///@name Kratos Classes
///@{

/**
 * @class BrepCurveOnSurface
 * @ingroup KratosCore
 * @brief The BrepCurveOnSurface acts as topology for curves on surfaces.
 */
template<class TContainerPointType, class TContainerPointEmbeddedType = TContainerPointType>
class BrepCurveOnSurface
    : public Geometry<typename TContainerPointType::value_type>
{
public:
    ///@}
    ///@name Type Definitions
    ///@{

    /** Pointer definition of BrepCurveOnSurface */
    KRATOS_CLASS_POINTER_DEFINITION( BrepCurveOnSurface );

    typedef typename TContainerPointType::value_type PointType;

    typedef Geometry<typename TContainerPointType::value_type> BaseType;
    typedef Geometry<typename TContainerPointType::value_type> GeometryType;

    typedef GeometryData::IntegrationMethod IntegrationMethod;

    typedef NurbsSurfaceGeometry<3, TContainerPointType> NurbsSurfaceType;
    typedef NurbsCurveGeometry<2, TContainerPointEmbeddedType> NurbsCurveType;

    typedef NurbsCurveOnSurfaceGeometry<3, TContainerPointEmbeddedType, TContainerPointType> NurbsCurveOnSurfaceType;

    typedef typename NurbsCurveOnSurfaceType::Pointer NurbsCurveOnSurfacePointerType;

    typedef typename BaseType::GeometriesArrayType GeometriesArrayType;

    typedef typename BaseType::IndexType IndexType;
    typedef typename BaseType::SizeType SizeType;

    typedef typename BaseType::PointsArrayType PointsArrayType;
    typedef typename BaseType::CoordinatesArrayType CoordinatesArrayType;
    typedef typename BaseType::IntegrationPointsArrayType IntegrationPointsArrayType;

    ///@}
    ///@name Life Cycle
    ///@{

    /// constructor for untrimmed surface
    BrepCurveOnSurface( 
        typename NurbsSurfaceType::Pointer pSurface,
        typename NurbsCurveType::Pointer pCurve,
        bool SameCurveDirection = true)
        : BaseType(PointsArrayType(), &msGeometryData)
        , mpCurveOnSurface(
            Kratos::make_shared<NurbsCurveOnSurfaceType>(
                pSurface, pCurve))
        , mCurveNurbsInterval(pCurve->DomainInterval())
        , mSameCurveDirection(SameCurveDirection)
    {
    }

    /// constructor for trimmed surface
    BrepCurveOnSurface(
        typename NurbsSurfaceType::Pointer pSurface,
        typename NurbsCurveType::Pointer pCurve,
        NurbsInterval CurveNurbsInterval,
        bool SameCurveDirection = true)
        : BaseType(PointsArrayType(), &msGeometryData)
        , mpCurveOnSurface(
            Kratos::make_shared<NurbsCurveOnSurfaceType>(
                pSurface, pCurve))
        , mCurveNurbsInterval(CurveNurbsInterval)
        , mSameCurveDirection(SameCurveDirection)
    {
    }

    /// constructor for untrimmed surface with curve on surface
    BrepCurveOnSurface(
        NurbsCurveOnSurfacePointerType pNurbsCurveOnSurface,
        bool SameCurveDirection = true)
        : BaseType(PointsArrayType(), &msGeometryData)
        , mpCurveOnSurface(pNurbsCurveOnSurface)
        , mCurveNurbsInterval(pNurbsCurveOnSurface->DomainInterval())
        , mSameCurveDirection(SameCurveDirection)
    {
    }

    /// constructor for trimmed surface with curve on surface
    BrepCurveOnSurface(
        NurbsCurveOnSurfacePointerType pNurbsCurveOnSurface,
        NurbsInterval CurveNurbsInterval,
        bool SameCurveDirection = true)
        : BaseType(PointsArrayType(), &msGeometryData)
        , mpCurveOnSurface(pNurbsCurveOnSurface)
        , mCurveNurbsInterval(CurveNurbsInterval)
        , mSameCurveDirection(SameCurveDirection)
    {
    }

    BrepCurveOnSurface()
        : BaseType(PointsArrayType(), &msGeometryData)
    {}

    explicit BrepCurveOnSurface(const PointsArrayType& ThisPoints)
        : BaseType(ThisPoints, &msGeometryData)
    {
    }

    /// Copy constructor.
    BrepCurveOnSurface( BrepCurveOnSurface const& rOther )
        : BaseType( rOther )
        , mpCurveOnSurface(rOther.mpCurveOnSurface)
        , mCurveNurbsInterval(rOther.mCurveNurbsInterval)
        , mSameCurveDirection(rOther.mSameCurveDirection)
    {
    }

    /// Copy constructor from a geometry with different point type.
    template<class TOtherContainerPointType, class TOtherContainerPointEmbeddedType>
    explicit BrepCurveOnSurface(
        BrepCurveOnSurface<TOtherContainerPointType, TOtherContainerPointEmbeddedType> const& rOther )
        : BaseType( rOther )
        , mpCurveOnSurface(rOther.mpCurveOnSurface)
        , mCurveNurbsInterval(rOther.mCurveNurbsInterval)
        , mSameCurveDirection(rOther.mSameCurveDirection)
    {
    }

    /// Destructor
    ~BrepCurveOnSurface() override = default;

    ///@}
    ///@name Operators
    ///@{

    /// Assignment operator
    BrepCurveOnSurface& operator=( const BrepCurveOnSurface& rOther )
    {
        BaseType::operator=( rOther );
        mpCurveOnSurface = rOther.mpCurveOnSurface;
        mCurveNurbsInterval = rOther.mCurveNurbsInterval;
        mSameCurveDirection = rOther.mSameCurveDirection;
        return *this;
    }

    /// Assignment operator with different point type
    template<class TOtherContainerPointType, class TOtherContainerPointEmbeddedType>
    BrepCurveOnSurface& operator=( BrepCurveOnSurface<TOtherContainerPointType, TOtherContainerPointEmbeddedType> const & rOther )
    {
        BaseType::operator=( rOther );
        mpCurveOnSurface = rOther.mpCurveOnSurface;
        mCurveNurbsInterval = rOther.mCurveNurbsInterval;
        mSameCurveDirection = rOther.mSameCurveDirection;
        return *this;
    }

    ///@}
    ///@name Operations
    ///@{

    typename BaseType::Pointer Create( PointsArrayType const& ThisPoints ) const override
    {
        return typename BaseType::Pointer( new BrepCurveOnSurface( ThisPoints ) );
    }

    ///@}
    ///@name Mathematical Informations
    ///@{

    /// Return polynomial degree of the nurbs curve on surface
    SizeType PolynomialDegree(IndexType LocalDirectionIndex) const override
    {
        return mpCurveOnSurface->PolynomialDegree(LocalDirectionIndex);
    }

    ///@}
    ///@name Set/ Get functions
    ///@{

    /*
    * @brief Indicates if the NURBS-curve is pointing in the same direction
    *        as the B-Rep curve.
    * @return true -> brep curve and nurbs curve point in same direction.
    *        false -> brep curve and nurbs curve point in opposite directions.
    */
    bool HasSameCurveDirection()
    {
        return mSameCurveDirection;
    }

    /// Returns the const NurbsCurveOnSurface::Pointer of this brep.
    const NurbsInterval DomainInterval() const
    {
        return mCurveNurbsInterval;
    }

    /// Returns the NurbsCurveOnSurface::Pointer of this brep.
    NurbsCurveOnSurfacePointerType pGetCurveOnSurface()
    {
        return mpCurveOnSurface;
    }

    /// Returns the const NurbsCurveOnSurface::Pointer of this brep.
    const NurbsCurveOnSurfacePointerType pGetCurveOnSurface() const
    {
        return mpCurveOnSurface;
    }

    /// Returns number of points of NurbsCurveOnSurface.
    SizeType PointsNumberInDirection(IndexType DirectionIndex) const override
    {
        return mpCurveOnSurface->PointsNumberInDirection(DirectionIndex);
    }

    ///@}
    ///@name Curve Properties
    ///@{

    /* @brief Provides intersections of the nurbs curve with the knots of the surface,
     *         using the interval of this curve.
     * @param vector of span intervals.
     * @param index of chosen direction, for curves always 0.
     */
    void Spans(std::vector<double>& rSpans, IndexType DirectionIndex = 0) const override
    {
        if (rSpans.size() > 0) {
            double external_start = rSpans[0];
            double external_end = rSpans[rSpans.size() - 1];
            mCurveNurbsInterval.IsInside(external_start);
            mCurveNurbsInterval.IsInside(external_end);

            NurbsInterval trimmed_external_interval(external_start, external_end);

            std::vector<double> new_spans;
            for (IndexType i = 0; i < rSpans.size(); i++) {
                double temp = rSpans[i];
                if (trimmed_external_interval.IsInside(temp)) {
                    new_spans.push_back(temp);
                }
            }
            rSpans = new_spans;
        }
        else {
            rSpans.resize(2);
            rSpans[0] = mCurveNurbsInterval.GetT0();
            rSpans[1] = mCurveNurbsInterval.GetT1();
        }

        mpCurveOnSurface->Spans(rSpans);
    }

    ///@}
    ///@name Geometrical Operations
    ///@{

    /// Provides the center of the underlying curve on surface
    Point Center() const override
    {
        return mpCurveOnSurface->Center();
    }

    /*
    * @brief This method maps from dimension space to working space.
    * @param rResult array_1d<double, 3> with the coordinates in working space
    * @param LocalCoordinates The local coordinates in dimension space
    * @return array_1d<double, 3> with the coordinates in working space
    * @see PointLocalCoordinates
    */
    CoordinatesArrayType& GlobalCoordinates(
        CoordinatesArrayType& rResult,
        const CoordinatesArrayType& rLocalCoordinates
    ) const override
     {
        return mpCurveOnSurface->GlobalCoordinates(rResult, rLocalCoordinates);
    }

    /* @brief This method maps from dimension space to working space and computes the
     *        number of derivatives at the dimension parameter.
     * From Piegl and Tiller, The NURBS Book, Algorithm A3.2/ A4.2
     * @param LocalCoordinates The local coordinates in dimension space
     * @param Derivative Number of computed derivatives
     * @return std::vector<array_1d<double, 3>> with the coordinates in working space
     * @see PointLocalCoordinates
     */
    void GlobalSpaceDerivatives(
        std::vector<CoordinatesArrayType>& rGlobalSpaceDerivatives,
        const CoordinatesArrayType& rLocalCoordinates,
        const SizeType DerivativeOrder) const override
    {
        return mpCurveOnSurface->GlobalSpaceDerivatives(
            rGlobalSpaceDerivatives, rLocalCoordinates, DerivativeOrder);
    }

    ///@}
    ///@name Projection
    ///@{

    /* Makes projection of rPointGlobalCoordinates to
     * the closest point rProjectedPointGlobalCoordinates on the curve,
     * with local coordinates rProjectedPointLocalCoordinates.
     *
     * Condiders limits of this BrepCurveOnSurface as borders.
     *
     * @param Tolerance is the breaking criteria.
     * @return 1 -> projection succeeded
     *         0 -> projection failed
     */
    int ProjectionPoint(
        const CoordinatesArrayType& rPointGlobalCoordinates,
        CoordinatesArrayType& rProjectedPointGlobalCoordinates,
        CoordinatesArrayType& rProjectedPointLocalCoordinates,
        const double Tolerance = std::numeric_limits<double>::epsilon()
        ) const override
    {
        const bool success = ProjectionNurbsGeometryUtilities::NewtonRaphsonCurve(
            rProjectedPointLocalCoordinates,
            rPointGlobalCoordinates,
            rProjectedPointGlobalCoordinates,
            *this,
            20, Tolerance);

        return (success)
            ? 1
            : 0;
    }

    ///@}
    ///@name IsInside
    ///@{

    /// returns if rPointLocalCoordinates[0] is inside -> 1 or ouside -> 0
    int IsInsideLocalSpace(
        const CoordinatesArrayType& rPointLocalCoordinates,
        const double Tolerance = std::numeric_limits<double>::epsilon()
        ) const override
    {
        const double min_parameter = mCurveNurbsInterval.MinParameter();
        if (rPointLocalCoordinates[0] < min_parameter) {
            return 0;
        }

        const double max_parameter = mCurveNurbsInterval.MaxParameter();
        if (rPointLocalCoordinates[0] > max_parameter) {
            return 0;
        }

        return 1;
    }

    /* Returns if rPointLocalCoordinates[0] is inside -> 1 or ouside -> 0
     * and sets it to the closest border */
    int SetInsideLocalSpace(
        CoordinatesArrayType& rPointLocalCoordinates,
        const double Tolerance = std::numeric_limits<double>::epsilon()
        ) const override
    {
        return mCurveNurbsInterval.IsInside(rPointLocalCoordinates[0]);
    }


    ///@}
    ///@name Geometrical Informations
    ///@{

    /// Computes the length of a nurbs curve
    double Length() const override
    {
        IntegrationPointsArrayType integration_points;
        CreateIntegrationPoints(integration_points);

        double length = 0.0;
        for (IndexType i = 0; i < integration_points.size(); ++i) {
            const double determinant_jacobian = mpCurveOnSurface->DeterminantOfJacobian(integration_points[i]);
            length += integration_points[i].Weight() * determinant_jacobian;
        }
        return length;
    }

    ///@}
    ///@name Integration Points
    ///@{

    /* Creates integration points on the nurbs surface of this geometry
     * with the domain limits of this brep curve on surface.
     * @param return integration points.
     */
    void CreateIntegrationPoints(
        IntegrationPointsArrayType& rIntegrationPoints,
        IntegrationInfo& rIntegrationInfo) const override
    {
        std::vector<double> spans;
        if (!rIntegrationInfo.HasSpansInDirection(0)) {
            std::vector<double> spans;
            Spans(spans);
            rIntegrationInfo.SetSpans(spans, 0);
        }

        mpCurveOnSurface->CreateIntegrationPoints(
            rIntegrationPoints, rIntegrationInfo);
    }

    ///@}
    ///@name Quadrature Point Geometries
    ///@{

    /* @brief creates a list of quadrature point geometries
     *        from a list of integration points on the
     *        curve on surface of this geometry.
     *
     * @param rResultGeometries list of quadrature point geometries.
     * @param rIntegrationPoints list of provided integration points.
     * @param NumberOfShapeFunctionDerivatives the number of evaluated
     *        derivatives of shape functions at the quadrature point geometries.
     *
     * @see quadrature_point_geometry.h
     */
    void CreateQuadraturePointGeometries(
        GeometriesArrayType& rResultGeometries,
        IndexType NumberOfShapeFunctionDerivatives,
        const IntegrationPointsArrayType& rIntegrationPoints) override
    {
        mpCurveOnSurface->CreateQuadraturePointGeometries(
<<<<<<< HEAD
            rResultGeometries, NumberOfShapeFunctionDerivatives, rIntegrationPoints);
=======
            rResultGeometries, NumberOfShapeFunctionDerivatives);
>>>>>>> 1e82c253

        for (IndexType i = 0; i < rResultGeometries.size(); ++i) {
            rResultGeometries(i)->SetGeometryParent(this);
        }
    }

    ///@}
    ///@name Shape Function
    ///@{

    Vector& ShapeFunctionsValues(
        Vector &rResult,
        const CoordinatesArrayType& rCoordinates) const override
    {
        return mpCurveOnSurface->ShapeFunctionsValues(rResult, rCoordinates);
    }

    Matrix& ShapeFunctionsLocalGradients(
        Matrix& rResult,
        const CoordinatesArrayType& rCoordinates) const override
    {
        return mpCurveOnSurface->ShapeFunctionsLocalGradients(rResult, rCoordinates);
    }

    ///@}
    ///@name Input and output
    ///@{


    ///@}
    ///@name Information
    ///@{

    /// Turn back information as a string.
    std::string Info() const override
    {
        return "Brep face curve";
    }

    /// Print information about this object.
    void PrintInfo( std::ostream& rOStream ) const override
    {
        rOStream << "Brep face curve";
    }

    /// Print object's data.
    void PrintData( std::ostream& rOStream ) const override
    {
        BaseType::PrintData( rOStream );
        std::cout << std::endl;
        rOStream << "    Brep face curve : " << std::endl;
    }

    ///@}

private:
    ///@name Static Member Variables
    ///@{

    static const GeometryData msGeometryData;

    static const GeometryDimension msGeometryDimension;

    ///@}
    ///@name Member Variables
    ///@{

    NurbsCurveOnSurfacePointerType mpCurveOnSurface;

    NurbsInterval mCurveNurbsInterval;

    /** true-> brep curve and nurbs curve point in same direction.
    *  false-> brep curve and nurbs curve point in opposite directions. */
    bool mSameCurveDirection;

    ///@}
    ///@name Serialization
    ///@{

    friend class Serializer;

    void save( Serializer& rSerializer ) const override
    {
        KRATOS_SERIALIZE_SAVE_BASE_CLASS( rSerializer, BaseType );
        rSerializer.save("CurveOnSurface", mpCurveOnSurface);
        rSerializer.save("NurbsInterval", mCurveNurbsInterval);
        rSerializer.save("SameCurveDirection", mSameCurveDirection);
    }

    void load( Serializer& rSerializer ) override
    {
        KRATOS_SERIALIZE_LOAD_BASE_CLASS( rSerializer, BaseType );
        rSerializer.load("CurveOnSurface", mpCurveOnSurface);
        rSerializer.load("NurbsInterval", mCurveNurbsInterval);
        rSerializer.load("SameCurveDirection", mSameCurveDirection);
    }

    ///@}
}; // Class BrepCurveOnSurface

///@name Input and output
///@{

/// input stream functions
template<class TContainerPointType, class TContainerPointEmbeddedType = TContainerPointType> inline std::istream& operator >> (
    std::istream& rIStream,
    BrepCurveOnSurface<TContainerPointType, TContainerPointEmbeddedType>& rThis );

/// output stream functions
template<class TContainerPointType, class TContainerPointEmbeddedType = TContainerPointType> inline std::ostream& operator << (
    std::ostream& rOStream,
    const BrepCurveOnSurface<TContainerPointType, TContainerPointEmbeddedType>& rThis )
{
    rThis.PrintInfo( rOStream );
    rOStream << std::endl;
    rThis.PrintData( rOStream );
    return rOStream;
}

///@}
///@name Static Type Declarations
///@{

template<class TContainerPointType, class TContainerPointEmbeddedType> const
GeometryData BrepCurveOnSurface<TContainerPointType, TContainerPointEmbeddedType>::msGeometryData(
    &msGeometryDimension,
    GeometryData::GI_GAUSS_1,
    {}, {}, {});

template<class TContainerPointType, class TContainerPointEmbeddedType>
const GeometryDimension BrepCurveOnSurface<TContainerPointType, TContainerPointEmbeddedType>::msGeometryDimension(
    1, 3, 2);

///@}
}// namespace Kratos.

#endif // KRATOS_BREP_CURVE_ON_SURFACE_3D_H_INCLUDED  defined<|MERGE_RESOLUTION|>--- conflicted
+++ resolved
@@ -452,11 +452,7 @@
         const IntegrationPointsArrayType& rIntegrationPoints) override
     {
         mpCurveOnSurface->CreateQuadraturePointGeometries(
-<<<<<<< HEAD
             rResultGeometries, NumberOfShapeFunctionDerivatives, rIntegrationPoints);
-=======
-            rResultGeometries, NumberOfShapeFunctionDerivatives);
->>>>>>> 1e82c253
 
         for (IndexType i = 0; i < rResultGeometries.size(); ++i) {
             rResultGeometries(i)->SetGeometryParent(this);
