//    |  /           |
//    ' /   __| _` | __|  _ \   __|
//    . \  |   (   | |   (   |\__ `
//   _|\_\_|  \__,_|\__|\___/ ____/
//                   Multi-Physics
//
//  License:         BSD License
//                   Kratos default license: kratos/license.txt
//
//  Main authors:    Pooyan Dadvand
//                   Riccardo Rossi
//                   Janosch Stascheit
//                   Felix Nagel
//  contributors:    Hoang Giang Bui
//                   Josep Maria Carbonell
//                   Carlos Roig
//                   Vicente Mataix Ferrandiz
//

#if !defined(KRATOS_GEOMETRY_H_INCLUDED )
#define  KRATOS_GEOMETRY_H_INCLUDED

// System includes

// External includes

// Project includes
#include "geometries/geometry_data.h"
#include "geometries/point.h"
#include "containers/pointer_vector.h"
#include "containers/data_value_container.h"

#include "utilities/math_utils.h"
#include "input_output/logger.h"

namespace Kratos
{
///@name Kratos Globals
///@{
///@}
///@name Type Definitions
///@{
///@}
///@name  Enum's
///@{
///@}
///@name  Functions
///@{
///@}
///@name Kratos Classes
///@{

///Geometry base class.
/** As a base class Geometry has all the common
 * interface of Kratos' geometries. Also it contains array of
 * pointers to its points, reference to shape functions values in
 * all integrations points and also local gradients of shape
 * functions evaluated in all integrations points.
 *
 * Geometry is a template class with just one template parameter:
 * - TPointType which reperesent the type of the point this geometry
 * type contain and build on.
 *
 * @see Point
 * @see Node
 * @see Formulation
 * @see GeometryAndFormulationElement
 */
template<class TPointType>
class Geometry
{
public:
    ///@}
    ///@name Type Definitions
    ///@{

    /// This Geometry type.
    typedef Geometry<TPointType> GeometryType;

    /// Pointer definition of Geometry
    KRATOS_CLASS_POINTER_DEFINITION( Geometry );

    /** Different criteria to evaluate the quality of a geometry.
     * Different criteria to evaluate the quality of a geometry.
     */
    enum class QualityCriteria {
      INRADIUS_TO_CIRCUMRADIUS,
      AREA_TO_LENGTH,
      SHORTEST_ALTITUDE_TO_LENGTH,
      INRADIUS_TO_LONGEST_EDGE,
      SHORTEST_TO_LONGEST_EDGE,
      REGULARITY,
      VOLUME_TO_SURFACE_AREA,
      VOLUME_TO_EDGE_LENGTH,
      VOLUME_TO_AVERAGE_EDGE_LENGTH,
      VOLUME_TO_RMS_EDGE_LENGTH,
      MIN_DIHEDRAL_ANGLE,
      MAX_DIHEDRAL_ANGLE,
      MIN_SOLID_ANGLE
    };

    /**
     * @brief This defines the different methods to compute the lumping methods
     * @details The three methods available are:
     *      - The row sum method
     *      - Diagonal scaling
     *      - Evaluation of M using a quadrature involving only the nodal points and thus automatically yielding a diagonal matrix for standard element shape function
     */
    enum class LumpingMethods {
        ROW_SUM,
        DIAGONAL_SCALING,
        QUADRATURE_ON_NODES
    };


    /** Array of counted pointers to point. This type used to hold
    geometry's points.
    */
    typedef PointerVector<TPointType> PointsArrayType;

    /** Integration methods implemented in geometry.
    */
    typedef GeometryData::IntegrationMethod IntegrationMethod;

    /** A Vector of counted pointers to Geometries. Used for
    returning edges of the geometry.
     */
    typedef PointerVector<GeometryType> GeometriesArrayType;

    typedef TPointType PointType;

    typedef std::size_t IndexType;
    typedef std::size_t SizeType;

    typedef typename PointType::CoordinatesArrayType CoordinatesArrayType;


    /** This type used for representing an integration point in
    geometry. This integration point is a point with an
    additional weight component.
    */
    typedef IntegrationPoint<3> IntegrationPointType;

    /** A Vector of IntegrationPointType which used to hold
    integration points related to an integration
    method. IntegrationPoints functions used this type to return
    their results.
    */
    typedef std::vector<IntegrationPointType> IntegrationPointsArrayType;

    /** A Vector of IntegrationPointsArrayType which used to hold
    integration points related to different integration method
    implemented in geometry.
    */
    typedef std::array<IntegrationPointsArrayType, GeometryData::NumberOfIntegrationMethods> IntegrationPointsContainerType;

    /** A third order tensor used as shape functions' values
    continer.
    */
    typedef std::array<Matrix, GeometryData::NumberOfIntegrationMethods> ShapeFunctionsValuesContainerType;

    /** A fourth order tensor used as shape functions' local
    gradients container in geometry.
    */
    typedef GeometryData::ShapeFunctionsLocalGradientsContainerType ShapeFunctionsLocalGradientsContainerType;

    /** A third order tensor to hold jacobian matrices evaluated at
    integration points. Jacobian and InverseOfJacobian functions
    return this type as their result.
    */
    typedef DenseVector<Matrix > JacobiansType;

    /** A third order tensor to hold shape functions'  gradients.
    ShapefunctionsGradients function return this
    type as its result.
    */
    typedef GeometryData::ShapeFunctionsGradientsType ShapeFunctionsGradientsType;

    /** A third order tensor to hold shape functions' local second derivatives.
    ShapefunctionsLocalGradients function return this
    type as its result.
    */
    typedef GeometryData::ShapeFunctionsSecondDerivativesType ShapeFunctionsSecondDerivativesType;

    /** A fourth order tensor to hold shape functions' local third order derivatives
     */
    typedef GeometryData::ShapeFunctionsThirdDerivativesType ShapeFunctionsThirdDerivativesType;

    /** Type of the normal vector used for normal to edges in geomety.
     */
    typedef DenseVector<double> NormalType;

    /// data type stores in this container.
    typedef typename PointType::Pointer PointPointerType;
    typedef const PointPointerType ConstPointPointerType;
    typedef TPointType& PointReferenceType;
    typedef const TPointType& ConstPointReferenceType;
    typedef std::vector<PointPointerType> PointPointerContainerType;

    /// Point iterators
    typedef typename PointsArrayType::iterator iterator;
    typedef typename PointsArrayType::const_iterator const_iterator;

    typedef typename PointsArrayType::ptr_iterator ptr_iterator;
    typedef typename PointsArrayType::ptr_const_iterator ptr_const_iterator;
    typedef typename PointsArrayType::difference_type difference_type;

    ///@}
    ///@name Life Cycle
    ///@{

    /// Standard Constructor. Generates self assigned id.
    Geometry()
        : mId(GenerateSelfAssignedId())
        , mpGeometryData(&GeometryDataInstance())
    {
    }

    /// Standard Constructor with a geometry Id
    Geometry(IndexType GeomertyId)
        : mpGeometryData(&GeometryDataInstance())
    {
        SetId(GeomertyId);
    }

    /// Standard Constructor with a Name
    Geometry(std::string GeometryName)
        : mId(GenerateId(GeometryName))
        , mpGeometryData(&GeometryDataInstance())
    {
    }

    /** Complete argument constructor. This constructor gives a
    complete set of arguments to pass all the initial value of
    all the member variables of geometry class. Also it has
    default value for integration variables to make it usefull
    in the case of constructing new geometry without mapping and
    integrating properties.

    @param ThisPoints Vector of pointers to points which this
    geometry constructing on them. Points must have dimension
    equal or greater than working space dimension though there
    is no control on it.

    @param ThisDefaultMethod Default integration method. Its
    default value is gaussian integration with orden one which
    make no deference while in this condition there is no shape
    function database exist and integrating is not possible
    including by default method.

    @param ThisIntegrationPoints All the integration points in
    all methods. This is a Vector of IntegrationPointsArrayType
    and It must have at least four component correspounding to
    four integration method defined now. If there is some
    geometry which don't have all this method implemented
    related points Vector must exist but with zero size. For
    example if a geometry don't have gaussian orden one
    ThisIntegrationPoints[GI_GAUSS_1] must be an empty
    IntegrationPointsArrayType.

    @param ThisShapeFunctionsValues Values of all the shape
    functions evaluated in all integrations points of all
    integration methods. It's a three dimensional array \f$
    F_{ijk} \f$ where i = GI_GAUSS_1,..., GI_GAUSS_4 and j is
    the integration point index and k is the shape function
    index. In the other word component \f$ f_{ijk} \f$ is the
    value of the shape function related to node k evaluated in
    integration point j of i integration method point set. Again
    if there is some integration method unsupported an empty
    Matrix must assigned to related place. For example if a
    geometry don't have gaussian orden four
    ThisShapeFunctionsValues[GI_GAUSS_4] must be an empty
    Matrix.

    @param ThisShapeFunctionsLocalGradients Values of local
    gradients respected to all local coordinates of all the
    shape functions evaluated in all integrations points of all
    integration methods. It's a four dimensional array \f$
    F_{ijkh} \f$ where i = GI_GAUSS_1,..., GI_GAUSS_4 and j is
    the integration point index and k is the shape function
    index and h is local coordinate index. In the other word
    component \f$ f_{ijkh} \f$ is the value of h'th component of
    local gradient of the shape function related to node k
    evaluated in integration point j of i integration method
    point set. Again if there is some integration method
    unsupported an empty ShapeFunctionsGradientsType must
    assigned to related place. For example if a geometry don't
    have gaussian orden two ThisShapeFunctionsValues[GI_GAUSS_2]
    must be an empty ShapeFunctionsGradientsType.
    */
    Geometry(
        const PointsArrayType &ThisPoints,
        GeometryData const *pThisGeometryData = &GeometryDataInstance())
        : mId(GenerateSelfAssignedId())
        , mpGeometryData(pThisGeometryData)
        , mPoints(ThisPoints)
    {
    }
  
    Geometry(
        IndexType GeometryId,
        const PointsArrayType& ThisPoints,
        GeometryData const* pThisGeometryData = &GeometryDataInstance())
        : mpGeometryData(pThisGeometryData)
        , mPoints(ThisPoints)
    {
        SetId(GeometryId);
    }

    Geometry(
        std::string GeometryName,
        const PointsArrayType& ThisPoints,
        GeometryData const* pThisGeometryData = &GeometryDataInstance())
        : mId(GenerateId(GeometryName))
        , mpGeometryData(pThisGeometryData)
        , mPoints(ThisPoints)
    {
    }

    /**
    * @brief Copy constructor
    *
    * @note Does not copy the points but shares same points with
    *       the original geometry. Any change to the points of the
    *       copied geometry affect point of original geometry, too.
    * @note Copied geometry shares the same Id as the
    *       original geometry.
    */
    Geometry( const Geometry& rOther )
        : mId(rOther.mId),
          mpGeometryData(rOther.mpGeometryData),
          mPoints(rOther.mPoints),
          mData(rOther.mData)
    {
    }

    /**
    * @brief Copy constructor with TOtherPointType
    *
    *        Copies geometry with a different type of points.
    *        TOtherPointType* must be implicity convertible
    *        to TPointType of the original geometry.
    *
    * @note Does not copy the points but shares same points with
    *       the original geometry. Any change to the points of the
    *       copied geometry affect point of original geometry, too.
    * @note Copied geometry shares the same Id as the
    *       original geometry.
    */
    template<class TOtherPointType> 
    Geometry( Geometry<TOtherPointType> const & rOther )
        : mId(rOther.mId),
          mpGeometryData(rOther.mpGeometryData),
          mData(rOther.mData)
    {
        mPoints = new PointsArrayType(rOther.begin(), rOther.end());
    }

    /// Destructor. Do nothing!!!
    virtual ~Geometry() {}

    virtual GeometryData::KratosGeometryFamily GetGeometryFamily() const
    {
        return GeometryData::Kratos_generic_family;
    }

    virtual GeometryData::KratosGeometryType GetGeometryType() const
    {
        return GeometryData::Kratos_generic_type;
    }

    ///@}
    ///@name Operators
    ///@{

    /** Assignment operator.

    @note This operator don't copy the points and this
    geometry shares points with given source geometry. It's
    obvious that any change to this geometry's point affect
    source geometry's points too.

    @see Clone
    @see ClonePoints
    */
    Geometry& operator=( const Geometry& rOther )
    {
        mpGeometryData = rOther.mpGeometryData;
        mPoints = rOther.mPoints;
        mData = rOther.mData;

        return *this;
    }

    /** Assignment operator for geometries with different point type.

    @note This operator don't copy the points and this
    geometry shares points with given source geometry. It's
    obvious that any change to this geometry's point affect
    source geometry's points too.

    @see Clone
    @see ClonePoints
    */
    template<class TOtherPointType>
    Geometry& operator=( Geometry<TOtherPointType> const & rOther )
    {
        this->clear();

        for ( typename Geometry<TOtherPointType>::ptr_const_iterator i = rOther.ptr_begin() ; i != rOther.ptr_end() ; ++i )
            push_back( typename PointType::Pointer( new PointType( **i ) ) );

        mpGeometryData = rOther.mpGeometryData;

        return *this;
    }

     operator PointsArrayType&()
    {
        return mPoints;
    }

    ///@}
    ///@name PointerVector Operators
    ///@{

     virtual TPointType& operator[](const SizeType& i)
    {
        return mPoints[i];
    }

    virtual TPointType const& operator[](const SizeType& i) const
    {
        return mPoints[i];
    }

    virtual PointPointerType& operator()(const SizeType& i)
    {
        return mPoints(i);
    }

    virtual ConstPointPointerType& operator()(const SizeType& i) const
    {
        return mPoints(i);
    }

    ///@}
    ///@name PointerVector Operations
    ///@{

    virtual iterator                   begin()
    {
        return iterator(mPoints.begin());
    }
    virtual const_iterator             begin() const
    {
        return const_iterator(mPoints.begin());
    }
    virtual iterator                   end()
    {
        return iterator(mPoints.end());
    }
    virtual const_iterator             end() const
    {
        return const_iterator(mPoints.end());
    }
    virtual ptr_iterator               ptr_begin()
    {
        return mPoints.ptr_begin();
    }
    virtual ptr_const_iterator         ptr_begin() const
    {
        return mPoints.ptr_begin();
    }
    virtual ptr_iterator               ptr_end()
    {
        return mPoints.ptr_end();
    }
    virtual ptr_const_iterator         ptr_end() const
    {
        return mPoints.ptr_end();
    }
    virtual PointReferenceType        front()       /* nothrow */
    {
        assert(!empty());
        return mPoints.front();
    }
    virtual ConstPointReferenceType  front() const /* nothrow */
    {
        assert(!empty());
        return mPoints.front();
    }
    virtual PointReferenceType        back()        /* nothrow */
    {
        assert(!empty());
        return mPoints.back();
    }
    virtual ConstPointReferenceType  back() const  /* nothrow */
    {
        assert(!empty());
        return mPoints.back();
    }

    virtual SizeType size() const
    {
        return mPoints.size();
    }

    /** 
    * @detail Returns the number of the points/ nodes
    *         belonging to this geometry.
    * @return Number of points/ nodes.
    */
    SizeType PointsNumber() const {
        return this->size();
    }

    virtual SizeType max_size() const
    {
        return mPoints.max_size();
    }

    virtual void swap(GeometryType& rOther)
    {
        mPoints.swap(rOther.mPoints);
    }

    virtual void push_back(PointPointerType x)
    {
        mPoints.push_back(x);
    }

    virtual void clear()
    {
        mPoints.clear();
    }

    virtual void reserve(int dim)
    {
        mPoints.reserve(dim);
    }

    virtual int capacity()
    {
        return mPoints.capacity();
    }

    ///@}
    ///@name Inquiry
    ///@{

    virtual bool empty() const
    {
        return mPoints.empty();
    }

    /////@}
    /////@name Access
    /////@{

    ///** Gives a reference to underly normal container. */
    virtual PointPointerContainerType& GetContainer()
    {
        return mPoints.GetContainer();
    }

    /** Gives a constant reference to underly normal container. */
    virtual const PointPointerContainerType& GetContainer() const
    {
        return mPoints.GetContainer();
    }

<<<<<<< HEAD
    /// Get points of this geometry
    const PointsArrayType& Points() const
    {
        return mPoints;
    }
=======
    ///@}
    ///@name Data Container
    ///@{

    /**
     * Access Data:
     */
    DataValueContainer& GetData()
    {
      return mData;
    }

    DataValueContainer const& GetData() const
    {
      return mData;
    }

    void SetData(DataValueContainer const& rThisData)
    {
      mData = rThisData;
    }

    /**
     * Check if the Data exists with Has(..) methods:
     */
    template<class TDataType> bool Has(const Variable<TDataType>& rThisVariable) const
    {
        return mData.Has(rThisVariable);
    }

    template<class TAdaptorType> bool Has(
        const VariableComponent<TAdaptorType>& rThisVariable) const
    {
        return mData.Has(rThisVariable);
    }

    /**
     * Set Data with SetValue and the Variable to set:
     */
    template<class TVariableType> void SetValue(
        const TVariableType& rThisVariable,
        typename TVariableType::Type const& rValue)
    {
        mData.SetValue(rThisVariable, rValue);
    }

    /**
     * Get Data with GetValue and the Variable to get:
     */
    template<class TVariableType> typename TVariableType::Type& GetValue(
        const TVariableType& rThisVariable)
    {
        return mData.GetValue(rThisVariable);
    }

    template<class TVariableType> typename TVariableType::Type const& GetValue(
        const TVariableType& rThisVariable) const
    {
        return mData.GetValue(rThisVariable);
    }

    ///@}
    ///@name Inquiry
    ///@{
>>>>>>> f875638d

    /// Get points of this geometry
    PointsArrayType& Points()
    {
        return mPoints;
    }

    /// Get pointer of point at i'th position
    const PointPointerType pGetPoint(const int Index) const
    {
        return mPoints(Index);
    }

    /// Get pointer of point at i'th position
    PointPointerType pGetPoint(const int Index)
    {
        return mPoints(Index);
    }

    /// Get point at i'th position
    TPointType const& GetPoint(const int Index) const
    {
        return mPoints[Index];
    }

    /// Get point at i'th position
    TPointType& GetPoint(const int Index)
    {
        return mPoints[Index];
    }

    /// Get pointer of point at u'th, v'th position
    const PointPointerType pGetPoint(const IndexType IndexU, const IndexType IndexV) const
    {
        return mPoints(GetVectorIndexFromMatrixIndices(GetNumberOfPointsU(), IndexU, IndexV));
    }

    /// Get pointer of point at u'th, v'th position
    PointPointerType pGetPoint(const IndexType IndexU, const IndexType IndexV)
    {
        return mPoints(GetVectorIndexFromMatrixIndices(GetNumberOfPointsU(), IndexU, IndexV));
    }

    /// Get pointer of point at u'th, v'th position
    TPointType const& GetPoint(const IndexType IndexU, const IndexType IndexV) const
    {
        return mPoints[GetVectorIndexFromMatrixIndices(GetNumberOfPointsU(), IndexU, IndexV)];
    }

    /// Get pointer of point at u'th, v'th position
    TPointType& GetPoint(const IndexType IndexU, const IndexType IndexV) {
        return mPoints[GetVectorIndexFromMatrixIndices(GetNumberOfPointsU(), IndexU, IndexV)];
    }

    /// Get pointer of point at u'th, v'th, w'th position
    const PointPointerType pGetPoint(const IndexType IndexU, const IndexType IndexV, const IndexType IndexW) const
    {
        return mPoints(GetVectorIndexFromTensorIndices(GetNumberOfPointsU(), GetNumberOfPointsV(), IndexU, IndexV, IndexW));
    }

    /// Get pointer of point at u'th, v'th, w'th position
    PointPointerType pGetPoint(const IndexType IndexU, const IndexType IndexV, const IndexType IndexW)
    {
        return mPoints(GetVectorIndexFromTensorIndices(GetNumberOfPointsU(), GetNumberOfPointsV(), IndexU, IndexV, IndexW));
    }

    /// Get pointer of point at u'th, v'th, w'th position
    TPointType const& GetPoint(const IndexType IndexU, const IndexType IndexV, const IndexType IndexW) const
    {
        return mPoints[GetVectorIndexFromTensorIndices(GetNumberOfPointsU(), GetNumberOfPointsV(), IndexU, IndexV, IndexW)];
    }

    /// Get pointer of point at u'th, v'th, w'th position
    TPointType& GetPoint(const IndexType IndexU, const IndexType IndexV, const IndexType IndexW) {
        return mPoints[GetVectorIndexFromTensorIndices(GetNumberOfPointsU(), GetNumberOfPointsV(), IndexU, IndexV, IndexW)];
    }

    /// Number of Points in direction u
    virtual SizeType GetNumberOfPointsU() const {
        return mPoints.size();
    }

    /// Number of Points in direction v
    virtual SizeType GetNumberOfPointsV() const {
        return 1;
    }

    /// Number of Points in direction w
    virtual SizeType GetNumberOfPointsW() const {
        return 1;
    }

    /*
    * @brief Computes a vector index from two matrix indicies.
    * @return index within vector
    */
    static constexpr inline IndexType GetVectorIndexFromMatrixIndices(
        const SizeType NumberU, const SizeType NumberV,
        const IndexType IndexU, const IndexType IndexV) noexcept
    {
        return IndexV * NumberU + IndexU;
    }

    /*
    * @brief Computes a vector index from three tensor indicies.
    * @return index within vector
    */
    static constexpr inline IndexType GetVectorIndexFromTensorIndices(
        const SizeType NumberU, const SizeType NumberV,
        const IndexType IndexU, const IndexType IndexV, const IndexType IndexW) noexcept
    {
        return (IndexV * NumberU + IndexU) * NumberV + IndexW;
    }

    ///@}
    ///@name Operations
    ///@{

    virtual Pointer Create( PointsArrayType const& ThisPoints ) const
    {
        return Pointer( new Geometry( ThisPoints, mpGeometryData ) );
    }

    /** This methods will create a duplicate of all its points and
    substitute them with its points. */
    void ClonePoints()
    {
        for ( ptr_iterator i = this->ptr_begin() ; i != this->ptr_end() ; i++ )
            *i = typename PointType::Pointer( new PointType( **i ) );
    }

    ///@}
    ///@name  Geometry Data
    ///@{

    /**
    * @brief GeometryData contains all information about dimensions
    *        and has a set of precomputed values for integration points
    *        and shape functions, including derivatives.
    * @return the geometry data of a certain geometry class.
    */
    GeometryData const& GetGeometryData() const
    {
        return *mpGeometryData;
    }

    ///@}
    ///@name Id
    ///@{

    /// Id of this Geometry
    IndexType const& Id() const
    {
        return mId;
    }

    /// Returns if id was generated from a geometry name
    bool IsIdGeneratedFromString()
    {
        return IsIdGeneratedFromString(mId);
    }

    /// Returns if id was generated by itself
    bool IsIdSelfAssigned()
    {
        return IsIdSelfAssigned(mId);
    }

    /// Sets Id of this Geometry
    void SetId(IndexType Id)
    {
        // The first bit of the Id is used to detect if Id
        // is int or hash of name. Second bit defines if Id
        // is self assigned or not.
        KRATOS_ERROR_IF(IsIdGeneratedFromString(Id)
            || IsIdSelfAssigned(Id))
            << "Id: " << Id << " out of range. The Id must me lower than 2^62 = 4.61e+18. "
            << "Geometry being recognized as generated from string: " << IsIdGeneratedFromString(Id)
            << ", self assigned: " << IsIdSelfAssigned(Id) << "."
            << std::endl;

        mId = Id;
    }

    /// Sets Id with the use of the name of this geometry
    void SetId(std::string Name)
    {
        mId = GenerateId(Name);
    }

    /// Gets the corresponding hash-Id to a string name
    static inline IndexType GenerateId(std::string Name)
    {
        // Create id hash from provided name.
        std::hash<std::string> string_hash_generator;
        auto id = string_hash_generator(Name);

        // Sets first bit to one.
        SetIdGeneratedFromString(id);

        // Sets second bit to zero.
        SetIdNotSelfAssigned(id);

        return id;
    }

    ///@}
    ///@name Parent
    ///@{

    /**
    * @brief Some geometries require relations to other geometries. This is the
    *        case for e.g. quadrature points. To reach the parent geometry
    *        this function can be used.
    * @return Parent geometry of this geometry object.
    */
    virtual GeometryType& GetGeometryParent(IndexType Index) const
    {
        KRATOS_ERROR <<
            "Calling GetGeometryParent from base geometry class."
            << std::endl;
    }

    /**
    * @brief Some geometries require relations to other geometries. This is the
    *        case for e.g. quadrature points. To set or change the parent geometry
    *        this function can be used.
    * @param Parent geometry of this geometry object.
    */
    virtual void SetGeometryParent(GeometryType* pGeometryParent)
    {
        KRATOS_ERROR <<
            "Calling SetGeometryParent from base geometry class."
            << std::endl;
    }

    ///@}
    ///@name Geometry part functions
    ///@{

    /**
    * @brief Used for composite geometries. It returns the
    *        the geometry part, corresponding to the Index.
    * @param Index of the geometry part. This index can be used differently
    *        within the derived classes.
    * @return reference to corresponding geometry.
     */
    virtual GeometryType& GetGeometryPart(IndexType Index)
    {
        return *pGetGeometryPart(Index);
    }

    /**
    * @brief Used for composite geometries. It returns the
    *        the geometry part, corresponding to the Index.
    * @param Index of the geometry part. This index can be used differently
    *        within the derived classes.
    * @return const reference to corresponding geometry.
    */
    virtual const GeometryType& GetGeometryPart(IndexType Index) const
    {
        return *pGetGeometryPart(Index);
    }

    /**
    * @brief Used for composite geometries. It returns the pointer
    *        of a geometry part, corresponding to the Index.
    * @param Index of the geometry part. This index can be used differently
    *        within the derived classes.
    * @return pointer to corresponding geometry.
    */
    virtual typename GeometryType::Pointer pGetGeometryPart(IndexType Index)
    {
        KRATOS_ERROR << "Calling base class 'pGetGeometryPart' method instead of derived function."
            << " Please check the definition in the derived class. " << *this << std::endl;
    }

    /**
    * @brief Used for composite geometries. It returns the const pointer
    *        of a geometry part, corresponding to the Index.
    * @details This index is dependent on the derived implementation.
    * @param Index of the geometry part. This index can be used differently
    *        within the derived classes.
    * @return const pointer to corresponding geometry.
    */
    virtual const typename GeometryType::Pointer pGetGeometryPart(IndexType Index) const
    {
        KRATOS_ERROR << "Calling base class 'pGetGeometryPart' method instead of derived function."
            << " Please check the definition in the derived class. " << *this << std::endl;
    }

    /**
    * @brief Use to check if certain Indexed object is
    *        within the geometry parts of this geometry.
    * @param Index of the geometry part. This index can be used differently
    *        within the derived classes.
    * @return true if has geometry part
    */
    virtual bool HasGeometryPart(IndexType Index) const
    {
        KRATOS_ERROR << "Calling base class 'HasGeometryPart' method instead of derived function."
            << " Please check the definition in the derived class. " << *this << std::endl;
    }

    /**
    * @return the number of geometry parts that this geometry contains.
    */
    virtual SizeType NumberOfGeometryParts() const
    {
        return 0;
    }

    ///@}
    ///@name Operations
    ///@{

    /**
     * @brief Lumping factors for the calculation of the lumped mass matrix
     * @param rResult Vector containing the lumping factors
     * @param LumpingMethod The lumping method considered. The three methods available are:
     *      - The row sum method
     *      - Diagonal scaling
     *      - Evaluation of M using a quadrature involving only the nodal points and thus automatically yielding a diagonal matrix for standard element shape function
     */
    virtual Vector& LumpingFactors(
        Vector& rResult,
        const LumpingMethods LumpingMethod = LumpingMethods::ROW_SUM
        )  const
    {
        const SizeType number_of_nodes = this->size();
        const SizeType local_space_dimension = this->LocalSpaceDimension();

        // Clear lumping factors
        if (rResult.size() != number_of_nodes)
            rResult.resize(number_of_nodes, false);
        noalias(rResult) = ZeroVector(number_of_nodes);

        if (LumpingMethod == LumpingMethods::ROW_SUM) {
            const IntegrationMethod integration_method = GetDefaultIntegrationMethod();
            const GeometryType::IntegrationPointsArrayType& r_integrations_points = this->IntegrationPoints( integration_method );
            const Matrix& r_Ncontainer = this->ShapeFunctionsValues(integration_method);

            // Vector fo jacobians
            Vector detJ_vector(r_integrations_points.size());
            DeterminantOfJacobian(detJ_vector, integration_method);

            // Iterate over the integration points
            double domain_size = 0.0;
            for ( IndexType point_number = 0; point_number < r_integrations_points.size(); ++point_number ) {
                const double integration_weight = r_integrations_points[point_number].Weight() * detJ_vector[point_number];
                const Vector& rN = row(r_Ncontainer,point_number);

                // Computing domain size
                domain_size += integration_weight;

                for ( IndexType i = 0; i < number_of_nodes; ++i ) {
                    rResult[i] += rN[i] * integration_weight;
                }
            }

            // Divide by the domain size
            for ( IndexType i = 0; i < number_of_nodes; ++i ) {
                rResult[i] /= domain_size;
            }
        } else if (LumpingMethod == LumpingMethods::DIAGONAL_SCALING) {
            IntegrationMethod integration_method = GetDefaultIntegrationMethod();
            integration_method = static_cast<IntegrationMethod>(static_cast<int>(integration_method) + 1);
            const GeometryType::IntegrationPointsArrayType& r_integrations_points = this->IntegrationPoints( integration_method );
            const Matrix& r_Ncontainer = this->ShapeFunctionsValues(integration_method);

            // Vector fo jacobians
            Vector detJ_vector(r_integrations_points.size());
            DeterminantOfJacobian(detJ_vector, integration_method);

            // Iterate over the integration points
            for ( IndexType point_number = 0; point_number < r_integrations_points.size(); ++point_number ) {
                const double detJ = detJ_vector[point_number];
                const double integration_weight = r_integrations_points[point_number].Weight() * detJ;
                const Vector& rN = row(r_Ncontainer,point_number);

                for ( IndexType i = 0; i < number_of_nodes; ++i ) {
                    rResult[i] += std::pow(rN[i], 2) * integration_weight;
                }
            }

            // Computing diagonal scaling coefficient
            double total_value = 0.0;
            for ( IndexType i = 0; i < number_of_nodes; ++i ) {
                total_value += rResult[i];
            }
            for ( IndexType i = 0; i < number_of_nodes; ++i ) {
                rResult[i] /= total_value;
            }
        } else if (LumpingMethod == LumpingMethods::QUADRATURE_ON_NODES) {
            // Divide by the domain size
            const double domain_size = DomainSize();

            // Getting local coordinates
            Matrix local_coordinates(number_of_nodes, local_space_dimension);
            PointsLocalCoordinates(local_coordinates);
            Point local_point(ZeroVector(3));
            array_1d<double, 3>& r_local_coordinates = local_point.Coordinates();

            // Iterate over integration points
            const GeometryType::IntegrationPointsArrayType& r_integrations_points = this->IntegrationPoints( GeometryData::GI_GAUSS_1 ); // First order
            const double weight = r_integrations_points[0].Weight()/static_cast<double>(number_of_nodes);
            for ( IndexType point_number = 0; point_number < number_of_nodes; ++point_number ) {
                for ( IndexType dim = 0; dim < local_space_dimension; ++dim ) {
                    r_local_coordinates[dim] = local_coordinates(point_number, dim);
                }
                const double detJ = DeterminantOfJacobian(local_point);
                rResult[point_number] = weight * detJ/domain_size;
            }
        }

        return rResult;
    }

    ///@}
    ///@name Informations
    ///@{

    /** Dimension of the geometry for example a triangle2d is a 2
    dimensional shape

    @return SizeType, dimension of this geometry.
    @see WorkingSpaceDimension()
    @see LocalSpaceDimension()
    */
    inline SizeType Dimension() const
    {
        return mpGeometryData->Dimension();
    }

    /** Working space dimension. for example a triangle is a 2
    dimensional shape but can be used in 3 dimensional space.

    @return SizeType, working space dimension of this geometry.
    @see Dimension()
    @see LocalSpaceDimension()
    */
    inline SizeType WorkingSpaceDimension() const
    {
        return mpGeometryData->WorkingSpaceDimension();
    }

    /** Local space dimension. for example a triangle is a 2
    dimensional shape but can have 3 dimensional area
    coordinates l1, l2, l3.

    @return SizeType, local space dimension of this geometry.
    @see Dimension()
    @see WorkingSpaceDimension()
    */
    inline SizeType LocalSpaceDimension() const
    {
        return mpGeometryData->LocalSpaceDimension();
    }

    /** This method calculate and return Length or charactereistic
     * length of this geometry depending to it's dimension. For one
     * dimensional geometry for example Line it returns length of it
     * and for the other geometries it gives Characteristic length
     * otherwise.
     *
     * @return double value contains length or Characteristic
     * length
     *
     * @see Area()
     * @see Volume()
     * @see DomainSize()
     */
    virtual double Length() const {
      KRATOS_ERROR << "Calling base class 'Length' method instead of derived class one. Please check the definition of derived class. " << *this << std::endl;
      return 0.0;
    }

    /** This method calculate and return area or surface area of
     * this geometry depending to it's dimension. For one dimensional
     * geometry it returns length, for two dimensional it gives area
     * and for three dimensional geometries it gives surface area.
     *
     * @return double value contains area or surface
     * area.
     *
     * @see Length()
     * @see Volume()
     * @see DomainSize()
     */
    virtual double Area() const {
      KRATOS_ERROR << "Calling base class 'Area' method instead of derived class one. Please check the definition of derived class. " << *this << std::endl;
      return 0.0;
    }

    /** This method calculate and return volume of this
     * geometry. For one and two dimensional geometry it returns
     * zero and for three dimensional it gives volume of geometry.
     *
     * @return double value contains volume.
     *
     * @see Length()
     * @see Area()
     * @see DomainSize()
     */
    virtual double Volume() const {
      KRATOS_ERROR << "Calling base class 'Volume' method instead of derived class one. Please check the definition of derived class. " << *this << std::endl;
      return 0.0;
    }

    /** This method calculate and return length, area or volume of
     * this geometry depending to it's dimension. For one dimensional
     * geometry it returns its length, for two dimensional it gives area
     * and for three dimensional geometries it gives its volume.
     *
     * @return double value contains length, area or volume.
     *
     * @see Length()
     * @see Area()
     * @see Volume()
     */
    virtual double DomainSize() const {
      KRATOS_ERROR << "Calling base class 'DomainSize' method instead of derived class one. Please check the definition of derived class. " << *this << std::endl;
      return 0.0;
    }

    /** This method calculates and returns the minimum edge.
     * length of the geometry.
     *
     * @return double value with the minimum edge length.
     *
     * @see MaxEdgeLength()
     * @see AverageEdgeLength()
     */
    virtual double MinEdgeLength() const {
      KRATOS_ERROR << "Calling base class 'MinEdgeLength' method instead of derived class one. Please check the definition of derived class. " << *this << std::endl;
      return 0.0;
    }

    /** This method calculates and returns the maximum edge.
     * length of the geometry.
     *
     * @return double value with the maximum edge length.
     *
     * @see MinEdgeLength()
     * @see AverageEdgeLength()
     */
    virtual double MaxEdgeLength() const {
      KRATOS_ERROR << "Calling base class 'MaxEdgeLength' method instead of derived class one. Please check the definition of derived class. " << *this << std::endl;
      return 0.0;
    }

    /** This method calculates and returns the average edge.
     * length of the geometry.
     *
     * @return double value with the average edge length
     *
     * @see MinEdgeLength()
     * @see MaxEdgeLength()
     */
    virtual double AverageEdgeLength() const {
      KRATOS_ERROR << "Calling base class 'AverageEdgeLength' method instead of derived class one. Please check the definition of derived class. " << *this << std::endl;
      return 0.0;
    }

    /** Calculates the circumradius of the geometry.
     * Calculates the circumradius of the geometry.
     *
     * @return Circumradius of the geometry.
     *
     * @see Inradius()
     */
    virtual double Circumradius() const {
      KRATOS_ERROR << "Calling base class 'Circumradius' method instead of derived class one. Please check the definition of derived class. " << *this << std::endl;
      return 0.0;
    }

    /** Calculates the inradius of the geometry.
     * Calculates the inradius of the geometry.
     *
     * @return Inradius of the geometry.
     *
     * @see Circumradius()
     */
    virtual double Inradius() const {
      KRATOS_ERROR << "Calling base class 'Inradius' method instead of derived class one. Please check the definition of derived class. " << *this << std::endl;
      return 0.0;
    }

    /** Test the intersection with another geometry
     *
     * Test if this geometry intersects with other geometry
     *
     * @param  ThisGeometry Geometry to intersect with
     * @return              True if the geometries intersect, False in any other case.
     */
    virtual bool HasIntersection(const GeometryType& ThisGeometry) {
      KRATOS_ERROR << "Calling base class 'HasIntersection' method instead of derived class one. Please check the definition of derived class. " << *this << std::endl;
      return false;
    }

    /** Test intersection of the geometry with a box
     *
     * Tests the intersection of the geometry with
     * a 3D box defined by rLowPoint and rHighPoint
     *
     * @param  rLowPoint  Lower point of the box to test the intersection
     * @param  rHighPoint Higher point of the box to test the intersection
     * @return            True if the geometry intersects the box, False in any other case.
     */
    virtual bool HasIntersection(const Point& rLowPoint, const Point& rHighPoint) {
      KRATOS_ERROR << "Calling base class 'HasIntersection' method instead of derived class one. Please check the definition of derived class. " << *this << std::endl;
      return false;
    }

    // virtual void BoundingBox(BoundingBoxType& rResult) const
    // {
    //
    //   Bounding_Box(rResult.LowPoint(), rResult.HighPoint());
    // }

    /**
     * @brief Calculates the boundingbox of the geometry.
     * @details Corresponds with the highest and lowest point in space
     * @param rLowPoint  Lower point of the boundingbox.
     * @param rHighPoint Higher point of the boundingbox.
     */
    virtual void BoundingBox(
        TPointType& rLowPoint,
        TPointType& rHighPoint
        ) const
    {
        rHighPoint = this->GetPoint( 0 );
        rLowPoint  = this->GetPoint( 0 );
        const SizeType dim = WorkingSpaceDimension();

        for ( IndexType point = 1; point < PointsNumber(); ++point ) { //The first node is already assigned, so we can start from 1
            const auto& r_point = this->GetPoint( point );
            for ( IndexType i = 0; i < dim; ++i ) {
                rHighPoint[i] = ( rHighPoint[i] < r_point[i] ) ? r_point[i] : rHighPoint[i];
                rLowPoint[i]  = ( rLowPoint[i]  > r_point[i] ) ? r_point[i] : rLowPoint[i];
            }
        }
    }

    /** Calculates center of this geometry by a simple averaging algorithm.
    Each center point component calculated using:
    \f[
    c_i = \sum_j^n(x_i^j) / n
    \f]

    where \f$ c_i \f$ is component i of center point and \f$
    X_i^j \f$ is component i of j'th point of geometry and n is
    number of the points in this geometry.

    @return PointType which is the calculated center of this geometry.
    */
    virtual Point Center() const
    {
        const SizeType points_number = this->size();

        if ( points_number == 0 )
        {
            KRATOS_ERROR << "can not compute the ceneter of a geometry of zero points" << std::endl;
            // return PointType();
        }

        Point result = ( *this )[0];

        for ( IndexType i = 1 ; i < points_number ; i++ )
        {
            result.Coordinates() += ( *this )[i];
        }

        const double temp = 1.0 / double( points_number );

        result.Coordinates() *= temp;

        return result;
    }

    /**
     * @brief It returns a vector that is normal to its corresponding geometry in the given local point
     * @param rPointLocalCoordinates Reference to the local coordinates of the point in where the normal is to be computed
     * @return The normal in the given point
     */
    virtual array_1d<double, 3> Normal(const CoordinatesArrayType& rPointLocalCoordinates) const
    {
        const SizeType local_space_dimension = this->LocalSpaceDimension();
        const SizeType dimension = this->WorkingSpaceDimension();

        KRATOS_ERROR_IF(dimension == local_space_dimension) << "Remember the normal can be computed just in geometries with a local dimension: "<< this->LocalSpaceDimension() << "smaller than the spatial dimension: " << this->WorkingSpaceDimension() << std::endl;

        // We define the normal and tangents
        array_1d<double,3> tangent_xi = ZeroVector(3);
        array_1d<double,3> tangent_eta = ZeroVector(3);

        Matrix j_node = ZeroMatrix( dimension, local_space_dimension );
        this->Jacobian( j_node, rPointLocalCoordinates);

        // Using the Jacobian tangent directions
        if (dimension == 2) {
            tangent_eta[2] = 1.0;
            for (unsigned int i_dim = 0; i_dim < dimension; i_dim++) {
                tangent_xi[i_dim]  = j_node(i_dim, 0);
            }
        } else {
            for (unsigned int i_dim = 0; i_dim < dimension; i_dim++) {
                tangent_xi[i_dim]  = j_node(i_dim, 0);
                tangent_eta[i_dim] = j_node(i_dim, 1);
            }
        }

        array_1d<double, 3> normal;
        MathUtils<double>::CrossProduct(normal, tangent_xi, tangent_eta);
        return normal;
    }

    /**
     * @brief It returns the vector, which is normal to its corresponding
     *        geometry in the given integration point for the default
     *        integration method.
     * @param IntegrationPointIndex index in internal integration point list
     * @return The normal in the given integration point
     */
    virtual array_1d<double, 3> Normal(
        IndexType IntegrationPointIndex) const
    {
        return Normal(IntegrationPointIndex, mpGeometryData->DefaultIntegrationMethod());
    }

    /**
     * @brief It returns the vector, which is normal to its corresponding
     *        geometry in the given integration point.
     * @param IntegrationPointIndex index in internal integration point list
     * @param ThisMethod the integration point is dependent on the used
     *        integration method
     * @return The normal in the given integration point
     */
    virtual array_1d<double, 3> Normal(
        IndexType IntegrationPointIndex,
        IntegrationMethod ThisMethod) const
    {
        const SizeType local_space_dimension = this->LocalSpaceDimension();
        const SizeType dimension = this->WorkingSpaceDimension();

        KRATOS_DEBUG_ERROR_IF(dimension == local_space_dimension)
            << "Remember the normal can be computed just in geometries with a local dimension: "
            << this->LocalSpaceDimension() << "smaller than the spatial dimension: "
            << this->WorkingSpaceDimension() << std::endl;

        // We define the normal and tangents
        array_1d<double, 3> tangent_xi = ZeroVector(3);
        array_1d<double, 3> tangent_eta = ZeroVector(3);

        Matrix j_node = ZeroMatrix(dimension, local_space_dimension);
        this->Jacobian(j_node, IntegrationPointIndex, ThisMethod);

        // Using the Jacobian tangent directions
        if (dimension == 2) {
            tangent_eta[2] = 1.0;
            for (IndexType i_dim = 0; i_dim < dimension; i_dim++) {
                tangent_xi[i_dim] = j_node(i_dim, 0);
            }
        }
        else {
            for (IndexType i_dim = 0; i_dim < dimension; i_dim++) {
                tangent_xi[i_dim] = j_node(i_dim, 0);
                tangent_eta[i_dim] = j_node(i_dim, 1);
            }
        }

        array_1d<double, 3> normal;
        MathUtils<double>::CrossProduct(normal, tangent_xi, tangent_eta);
        return normal;
    }

    /**
     * @brief It computes the unit normal of the geometry in the given local point
     * @param rPointLocalCoordinates Refernce to the local coordinates of the point in where the unit normal is to be computed
     * @return The unit normal in the given point
     */
    virtual array_1d<double, 3> UnitNormal(
        const CoordinatesArrayType& rPointLocalCoordinates) const
    {
        array_1d<double, 3> normal = Normal(rPointLocalCoordinates);
        const double norm_normal = norm_2(normal);
        if (norm_normal > std::numeric_limits<double>::epsilon()) normal /= norm_normal;
        else KRATOS_ERROR << "ERROR: The normal norm is zero or almost zero. Norm. normal: " << norm_normal << std::endl;
        return normal;
    }

    /**
     * @brief It returns the normalized normal vector
     *        in the given integration point.
     * @param IntegrationPointIndex index in internal integration point list
     * @param ThisMethod the integration point is dependent on the used
     *        integration method
     * @return The normal in the given integration point
     */
    virtual array_1d<double, 3> UnitNormal(
        IndexType IntegrationPointIndex) const
    {
        return UnitNormal(IntegrationPointIndex, mpGeometryData->DefaultIntegrationMethod());
    }

    /**
     * @brief It returns the normalized normal vector
     *        in the given integration point.
     * @param IntegrationPointIndex index in internal integration point list
     * @param ThisMethod the integration point is dependent on the used
     *        integration method
     * @return The normal in the given integration point
     */
    virtual array_1d<double, 3> UnitNormal(
        IndexType IntegrationPointIndex,
        IntegrationMethod ThisMethod) const
    {
        array_1d<double, 3> normal_vector = Normal(IntegrationPointIndex);
        const double norm_normal = norm_2(normal_vector);
        if (norm_normal > std::numeric_limits<double>::epsilon())
            normal_vector /= norm_normal;
        else
            KRATOS_ERROR
            << "ERROR: The normal norm is zero or almost zero: "
            << norm_normal << std::endl;
        return normal_vector;
    }

    ///@}
    ///@name Quality
    ///@{

    /** Calculates the quality of the geometry according to a given criteria.
     *
     * Calculates the quality of the geometry according to a given criteria. In General
     * The quality of the result is normalized being 1.0 for best quality, 0.0 for degenerated elements and -1.0 for
     * inverted elements.
     *
     * Different crtieria can be used to stablish the quality of the geometry.
     *
     * @return double value contains quality of the geometry
     *
     * @see QualityCriteria
     * @see QualityAspectRatio
     * @see QualityAverageEdgeLenght
     */
     double Quality(const QualityCriteria qualityCriteria) const {
       double quality = 0.0f;

       if(qualityCriteria == QualityCriteria::INRADIUS_TO_CIRCUMRADIUS) {
         quality = InradiusToCircumradiusQuality();
       } else if(qualityCriteria == QualityCriteria::AREA_TO_LENGTH) {
         quality = AreaToEdgeLengthRatio();
       } else if(qualityCriteria == QualityCriteria::SHORTEST_ALTITUDE_TO_LENGTH) {
         quality = ShortestAltitudeToEdgeLengthRatio();
       } else if(qualityCriteria == QualityCriteria::INRADIUS_TO_LONGEST_EDGE) {
         quality = InradiusToLongestEdgeQuality();
       } else if(qualityCriteria == QualityCriteria::SHORTEST_TO_LONGEST_EDGE) {
         quality = ShortestToLongestEdgeQuality();
       } else if(qualityCriteria == QualityCriteria::REGULARITY) {
         quality = RegularityQuality();
       } else if(qualityCriteria == QualityCriteria::VOLUME_TO_SURFACE_AREA) {
         quality = VolumeToSurfaceAreaQuality();
       } else if(qualityCriteria == QualityCriteria::VOLUME_TO_EDGE_LENGTH) {
         quality = VolumeToEdgeLengthQuality();
       } else if(qualityCriteria == QualityCriteria::VOLUME_TO_AVERAGE_EDGE_LENGTH) {
         quality = VolumeToAverageEdgeLength();
       } else if(qualityCriteria == QualityCriteria::VOLUME_TO_RMS_EDGE_LENGTH) {
         quality = VolumeToRMSEdgeLength();
       } else if(qualityCriteria == QualityCriteria::MIN_DIHEDRAL_ANGLE) {
         quality = MinDihedralAngle();
       } else if (qualityCriteria == QualityCriteria::MAX_DIHEDRAL_ANGLE) {
         quality = MaxDihedralAngle();
       } else if(qualityCriteria == QualityCriteria::MIN_SOLID_ANGLE) {
         quality = MinSolidAngle();
       }

       return quality;
     }

    /** Calculates the dihedral angles of the geometry.
     * Calculates the dihedral angles of the geometry.
     *
     * @return a vector of dihedral angles of the geometry..
     */
    virtual inline void ComputeDihedralAngles(Vector& rDihedralAngles )  const
    {
        KRATOS_ERROR << "Called the virtual function for ComputeDihedralAngles " << *this << std::endl;
    }

    /** Calculates the solid angles of the geometry.
     * Calculates the solid angles of the geometry.
     *
     * @return a vector of dihedral angles of the geometry..
     */
    virtual inline void ComputeSolidAngles(Vector& rSolidAngles )  const
    {
        KRATOS_ERROR << "Called the virtual function for ComputeDihedralAngles " << *this << std::endl;
    }

    ///@}
    ///@name Coordinates
    ///@{

    /**
     * Returns a matrix of the local coordinates of all points
     * @param rResult a Matrix that will be overwritten by the results
     * @return the coordinates of all points of the current geometry
     */
    virtual Matrix& PointsLocalCoordinates( Matrix& rResult ) const
    {
        KRATOS_ERROR << "Calling base class 'PointsLocalCoordinates' method instead of derived class one. Please check the definition of derived class. " << *this << std::endl;
        return rResult;
    }

    /**
     * @brief Returns the local coordinates of a given arbitrary point
     * @param rResult The vector containing the local coordinates of the point
     * @param rPoint The point in global coordinates
     * @return The vector containing the local coordinates of the point
     */
    virtual CoordinatesArrayType& PointLocalCoordinates(
            CoordinatesArrayType& rResult,
            const CoordinatesArrayType& rPoint
            ) const
    {
        KRATOS_ERROR_IF(WorkingSpaceDimension() != LocalSpaceDimension()) << "ERROR:: Attention, the Point Local Coordinates must be specialized for the current geometry" << std::endl;

        Matrix J = ZeroMatrix( WorkingSpaceDimension(), LocalSpaceDimension() );

        rResult.clear();

        Vector DeltaXi = ZeroVector( LocalSpaceDimension() );

        CoordinatesArrayType CurrentGlobalCoords( ZeroVector( 3 ) );

        static constexpr double MaxNormPointLocalCoordinates = 30.0;
        static constexpr std::size_t MaxIteratioNumberPointLocalCoordinates = 1000;
        static constexpr double MaxTolerancePointLocalCoordinates = 1.0e-8;

        //Newton iteration:
        for(std::size_t k = 0; k < MaxIteratioNumberPointLocalCoordinates; k++) {
            CurrentGlobalCoords.clear();
            DeltaXi.clear();

            GlobalCoordinates( CurrentGlobalCoords, rResult );
            noalias( CurrentGlobalCoords ) = rPoint - CurrentGlobalCoords;
            InverseOfJacobian( J, rResult );
            for(unsigned int i = 0; i < WorkingSpaceDimension(); i++) {
                for(unsigned int j = 0; j < WorkingSpaceDimension(); j++) {
                    DeltaXi[i] += J(i,j)*CurrentGlobalCoords[j];
                }
                rResult[i] += DeltaXi[i];
            }

            const double norm2DXi = norm_2(DeltaXi);

            if(norm2DXi > MaxNormPointLocalCoordinates) {
                KRATOS_WARNING("Geometry") << "Computation of local coordinates failed at iteration " << k << std::endl;
                break;
            }

            if(norm2DXi < MaxTolerancePointLocalCoordinates) {
                break;
            }
        }

        return rResult;
    }

    ///@}
    ///@name IsInside
    ///@{

    /**
    * @brief Checks if given point in global space coordinates
    *        is inside the geometry boundaries. This function
    *        computes the local coordinates and checks then if
    *        this point lays within the boundaries.
    * @param rPointGlobalCoordinates the global coordinates of the
    *        external point.
    * @param rResult the local coordinates of the point.
    * @param Tolerance the tolerance to the boundary.
    * @return true if the point is inside, false otherwise
    */
    virtual bool IsInside(
        const CoordinatesArrayType& rPointGlobalCoordinates,
        CoordinatesArrayType& rResult,
        const double Tolerance = std::numeric_limits<double>::epsilon()
        ) const
    {
        PointLocalCoordinates(
            rResult,
            rPointGlobalCoordinates);

        if (IsInsideLocalSpace(rResult, Tolerance) == 0) {
            return false;
        }
        return true;
    }

    /**
    * @brief Checks if given point in local space coordinates of this geometry
    *        is inside the geometry boundaries.
    * @param rPointLocalCoordinates the point on the geometry,
    *        which shall be checked if it lays within
    *        the boundaries.
    * @param Tolerance the tolerance to the boundary.
    * @return -1 -> failed
    *          0 -> outside
    *          1 -> inside
    *          2 -> on the boundary
    */
    virtual int IsInsideLocalSpace(
        const CoordinatesArrayType& rPointLocalCoordinates,
        const double Tolerance = std::numeric_limits<double>::epsilon()
    ) const
    {
        KRATOS_ERROR << "Calling IsInsideLocalSpace from base class."
            << " Please check the definition of derived class. "
            << *this << std::endl;
        return 0;
    }

    ///@}
    ///@name Inquiry
    ///@{

    /** This method confirm you if this geometry has a specific
    integration method or not. This method will be usefull to
    control the geometry before intagrating using a specific
    method. In Geometry class this method controls if the
    integration points vector respecting to this method is empty
    or not.

    @return bool true if this integration method exist and false if this
    method is not imeplemented for this geometry.
    */
    bool HasIntegrationMethod( IntegrationMethod ThisMethod ) const
    {
        return ( mpGeometryData->HasIntegrationMethod( ThisMethod ) );
    }

    /**
    * @return default integration method
    */

    IntegrationMethod GetDefaultIntegrationMethod() const
    {
        return mpGeometryData->DefaultIntegrationMethod();
    }

    /** This method is to know if this geometry is symmetric or
    not.

    @todo Making some method related to symmetry axis and more...

    @return bool true if this geometry is symmetric and false if
    it's not.
    */
    virtual bool IsSymmetric() const
    {
        return false;
    }

    ///@}
    ///@name Boundaries
    ///@{

    /**
     * @brief This method gives you all boundaries entities of this geometry.
     * @details This method will gives you all the boundaries entities
     * @return GeometriesArrayType containes this geometry boundaries entities.
     * @see GeneratePoints()
     * @see GenerateEdges()
     * @see GenerateFaces()
     */
    virtual GeometriesArrayType GenerateBoundariesEntities() const
    {
        const SizeType dimension = this->LocalSpaceDimension();
        if (dimension == 3) {
            return this->GenerateFaces();
        } else if (dimension == 2) {
            return this->GenerateEdges();
        } else { // Let's assume is one
            return this->GeneratePoints();
        }
    }

    ///@}
    ///@name Points
    ///@{

    /**
     * @brief This method gives you all points of this geometry.
     * @details This method will gives you all the points
     * @return GeometriesArrayType containes this geometry points.
     * @see Points()
     */
    virtual GeometriesArrayType GeneratePoints() const
    {
        GeometriesArrayType points;

        const auto& p_points = this->Points();
        for (IndexType i_point = 0; i_point < p_points.size(); ++i_point) {
            PointsArrayType point_array;
            point_array.push_back(p_points(i_point));
            auto p_point_geometry = Kratos::make_shared<Geometry<TPointType>>(point_array);
            points.push_back(p_point_geometry);
        }

        return points;
    }

    ///@}
    ///@name Edge
    ///@{

    /**
     * @brief This method gives you number of all edges of this geometry.
     * @details For example, for a hexahedron, this would be 12
     * @return SizeType containes number of this geometry edges.
     * @see EdgesNumber()
     * @see Edges()
     * @see GenerateEdges()
     * @see FacesNumber()
     * @see Faces()
     * @see GenerateFaces()
     */
    virtual SizeType EdgesNumber() const
    {
        KRATOS_ERROR << "Calling base class EdgesNumber method instead of derived class one. Please check the definition of derived class. " << *this << std::endl;
    }

    /**
     * @brief This method gives you all edges of this geometry.
     * @details This method will gives you all the edges with one dimension less than this geometry.
     * For example a triangle would return three lines as its edges or a tetrahedral would return four triangle as its edges but won't return its six edge lines by this method.
     * @return GeometriesArrayType containes this geometry edges.
     * @deprecated This is legacy version, move to GenerateFaces
     * @see EdgesNumber()
     * @see Edge()
     */
    KRATOS_DEPRECATED_MESSAGE("This is legacy version (use GenerateEdgesInstead)") virtual GeometriesArrayType Edges( void )
    {
        return this->GenerateEdges();
    }

    /**
     * @brief This method gives you all edges of this geometry.
     * @details This method will gives you all the edges with one dimension less than this geometry.
     * For example a triangle would return three lines as its edges or a tetrahedral would return four triangle as its edges but won't return its six edge lines by this method.
     * @return GeometriesArrayType containes this geometry edges.
     * @see EdgesNumber()
     * @see Edge()
     */
    virtual GeometriesArrayType GenerateEdges() const
    {
        KRATOS_ERROR << "Calling base class Edges method instead of derived class one. Please check the definition of derived class. " << *this << std::endl;
    }

    /** This method gives you an edge of this geometry which holds
    given points. This method will gives you an edge with
    dimension related to given points number. for example a
    tetrahedral would return a triangle for given three points or
    return an edge line for given two nodes by this method.

    @return Geometry::Pointer to this geometry specific edge.
    @see EdgesNumber()
    @see Edges()
    */
    // Commented for possible change in Edge interface of geometry. Pooyan. // NOTE: We should rethink this because is aligned with the current PR
//       virtual Pointer Edge(const PointsArrayType& EdgePoints)
//  {
//    KRATOS_ERROR << "Calling base class Edge method instead of derived class one. Please check the definition of derived class." << *this << std::endl;
//
//  }

    ///@}
    ///@name Face
    ///@{

    /**
     * @brief Returns the number of faces of the current geometry.
     * @details This is only implemented for 3D geometries, since 2D geometries only have edges but no faces
     * @see EdgesNumber
     * @see Edges
     * @see Faces
     */
    virtual SizeType FacesNumber() const
    {
        KRATOS_ERROR << "Calling base class FacesNumber method instead of derived class one. Please check the definition of derived class. " << *this << std::endl;
    }

    /**
     * @brief Returns all faces of the current geometry.
     * @details This is only implemented for 3D geometries, since 2D geometries only have edges but no faces
     * @return GeometriesArrayType containes this geometry faces.
     * @deprecated This is legacy version, move to GenerateFaces
     * @see EdgesNumber
     * @see Edges
     * @see FacesNumber
     */
    KRATOS_DEPRECATED_MESSAGE("This is legacy version (use GenerateEdgesInstead)") virtual GeometriesArrayType Faces( void )
    {
        const SizeType dimension = this->LocalSpaceDimension();
        if (dimension == 3) {
            return this->GenerateFaces();
        } else {
            return this->GenerateEdges();
        }
    }

    /**
     * @brief Returns all faces of the current geometry.
     * @details This is only implemented for 3D geometries, since 2D geometries only have edges but no faces
     * @return GeometriesArrayType containes this geometry faces.
     * @see EdgesNumber
     * @see GenerateEdges
     * @see FacesNumber
     */
    virtual GeometriesArrayType GenerateFaces() const
    {
        KRATOS_ERROR << "Calling base class GenerateFaces method instead of derived class one. Please check the definition of derived class. " << *this << std::endl;
    }

    //Connectivities of faces required
    virtual void NumberNodesInFaces (DenseVector<unsigned int>& rNumberNodesInFaces) const
    {
        KRATOS_ERROR << "Calling base class NumberNodesInFaces method instead of derived class one. Please check the definition of derived class. " << *this << std::endl;
    }

    virtual void NodesInFaces (DenseMatrix<unsigned int>& rNodesInFaces) const
    {
        KRATOS_ERROR << "Calling base class NodesInFaces method instead of derived class one. Please check the definition of derived class. " << *this << std::endl;
    }


    /** This method gives you an edge of this geometry related to
    given index. The numbering order of each geometries edges is
    depended to type of that geometry.

    @return Geometry::Pointer to this geometry specific edge.
    @see EdgesNumber()
    @see Edges()
    */
    // Commented for possible change in Edge interface of geometry. Pooyan. // NOTE: We should rethink this because is aligned with the current PR
//       virtual Pointer Edge(IndexType EdgeIndex)
//  {
//    KRATOS_ERROR << "Calling base class Edge method instead of derived class one. Please check the definition of derived class." << *this << std::endl;

//  }

    /** This method gives you normal edge of this geometry which holds
    given points.

    @return NormalType which is normal to this geometry specific edge.
    @see Edge()
    */
    // Commented for possible change in Edge interface of geometry. Pooyan. // NOTE: We should rethink this because is aligned with the current PR
//       virtual NormalType NormalEdge(const PointsArrayType& EdgePoints)
//  {
//    KRATOS_ERROR << "Calling base class NormalEdge method instead of derived class one. Please check the definition of derived class." << *this << std::endl

//    return NormalType();
//  }

    /** This method gives you normal to edge of this geometry related to
    given index. The numbering order of each geometries edges is
    depended to type of that geometry.

    @return NormalType which is normal to this geometry specific edge.
    @see Edge()
    */
    // Commented for possible change in Edge interface of geometry. Pooyan. // NOTE: We should rethink this because is aligned with the current PR
//       virtual NormalType NormalEdge(IndexType EdgeIndex)
//  {
//    KRATOS_ERROR << "Calling base class NormalEdge method instead of derived class one. Please check the definition of derived class." << *this << std::endl;

//    return NormalType();
//  }

    ///@}
    ///@name Integration Points
    ///@{

    /** Number of integtation points for default integration
    method. This method just call IntegrationPointsNumber(enum
    IntegrationMethod ThisMethod) with default integration
    method.

    @return SizeType which is the number of integration points
    for default integrating method.
    */
    SizeType IntegrationPointsNumber() const
    {
        return mpGeometryData->IntegrationPoints().size();
    }

    /** Number of integtation points for given integration
    method. This method use integration points data base to
    obtain size of the integration points Vector respected to
    given method.

    @return SizeType which is the number of integration points
    for given integrating method.
    */
    SizeType IntegrationPointsNumber( IntegrationMethod ThisMethod ) const
    {
        return mpGeometryData->IntegrationPointsNumber( ThisMethod );
    }


    /** Integtation points for default integration
    method. This method just call IntegrationPoints(enum
    IntegrationMethod ThisMethod) with default integration
    method.

    @return const IntegrationPointsArrayType which is Vector of integration points
    for default integrating method.
    */
    const IntegrationPointsArrayType& IntegrationPoints() const
    {
        return mpGeometryData->IntegrationPoints();
    }

    /** Integtation points for given integration
    method. This method use integration points data base to
    obtain integration points Vector respected to
    given method.

    @return const IntegrationPointsArrayType which is Vector of integration points
    for default integrating method.
    */
    const IntegrationPointsArrayType& IntegrationPoints( IntegrationMethod ThisMethod ) const
    {
        return mpGeometryData->IntegrationPoints( ThisMethod );
    }

    ///@}
    ///@name Operation within Global Space
    ///@{

    /** This method provides the global coordinates corresponding to the local coordinates provided
     * @param rResult The array containing the global coordinates corresponding to the local coordinates provided
     * @param LocalCoordinates The local coordinates provided
     * @return An array containing the global coordinates corresponding to the local coordinates provides
     * @see PointLocalCoordinates
     */
    virtual CoordinatesArrayType& GlobalCoordinates(
        CoordinatesArrayType& rResult,
        CoordinatesArrayType const& LocalCoordinates
        ) const
    {
        noalias( rResult ) = ZeroVector( 3 );

        Vector N( this->size() );
        ShapeFunctionsValues( N, LocalCoordinates );

        for ( IndexType i = 0 ; i < this->size() ; i++ )
            noalias( rResult ) += N[i] * (*this)[i];

        return rResult;
    }

    /** This method provides the global coordinates to
    *   the corresponding integration point
    * @param rResult The global coordinates
    * @param IntegrationPointIndex The index of the integration point
    * @return the global coordinates
    */
    void GlobalCoordinates(
        CoordinatesArrayType& rResult,
        IndexType IntegrationPointIndex
    ) const
    {
        noalias(rResult) = ZeroVector(3);

        const Matrix& N = this->ShapeFunctionsValues();

        for (IndexType i = 0; i < this->size(); i++)
            noalias(rResult) += N(IntegrationPointIndex, i) * (*this)[i];
    }

    /** This method provides the global coordinates corresponding to the local coordinates provided, considering additionally a certain increment in the coordinates
     * @param rResult The array containing the global coordinates corresponding to the local coordinates provided
     * @param LocalCoordinates The local coordinates provided
     * @param DeltaPosition The increment of position considered
     * @return An array containing the global coordinates corresponding to the local coordinates provides
     * @see PointLocalCoordinates
     */
    virtual CoordinatesArrayType& GlobalCoordinates(
        CoordinatesArrayType& rResult,
        CoordinatesArrayType const& LocalCoordinates,
        Matrix& DeltaPosition
        ) const
    {
        constexpr std::size_t dimension = 3;
        noalias( rResult ) = ZeroVector( 3 );
        if (DeltaPosition.size2() != 3)
            DeltaPosition.resize(DeltaPosition.size1(), dimension,false);

        Vector N( this->size() );
        ShapeFunctionsValues( N, LocalCoordinates );

        for ( IndexType i = 0 ; i < this->size() ; i++ )
            noalias( rResult ) += N[i] * ((*this)[i] + row(DeltaPosition, i));

        return rResult;
    }

    /**
    * @brief This method maps from dimension space to working space and computes the
    *        number of derivatives at the dimension parameter.
    * @param rGlobalSpaceDerivatives The derivative in global space.
    * @param rLocalCoordinates the local coordinates
    * @param rDerivativeOrder of computed derivatives
    * @return std::vector<array_1d<double, 3>> with the coordinates in working space
    *         The list is structured as following:
    *           [0] - global coordinates
    *           [1 - loc_space_dim] - base vectors (du, dv, dw)
    *           [...] - second order vectors:
    *                       1D: du^2
    *                       2D: du^2, dudv, dv^2
    *                       3D: du^2, dudv, dudw, dv^2, dvdw, dw^2
    *           [...] - third order vectors:
    *                       1D: du^3
    *                       2D: du^3, du^2dv, dudv^2, dv^3
    */
    virtual void GlobalSpaceDerivatives(
        std::vector<CoordinatesArrayType>& rGlobalSpaceDerivatives,
        const CoordinatesArrayType& rLocalCoordinates,
        const SizeType DerivativeOrder) const
    {
        if (DerivativeOrder == 0)
        {
            if (rGlobalSpaceDerivatives.size() != 1)
                rGlobalSpaceDerivatives.resize(1);

            this->GlobalCoordinates(
                rGlobalSpaceDerivatives[0],
                rLocalCoordinates);
        }
        else if (DerivativeOrder == 1)
        {
            const double local_space_dimension = LocalSpaceDimension();
            const SizeType points_number = this->size();

            if (rGlobalSpaceDerivatives.size() != 1 + local_space_dimension)
                rGlobalSpaceDerivatives.resize(1 + local_space_dimension);

            this->GlobalCoordinates(
                rGlobalSpaceDerivatives[0],
                rLocalCoordinates);

            Matrix shape_functions_gradients(points_number, local_space_dimension);
            this->ShapeFunctionsLocalGradients(shape_functions_gradients, rLocalCoordinates);

            for (IndexType i = 0; i < points_number; ++i) {
                const array_1d<double, 3>& r_coordinates = (*this)[i].Coordinates();
                for (IndexType k = 0; k < WorkingSpaceDimension(); ++k) {
                    const double value = r_coordinates[k];
                    for (IndexType m = 0; m < local_space_dimension; ++m) {
                        rGlobalSpaceDerivatives[m + 1][k] += value * shape_functions_gradients(i, m);
                    }
                }
            }

            return;
        }
        else
        {
            KRATOS_ERROR << "Calling GlobalDerivatives within geometry.h."
                << " Please check the definition within derived class. "
                << *this << std::endl;
        }
    }

    /**
    * @brief This method maps from dimension space to working space and computes the
    *        number of derivatives at the dimension parameter.
    * @param IntegrationPointIndex the coordinates of a certain integration point.
    * @param rDerivativeOrder of computed derivatives
    * @return std::vector<array_1d<double, 3>> with the coordinates in working space
    *         The list is structured as following:
    *           [0] - global coordinates
    *           [1 - loc_space_dim] - base vectors
    *           [...] - higher order vectors (2D: du^2, dudv, dv^2)
    */
    virtual void GlobalSpaceDerivatives(
        std::vector<CoordinatesArrayType>& rGlobalSpaceDerivatives,
        IndexType IntegrationPointIndex,
        const SizeType DerivativeOrder) const
    {
        if (DerivativeOrder == 0)
        {
            if (rGlobalSpaceDerivatives.size() != 1)
                rGlobalSpaceDerivatives.resize(1);

            GlobalCoordinates(
                rGlobalSpaceDerivatives[0],
                IntegrationPointIndex);
        }
        else if (DerivativeOrder == 1)
        {
            const double local_space_dimension = LocalSpaceDimension();
            const SizeType points_number = this->size();

            if (rGlobalSpaceDerivatives.size() != 1 + local_space_dimension)
                rGlobalSpaceDerivatives.resize(1 + local_space_dimension);

            this->GlobalCoordinates(
                rGlobalSpaceDerivatives[0],
                IntegrationPointIndex);

            for (IndexType k = 0; k < local_space_dimension; ++k)
            {
                rGlobalSpaceDerivatives[1 + k] = ZeroVector(3);
            }

            const Matrix& r_shape_functions_gradient_in_integration_point = this->ShapeFunctionLocalGradient(IntegrationPointIndex);

            for (IndexType i = 0; i < points_number; ++i) {
                const array_1d<double, 3>& r_coordinates = (*this)[i].Coordinates();
                for (IndexType k = 0; k < WorkingSpaceDimension(); ++k) {
                    const double value = r_coordinates[k];
                    for (IndexType m = 0; m < local_space_dimension; ++m) {
                        rGlobalSpaceDerivatives[m + 1][k] += value * r_shape_functions_gradient_in_integration_point(i, m);
                    }
                }
            }
        }
        else
        {
            KRATOS_ERROR << "Calling GlobalDerivatives within geometry.h."
                << " Please check the definition within derived class. "
                << *this << std::endl;
        }
    }

    ///@}
    ///@name Spatial Operations
    ///@{

    /**
    * @brief Projects a certain point on the geometry, or finds
    *        the closest point, depending on the provided
    *        initial guess. The external point does not necessary
    *        lay on the geometry.
    *        It shall deal as the interface to the mathematical
    *        projection function e.g. the Newton-Raphson.
    *        Thus, the breaking criteria does not necessarily mean
    *        that it found a point on the surface, if it is really
    *        the closest if or not. It shows only if the breaking
    *        criteria, defined by the tolerance is reached.
    *
    *        This function requires an initial guess, provided by
    *        rProjectedPointLocalCoordinates.
    *        This function can be a very costly operation.
    *
    * @param rPointGlobalCoordinates the point to which the
    *        projection has to be found.
    * @param rProjectedPointGlobalCoordinates the location of the
    *        projection in global coordinates.
    * @param rProjectedPointLocalCoordinates the location of the
    *        projection in local coordinates.
    *        The variable is as initial guess!
    * @param Tolerance accepted of orthogonal error to projection.
    * @return It is chosen to take an int as output parameter to
    *         keep more possibilities within the interface.
    *         0 -> failed
    *         1 -> converged
    */
    virtual int ProjectionPoint(
        const CoordinatesArrayType& rPointGlobalCoordinates,
        CoordinatesArrayType& rProjectedPointGlobalCoordinates,
        CoordinatesArrayType& rProjectedPointLocalCoordinates,
        const double Tolerance = std::numeric_limits<double>::epsilon()
    ) const
    {
        KRATOS_ERROR << "Calling ProjectionPoint within geometry base class."
            << " Please check the definition within derived class. "
            << *this << std::endl;
    }

    /**
    * @brief Returns all coordinates of the closest point on
    *        the geometry given to an arbitrary point in global coordinates.
    *        The basic concept is to first do a projection towards
    *        this geometry and second checking if the projection
    *        was successfull or if no point on the geometry was found.
    * @param rPointGlobalCoordinates the point to which the
    *        closest point has to be found.
    * @param rClosestPointGlobalCoordinates the location of the
    *        closest point in global coordinates.
    * @param rClosestPointLocalCoordinates the location of the
    *        closest point in local coordinates.
    *        IMPORTANT: The variable can also be used as initial guess.
    * @param Tolerance accepted orthogonal error.
    * @return -1 -> failed
    *          0 -> outside
    *          1 -> inside
    *          2 -> on the boundary
    */
    virtual int ClosestPoint(
        const CoordinatesArrayType& rPointGlobalCoordinates,
        CoordinatesArrayType& rClosestPointGlobalCoordinates,
        CoordinatesArrayType& rClosestPointLocalCoordinates,
        const double Tolerance = std::numeric_limits<double>::epsilon()
    ) const
    {
        // 1. Make projection on geometry
        if (ProjectionPoint(rPointGlobalCoordinates,
            rClosestPointGlobalCoordinates,
            rClosestPointLocalCoordinates,
            Tolerance) == 1)
        {
            // 2. If projection converged check if solution lays
            // within the boundaries of this geometry
            // Returns either 0, 1 or 2
            // Or -1 if IsInsideLocalSpace failed
            return IsInsideLocalSpace(
                rClosestPointLocalCoordinates,
                Tolerance);
        }
        else
        {
            // Projection failed
            return -1;
        }
    }

    /**
    * @brief Returns global coordinates of the closest point on
    *        the geometry given to an arbitrary point in global coordinates.
    *        The basic concept is to first do a projection towards
    *        this geometry and second checking if the projection
    *        was successfull or if no point on the geometry was found.
    * @param rPointGlobalCoordinates the point to which the
    *        closest point has to be found.
    * @param rClosestPointGlobalCoordinates the location of the
    *        closest point in global coordinates.
    *
    *        WARNING: This function does not provide the possibility
    *                 to use an initial guess!!
    *
    * @param Tolerance accepted orthogonal error.
    * @return -1 -> failed
    *          0 -> outside
    *          1 -> inside
    *          2 -> on the boundary
    */
    virtual int ClosestPoint(
        const CoordinatesArrayType& rPointGlobalCoordinates,
        CoordinatesArrayType& rClosestPointGlobalCoordinates,
        const double Tolerance = std::numeric_limits<double>::epsilon()
    ) const
    {
        CoordinatesArrayType local_coordinates(ZeroVector(3));

        return ClosestPoint(
            rPointGlobalCoordinates,
            rClosestPointGlobalCoordinates,
            local_coordinates,
            Tolerance);
    }

    /**
    * @brief Returns local coordinates of the closest point on
    *        the geometry given to an arbitrary point in global coordinates.
    *        The basic concept is to first do a projection towards
    *        this geometry and second checking if the projection
    *        was successfull or if no point on the geometry was found.
    * @param rPointGlobalCoordinates the point to which the
    *        closest point has to be found.
    * @param rClosestPointLocalCoordinates the location of the
    *        closest point in local coordinates.
    *
    *        IMPORTANT: The rClosestPointLocalCoordinates can
    *                   also be used as initial guess.
    *
    * @param Tolerance accepted orthogonal error.
    * @return -1 -> failed
    *          0 -> outside
    *          1 -> inside
    *          2 -> on the boundary
    */
    virtual int ClosestPointLocalCoordinates(
        const CoordinatesArrayType& rPointGlobalCoordinates,
        CoordinatesArrayType& rClosestPointLocalCoordinates,
        const double Tolerance = std::numeric_limits<double>::epsilon()
    ) const
    {
        CoordinatesArrayType global_coordinates(ZeroVector(3));

        return ClosestPoint(
            rPointGlobalCoordinates,
            global_coordinates,
            rClosestPointLocalCoordinates,
            Tolerance);
    }

    /**
    * @brief Computes the distance between an point in
    *        global coordinates and the closest point
    *        of this geometry.
    *        If projection fails, double::max will be returned.
    * @param rPointGlobalCoordinates the point to which the
    *        closest point has to be found.
    * @param Tolerance accepted orthogonal error.
    * @return Distance to geometry.
    *         positive -> outside of to the geometry (for 2D and solids)
    *         0        -> on/ in the geometry.
    */
    virtual double CalculateDistance(
        const CoordinatesArrayType& rPointGlobalCoordinates,
        const double Tolerance = std::numeric_limits<double>::epsilon()
    ) const
    {
        CoordinatesArrayType global_coordinates(ZeroVector(3));

        if (ClosestPoint(
            rPointGlobalCoordinates,
            global_coordinates,
            Tolerance) < 1)
        {
            // If projection fails, double::max will be returned
            return std::numeric_limits<double>::max();
        }

        // Distance to projected point
        return norm_2(rPointGlobalCoordinates - global_coordinates);
    }

    ///@}
    ///@name Jacobian
    ///@{

    /** Jacobians for default integration method. This method just
    call Jacobian(enum IntegrationMethod ThisMethod) with
    default integration method.

    @return JacobiansType a Vector of jacobian
    matrices \f$ J_i \f$ where \f$ i=1,2,...,n \f$ is the integration
    point index of default integration method.

    @see DeterminantOfJacobian
    @see InverseOfJacobian
    */
    JacobiansType& Jacobian( JacobiansType& rResult ) const
    {
        Jacobian( rResult, mpGeometryData->DefaultIntegrationMethod() );
        return rResult;
    }

    /** Jacobians for given  method. This method
    calculate jacobians matrices in all integrations points of
    given integration method.

    @param ThisMethod integration method which jacobians has to
    be calculated in its integration points.

    @return JacobiansType a Vector of jacobian
    matrices \f$ J_i \f$ where \f$ i=1,2,...,n \f$ is the integration
    point index of given integration method.

    @see DeterminantOfJacobian
    @see InverseOfJacobian
    */
    virtual JacobiansType& Jacobian( JacobiansType& rResult,
                                     IntegrationMethod ThisMethod ) const
    {
        if( rResult.size() != this->IntegrationPointsNumber( ThisMethod ) )
            rResult.resize( this->IntegrationPointsNumber( ThisMethod ), false );

        for ( unsigned int pnt = 0; pnt < this->IntegrationPointsNumber( ThisMethod ); pnt++ )
        {
            this->Jacobian( rResult[pnt], pnt, ThisMethod);
        }

        return rResult;
    }

    /** Jacobians for given  method. This method
    calculate jacobians matrices in all integrations points of
    given integration method.

    @param ThisMethod integration method which jacobians has to
    be calculated in its integration points.

    @return JacobiansType a Vector of jacobian
    matrices \f$ J_i \f$ where \f$ i=1,2,...,n \f$ is the integration
    point index of given integration method.

    @param DeltaPosition Matrix with the nodes position increment which describes
    the configuration where the jacobian has to be calculated.

    @see DeterminantOfJacobian
    @see InverseOfJacobian
    */
    virtual JacobiansType& Jacobian( JacobiansType& rResult, IntegrationMethod ThisMethod, Matrix & DeltaPosition ) const
    {
        if( rResult.size() != this->IntegrationPointsNumber( ThisMethod ) )
            rResult.resize( this->IntegrationPointsNumber( ThisMethod ), false );

        for ( unsigned int pnt = 0; pnt < this->IntegrationPointsNumber( ThisMethod ); pnt++ )
        {
            this->Jacobian( rResult[pnt], pnt, ThisMethod, DeltaPosition);
        }
        return rResult;
    }

    /** Jacobian in specific integration point of default integration method. This method just
    call Jacobian(IndexType IntegrationPointIndex, enum IntegrationMethod ThisMethod) with
    default integration method.

    @param IntegrationPointIndex index of integration point which jacobians has to
    be calculated in it.

    @return Matrix<double> Jacobian matrix \f$ J_i \f$ where \f$
    i \f$ is the given integration point index of default
    integration method.

    @see DeterminantOfJacobian
    @see InverseOfJacobian
    */
    Matrix& Jacobian( Matrix& rResult, IndexType IntegrationPointIndex ) const
    {
        Jacobian( rResult, IntegrationPointIndex, mpGeometryData->DefaultIntegrationMethod() );
        return rResult;
    }

    /** Jacobian in specific integration point of given integration
    method. This method calculate jacobian matrix in given
    integration point of given integration method.

    @param IntegrationPointIndex index of integration point which jacobians has to
    be calculated in it.

    @param ThisMethod integration method which jacobians has to
    be calculated in its integration points.

    @return Matrix<double> Jacobian matrix \f$ J_i \f$ where \f$
    i \f$ is the given integration point index of given
    integration method.

    @see DeterminantOfJacobian
    @see InverseOfJacobian
    */
    virtual Matrix& Jacobian( Matrix& rResult, IndexType IntegrationPointIndex, IntegrationMethod ThisMethod ) const
    {
        const SizeType working_space_dimension = this->WorkingSpaceDimension();
        const SizeType local_space_dimension = this->LocalSpaceDimension();
        if(rResult.size1() != working_space_dimension || rResult.size2() != local_space_dimension)
            rResult.resize( working_space_dimension, local_space_dimension, false );

        const Matrix& r_shape_functions_gradient_in_integration_point = ShapeFunctionsLocalGradients( ThisMethod )[ IntegrationPointIndex ];

        rResult.clear();
        const SizeType points_number = this->PointsNumber();
        for (IndexType i = 0; i < points_number; ++i ) {
            const array_1d<double, 3>& r_coordinates = (*this)[i].Coordinates();
            for(IndexType k = 0; k< working_space_dimension; ++k) {
                const double value = r_coordinates[k];
                for(IndexType m = 0; m < local_space_dimension; ++m) {
                    rResult(k,m) += value * r_shape_functions_gradient_in_integration_point(i,m);
                }
            }
        }

        return rResult;
    }

    /** Jacobian in specific integration point of given integration
    method. This method calculate jacobian matrix in given
    integration point of given integration method.

    @param IntegrationPointIndex index of integration point which jacobians has to
    be calculated in it.

    @param ThisMethod integration method which jacobians has to
    be calculated in its integration points.

    @param rDeltaPosition Matrix with the nodes position increment which describes
    the configuration where the jacobian has to be calculated.

    @return Matrix<double> Jacobian matrix \f$ J_i \f$ where \f$
    i \f$ is the given integration point index of given
    integration method.

    @see DeterminantOfJacobian
    @see InverseOfJacobian
    */
    virtual Matrix& Jacobian( Matrix& rResult, IndexType IntegrationPointIndex, IntegrationMethod ThisMethod, const Matrix& rDeltaPosition ) const
    {
        const SizeType working_space_dimension = this->WorkingSpaceDimension();
        const SizeType local_space_dimension = this->LocalSpaceDimension();
        if(rResult.size1() != working_space_dimension || rResult.size2() != local_space_dimension)
            rResult.resize( working_space_dimension, local_space_dimension, false );

        const Matrix& r_shape_functions_gradient_in_integration_point = ShapeFunctionsLocalGradients( ThisMethod )[ IntegrationPointIndex ];

        rResult.clear();
        const SizeType points_number = this->PointsNumber();
        for (IndexType i = 0; i < points_number; ++i ) {
            const array_1d<double, 3>& r_coordinates = (*this)[i].Coordinates();
            for(IndexType k = 0; k< working_space_dimension; ++k) {
                const double value = r_coordinates[k] - rDeltaPosition(i,k);
                for(IndexType m = 0; m < local_space_dimension; ++m) {
                    rResult(k,m) += value * r_shape_functions_gradient_in_integration_point(i,m);
                }
            }
        }

        return rResult;
    }

    /** Jacobian in given point. This method calculate jacobian
    matrix in given point.

    @param rCoordinates point which jacobians has to
    be calculated in it.

    @return Matrix of double which is jacobian matrix \f$ J \f$ in given point.

    @see DeterminantOfJacobian
    @see InverseOfJacobian
    */
    virtual Matrix& Jacobian( Matrix& rResult, const CoordinatesArrayType& rCoordinates ) const
    {
        const SizeType working_space_dimension = this->WorkingSpaceDimension();
        const SizeType local_space_dimension = this->LocalSpaceDimension();
        const SizeType points_number = this->PointsNumber();
        if(rResult.size1() != working_space_dimension || rResult.size2() != local_space_dimension)
            rResult.resize( working_space_dimension, local_space_dimension, false );

        Matrix shape_functions_gradients(points_number, local_space_dimension);
        ShapeFunctionsLocalGradients( shape_functions_gradients, rCoordinates );

        rResult.clear();
        for (IndexType i = 0; i < points_number; ++i ) {
            const array_1d<double, 3>& r_coordinates = (*this)[i].Coordinates();
            for(IndexType k = 0; k< working_space_dimension; ++k) {
                const double value = r_coordinates[k];
                for(IndexType m = 0; m < local_space_dimension; ++m) {
                    rResult(k,m) += value * shape_functions_gradients(i,m);
                }
            }
        }

        return rResult;
    }

    /** Jacobian in given point. This method calculate jacobian
    matrix in given point.

    @param rCoordinates point which jacobians has to
    be calculated in it.

    @param rDeltaPosition Matrix with the nodes position increment which describes
    the configuration where the jacobian has to be calculated.

    @return Matrix of double which is jacobian matrix \f$ J \f$ in given point.

    @see DeterminantOfJacobian
    @see InverseOfJacobian
    */

    virtual Matrix& Jacobian( Matrix& rResult, const CoordinatesArrayType& rCoordinates, Matrix& rDeltaPosition ) const
    {
        const SizeType working_space_dimension = this->WorkingSpaceDimension();
        const SizeType local_space_dimension = this->LocalSpaceDimension();
        const SizeType points_number = this->PointsNumber();
        if(rResult.size1() != working_space_dimension || rResult.size2() != local_space_dimension)
            rResult.resize( working_space_dimension, local_space_dimension, false );

        Matrix shape_functions_gradients(points_number, local_space_dimension);
        ShapeFunctionsLocalGradients( shape_functions_gradients, rCoordinates );

        rResult.clear();
        for (IndexType i = 0; i < points_number; ++i ) {
            const array_1d<double, 3>& r_coordinates = (*this)[i].Coordinates();
            for(IndexType k = 0; k< working_space_dimension; ++k) {
                const double value = r_coordinates[k] - rDeltaPosition(i,k);
                for(IndexType m = 0; m < local_space_dimension; ++m) {
                    rResult(k,m) += value * shape_functions_gradients(i,m);
                }
            }
        }

        return rResult;
    }

    /** Determinant of jacobians for default integration method. This method just
    call DeterminantOfJacobian(enum IntegrationMethod ThisMethod) with
    default integration method.

    @return Vector of double which is vector of determinants of
    jacobians \f$ |J|_i \f$ where \f$ i=1,2,...,n \f$ is the
    integration point index of default integration method.

    @see Jacobian
    @see InverseOfJacobian
    */
    Vector& DeterminantOfJacobian( Vector& rResult ) const
    {
        DeterminantOfJacobian( rResult, mpGeometryData->DefaultIntegrationMethod() );
        return rResult;
    }

    /** Determinant of jacobians for given integration method. This
    method calculate determinant of jacobian in all
    integrations points of given integration method.

    @return Vector of double which is vector of determinants of
    jacobians \f$ |J|_i \f$ where \f$ i=1,2,...,n \f$ is the
    integration point index of given integration method.

    @see Jacobian
    @see InverseOfJacobian
    */
    virtual Vector& DeterminantOfJacobian( Vector& rResult, IntegrationMethod ThisMethod ) const
    {
        if( rResult.size() != this->IntegrationPointsNumber( ThisMethod ) )
            rResult.resize( this->IntegrationPointsNumber( ThisMethod ), false );

        Matrix J;
        for ( unsigned int pnt = 0; pnt < this->IntegrationPointsNumber( ThisMethod ); pnt++ )
        {
            this->Jacobian( J, pnt, ThisMethod);
            rResult[pnt] = MathUtils<double>::GeneralizedDet(J);
        }
        return rResult;
    }

    /** Determinant of jacobian in specific integration point of
    default integration method. This method just call
    DeterminantOfJacobian(IndexType IntegrationPointIndex, enum
    IntegrationMethod ThisMethod) with default integration
    method.

    @param IntegrationPointIndex index of integration point
    which determinant jacobians has to be calculated in it.

    @return Determinamt of jacobian matrix \f$ |J|_i \f$ where \f$
    i \f$ is the given integration point index of default
    integration method.

    @see Jacobian
    @see InverseOfJacobian
    */
    double DeterminantOfJacobian( IndexType IntegrationPointIndex ) const
    {
        return DeterminantOfJacobian( IntegrationPointIndex, mpGeometryData->DefaultIntegrationMethod() );
    }

    /** Determinant of jacobian in specific integration point of
    given integration method. This method calculate determinant
    of jacobian in given integration point of given integration
    method.

    @param IntegrationPointIndex index of integration point which jacobians has to
    be calculated in it.

    @param IntegrationPointIndex index of integration point
    which determinant of jacobians has to be calculated in it.

    @return Determinamt of jacobian matrix \f$ |J|_i \f$ where \f$
    i \f$ is the given integration point index of given
    integration method.

    @see Jacobian
    @see InverseOfJacobian
    */
    virtual double DeterminantOfJacobian( IndexType IntegrationPointIndex, IntegrationMethod ThisMethod ) const
    {
        Matrix J;
        this->Jacobian( J, IntegrationPointIndex, ThisMethod);
        return MathUtils<double>::GeneralizedDet(J);
    }


    /** Determinant of jacobian in given point. This method calculate determinant of jacobian
    matrix in given point.

    @param rPoint point which determinant of jacobians has to
    be calculated in it.

    @return Determinamt of jacobian matrix \f$ |J| \f$ in given
    point.

    @see DeterminantOfJacobian
    @see InverseOfJacobian
    */
    virtual double DeterminantOfJacobian( const CoordinatesArrayType& rPoint ) const
    {
        Matrix J;
        this->Jacobian( J, rPoint);
        return MathUtils<double>::GeneralizedDet(J);
    }


    /** Inverse of jacobians for default integration method. This method just
    call InverseOfJacobian(enum IntegrationMethod ThisMethod) with
    default integration method.

    @return Inverse of jacobian
    matrices \f$ J_i^{-1} \f$ where \f$ i=1,2,...,n \f$ is the integration
    point index of default integration method.

    @see Jacobian
    @see DeterminantOfJacobian
    */
    JacobiansType& InverseOfJacobian( JacobiansType& rResult ) const
    {
        InverseOfJacobian( rResult, mpGeometryData->DefaultIntegrationMethod() );
        return rResult;
    }

    /** Inverse of jacobians for given integration method. This method
    calculate inverse of jacobians matrices in all integrations points of
    given integration method.

    @param ThisMethod integration method which inverse of jacobians has to
    be calculated in its integration points.

    @return Inverse of jacobian
    matrices \f$ J^{-1}_i \f$ where \f$ i=1,2,...,n \f$ is the integration
    point index of given integration method.

    @see Jacobian
    @see DeterminantOfJacobian
    */
    virtual JacobiansType& InverseOfJacobian( JacobiansType& rResult, IntegrationMethod ThisMethod ) const
    {
        Jacobian(rResult, ThisMethod); //this will be overwritten

        double detJ;
        Matrix Jinv(this->WorkingSpaceDimension(), this->WorkingSpaceDimension());
        for ( unsigned int pnt = 0; pnt < this->IntegrationPointsNumber( ThisMethod ); pnt++ )
        {
            MathUtils<double>::GeneralizedInvertMatrix(rResult[pnt], Jinv, detJ);
            noalias(rResult[pnt]) = Jinv;
        }
        return rResult;
    }

    /** Inverse of jacobian in specific integration point of default integration method. This method just
    call InverseOfJacobian(IndexType IntegrationPointIndex, enum IntegrationMethod ThisMethod) with
    default integration method.

    @param IntegrationPointIndex index of integration point which inverse of jacobians has to
    be calculated in it.

    @return Inverse of jacobian matrix \f$ J^{-1}_i \f$ where \f$
    i \f$ is the given integration point index of default
    integration method.

    @see Jacobian
    @see DeterminantOfJacobian
    */
    Matrix& InverseOfJacobian( Matrix& rResult, IndexType IntegrationPointIndex ) const
    {
        InverseOfJacobian( rResult, IntegrationPointIndex, mpGeometryData->DefaultIntegrationMethod() );
        return rResult;
    }

    /** Inverse of jacobian in specific integration point of given integration
    method. This method calculate Inverse of jacobian matrix in given
    integration point of given integration method.

    @param IntegrationPointIndex index of integration point which inverse of jacobians has to
    be calculated in it.

    @param ThisMethod integration method which inverse of jacobians has to
    be calculated in its integration points.

    @return Inverse of jacobian matrix \f$ J^{-1}_i \f$ where \f$
    i \f$ is the given integration point index of given
    integration method.

    @see Jacobian
    @see DeterminantOfJacobian
    */
    virtual Matrix& InverseOfJacobian( Matrix& rResult, IndexType IntegrationPointIndex, IntegrationMethod ThisMethod ) const
    {
        Jacobian(rResult,IntegrationPointIndex, ThisMethod); //this will be overwritten

        double detJ;
        Matrix Jinv(this->WorkingSpaceDimension(), this->WorkingSpaceDimension());

        MathUtils<double>::GeneralizedInvertMatrix(rResult, Jinv, detJ);
        noalias(rResult) = Jinv;

        return rResult;
    }

    /** Inverse of jacobian in given point. This method calculate inverse of jacobian
    matrix in given point.

    @param rPoint point which inverse of jacobians has to
    be calculated in it.

    @return Inverse of jacobian matrix \f$ J^{-1} \f$ in given point.

    @see DeterminantOfJacobian
    @see InverseOfJacobian
    */
    virtual Matrix& InverseOfJacobian( Matrix& rResult, const CoordinatesArrayType& rCoordinates ) const
    {
        Jacobian(rResult,rCoordinates); //this will be overwritten

        double detJ;
        Matrix Jinv(this->WorkingSpaceDimension(), this->WorkingSpaceDimension());

        MathUtils<double>::GeneralizedInvertMatrix(rResult, Jinv, detJ);
        noalias(rResult) = Jinv;

        return rResult;
    }



    ///@}
    ///@name Shape Function
    ///@{

    /** This method gives all shape functions values evaluated in all
    integration points of default integration method. It just
    call ShapeFunctionsValues(enum IntegrationMethod ThisMethod)
    with default integration method.There is no calculation and
    it just give it from shape functions values container.

    \note There is no control if the return matrix is empty or not!

    @return Matrix of values of shape functions \f$ F_{ij} \f$
    where i is the integration point index and j is the shape
    function index. In other word component \f$ f_{ij} \f$ is value
    of the shape function corresponding to node j evaluated in
    integration point i of default integration method.

    @see ShapeFunctionValue
    @see ShapeFunctionsLocalGradients
    @see ShapeFunctionLocalGradient
    */
    const Matrix& ShapeFunctionsValues() const
    {
        return mpGeometryData->ShapeFunctionsValues();
    }

    /** This method gives all non-zero shape functions values
    evaluated at the rCoordinates provided

    \note There is no control if the return vector is empty or not!

    @return Vector of values of shape functions \f$ F_{i} \f$
    where i is the shape function index (for NURBS it is the index
    of the local enumeration in the element).

    @see ShapeFunctionValue
    @see ShapeFunctionsLocalGradients
    @see ShapeFunctionLocalGradient
    */

    virtual Vector& ShapeFunctionsValues (Vector &rResult, const CoordinatesArrayType& rCoordinates) const
    {
        KRATOS_ERROR << "Calling base class ShapeFunctionsValues method instead of derived class one. Please check the definition of derived class. " << *this << std::endl;
        return rResult;
    }

    /** This method gives all shape functions values evaluated in all
    integration points of given integration method. There is no
    calculation and it just give it from shape functions values
    container.

    \note There is no control if the return matrix is empty or not!

    @param ThisMethod integration method which shape functions
    evaluated in its integration points.

    @return Matrix of values of shape functions \f$ F_{ij} \f$
    where i is the integration point index and j is the shape
    function index. In other word component \f$ f_{ij} \f$ is value
    of the shape function corresponding to node j evaluated in
    integration point i of given integration method.

    @see ShapeFunctionValue
    @see ShapeFunctionsLocalGradients
    @see ShapeFunctionLocalGradient
    */
    const Matrix& ShapeFunctionsValues( IntegrationMethod ThisMethod )  const
    {
        return mpGeometryData->ShapeFunctionsValues( ThisMethod );
    }

    /** This method gives value of given shape function evaluated in
    given integration point of default integration method. It just
    call ShapeFunctionValue(IndexType IntegrationPointIndex,
    IndexType ShapeFunctionIndex, enum IntegrationMethod
    ThisMethod) with default integration method. There is no
    calculation and it just give it from shape functions values
    container if they are existing. Otherwise it gives you error
    which this value is not exist.

    @param IntegrationPointIndex index of integration point
    which shape functions evaluated in it.

    @param ShapeFunctionIndex index of node which correspounding
    shape function evaluated in given integration point.

    @return Value of given shape function in given integration
    point of default integration method.

    @see ShapeFunctionsValues
    @see ShapeFunctionsLocalGradients
    @see ShapeFunctionLocalGradient
    */
    double ShapeFunctionValue( IndexType IntegrationPointIndex, IndexType ShapeFunctionIndex ) const
    {
        return mpGeometryData->ShapeFunctionValue( IntegrationPointIndex, ShapeFunctionIndex );
    }

    /** This method gives value of given shape function evaluated in given
    integration point of given integration method. There is no
    calculation and it just give it from shape functions values
    container if they are existing. Otherwise it gives you error
    which this value is not exist.

    @param IntegrationPointIndex index of integration point
    which shape functions evaluated in it.

    @param ShapeFunctionIndex index of node which correspounding
    shape function evaluated in given integration point.

    @param ThisMethod integration method which shape function
    evaluated in its integration point.

    @return Value of given shape function in given integration
    point of given integration method.

    @see ShapeFunctionsValues
    @see ShapeFunctionsLocalGradients
    @see ShapeFunctionLocalGradient
    */
    double ShapeFunctionValue( IndexType IntegrationPointIndex, IndexType ShapeFunctionIndex, IntegrationMethod ThisMethod ) const
    {
        return mpGeometryData->ShapeFunctionValue( IntegrationPointIndex, ShapeFunctionIndex, ThisMethod );
    }

    /** This method gives value of given shape function evaluated in given
    point.

    @param rPoint Point of evaluation of the shape
    function. This point must be in local coordinate.

    @param ShapeFunctionIndex index of node which correspounding
    shape function evaluated in given integration point.

    @return Value of given shape function in given point.

    @see ShapeFunctionsValues
    @see ShapeFunctionsLocalGradients
    @see ShapeFunctionLocalGradient
    */
    virtual double ShapeFunctionValue( IndexType ShapeFunctionIndex, const CoordinatesArrayType& rCoordinates ) const
    {
        KRATOS_ERROR << "Calling base class ShapeFunctionValue method instead of derived class one. Please check the definition of derived class. " << *this << std::endl;

        return 0;
    }

    /** This method gives all shape functions gradients evaluated in all
    integration points of default integration method. It just
    call ShapeFunctionsLocalGradients(enum IntegrationMethod ThisMethod)
    with default integration method. There is no calculation and
    it just give it from shape functions values container.

    \note There is no control if there is any gradient calculated or not!

    @return shape functions' gradients \f$ F_{ijk} \f$ where i
    is the integration point index and j is the shape function
    index and k is local coordinate index. In other word
    component \f$ f_{ijk} \f$ is k'th component of gradient of
    the shape function corresponding to node j evaluated in
    integration point i of default integration method.

    @see ShapeFunctionsValues
    @see ShapeFunctionValue
    @see ShapeFunctionLocalGradient
    */

    const ShapeFunctionsGradientsType& ShapeFunctionsLocalGradients() const
    {
        return mpGeometryData->ShapeFunctionsLocalGradients();
    }

    /** This method gives all shape functions gradients evaluated in
    all integration points of given integration method. There is
    no calculation and it just give it from shape functions
    values container.

    \note There is no control if there is any gradient calculated or not!

    @param ThisMethod integration method which shape functions
    gradients evaluated in its integration points.

    @return shape functions' gradients \f$ F_{ijk} \f$ where i
    is the integration point index and j is the shape function
    index and k is local coordinate index. In other word
    component \f$ f_{ijk} \f$ is k'th component of gradient of
    the shape function corresponding to node j evaluated in
    integration point i of given integration method.

    @see ShapeFunctionsValues
    @see ShapeFunctionValue
    @see ShapeFunctionLocalGradient
    */
    const ShapeFunctionsGradientsType& ShapeFunctionsLocalGradients( IntegrationMethod ThisMethod ) const
    {
        return mpGeometryData->ShapeFunctionsLocalGradients( ThisMethod );
    }

    /** This method gives gradient of given shape function evaluated in
    given integration point of default integration method. It just
    call ShapeFunctionLocalGradient(IndexType IntegrationPointIndex,
    IndexType ShapeFunctionIndex, enum IntegrationMethod
    ThisMethod) with default integration method. There is no
    calculation and it just give it from shape functions values
    container if they are existing. Otherwise it gives you error
    which this value is not exist.

    @param IntegrationPointIndex index of integration point
    which shape function gradient evaluated in it.

    @param ShapeFunctionIndex index of node which correspounding
    shape function gradient evaluated in given integration point.

    @return Gradient of given shape function in given integration
    point of default integration method.

    @see ShapeFunctionsValues
    @see ShapeFunctionValue
    @see ShapeFunctionsLocalGradients
    */
    const Matrix& ShapeFunctionLocalGradient( IndexType IntegrationPointIndex )  const
    {
        return mpGeometryData->ShapeFunctionLocalGradient( IntegrationPointIndex );
    }

    /** This method gives gradient of given shape function evaluated
    in given integration point of given integration
    method. There is no calculation and it just give it from
    shape functions values container if they are
    existing. Otherwise it gives you error which this value is
    not exist.

    @param IntegrationPointIndex index of integration point
    which shape function gradient evaluated in it.

    @param ShapeFunctionIndex index of node which correspounding
    shape function gradient evaluated in given integration point.

    @param ThisMethod integration method which shape function gradient
    evaluated in its integration points.

    @return Gradient of given shape function in given integration
    point of given integration method.

    @see ShapeFunctionsValues
    @see ShapeFunctionValue
    @see ShapeFunctionsLocalGradients
    */
    const Matrix& ShapeFunctionLocalGradient(IndexType IntegrationPointIndex , IntegrationMethod ThisMethod)  const
    {
        return mpGeometryData->ShapeFunctionLocalGradient(IntegrationPointIndex, ThisMethod);
    }

    const Matrix& ShapeFunctionLocalGradient(IndexType IntegrationPointIndex, IndexType ShapeFunctionIndex, IntegrationMethod ThisMethod)  const
    {
        return mpGeometryData->ShapeFunctionLocalGradient(IntegrationPointIndex, ShapeFunctionIndex, ThisMethod);
    }


    /** This method gives gradient of all shape functions evaluated
     * in given point.
     * There is no calculation and it just give it from
     * shape functions values container if they are
     * existing. Otherwise it gives you error which this value is
     * not exist.
     *
     * @param rResult the given Container that will be overwritten by the solution
     * @param rPoint the given local coordinates the gradients will be evaluated for
     * @return a matrix of gradients for each shape function
     */
    virtual Matrix& ShapeFunctionsLocalGradients( Matrix& rResult, const CoordinatesArrayType& rPoint ) const
    {
        KRATOS_ERROR << "Calling base class ShapeFunctionsLocalGradients method instead of derived class one. Please check the definition of derived class. " << *this << std::endl;
        return rResult;
    }

    /*
    * @brief access to the shape function derivatives.
    * @param DerivativeOrderIndex defines the wanted order of the derivative
    *        0 is NOT accessible
    * @param IntegrationPointIndex the corresponding contorl point of this geometry
    * @return the shape function derivative matrix.
    *         The matrix is structured: (derivative dN_de / dN_du , the corresponding node)
    */
    const Matrix& ShapeFunctionDerivatives(
        IndexType DerivativeOrderIndex,
        IndexType IntegrationPointIndex,
        IntegrationMethod ThisMethod) const
    {
        return mpGeometryData->ShapeFunctionDerivatives(
            DerivativeOrderIndex, IntegrationPointIndex, ThisMethod);
    }

    /*
    * @brief access to the shape function derivatives.
    * @param DerivativeOrderIndex defines the wanted order of the derivative
    *        0 is NOT accessible
    * @param IntegrationPointIndex the corresponding contorl point of this geometry
    * @return the shape function derivative matrix.
    *         The matrix is structured: (derivative dN_de / dN_du , the corresponding node)
    */
    const Matrix& ShapeFunctionDerivatives(
        IndexType DerivativeOrderIndex,
        IndexType IntegrationPointIndex) const
    {
        return mpGeometryData->ShapeFunctionDerivatives(
            DerivativeOrderIndex, IntegrationPointIndex, GetDefaultIntegrationMethod());
    }

    /** This method gives second order derivatives of all shape
     * functions evaluated in given point.
     *
     * @param rResult the given container will be overwritten by the results
     * @param rPoint the given local coordinates the derivatives will be evaluated for.
     * @return a third order tensor containing the second order derivatives for each shape function
     */
    virtual ShapeFunctionsSecondDerivativesType& ShapeFunctionsSecondDerivatives( ShapeFunctionsSecondDerivativesType& rResult, const CoordinatesArrayType& rPoint ) const
    {
        KRATOS_ERROR << "Calling base class ShapeFunctionsSecondDerivatives method instead of derived class one. Please check the definition of derived class. " << *this << std::endl;
        return rResult;
    }

    /** This method gives third order derivatives of all shape
     * functions evaluated in given point.
     *
     * @param rResult the given container will be overwritten by the results
     * @param rPoint the given local coordinates the derivatives will be evaluated for.
     * @return a fourth order tensor containing the second order derivatives for each shape function
     */
    virtual ShapeFunctionsThirdDerivativesType& ShapeFunctionsThirdDerivatives( ShapeFunctionsThirdDerivativesType& rResult, const CoordinatesArrayType& rPoint ) const
    {
        KRATOS_ERROR << "Calling base class ShapeFunctionsThirdDerivatives method instead of derived class one. Please check the definition of derived class. " << *this << std::endl;
        return rResult;
    }


    ShapeFunctionsGradientsType& ShapeFunctionsIntegrationPointsGradients( ShapeFunctionsGradientsType& rResult ) const
    {
        ShapeFunctionsIntegrationPointsGradients( rResult, mpGeometryData->DefaultIntegrationMethod() );
        return rResult;
    }

    virtual ShapeFunctionsGradientsType& ShapeFunctionsIntegrationPointsGradients(
        ShapeFunctionsGradientsType& rResult,
        IntegrationMethod ThisMethod ) const
    {
        const unsigned int integration_points_number = this->IntegrationPointsNumber( ThisMethod );

        if ( integration_points_number == 0 )
            KRATOS_ERROR << "This integration method is not supported" << *this << std::endl;

        if ( rResult.size() != integration_points_number )
            rResult.resize(  this->IntegrationPointsNumber( ThisMethod ), false  );

        //calculating the local gradients
        const ShapeFunctionsGradientsType& DN_De = ShapeFunctionsLocalGradients( ThisMethod );

        //loop over all integration points
        Matrix J(this->WorkingSpaceDimension(),this->LocalSpaceDimension()),Jinv(this->WorkingSpaceDimension(),this->LocalSpaceDimension());
        double DetJ;
        for ( unsigned int pnt = 0; pnt < integration_points_number; pnt++ )
        {
            if(rResult[pnt].size1() != this->WorkingSpaceDimension() ||  rResult[pnt].size2() != this->LocalSpaceDimension())
                rResult[pnt].resize( (*this).size(), this->LocalSpaceDimension(), false );
            this->Jacobian(J,pnt, ThisMethod);
            MathUtils<double>::GeneralizedInvertMatrix( J, Jinv, DetJ );
            noalias(rResult[pnt]) =  prod( DN_De[pnt], Jinv );
        }

        return rResult;
    }

    virtual ShapeFunctionsGradientsType& ShapeFunctionsIntegrationPointsGradients( ShapeFunctionsGradientsType& rResult, Vector& determinants_of_jacobian, IntegrationMethod ThisMethod ) const
    {
        const unsigned int integration_points_number = this->IntegrationPointsNumber( ThisMethod );

        if ( integration_points_number == 0 )
            KRATOS_ERROR << "This integration method is not supported " << *this << std::endl;

        if ( rResult.size() != integration_points_number )
            rResult.resize(  this->IntegrationPointsNumber( ThisMethod ), false  );
        if ( determinants_of_jacobian.size() != integration_points_number )
            determinants_of_jacobian.resize(  this->IntegrationPointsNumber( ThisMethod ), false  );

        //calculating the local gradients
        const ShapeFunctionsGradientsType& DN_De = ShapeFunctionsLocalGradients( ThisMethod );

        //loop over all integration points
        Matrix J(this->WorkingSpaceDimension(),this->LocalSpaceDimension());
        Matrix Jinv(this->WorkingSpaceDimension(),this->LocalSpaceDimension());
        double DetJ;
        for ( unsigned int pnt = 0; pnt < integration_points_number; pnt++ )
        {
            if(rResult[pnt].size1() != this->WorkingSpaceDimension() ||  rResult[pnt].size2() != this->LocalSpaceDimension())
                rResult[pnt].resize( (*this).size(), this->LocalSpaceDimension(), false );
            this->Jacobian(J,pnt, ThisMethod);
            MathUtils<double>::GeneralizedInvertMatrix( J, Jinv, DetJ );
            noalias(rResult[pnt]) =  prod( DN_De[pnt], Jinv );
            determinants_of_jacobian[pnt] = DetJ;
        }

        return rResult;
    }

    virtual ShapeFunctionsGradientsType& ShapeFunctionsIntegrationPointsGradients( ShapeFunctionsGradientsType& rResult, Vector& determinants_of_jacobian, IntegrationMethod ThisMethod, Matrix& ShapeFunctionsIntegrationPointsValues ) const
    {

        ShapeFunctionsIntegrationPointsGradients(rResult,determinants_of_jacobian,ThisMethod);
        ShapeFunctionsIntegrationPointsValues = ShapeFunctionsValues(ThisMethod);
        return rResult;
    }

    ///@}
    ///@name Input and output
    ///@{

    /// Return geometry information as a string.
    virtual std::string Info() const
    {
        std::stringstream buffer;
        buffer << "Geometry # "
            << std::to_string(mId) << ": "
            << Dimension() << " dimensional geometry in "
            << WorkingSpaceDimension() << "D space";

        return buffer.str();
    }

    /// Returns name.
    virtual std::string Name() const {
        std::string geometryName = "BaseGeometry";
        KRATOS_ERROR << "Base geometry does not have a name." << std::endl;
        return geometryName;
    }

    /// Print information about this object.
    virtual void PrintInfo(std::ostream& rOStream) const
    {
        rOStream << Info();
    }

    /// Print name.
    virtual void PrintName(std::ostream& rOstream) const {
        rOstream << Name() << std::endl;
    }

    /// Print object's data.
    virtual void PrintData(std::ostream& rOStream) const
    {
        if (mpGeometryData) {
            mpGeometryData->PrintData(rOStream);
        }

        rOStream << std::endl;
        rOStream << std::endl;

        for (unsigned int i = 0; i < this->size(); ++i) {
            rOStream << "\tPoint " << i + 1 << "\t : ";
            mPoints[i].PrintData(rOStream);
            rOStream << std::endl;
        }

        rOStream << "\tCenter\t : ";

        Center().PrintData(rOStream);

        rOStream << std::endl;
        rOStream << std::endl;
        // rOStream << "\tLength\t : " << Length() << std::endl;
        // rOStream << "\tArea\t : " << Area() << std::endl;

        // Charlie: Volume is not defined by every geometry (2D geometries),
        // which can cause this call to generate a KRATOS_ERROR while trying
        // to call the base class Volume() method.

        // rOStream << "\tVolume\t : " << Volume() << std::endl;

        // Charlie: Can this be deleted?

        // for(unsigned int i = 0 ; i < mPoints.size() ; ++i) {
        //   rOStream << "    Point " << i+1 << "\t            : ";
        //   mPoints[i].PrintData(rOStream);
        //   rOStream << std::endl;
        // }
        //
        // rOStream << "    Center\t            : ";
        // Center().PrintData(rOStream);
        // rOStream << std::endl;
        // rOStream << std::endl;
        // rOStream << "    Length                  : " << Length() << std::endl;
        // rOStream << "    Area                    : " << Area() << std::endl;
        // rOStream << "    Volume                  : " << Volume();
    }


    ///@}
    ///@name Friends
    ///@{


    ///@}

protected:
    ///@name Geometry Data
    ///@{

    /**
    * @brief updates the pointer to GeometryData of the
    *        respective geometry.
    * @param pGeometryData pointer to const GeometryData.
    */
    void SetGeometryData(GeometryData const* pGeometryData)
    {
        mpGeometryData = pGeometryData;
    }

    ///@}
    ///@name Protected Operations
    ///@{

    /// Quality functions

    /** Calculates the inradius to circumradius quality metric.
     * Calculates the inradius to circumradius quality metric.
     * This metric is bounded by the interval (0,1) being:
     *  1 -> Optimal value
     *  0 -> Worst value
     *
     * \f$ \frac{r}{\rho} \f$
     *
     * @return The inradius to circumradius quality metric.
     */
    virtual double InradiusToCircumradiusQuality() const {
      KRATOS_ERROR << "Calling base class 'InradiusToCircumradiusQuality' method instead of derived class one. Please check the definition of derived class. " << *this << std::endl;
      return 0.0;
    }

    /** Calculates the minimum to maximum edge length quality metric.
     * Calculates the minimum to maximum edge length quality metric.
     * This metric is bounded by the interval (0,1) being:
     *  1 -> Optimal value
     *  0 -> Worst value
     *
     * @formulae $$ \frac{h_{min}}{h_{max}} $$
     *
     * @return The Inradius to Circumradius Quality metric.
     */
    virtual double AreaToEdgeLengthRatio() const {
      KRATOS_ERROR << "Calling base class 'AreaToEdgeLengthRatio' method instead of derived class one. Please check the definition of derived class. " << *this << std::endl;
      return 0.0;
    }

    /** Calculates the shortest altitude to edge length quality metric.
     * Calculates the shortest altitude to edge length quality metric.
     * This metric is bounded by the interval (0,1) being:
     *  1 -> Optimal value
     *  0 -> Worst value
     *
     * @formulae $$ \frac{h_{min}}{h_{max}} $$
     *
     * @return The shortest altitude to edge length quality metric.
     */
    virtual double ShortestAltitudeToEdgeLengthRatio() const {
      KRATOS_ERROR << "Calling base class 'ShortestAltitudeToEdgeLengthRatio' method instead of derived class one. Please check the definition of derived class. " << *this << std::endl;
      return 0.0;
    }

    /** Calculates the inradius to longest edge quality metric.
     * Calculates the inradius to longest edge quality metric.
     * This metric is bounded by the interval (0,1) being:
     *  1 -> Optimal value
     *  0 -> Worst value
     *
     * \f$ \frac{r}{L} \f$
     *
     * @return The inradius to longest edge quality metric.
     */
    virtual double InradiusToLongestEdgeQuality() const {
      KRATOS_ERROR << "Calling base class 'InradiusToLongestEdgeQuality' method instead of derived class one. Please check the definition of derived class. " << *this << std::endl;
      return 0.0;
    }

    /** Calculates the shortest to longest edge quality metric.
     * Calculates the shortest to longest edge quality metric.
     * This metric is bounded by the interval (0,1) being:
     *  1 -> Optimal value
     *  0 -> Worst value
     *
     * \f$ \frac{l}{L} \f$
     *
     * @return [description]
     */
    virtual double ShortestToLongestEdgeQuality() const {
      KRATOS_ERROR << "Calling base class 'ShortestToLongestEdgeQuality' method instead of derived class one. Please check the definition of derived class. " << *this << std::endl;
      return 0.0;
    }

    /** Calculates the Regularity quality metric.
     * Calculates the Regularity quality metric.
     * This metric is bounded by the interval (-1,1) being:
     *  1 -> Optimal value
     *  0 -> Worst value
     *  -1 -> Negative volume
     *
     * \f$ \frac{4r}{H} \f$
     *
     * @return regularity quality.
     */
    virtual double RegularityQuality() const {
      KRATOS_ERROR << "Calling base class 'RegularityQuality' method instead of derived class one. Please check the definition of derived class. " << *this << std::endl;
      return 0.0;
    }

    /** Calculates the volume to surface area quality metric.
     * Calculates the volume to surface area quality metric.
     * This metric is bounded by the interval (-1,1) being:
     *   1 -> Optimal value
     *   0 -> Worst value
     *  -1 -> Negative volume
     *
     * \f$ \frac{V^4}{(\sum{A_{i}^{2}})^{3}} \f$
     *
     * @return volume to surface quality.
     */
    virtual double VolumeToSurfaceAreaQuality() const {
      KRATOS_ERROR << "Calling base class 'VolumeToSurfaceAreaQuality' method instead of derived class one. Please check the definition of derived class. " << *this << std::endl;
      return 0.0;
    }

    /** Calculates the Volume to edge length quaility metric.
     * Calculates the Volume to edge length quaility metric.
     * This metric is bounded by the interval (-1,1) being:
     *  1 -> Optimal value
     *  0 -> Worst value
     *  -1 -> Negative volume
     *
     * \f$ \frac{V^{2/3}}{\sum{l_{i}^{2}}} \f$
     *
     * @return Volume to edge length quality.
     */
    virtual double VolumeToEdgeLengthQuality() const {
      KRATOS_ERROR << "Calling base class 'VolumeToEdgeLengthQuality' method instead of derived class one. Please check the definition of derived class. " << *this << std::endl;
      return 0.0;
    }

    /** Calculates the volume to average edge lenght quality metric.
     * Calculates the volume to average edge lenght quality metric.
     * This metric is bounded by the interval (-1,1) being:
     *  1 -> Optimal value
     *  0 -> Worst value
     *  -1 -> Negative volume
     *
     * \f$ \frac{V}{\frac{1}{6}\sum{l_i}} \f$
     *
     * @return [description]
     */
    virtual double VolumeToAverageEdgeLength() const {
      KRATOS_ERROR << "Calling base class 'VolumeToAverageEdgeLength' method instead of derived class one. Please check the definition of derived class. " << *this << std::endl;
      return 0.0;
    }

    /** Calculates the volume to average edge length quality metric.
     * Calculates the volume to average edge length quality metric.
     * The average edge lenght is calculated using the RMS.
     * This metric is bounded by the interval (-1,1) being:
     *  1 -> Optimal value
     *  0 -> Worst value
     *  -1 -> Negative volume
     *
     * \f$ \frac{V}{\sqrt{\frac{1}{6}\sum{A_{i}^{2}}}} \f$
     *
     * @return [description]
     */
    virtual double VolumeToRMSEdgeLength() const {
      KRATOS_ERROR << "Calling base class 'VolumeToRMSEdgeLength' method instead of derived class one. Please check the definition of derived class. " << *this << std::endl;
      return 0.0;
    }

    /** Calculates the min dihedral angle quality metric.
     * Calculates the min dihedral angle quality metric.
     * The min dihedral angle is min angle between two faces of the element
     * In radians
     * @return [description]
     */
    virtual double MinDihedralAngle() const {
      KRATOS_ERROR << "Calling base class 'MinDihedralAngle' method instead of derived class one. Please check the definition of derived class. " << *this << std::endl;
      return 0.0;
    }

    /** Calculates the max dihedral angle quality metric.
     * Calculates the max dihedral angle quality metric.
     * The max dihedral angle is max angle between two faces of the element
     * In radians
     * @return [description]
     */
    virtual double MaxDihedralAngle() const {
        KRATOS_ERROR << "Calling base class 'MaxDihedralAngle' method instead of derived class one. Please check the definition of derived class. " << *this << std::endl;
        return 0.0;
    }

    /** Calculates the min solid angle quality metric.
     * Calculates the min solid angle quality metric.
     * The min solid angle  [stereoradians] is the lowest solid angle "seen" from any of the 4 nodes of the geometry. Valid only for 3d elems!
     * In stereo radians
     * @return [description]
     */
    virtual double MinSolidAngle() const {
      KRATOS_ERROR << "Calling base class 'MinSolidAngle' method instead of derived class one. Please check the definition of derived class. " << *this << std::endl;
      return 0.0;
    }

    ///@}
    ///@name Protected  Access
    ///@{


    ///@}
    ///@name Protected Inquiry
    ///@{


    ///@}
    ///@name Protected LifeCycle
    ///@{

    /** Protected Constructor.
    Avoids object to be created Except for derived classes
    */


    ///@}



private:
    ///@name Member Variables
    ///@{

    IndexType mId;

    GeometryData const* mpGeometryData;

    static const GeometryDimension msGeometryDimension;

    PointsArrayType mPoints;

    DataValueContainer mData;

  
    ///@}
    ///@name Id Bit-Change Operations
    ///@{

    /// Gets the corresponding self assigned id from pointer
    IndexType GenerateSelfAssignedId()
    {
        // Create id hash from provided name.
        IndexType id = reinterpret_cast<IndexType>(this);

        // Sets second bit to zero.
        SetIdSelfAssigned(id);

        // Sets first bit to zero.
        SetIdNotGeneratedFromString(id);

        return id;
    }

    /// Checks first bit in Id. 0 -> id; 1 -> name/ string
    static inline bool IsIdGeneratedFromString(IndexType Id)
    {
        return Id & (IndexType(1) << (sizeof(IndexType) * 8 - 1));
    }

    /// Sets first bit in Id to 1 -> name/ string
    static inline void SetIdGeneratedFromString(IndexType& Id)
    {
        Id |= (IndexType(1) << (sizeof(IndexType) * 8 - 1));
    }

    /// Sets first bit in Id to 0 -> no name/ string
    static inline void SetIdNotGeneratedFromString(IndexType& Id)
    {
        Id &= ~(IndexType(1) << (sizeof(IndexType) * 8 - 1));
    }

    /// Checks second bit in Id. 0 -> defined id; 1 -> self assigned
    static inline bool IsIdSelfAssigned(IndexType Id)
    {
        return Id & (IndexType(1) << (sizeof(IndexType) * 8 - 2));
    }

    /// Sets second bit in Id to 1 -> self assigned
    static inline void SetIdSelfAssigned(IndexType& Id)
    {
        Id |= (IndexType(1) << (sizeof(IndexType) * 8 - 2));
    }

    /// Sets second bit in Id to 0 -> not self assigned
    static inline void SetIdNotSelfAssigned(IndexType& Id)
    {
        Id &= ~(IndexType(1) << (sizeof(IndexType) * 8 - 2));
    }

    ///@}
    ///@name Serialization
    ///@{

    friend class Serializer;

    virtual void save( Serializer& rSerializer ) const
    {
        rSerializer.save("Id", mId);
        rSerializer.save( "Points", mPoints);
        rSerializer.save("Data", mData);
    }

    virtual void load( Serializer& rSerializer )
    {
        rSerializer.load("Id", mId);
        rSerializer.load( "Points", mPoints );
        rSerializer.load("Data", mData);
   }

    ///@}
    ///@name Private Operations
    ///@{

    static const GeometryData& GeometryDataInstance()
    {
        IntegrationPointsContainerType integration_points = {};
        ShapeFunctionsValuesContainerType shape_functions_values = {};
        ShapeFunctionsLocalGradientsContainerType shape_functions_local_gradients = {};
        static GeometryData s_geometry_data(
                            &msGeometryDimension,
                            GeometryData::GI_GAUSS_1,
                            integration_points,
                            shape_functions_values,
                            shape_functions_local_gradients);

        return s_geometry_data;
    }


    ///@}
    ///@name Private  Access
    ///@{


    ///@}
    ///@name Private Inquiry
    ///@{


    ///@}
    ///@name Private Friends
    ///@{

    template<class TOtherPointType> friend class Geometry;

    ///@}
    ///@name Un accessible methods
    ///@{


    ///@}

}; // Class Geometry

///@}

///@name Type Definitions
///@{


///@}
///@name Input and output
///@{


/// input stream function
template<class TPointType>
inline std::istream& operator >> ( std::istream& rIStream,
                                   Geometry<TPointType>& rThis );

/// output stream function
template<class TPointType>
inline std::ostream& operator << ( std::ostream& rOStream,
                                   const Geometry<TPointType>& rThis )
{
    rThis.PrintInfo( rOStream );
    rOStream << std::endl;
    rThis.PrintData( rOStream );

    return rOStream;
}

///@}

template<class TPointType>
const GeometryDimension Geometry<TPointType>::msGeometryDimension(
    3, 3, 3);

}  // namespace Kratos.

#endif // KRATOS_GEOMETRY_H_INCLUDED  defined<|MERGE_RESOLUTION|>--- conflicted
+++ resolved
@@ -570,13 +570,125 @@
         return mPoints.GetContainer();
     }
 
-<<<<<<< HEAD
     /// Get points of this geometry
     const PointsArrayType& Points() const
     {
         return mPoints;
     }
-=======
+
+    /// Get points of this geometry
+    PointsArrayType& Points()
+    {
+        return mPoints;
+    }
+
+    /// Get pointer of point at i'th position
+    const PointPointerType pGetPoint(const int Index) const
+    {
+        return mPoints(Index);
+    }
+
+    /// Get pointer of point at i'th position
+    PointPointerType pGetPoint(const int Index)
+    {
+        return mPoints(Index);
+    }
+
+    /// Get point at i'th position
+    TPointType const& GetPoint(const int Index) const
+    {
+        return mPoints[Index];
+    }
+
+    /// Get point at i'th position
+    TPointType& GetPoint(const int Index)
+    {
+        return mPoints[Index];
+    }
+
+    /// Get pointer of point at u'th, v'th position
+    const PointPointerType pGetPoint(const IndexType IndexU, const IndexType IndexV) const
+    {
+        return mPoints(GetVectorIndexFromMatrixIndices(GetNumberOfPointsU(), IndexU, IndexV));
+    }
+
+    /// Get pointer of point at u'th, v'th position
+    PointPointerType pGetPoint(const IndexType IndexU, const IndexType IndexV)
+    {
+        return mPoints(GetVectorIndexFromMatrixIndices(GetNumberOfPointsU(), IndexU, IndexV));
+    }
+
+    /// Get pointer of point at u'th, v'th position
+    TPointType const& GetPoint(const IndexType IndexU, const IndexType IndexV) const
+    {
+        return mPoints[GetVectorIndexFromMatrixIndices(GetNumberOfPointsU(), IndexU, IndexV)];
+    }
+
+    /// Get pointer of point at u'th, v'th position
+    TPointType& GetPoint(const IndexType IndexU, const IndexType IndexV) {
+        return mPoints[GetVectorIndexFromMatrixIndices(GetNumberOfPointsU(), IndexU, IndexV)];
+    }
+
+    /// Get pointer of point at u'th, v'th, w'th position
+    const PointPointerType pGetPoint(const IndexType IndexU, const IndexType IndexV, const IndexType IndexW) const
+    {
+        return mPoints(GetVectorIndexFromTensorIndices(GetNumberOfPointsU(), GetNumberOfPointsV(), IndexU, IndexV, IndexW));
+    }
+
+    /// Get pointer of point at u'th, v'th, w'th position
+    PointPointerType pGetPoint(const IndexType IndexU, const IndexType IndexV, const IndexType IndexW)
+    {
+        return mPoints(GetVectorIndexFromTensorIndices(GetNumberOfPointsU(), GetNumberOfPointsV(), IndexU, IndexV, IndexW));
+    }
+
+    /// Get pointer of point at u'th, v'th, w'th position
+    TPointType const& GetPoint(const IndexType IndexU, const IndexType IndexV, const IndexType IndexW) const
+    {
+        return mPoints[GetVectorIndexFromTensorIndices(GetNumberOfPointsU(), GetNumberOfPointsV(), IndexU, IndexV, IndexW)];
+    }
+
+    /// Get pointer of point at u'th, v'th, w'th position
+    TPointType& GetPoint(const IndexType IndexU, const IndexType IndexV, const IndexType IndexW) {
+        return mPoints[GetVectorIndexFromTensorIndices(GetNumberOfPointsU(), GetNumberOfPointsV(), IndexU, IndexV, IndexW)];
+    }
+
+    /// Number of Points in direction u
+    virtual SizeType GetNumberOfPointsU() const {
+        return mPoints.size();
+    }
+
+    /// Number of Points in direction v
+    virtual SizeType GetNumberOfPointsV() const {
+        return 1;
+    }
+
+    /// Number of Points in direction w
+    virtual SizeType GetNumberOfPointsW() const {
+        return 1;
+    }
+
+    /*
+    * @brief Computes a vector index from two matrix indicies.
+    * @return index within vector
+    */
+    static constexpr inline IndexType GetVectorIndexFromMatrixIndices(
+        const SizeType NumberU, const SizeType NumberV,
+        const IndexType IndexU, const IndexType IndexV) noexcept
+    {
+        return IndexV * NumberU + IndexU;
+    }
+
+    /*
+    * @brief Computes a vector index from three tensor indicies.
+    * @return index within vector
+    */
+    static constexpr inline IndexType GetVectorIndexFromTensorIndices(
+        const SizeType NumberU, const SizeType NumberV,
+        const IndexType IndexU, const IndexType IndexV, const IndexType IndexW) noexcept
+    {
+        return (IndexV * NumberU + IndexU) * NumberV + IndexW;
+    }
+
     ///@}
     ///@name Data Container
     ///@{
@@ -637,125 +749,7 @@
     {
         return mData.GetValue(rThisVariable);
     }
-
-    ///@}
-    ///@name Inquiry
-    ///@{
->>>>>>> f875638d
-
-    /// Get points of this geometry
-    PointsArrayType& Points()
-    {
-        return mPoints;
-    }
-
-    /// Get pointer of point at i'th position
-    const PointPointerType pGetPoint(const int Index) const
-    {
-        return mPoints(Index);
-    }
-
-    /// Get pointer of point at i'th position
-    PointPointerType pGetPoint(const int Index)
-    {
-        return mPoints(Index);
-    }
-
-    /// Get point at i'th position
-    TPointType const& GetPoint(const int Index) const
-    {
-        return mPoints[Index];
-    }
-
-    /// Get point at i'th position
-    TPointType& GetPoint(const int Index)
-    {
-        return mPoints[Index];
-    }
-
-    /// Get pointer of point at u'th, v'th position
-    const PointPointerType pGetPoint(const IndexType IndexU, const IndexType IndexV) const
-    {
-        return mPoints(GetVectorIndexFromMatrixIndices(GetNumberOfPointsU(), IndexU, IndexV));
-    }
-
-    /// Get pointer of point at u'th, v'th position
-    PointPointerType pGetPoint(const IndexType IndexU, const IndexType IndexV)
-    {
-        return mPoints(GetVectorIndexFromMatrixIndices(GetNumberOfPointsU(), IndexU, IndexV));
-    }
-
-    /// Get pointer of point at u'th, v'th position
-    TPointType const& GetPoint(const IndexType IndexU, const IndexType IndexV) const
-    {
-        return mPoints[GetVectorIndexFromMatrixIndices(GetNumberOfPointsU(), IndexU, IndexV)];
-    }
-
-    /// Get pointer of point at u'th, v'th position
-    TPointType& GetPoint(const IndexType IndexU, const IndexType IndexV) {
-        return mPoints[GetVectorIndexFromMatrixIndices(GetNumberOfPointsU(), IndexU, IndexV)];
-    }
-
-    /// Get pointer of point at u'th, v'th, w'th position
-    const PointPointerType pGetPoint(const IndexType IndexU, const IndexType IndexV, const IndexType IndexW) const
-    {
-        return mPoints(GetVectorIndexFromTensorIndices(GetNumberOfPointsU(), GetNumberOfPointsV(), IndexU, IndexV, IndexW));
-    }
-
-    /// Get pointer of point at u'th, v'th, w'th position
-    PointPointerType pGetPoint(const IndexType IndexU, const IndexType IndexV, const IndexType IndexW)
-    {
-        return mPoints(GetVectorIndexFromTensorIndices(GetNumberOfPointsU(), GetNumberOfPointsV(), IndexU, IndexV, IndexW));
-    }
-
-    /// Get pointer of point at u'th, v'th, w'th position
-    TPointType const& GetPoint(const IndexType IndexU, const IndexType IndexV, const IndexType IndexW) const
-    {
-        return mPoints[GetVectorIndexFromTensorIndices(GetNumberOfPointsU(), GetNumberOfPointsV(), IndexU, IndexV, IndexW)];
-    }
-
-    /// Get pointer of point at u'th, v'th, w'th position
-    TPointType& GetPoint(const IndexType IndexU, const IndexType IndexV, const IndexType IndexW) {
-        return mPoints[GetVectorIndexFromTensorIndices(GetNumberOfPointsU(), GetNumberOfPointsV(), IndexU, IndexV, IndexW)];
-    }
-
-    /// Number of Points in direction u
-    virtual SizeType GetNumberOfPointsU() const {
-        return mPoints.size();
-    }
-
-    /// Number of Points in direction v
-    virtual SizeType GetNumberOfPointsV() const {
-        return 1;
-    }
-
-    /// Number of Points in direction w
-    virtual SizeType GetNumberOfPointsW() const {
-        return 1;
-    }
-
-    /*
-    * @brief Computes a vector index from two matrix indicies.
-    * @return index within vector
-    */
-    static constexpr inline IndexType GetVectorIndexFromMatrixIndices(
-        const SizeType NumberU, const SizeType NumberV,
-        const IndexType IndexU, const IndexType IndexV) noexcept
-    {
-        return IndexV * NumberU + IndexU;
-    }
-
-    /*
-    * @brief Computes a vector index from three tensor indicies.
-    * @return index within vector
-    */
-    static constexpr inline IndexType GetVectorIndexFromTensorIndices(
-        const SizeType NumberU, const SizeType NumberV,
-        const IndexType IndexU, const IndexType IndexV, const IndexType IndexW) noexcept
-    {
-        return (IndexV * NumberU + IndexU) * NumberV + IndexW;
-    }
-
+  
     ///@}
     ///@name Operations
     ///@{
