--- conflicted
+++ resolved
@@ -300,10 +300,10 @@
     }
 
     ///@}
-<<<<<<< HEAD
     ///@name IsInside
     ///@{
 
+    /// returns if rPointLocalCoordinates[0] is inside -> 1 or ouside -> 0
     int IsInsideLocalSpace(
         const CoordinatesArrayType& rPointLocalCoordinates,
         const double Tolerance = std::numeric_limits<double>::epsilon()
@@ -326,6 +326,8 @@
         return 1;
     }
 
+    /* Returns if rPointLocalCoordinates[0] is inside -> 1 or ouside -> 0
+     * and sets it to the closest border */
     int SetInsideLocalSpace(
         CoordinatesArrayType& rPointLocalCoordinates,
         const double Tolerance = std::numeric_limits<double>::epsilon()
@@ -371,7 +373,9 @@
         return (success)
             ? 1
             : 0;
-=======
+    }
+
+    ///@}
     ///@name Geometrical Informations
     ///@{
 
@@ -423,7 +427,6 @@
             }
         }
         return rResult;
->>>>>>> 059947f9
     }
 
     ///@}
