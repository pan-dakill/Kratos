//    |  /           |
//    ' /   __| _` | __|  _ \   __|
//    . \  |   (   | |   (   |\__ `
//   _|\_\_|  \__,_|\__|\___/ ____/
//                   Multi-Physics
//
//  License:         BSD License
//                   Kratos default license: kratos/license.txt
//
//  Main authors:    Thomas Oberbichler
//
//  Ported from the ANurbs library (https://github.com/oberbichler/ANurbs)
//

#if !defined(KRATOS_NURBS_CURVE_GEOMETRY_H_INCLUDED )
#define  KRATOS_NURBS_CURVE_GEOMETRY_H_INCLUDED

// Project includes
#include "geometries/geometry.h"
#include "geometries/nurbs_shape_function_utilities/nurbs_curve_shape_functions.h"
#include "geometries/nurbs_shape_function_utilities/nurbs_interval.h"

#include "utilities/quadrature_points_utility.h"

#include "integration/integration_info.h"
#include "integration/integration_point_utilities.h"

#include "utilities/nurbs_utilities/projection_nurbs_geometry_utilities.h"

namespace Kratos {

template <int TWorkingSpaceDimension, class TContainerPointType>
class NurbsCurveGeometry : public Geometry<typename TContainerPointType::value_type>
{
public:
    ///@name Type Definitions
    ///@{

    typedef typename TContainerPointType::value_type NodeType;

    typedef Geometry<NodeType> BaseType;
    typedef NurbsCurveGeometry<TWorkingSpaceDimension, TContainerPointType> GeometryType;

    typedef typename BaseType::IndexType IndexType;
    typedef typename BaseType::SizeType SizeType;

    typedef typename BaseType::CoordinatesArrayType CoordinatesArrayType;
    typedef typename BaseType::PointsArrayType PointsArrayType;
    typedef typename BaseType::GeometriesArrayType GeometriesArrayType;
    typedef typename BaseType::IntegrationPointsArrayType IntegrationPointsArrayType;

    // using base class functionalities.
    using BaseType::CreateQuadraturePointGeometries;
    using BaseType::pGetPoint;
    using BaseType::GetPoint;

    /// Counted pointer of NurbsCurveGeometry
    KRATOS_CLASS_POINTER_DEFINITION(NurbsCurveGeometry);

    ///@}
    ///@name Life Cycle
    ///@{

    /// Conctructor for B-Spline curves
    NurbsCurveGeometry(
        const PointsArrayType& rThisPoints,
        const SizeType PolynomialDegree,
        const Vector& rKnots)
        : BaseType(rThisPoints, &msGeometryData)
        , mPolynomialDegree(PolynomialDegree)
        , mKnots(rKnots)
    {
        CheckAndFitKnotVectors();
    }

    /// Conctructor for NURBS curves
    NurbsCurveGeometry(
        const PointsArrayType& rThisPoints,
        const SizeType PolynomialDegree,
        const Vector& rKnots,
        const Vector& rWeights)
        : BaseType(rThisPoints, &msGeometryData)
        , mPolynomialDegree(PolynomialDegree)
        , mKnots(rKnots)
        , mWeights(rWeights)
    {
        CheckAndFitKnotVectors();

        KRATOS_ERROR_IF(rWeights.size() != rThisPoints.size())
            << "Number of control points and weights do not match!" << std::endl;
    }

    explicit NurbsCurveGeometry(const PointsArrayType& ThisPoints)
        : BaseType(ThisPoints, &msGeometryData)
    {
    }

    /// Copy constructor.
    NurbsCurveGeometry(NurbsCurveGeometry<TWorkingSpaceDimension, TContainerPointType>  const& rOther)
        : BaseType(rOther)
        , mPolynomialDegree(rOther.mPolynomialDegree)
        , mKnots(rOther.mKnots)
        , mWeights(rOther.mWeights)
    {
    }

    /// Copy constructor from a geometry with different point type.
    template<class TOtherContainerPointType> NurbsCurveGeometry(
        NurbsCurveGeometry<TWorkingSpaceDimension, TOtherContainerPointType> const& rOther)
        : BaseType(rOther, &msGeometryData)
        , mPolynomialDegree(rOther.mPolynomialDegree)
        , mKnots(rOther.mKnots)
        , mWeights(rOther.mWeights)
    {
    }

    /// Destructor
    ~NurbsCurveGeometry() override = default;

    ///@}
    ///@name Operators
    ///@{

    /// Assignment operator
    NurbsCurveGeometry& operator=(const NurbsCurveGeometry& rOther)
    {
        BaseType::operator=(rOther);
        mPolynomialDegree = rOther.mPolynomialDegree;
        mKnots = rOther.mKnots;
        mWeights = rOther.mWeights;
        return *this;
    }

    /// Assignment operator with different point type
    template<class TOtherContainerPointType>
    NurbsCurveGeometry& operator=(
        NurbsCurveGeometry<TWorkingSpaceDimension, TOtherContainerPointType> const & rOther)
    {
        BaseType::operator=(rOther);
        mPolynomialDegree = rOther.mPolynomialDegree;
        mKnots = rOther.mKnots;
        mWeights = rOther.mWeights;
        return *this;
    }

    ///@}
    ///@name Operations
    ///@{

    typename BaseType::Pointer Create(
        PointsArrayType const& ThisPoints) const override
    {
        return Kratos::make_shared<NurbsCurveGeometry>(ThisPoints);
    }

    ///@}
    ///@name Get and Set functions
    ///@{

    /*
    * @brief Polynomial degree of this curve.
    * @return the polynomial degree.
    */
    SizeType PolynomialDegree() const
    {
        return mPolynomialDegree;
    }

    /* 
    * @brief Knot vector is defined to have a multiplicity of p
    *        at the beginning and end (NOT: p + 1).
    * @return knot vector.
    */
    const Vector& Knots() const
    {
        return mKnots;
    }

    /*
    * @brief The number of knots within the knot vector.
    * @return the size of the knot vector.
    */
    SizeType NumberOfKnots() const
    {
        return mKnots.size();
    }

    /*
    * @brief The number of nonzero control points for one point in the curve
    *        is given by p+1.
    * @return the number of nonzero control points.
    */
    SizeType NumberOfNonzeroControlPoints() const
    {
        return PolynomialDegree() + 1;
    }

    /*
    * @brief Checks if shape functions are rational or not.
    * @return true if NURBS,
    *         false if B-Splines only (all weights are considered as 1.0)
    */
    bool IsRational() const
    {
        return mWeights.size() != 0;
    }

    /*
    * @brief Provides weights vector. All values are 1.0 for B-Splines,
    *        for NURBS those can be unequal 1.0.
    *        Has size 0 if B-Spline.
    * @return weights vector.
    */
    const Vector& Weights() const
    {
        return mWeights;
    }

    /* 
    * @brief Provides the natural boundaries of the NURBS/B-Spline curve.
    * @return domain interval.
    */
    NurbsInterval DomainInterval() const
    {
        return NurbsInterval(mKnots[mPolynomialDegree - 1], mKnots[NumberOfKnots() - mPolynomialDegree]);
    }

    /*
    * @brief Provides all knot intervals within one curve.
    * @return vector of domain intervals.
    */
    std::vector<NurbsInterval> KnotSpanIntervals() const
    {
        const IndexType first_span = mPolynomialDegree - 1;
        const IndexType last_span = NumberOfKnots() - mPolynomialDegree - 1;

        const IndexType number_of_spans = last_span - first_span + 1;

        std::vector<NurbsInterval> result(number_of_spans);

        for (IndexType i = 0; i < number_of_spans; i++) {
            const double t0 = mKnots[first_span + i];
            const double t1 = mKnots[first_span + i + 1];

            result[i] = NurbsInterval(t0, t1);
        }

        return result;
    }

    /// Returns the number of spans.
    SizeType NumberOfKnotSpans(IndexType DirectionIndex = 0) const
    {
        SizeType knot_span_counter = 0;
        for (IndexType i = 0; i < mKnots.size() - 1; i++) {
            if (std::abs(mKnots[i] - mKnots[i + 1]) > 1e-6) {
                knot_span_counter++;
            }
        }
        return knot_span_counter;
    }

    /* @brief Provides knot spans of this nurbs curve.
     * @param resulting vector of span intervals.
     * @param index of chosen direction, for curves always 0.
     */
    void Spans(std::vector<double>& rSpans, IndexType DirectionIndex = 0) const override
    {
        if (rSpans.size() > 0) {
            double external_start = rSpans[0];
            double external_end = rSpans[rSpans.size() - 1];
            NurbsInterval this_interval = DomainInterval();
            this_interval.IsInside(external_start);
            this_interval.IsInside(external_end);

            NurbsInterval external_interval(external_start, external_end);

            std::vector<double> new_spans;
            for (IndexType i = 0; i < rSpans.size(); i++) {
                double temp = rSpans[i];
                if (external_interval.IsInside(temp)) {
                    new_spans.push_back(temp);
                }
            }
            rSpans = new_spans;

            double test = mKnots[0];
            if (external_interval.IsInside(test)) {
                rSpans.push_back(mKnots[0]);
            }

            for (IndexType i = 0; i < mKnots.size() - 1; i++) {
                if (std::abs(mKnots[i] - mKnots[i + 1]) > 1e-6) {
                    test = mKnots[i + 1];
                    if (external_interval.IsInside(test)) {
                        rSpans.push_back(mKnots[i + 1]);
                    }
                }
<<<<<<< HEAD
            }
            SortUnique(rSpans, 1e-6);
        }
        else {
            rSpans.resize(this->NumberOfKnotSpans(DirectionIndex) + 1);

            rSpans[0] = mKnots[0];

            IndexType counter = 1;
            for (IndexType i = 0; i < mKnots.size() - 1; i++) {
                if (std::abs(mKnots[i] - mKnots[i + 1]) > 1e-6) {
                    rSpans[counter] = mKnots[i + 1];
                    counter++;
                }
=======
>>>>>>> 5044f2c7
            }
            SortUnique(rSpans, 1e-6);
        }
        else {
            rSpans.resize(this->NumberOfKnotSpans(DirectionIndex) + 1);

            rSpans[0] = mKnots[0];

            IndexType counter = 1;
            for (IndexType i = 0; i < mKnots.size() - 1; i++) {
                if (std::abs(mKnots[i] - mKnots[i + 1]) > 1e-6) {
                    rSpans[counter] = mKnots[i + 1];
                    counter++;
                }
            }
        }
    }

    static void SortUnique(
        std::vector<double>& rIntersectionParameters,
        const double Tolerance)
    {
        std::sort(std::begin(rIntersectionParameters), std::end(rIntersectionParameters));

        auto last = std::unique(std::begin(rIntersectionParameters), std::end(rIntersectionParameters),
            [=](double a, double b) { return b - a < Tolerance; });

        auto nb_unique = std::distance(std::begin(rIntersectionParameters), last);

        rIntersectionParameters.resize(nb_unique);
    }

    ///@}
    ///@name IsInside
    ///@{

    int IsInsideLocalSpace(
        const CoordinatesArrayType& rPointLocalCoordinates,
        const double Tolerance = std::numeric_limits<double>::epsilon()
        ) const override
    {
        const double min_parameter =
            std::min(mKnots[mPolynomialDegree - 1],
                mKnots[NumberOfKnots() - mPolynomialDegree]);
        if (rPointLocalCoordinates[0] < min_parameter) {
            return 0;
        }

        const double max_parameter =
            std::max(mKnots[mPolynomialDegree - 1],
                mKnots[NumberOfKnots() - mPolynomialDegree]);
        if (rPointLocalCoordinates[0] > max_parameter) {
            return 0;
        }

        return 1;
    }

    int SetInsideLocalSpace(
        CoordinatesArrayType& rPointLocalCoordinates,
        const double Tolerance = std::numeric_limits<double>::epsilon()
        ) const override
    {
        const double min_parameter =
            std::min(mKnots[mPolynomialDegree - 1],
                mKnots[NumberOfKnots() - mPolynomialDegree]);
        if (rPointLocalCoordinates[0] < min_parameter) {
            rPointLocalCoordinates[0] = min_parameter;
            return 0;
        }

        const double max_parameter =
            std::max(mKnots[mPolynomialDegree - 1],
                mKnots[NumberOfKnots() - mPolynomialDegree]);
        if (rPointLocalCoordinates[0] > max_parameter) {
            rPointLocalCoordinates[0] = max_parameter;
            return 0;
        }

        return 1;
    }

    ///@}
    ///@name Spatial Operations
    ///@{

    int ProjectionPoint(
        const CoordinatesArrayType& rPointGlobalCoordinates,
        CoordinatesArrayType& rProjectedPointGlobalCoordinates,
        CoordinatesArrayType& rProjectedPointLocalCoordinates,
        const double Tolerance = std::numeric_limits<double>::epsilon()
        ) const override
    {
        const bool success = ProjectionNurbsGeometryUtilities::NewtonRaphsonCurve(
            rProjectedPointLocalCoordinates,
            rPointGlobalCoordinates,
            rProjectedPointGlobalCoordinates,
            *this,
            20, Tolerance);

        return (success)
            ? 1
            : 0;
    }

    static void SortUnique(
        std::vector<double>& rIntersectionParameters,
        const double Tolerance)
    {
        std::sort(std::begin(rIntersectionParameters), std::end(rIntersectionParameters));

        auto last = std::unique(std::begin(rIntersectionParameters), std::end(rIntersectionParameters),
            [=](double a, double b) { return b - a < Tolerance; });

        auto nb_unique = std::distance(std::begin(rIntersectionParameters), last);

        rIntersectionParameters.resize(nb_unique);
    }

    ///@}
    ///@name IsInside
    ///@{

    int IsInsideLocalSpace(
        const CoordinatesArrayType& rPointLocalCoordinates,
        const double Tolerance = std::numeric_limits<double>::epsilon()
        ) const override
    {
        const double min_parameter =
            std::min(mKnots[mPolynomialDegree - 1],
                mKnots[NumberOfKnots() - mPolynomialDegree]);
        if (rPointLocalCoordinates[0] < min_parameter) {
            return 0;
        }

        const double max_parameter =
            std::max(mKnots[mPolynomialDegree - 1],
                mKnots[NumberOfKnots() - mPolynomialDegree]);
        if (rPointLocalCoordinates[0] > max_parameter) {
            return 0;
        }

        return 1;
    }

    int SetInsideLocalSpace(
        CoordinatesArrayType& rPointLocalCoordinates,
        const double Tolerance = std::numeric_limits<double>::epsilon()
        ) const override
    {
        const double min_parameter =
            std::min(mKnots[mPolynomialDegree - 1],
                mKnots[NumberOfKnots() - mPolynomialDegree]);
        if (rPointLocalCoordinates[0] < min_parameter) {
            rPointLocalCoordinates[0] = min_parameter;
            return 0;
        }

        const double max_parameter =
            std::max(mKnots[mPolynomialDegree - 1],
                mKnots[NumberOfKnots() - mPolynomialDegree]);
        if (rPointLocalCoordinates[0] > max_parameter) {
            rPointLocalCoordinates[0] = max_parameter;
            return 0;
        }

        return 1;
    }

    ///@}
    ///@name Spatial Operations
    ///@{

    int ProjectionPoint(
        const CoordinatesArrayType& rPointGlobalCoordinates,
        CoordinatesArrayType& rProjectedPointGlobalCoordinates,
        CoordinatesArrayType& rProjectedPointLocalCoordinates,
        const double Tolerance = std::numeric_limits<double>::epsilon()
        ) const override
    {
        const bool success = ProjectionNurbsGeometryUtilities::NewtonRaphsonCurve(
            rProjectedPointLocalCoordinates,
            rPointGlobalCoordinates,
            rProjectedPointGlobalCoordinates,
            *this,
            20, Tolerance);

        return (success)
            ? 1
            : 0;
    }

    ///@}
    ///@name Integration Points
    ///@{

    /* Creates integration points according to its the polynomial degrees.
     * @param result integration points.
     */
    void CreateIntegrationPoints(
        IntegrationPointsArrayType& rIntegrationPoints,
        IntegrationInfo& rIntegrationInfo) const override
    {
        const SizeType points_per_span = (rIntegrationInfo.NumberOfIntegrationPointsPerSpan() != 0)
            ? rIntegrationInfo.NumberOfIntegrationPointsPerSpan()
            : PolynomialDegree() + 1;

        std::vector<double> spans;
        if (rIntegrationInfo.HasSpansInDirection(0)) {
            spans = rIntegrationInfo.GetSpans(0);
            if (spans.size() < 1) {
                Spans(spans);
            }
        }
        else {
            Spans(spans);
        }

        this->CreateIntegrationPoints(
            rIntegrationPoints, spans, points_per_span);
    }

    void CreateIntegrationPoints(
        IntegrationPointsArrayType& rIntegrationPoints,
        const std::vector<double>& rSpanIntervals,
        SizeType IntegrationPointsPerSpan) const
    {
        const SizeType num_spans = rSpanIntervals.size() - 1;
        const SizeType number_of_integration_points =
            num_spans * IntegrationPointsPerSpan;

        if (rIntegrationPoints.size() != number_of_integration_points)
            rIntegrationPoints.resize(number_of_integration_points);

        typename IntegrationPointsArrayType::iterator integration_point_iterator = rIntegrationPoints.begin();

        for (IndexType i = 0; i < num_spans; ++i)
        {
            IntegrationPointUtilities::IntegrationPoints1D(
                integration_point_iterator,
                IntegrationPointsPerSpan,
                rSpanIntervals[i], rSpanIntervals[i + 1]);
        }
    }

    ///@}
    ///@name Quadrature Points
    ///@{

    /* @brief creates a list of quadrature point geometries
     *        from a list of integration points.
     *
     * @param rResultGeometries list of quadrature point geometries.
     * @param rIntegrationPoints list of provided integration points.
     * @param NumberOfShapeFunctionDerivatives the number of evaluated
     *        derivatives of shape functions at the quadrature point geometries.
     *
     * @see quadrature_point_geometry.h
     */
    void CreateQuadraturePointGeometries(
        GeometriesArrayType& rResultGeometries,
        IndexType NumberOfShapeFunctionDerivatives,
        const IntegrationPointsArrayType& rIntegrationPoints) override
    {
        // shape function container.
        NurbsCurveShapeFunction shape_function_container(
            mPolynomialDegree, NumberOfShapeFunctionDerivatives);

        // Resize containers.
        if (rResultGeometries.size() != rIntegrationPoints.size())
            rResultGeometries.resize(rIntegrationPoints.size());

        auto default_method = this->GetDefaultIntegrationMethod();
        SizeType num_nonzero_cps = shape_function_container.NumberOfNonzeroControlPoints();

        Matrix N(1, num_nonzero_cps);
        DenseVector<Matrix> shape_function_derivatives(NumberOfShapeFunctionDerivatives - 1);
        for (IndexType i = 0; i < NumberOfShapeFunctionDerivatives - 1; i++) {
            shape_function_derivatives[i].resize(num_nonzero_cps, 1);
        }

        for (IndexType i = 0; i < rIntegrationPoints.size(); ++i)
        {
            if (IsRational()) {
                shape_function_container.ComputeNurbsShapeFunctionValues(
                    mKnots, mWeights, rIntegrationPoints[i][0]);
            }
            else {
                shape_function_container.ComputeBSplineShapeFunctionValues(
                    mKnots, rIntegrationPoints[i][0]);
            }

            /// Get List of Control Points
            PointsArrayType nonzero_control_points(num_nonzero_cps);
            auto first_cp_index = shape_function_container.GetFirstNonzeroControlPoint();
            for (IndexType j = 0; j < num_nonzero_cps; j++) {
                nonzero_control_points(j) = pGetPoint(first_cp_index + j);
            }
            /// Get Shape Functions N
            if (NumberOfShapeFunctionDerivatives >= 0) {
                for (IndexType j = 0; j < num_nonzero_cps; j++) {
                    N(0, j) = shape_function_container(j, 0);
                }
            }

            /// Get Shape Function Derivatives DN_De, ...
            if (NumberOfShapeFunctionDerivatives > 0) {
                for (IndexType n = 0; n < NumberOfShapeFunctionDerivatives - 1; n++) {
                    for (IndexType j = 0; j < num_nonzero_cps; j++) {
                        shape_function_derivatives[n](j, 0) = shape_function_container(j, n + 1);
                    }
                }
            }

            GeometryShapeFunctionContainer<GeometryData::IntegrationMethod> data_container(
                default_method, rIntegrationPoints[i],
                N, shape_function_derivatives);

            rResultGeometries(i) = CreateQuadraturePointsUtility<NodeType>::CreateQuadraturePoint(
                this->WorkingSpaceDimension(), 2, data_container, nonzero_control_points);
        }
    }

    ///@}
    ///@name Operation within Global Space
    ///@{

    /*
    * @brief This method maps from dimension space to working space.
    * From Piegl and Tiller, The NURBS Book, Algorithm A3.1/ A4.1
    * @param rResult array_1d<double, 3> with the coordinates in working space
    * @param LocalCoordinates The local coordinates in dimension space
    * @return array_1d<double, 3> with the coordinates in working space
    * @see PointLocalCoordinates
    */
    CoordinatesArrayType& GlobalCoordinates(
        CoordinatesArrayType& rResult,
        const CoordinatesArrayType& rLocalCoordinates
    ) const override
    {
        NurbsCurveShapeFunction shape_function_container(mPolynomialDegree, 0);

        if (IsRational()) {
            shape_function_container.ComputeNurbsShapeFunctionValues(mKnots, mWeights, rLocalCoordinates[0]);
        }
        else {
            shape_function_container.ComputeBSplineShapeFunctionValues(mKnots, rLocalCoordinates[0]);
        }

        noalias(rResult) = ZeroVector(3);
        for (IndexType i = 0; i < shape_function_container.NumberOfNonzeroControlPoints(); i++) {
            const IndexType index = shape_function_container.GetFirstNonzeroControlPoint() + i;

            rResult += (*this)[index] * shape_function_container(i, 0);
        }
        return rResult;
    }

    /** 
    * @brief This method maps from dimension space to working space and computes the
    *        number of derivatives at the dimension parameter.
    * From Piegl and Tiller, The NURBS Book, Algorithm A3.2/ A4.2
    * @param LocalCoordinates The local coordinates in dimension space
    * @param Derivative Number of computed derivatives
    * @return std::vector<array_1d<double, 3>> with the coordinates in working space
    * @see PointLocalCoordinates
    */
    void GlobalSpaceDerivatives(
        std::vector<CoordinatesArrayType>& rGlobalSpaceDerivatives,
        const CoordinatesArrayType& rLocalCoordinates,
        const SizeType DerivativeOrder) const override
    {
        NurbsCurveShapeFunction shape_function_container(mPolynomialDegree, DerivativeOrder);

        if (this->IsRational()) {
            shape_function_container.ComputeNurbsShapeFunctionValues(mKnots, mWeights, rLocalCoordinates[0]);
        }
        else {
            shape_function_container.ComputeBSplineShapeFunctionValues(mKnots, rLocalCoordinates[0]);
        }

        if (rGlobalSpaceDerivatives.size() != DerivativeOrder + 1) {
            rGlobalSpaceDerivatives.resize(DerivativeOrder + 1);
        }


        for (IndexType order = 0; order < shape_function_container.NumberOfShapeFunctionRows(); order++) {
            IndexType index_0 = shape_function_container.GetFirstNonzeroControlPoint();
            rGlobalSpaceDerivatives[order] = (*this)[index_0] * shape_function_container(0, order);
            for (IndexType u = 1; u < shape_function_container.NumberOfNonzeroControlPoints(); u++) {
                IndexType index = shape_function_container.GetFirstNonzeroControlPoint() + u;

                rGlobalSpaceDerivatives[order] += (*this)[index] * shape_function_container(u, order);
            }
        }
    }

    ///@}
    ///@name Shape Function
    ///@{

    /*
    * @brief This function computes the shape functions at a certain point.
    * From Piegl and Tiller, The NURBS Book, Algorithm A3.1/ A4.1
    * @param rResult the given Vector, which will be overwritten by the solution
    * @param rCoordinates the given local coordinates, with the coordinates u and v.
    * @return vector of the shape functions at rCoordinates
    */
    Vector& ShapeFunctionsValues(
        Vector &rResult,
        const CoordinatesArrayType& rCoordinates) const override
    {
        NurbsCurveShapeFunction shape_function_container(mPolynomialDegree, 0);

        if (IsRational()) {
            shape_function_container.ComputeNurbsShapeFunctionValues(mKnots, mWeights, rCoordinates[0]);
        }
        else {
            shape_function_container.ComputeBSplineShapeFunctionValues(mKnots, rCoordinates[0]);
        }

        if (rResult.size() != shape_function_container.NumberOfNonzeroControlPoints())
            rResult.resize(shape_function_container.NumberOfNonzeroControlPoints());

        for (IndexType i = 0; i < shape_function_container.NumberOfNonzeroControlPoints(); i++) {
            rResult[i] = shape_function_container(i, 0);
        }

        return rResult;
    }

    /*
    * @brief This function computes the first derivatives at a certain point.
    * From Piegl and Tiller, The NURBS Book, Algorithm A3.2/ A4.2
    * @param rResult the given Matrix which will be overwritten by the solution
    * @param rCoordinates the given local coordinates, with the coordinates u and v.
    * @return matrix of derivatives at rCoordinates.
    *         (0,i): dN/du, (1,i): dN/dv
    */
    Matrix& ShapeFunctionsLocalGradients(
        Matrix& rResult,
        const CoordinatesArrayType& rCoordinates) const override
    {
        NurbsCurveShapeFunction shape_function_container(mPolynomialDegree, 1);

        if (IsRational()) {
            shape_function_container.ComputeNurbsShapeFunctionValues(mKnots, mWeights, rCoordinates[0]);
        }
        else {
            shape_function_container.ComputeBSplineShapeFunctionValues(mKnots, rCoordinates[0]);
        }

        if (rResult.size1() != 1
            && rResult.size2() != shape_function_container.NumberOfNonzeroControlPoints())
            rResult.resize(1, shape_function_container.NumberOfNonzeroControlPoints());

        for (IndexType i = 0; i < shape_function_container.NumberOfNonzeroControlPoints(); i++) {
            rResult(0, i) = shape_function_container(i, 1);
        }

        return rResult;
    }

    ///@}
    ///@name Information
    ///@{

    /// Turn back information as a string.
    std::string Info() const override
    {
        return std::to_string(TWorkingSpaceDimension) + " dimensional nurbs curve.";
    }

    /// Print information about this object.
    void PrintInfo(std::ostream& rOStream) const override
    {
        rOStream << TWorkingSpaceDimension << " dimensional nurbs curve.";
    }

    /// Print object's data.
    void PrintData(std::ostream& rOStream) const override
    {
    }

    ///@}
private:
    ///@name Private Static Member Variables
    ///@{

    static const GeometryData msGeometryData;

    static const GeometryDimension msGeometryDimension;

    ///@}
    ///@name Private Member Variables
    ///@{

    SizeType mPolynomialDegree;
    Vector mKnots;
    Vector mWeights;

    ///@}
    ///@name Private Operations
    ///@{


    /*
    * @brief Checks if the knot vector is coinciding with the number of
    *        control points and the polynomial degree. If the knot vector
    *        has a multiplicity of p+1 in the beginning, it is reduced to p.
    */
    void CheckAndFitKnotVectors()
    {
        SizeType num_control_points = this->size();

        if (mKnots.size() != NurbsUtilities::GetNumberOfKnots(mPolynomialDegree, num_control_points)) {
            if ((mKnots.size() - 2) == NurbsUtilities::GetNumberOfKnots(mPolynomialDegree, num_control_points)) {
                Vector Knots = ZeroVector(mKnots.size() - 2);
                for (SizeType i = 0; i < mKnots.size() - 2; ++i) {
                    Knots[i] = mKnots[i + 1];
                }
                mKnots = Knots;
            } else {
                KRATOS_ERROR
                    << "Number of controls points, polynomial degree and number of knots do not match! " << std::endl
                    << " P: " << mPolynomialDegree << ", size of knot vector: " << mKnots.size()
                    << ", number of control points: " << num_control_points << "." << std::endl
                    << "Following condition must be achieved: Knots.size() = (ControlPoints.size() + PolynomialDegree - 1)."
                    << std::endl;
            }
        }
    }

    ///@}
    ///@name Private Serialization
    ///@{

    friend class Serializer;

    void save(Serializer& rSerializer) const override
    {
        KRATOS_SERIALIZE_SAVE_BASE_CLASS(rSerializer, BaseType);
        rSerializer.save("PolynomialDegree", mPolynomialDegree);
        rSerializer.save("Knots", mKnots);
        rSerializer.save("Weights", mWeights);
    }

    void load(Serializer& rSerializer) override
    {
        KRATOS_SERIALIZE_LOAD_BASE_CLASS(rSerializer, BaseType);
        rSerializer.load("PolynomialDegree", mPolynomialDegree);
        rSerializer.load("Knots", mKnots);
        rSerializer.load("Weights", mWeights);
    }

    NurbsCurveGeometry() : BaseType(PointsArrayType(), &msGeometryData) {};

    ///@}

}; // class NurbsCurveGeometry

template<int TWorkingSpaceDimension, class TContainerPointType>
const GeometryData NurbsCurveGeometry<TWorkingSpaceDimension, TContainerPointType>::msGeometryData(
    &msGeometryDimension,
    GeometryData::GI_GAUSS_1,
    {}, {}, {});

template<int TWorkingSpaceDimension, class TContainerPointType>
const GeometryDimension NurbsCurveGeometry<TWorkingSpaceDimension, TContainerPointType>::msGeometryDimension(
    1, TWorkingSpaceDimension, 1);

} // namespace Kratos

#endif // KRATOS_NURBS_CURVE_GEOMETRY_H_INCLUDED defined<|MERGE_RESOLUTION|>--- conflicted
+++ resolved
@@ -296,7 +296,6 @@
                         rSpans.push_back(mKnots[i + 1]);
                     }
                 }
-<<<<<<< HEAD
             }
             SortUnique(rSpans, 1e-6);
         }
@@ -311,111 +310,8 @@
                     rSpans[counter] = mKnots[i + 1];
                     counter++;
                 }
-=======
->>>>>>> 5044f2c7
-            }
-            SortUnique(rSpans, 1e-6);
-        }
-        else {
-            rSpans.resize(this->NumberOfKnotSpans(DirectionIndex) + 1);
-
-            rSpans[0] = mKnots[0];
-
-            IndexType counter = 1;
-            for (IndexType i = 0; i < mKnots.size() - 1; i++) {
-                if (std::abs(mKnots[i] - mKnots[i + 1]) > 1e-6) {
-                    rSpans[counter] = mKnots[i + 1];
-                    counter++;
-                }
-            }
-        }
-    }
-
-    static void SortUnique(
-        std::vector<double>& rIntersectionParameters,
-        const double Tolerance)
-    {
-        std::sort(std::begin(rIntersectionParameters), std::end(rIntersectionParameters));
-
-        auto last = std::unique(std::begin(rIntersectionParameters), std::end(rIntersectionParameters),
-            [=](double a, double b) { return b - a < Tolerance; });
-
-        auto nb_unique = std::distance(std::begin(rIntersectionParameters), last);
-
-        rIntersectionParameters.resize(nb_unique);
-    }
-
-    ///@}
-    ///@name IsInside
-    ///@{
-
-    int IsInsideLocalSpace(
-        const CoordinatesArrayType& rPointLocalCoordinates,
-        const double Tolerance = std::numeric_limits<double>::epsilon()
-        ) const override
-    {
-        const double min_parameter =
-            std::min(mKnots[mPolynomialDegree - 1],
-                mKnots[NumberOfKnots() - mPolynomialDegree]);
-        if (rPointLocalCoordinates[0] < min_parameter) {
-            return 0;
-        }
-
-        const double max_parameter =
-            std::max(mKnots[mPolynomialDegree - 1],
-                mKnots[NumberOfKnots() - mPolynomialDegree]);
-        if (rPointLocalCoordinates[0] > max_parameter) {
-            return 0;
-        }
-
-        return 1;
-    }
-
-    int SetInsideLocalSpace(
-        CoordinatesArrayType& rPointLocalCoordinates,
-        const double Tolerance = std::numeric_limits<double>::epsilon()
-        ) const override
-    {
-        const double min_parameter =
-            std::min(mKnots[mPolynomialDegree - 1],
-                mKnots[NumberOfKnots() - mPolynomialDegree]);
-        if (rPointLocalCoordinates[0] < min_parameter) {
-            rPointLocalCoordinates[0] = min_parameter;
-            return 0;
-        }
-
-        const double max_parameter =
-            std::max(mKnots[mPolynomialDegree - 1],
-                mKnots[NumberOfKnots() - mPolynomialDegree]);
-        if (rPointLocalCoordinates[0] > max_parameter) {
-            rPointLocalCoordinates[0] = max_parameter;
-            return 0;
-        }
-
-        return 1;
-    }
-
-    ///@}
-    ///@name Spatial Operations
-    ///@{
-
-    int ProjectionPoint(
-        const CoordinatesArrayType& rPointGlobalCoordinates,
-        CoordinatesArrayType& rProjectedPointGlobalCoordinates,
-        CoordinatesArrayType& rProjectedPointLocalCoordinates,
-        const double Tolerance = std::numeric_limits<double>::epsilon()
-        ) const override
-    {
-        const bool success = ProjectionNurbsGeometryUtilities::NewtonRaphsonCurve(
-            rProjectedPointLocalCoordinates,
-            rPointGlobalCoordinates,
-            rProjectedPointGlobalCoordinates,
-            *this,
-            20, Tolerance);
-
-        return (success)
-            ? 1
-            : 0;
+            }
+        }
     }
 
     static void SortUnique(
