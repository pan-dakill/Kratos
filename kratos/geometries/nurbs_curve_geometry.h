--- conflicted
+++ resolved
@@ -298,7 +298,6 @@
     }
 
     ///@}
-<<<<<<< HEAD
     ///@name IsInside
     ///@{
 
@@ -367,8 +366,9 @@
         }
 
         return 1;
-=======
-    ///@name Projection Point
+    }
+
+    ///@}    ///@name Projection Point
     ///@{
 
     /* Makes projection of rPointGlobalCoordinates to
@@ -392,11 +392,9 @@
             rProjectedPointGlobalCoordinates,
             *this,
             20, Tolerance);
->>>>>>> 6856afe4
-    }
-
-    ///@}
-    ///@name Geometrical Informations
+    }
+
+    ///@}    ///@name Geometrical Informations
     ///@{
 
     /// Computes the length of a nurbs curve
