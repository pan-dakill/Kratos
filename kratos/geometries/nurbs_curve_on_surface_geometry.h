--- conflicted
+++ resolved
@@ -152,21 +152,14 @@
     ///@name Curve Properties
     ///@{
 
-<<<<<<< HEAD
+    /// Returns number of points of NurbsCurve.
+    SizeType PointsNumberInDirection(IndexType LocalDirectionIndex) const override
+    {
+        return mpNurbsCurve->PointsNumberInDirection(LocalDirectionIndex);
+    }
+
     /* @brief Provides the nurbs boundaries of the NURBS/B-Spline curve.
      * @return domain interval.
-=======
-    /// Returns number of points of NurbsCurve.
-    SizeType PointsNumberInDirection(IndexType LocalDirectionIndex) const override
-    {
-        return mpNurbsCurve->PointsNumberInDirection(LocalDirectionIndex);
-    }
-
-    /* @brief Provides intersections of the nurbs curve with the knots of the surface,
-     *         using the interval of this curve.
-     * @param vector of span intervals.
-     * @param index of chosen direction, for curves always 0.
->>>>>>> 4a902bbb
      */
     NurbsInterval DomainInterval() const
     {
