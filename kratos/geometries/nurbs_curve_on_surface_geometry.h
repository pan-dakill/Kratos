//    |  /           |
//    ' /   __| _` | __|  _ \   __|
//    . \  |   (   | |   (   |\__ `
//   _|\_\_|  \__,_|\__|\___/ ____/
//                   Multi-Physics
//
//  License:         BSD License
//                   Kratos default license: kratos/license.txt
//
//  Main authors:    Thomas Oberbichler
//                   Tobias Teschemacher
//                   Andreas Apostolatos
//
//  Ported from the ANurbs library (https://github.com/oberbichler/ANurbs)
//

#if !defined(KRATOS_NURBS_CURVE_ON_SURFACE_H_INCLUDED )
#define  KRATOS_NURBS_CURVE_ON_SURFACE_H_INCLUDED

// Project includes
#include "geometries/geometry.h"

#include "geometries/nurbs_curve_geometry.h"
#include "geometries/nurbs_surface_geometry.h"
#include "geometries/nurbs_shape_function_utilities/nurbs_curve_shape_functions.h"
#include "geometries/nurbs_shape_function_utilities/nurbs_interval.h"

#include "utilities/curve_axis_intersection.h"
#include "integration/integration_info.h"

#include "utilities/nurbs_utilities/projection_nurbs_geometry_utilities.h"

namespace Kratos {

template <int TWorkingSpaceDimension, class TCurveContainerPointType, class TSurfaceContainerPointType>
class NurbsCurveOnSurfaceGeometry : public Geometry<typename TSurfaceContainerPointType::value_type>
{
public:
    ///@name Type Definitions
    ///@{

    typedef typename TSurfaceContainerPointType::value_type NodeType;
    typedef typename TCurveContainerPointType::value_type CurveNodeType;

    typedef Geometry<NodeType> BaseType;

    typedef typename BaseType::IndexType IndexType;
    typedef typename BaseType::SizeType SizeType;

    typedef NurbsSurfaceGeometry<3, TSurfaceContainerPointType> NurbsSurfaceType;
    typedef NurbsCurveGeometry<2, TCurveContainerPointType> NurbsCurveType;

    typedef typename BaseType::CoordinatesArrayType CoordinatesArrayType;
    typedef typename BaseType::PointsArrayType PointsArrayType;
    typedef typename BaseType::GeometriesArrayType GeometriesArrayType;
    typedef typename BaseType::IntegrationPointsArrayType IntegrationPointsArrayType;

    // using base class functionalities.
    using BaseType::CreateQuadraturePointGeometries;
    using BaseType::pGetPoint;
    using BaseType::GetPoint;

    /// Counted pointer of NurbsCurveOnSurfaceGeometry
    KRATOS_CLASS_POINTER_DEFINITION(NurbsCurveOnSurfaceGeometry);

    ///@}
    ///@name Life Cycle
    ///@{

    /// Constructor
    NurbsCurveOnSurfaceGeometry(
        typename NurbsSurfaceType::Pointer pSurface,
        typename NurbsCurveType::Pointer pCurve)
        : BaseType(PointsArrayType(), &msGeometryData)
        , mpNurbsSurface(pSurface)
        , mpNurbsCurve(pCurve)
    {
    }

    /// Default constructor
    NurbsCurveOnSurfaceGeometry()
        : BaseType(PointsArrayType(), &msGeometryData)
    {};

    /// Copy constructor
    NurbsCurveOnSurfaceGeometry(NurbsCurveOnSurfaceGeometry const& rOther)
        : BaseType(rOther)
        , mpNurbsSurface(rOther.mpNurbsSurface)
        , mpNurbsCurve(rOther.mpNurbsCurve)
    {
    }

    /// Copy constructor, with different point type.
    template<class TOtherCurveContainerPointType, class TOtherSurfaceContainerPointType> NurbsCurveOnSurfaceGeometry(
        NurbsCurveOnSurfaceGeometry<TWorkingSpaceDimension, TOtherCurveContainerPointType, TOtherSurfaceContainerPointType> const& rOther)
        : BaseType(rOther, &msGeometryData)
        , mpNurbsSurface(rOther.mpNurbsSurface)
        , mpNurbsCurve(rOther.mpNurbsCurve)
    {
    }

    /// Destructor
    ~NurbsCurveOnSurfaceGeometry() override = default;

    ///@}
    ///@name Operators
    ///@{

    /// Assignment operator
    NurbsCurveOnSurfaceGeometry& operator=(const NurbsCurveOnSurfaceGeometry& rOther)
    {
        BaseType::operator=(rOther);
        mpNurbsSurface = rOther.mpNurbsSurface;
        mpNurbsCurve = rOther.mpNurbsCurve;
        return *this;
    }

    /// Assignment operator with different point type
    template<class TOtherCurveContainerPointType, class TOtherSurfaceContainerPointType>
    NurbsCurveOnSurfaceGeometry& operator=(
        NurbsCurveOnSurfaceGeometry<TWorkingSpaceDimension, TOtherCurveContainerPointType, TOtherSurfaceContainerPointType> const & rOther)
    {
        BaseType::operator=(rOther);
        mpNurbsSurface = rOther.mpNurbsSurface;
        mpNurbsCurve = rOther.mpNurbsCurve;
        return *this;
    }

    ///@}
    ///@name Operations
    ///@{

    typename BaseType::Pointer Create(
        TSurfaceContainerPointType const& ThisPoints) const override
    {
        KRATOS_ERROR << "NurbsCurveOnSurfaceGeometry cannot be created with 'PointsArrayType const& ThisPoints'. "
            << "'Create' is not allowed as it would not contain the required pointers to the surface and the curve."
            << std::endl;
    }

    ///@}
    ///@name Curve Properties
    ///@{

<<<<<<< HEAD
    /* @brief Provides the nurbs boundaries of the NURBS/B-Spline curve.
     * @return domain interval.
     */
    NurbsInterval DomainInterval() const
    {
        return mpNurbsCurve->DomainInterval();
=======
    /// Returns number of points of NurbsCurve.
    SizeType PointsNumberInDirection(IndexType DirectionIndex) const override
    {
        return mpNurbsCurve->PointsNumberInDirection(DirectionIndex);
>>>>>>> 68a5ee99
    }

    /* @brief Provides intersections of the nurbs curve with the knots of the surface,
     *         using the interval of this curve.
     * @param vector of span intervals.
     * @param index of chosen direction, for curves always 0.
     */
    void Spans(std::vector<double>& rSpans, IndexType DirectionIndex = 0) const override
    {
        double external_start;
        double external_end;
        NurbsInterval this_interval = mpNurbsCurve->DomainInterval();
        if (rSpans.size() > 0) {
            external_start = rSpans[0];
            external_end = rSpans[rSpans.size() - 1];
            NurbsInterval this_interval = mpNurbsCurve->DomainInterval();
            this_interval.IsInside(external_start);
            this_interval.IsInside(external_end);

            NurbsInterval external_interval(external_start, external_end);

            std::vector<double> new_spans;
            for (IndexType i = 0; i < rSpans.size(); i++) {
                double temp = rSpans[i];
                if (external_interval.IsInside(temp)) {
                    new_spans.push_back(temp);
                }
            }
            rSpans = new_spans;
        }
        else {
            external_start = this_interval.GetT0();
            external_end = this_interval.GetT1();
        }

        std::vector<double> surface_spans_u;
        std::vector<double> surface_spans_v;
        mpNurbsSurface->Spans(surface_spans_u, 0);
        mpNurbsSurface->Spans(surface_spans_v, 1);

        // compute axis intersection with external limits
        std::vector<double> intersection_spans;
        CurveAxisIntersection<CurveNodeType>::ComputeAxisIntersection(
            intersection_spans,
            *(mpNurbsCurve.get()), external_start, external_end,
            surface_spans_u, surface_spans_v,
            1e-6);

        // Add all intersections
        for (IndexType i = 0; i < intersection_spans.size(); ++i)
        {
            rSpans.push_back(intersection_spans[i]);
        }
        SortUnique(rSpans, 1e-6);
    }

    static void SortUnique(
        std::vector<double>& rIntersectionParameters,
        const double Tolerance)
    {
        std::sort(std::begin(rIntersectionParameters), std::end(rIntersectionParameters));

        auto last = std::unique(std::begin(rIntersectionParameters), std::end(rIntersectionParameters),
            [=](double a, double b) { return b - a < Tolerance; });

        auto nb_unique = std::distance(std::begin(rIntersectionParameters), last);

        rIntersectionParameters.resize(nb_unique);
    }

    ///@}
    ///@name IsInside
    ///@{

    int IsInsideLocalSpace(
        const CoordinatesArrayType& rPointLocalCoordinates,
        const double Tolerance = std::numeric_limits<double>::epsilon()
        ) const override
    {
        return mpNurbsCurve->IsInsideLocalSpace(rPointLocalCoordinates, Tolerance);
    }

    int SetInsideLocalSpace(
        CoordinatesArrayType& rPointLocalCoordinates,
        const double Tolerance = std::numeric_limits<double>::epsilon()
        ) const override
    {
        return mpNurbsCurve->SetInsideLocalSpace(rPointLocalCoordinates, Tolerance);
    }

    /////@}
    /////@name Spatial Operations
    /////@{

    int ProjectionPoint(
        const CoordinatesArrayType& rPointGlobalCoordinates,
        CoordinatesArrayType& rProjectedPointGlobalCoordinates,
        CoordinatesArrayType& rProjectedPointLocalCoordinates,
        const double Tolerance = std::numeric_limits<double>::epsilon()
        ) const override
    {
        const bool success = ProjectionNurbsGeometryUtilities::NewtonRaphsonCurve(
            rProjectedPointLocalCoordinates,
            rPointGlobalCoordinates,
            rProjectedPointGlobalCoordinates,
            *this,
            20, Tolerance);

        return (success)
            ? 1
            : 0;
    }

    ///@}
    ///@name Integration Points
    ///@{

    /* Creates integration points according to the knot intersections
     * of the underlying nurbs surface.
     * @param result integration points.
     */
    void CreateIntegrationPoints(
        IntegrationPointsArrayType& rIntegrationPoints,
        IntegrationInfo& rIntegrationInfo) const override
    {
        const SizeType points_per_span = (rIntegrationInfo.NumberOfIntegrationPointsPerSpan() != 0)
            ? rIntegrationInfo.NumberOfIntegrationPointsPerSpan()
            : mpNurbsSurface->PolynomialDegreeU() + mpNurbsSurface->PolynomialDegreeV() + 1;

        std::vector<double> spans;
        if (rIntegrationInfo.HasSpansInDirection(0)) {
            spans = rIntegrationInfo.GetSpans(0);
            if (spans.size() < 1) {
                this->Spans(spans);
            }
        }
        else {
            this->Spans(spans);
        }

        mpNurbsCurve->CreateIntegrationPoints(
            rIntegrationPoints, spans, points_per_span);
    }

    /* Creates integration points according to the knot intersections
     * of the underlying nurbs surface, within a given range.
     * @param result integration points.
     */
    void CreateIntegrationPoints(
        IntegrationPointsArrayType& rIntegrationPoints,
        double StartParameter, double EndParameter) const
    {
        const SizeType points_per_span = mpNurbsSurface->PolynomialDegreeU()
            + mpNurbsSurface->PolynomialDegreeV() + 1;

        std::vector<double> spans(2);
        spans[0] = StartParameter;
        spans[1] = EndParameter;
        Spans(spans);

        mpNurbsCurve->CreateIntegrationPoints(
            rIntegrationPoints, spans, points_per_span);
    }

    ///@}
    ///@name Quadrature Point Geometries
    ///@{

    /**
     * @brief This method creates a list of quadrature point geometries
     *        from a list of integration points.
     *
     * @param rResultGeometries list of quadrature point geometries.
     * @param rIntegrationPoints list of integration points.
     * @param NumberOfShapeFunctionDerivatives the number provided
     *        derivatives of shape functions in the system.
     *
     * @see quadrature_point_geometry.h
     */
    void CreateQuadraturePointGeometries(
        GeometriesArrayType& rResultGeometries,
        IndexType NumberOfShapeFunctionDerivatives,
        const IntegrationPointsArrayType& rIntegrationPoints) override
    {
        // shape function container.
        NurbsSurfaceShapeFunction shape_function_container(
            mpNurbsSurface->PolynomialDegreeU(), mpNurbsSurface->PolynomialDegreeV(),
            NumberOfShapeFunctionDerivatives);

        // Resize containers.
        if (rResultGeometries.size() != rIntegrationPoints.size())
            rResultGeometries.resize(rIntegrationPoints.size());

        auto default_method = this->GetDefaultIntegrationMethod();
        SizeType num_nonzero_cps = shape_function_container.NumberOfNonzeroControlPoints();

        Matrix N(1, num_nonzero_cps);
        DenseVector<Matrix> shape_function_derivatives(NumberOfShapeFunctionDerivatives - 1);
        for (IndexType i = 0; i < NumberOfShapeFunctionDerivatives - 1; i++) {
            shape_function_derivatives[i].resize(num_nonzero_cps, i + 2);
        }

        for (IndexType i = 0; i < rIntegrationPoints.size(); ++i)
        {
            std::vector<CoordinatesArrayType> global_space_derivatives(2);
            mpNurbsCurve->GlobalSpaceDerivatives(
                global_space_derivatives,
                rIntegrationPoints[i],
                1);

            if (mpNurbsSurface->IsRational()) {
                shape_function_container.ComputeNurbsShapeFunctionValues(
                    mpNurbsSurface->KnotsU(), mpNurbsSurface->KnotsV(), mpNurbsSurface->Weights(),
                    global_space_derivatives[0][0], global_space_derivatives[0][1]);
            }
            else {
                shape_function_container.ComputeBSplineShapeFunctionValues(
                    mpNurbsSurface->KnotsU(), mpNurbsSurface->KnotsV(),
                    global_space_derivatives[0][0], global_space_derivatives[0][1]);
            }

            /// Get List of Control Points
            PointsArrayType nonzero_control_points(num_nonzero_cps);
            auto cp_indices = shape_function_container.ControlPointIndices(
                mpNurbsSurface->NumberOfControlPointsU(), mpNurbsSurface->NumberOfControlPointsV());
            for (IndexType j = 0; j < num_nonzero_cps; j++) {
                nonzero_control_points(j) = mpNurbsSurface->pGetPoint(cp_indices[j]);
            }
            /// Get Shape Functions N
            if (NumberOfShapeFunctionDerivatives >= 0) {
                for (IndexType j = 0; j < num_nonzero_cps; j++) {
                    N(0, j) = shape_function_container(j, 0);
                }
            }

            /// Get Shape Function Derivatives DN_De, ...
            if (NumberOfShapeFunctionDerivatives > 0) {
                IndexType shape_derivative_index = 1;
                for (IndexType n = 0; n < NumberOfShapeFunctionDerivatives - 1; n++) {
                    for (IndexType k = 0; k < n + 2; k++) {
                        for (IndexType j = 0; j < num_nonzero_cps; j++) {
                            shape_function_derivatives[n](j, k) = shape_function_container(j, shape_derivative_index + k);
                        }
                    }
                    shape_derivative_index += n + 2;
                }
            }

            GeometryShapeFunctionContainer<GeometryData::IntegrationMethod> data_container(
                default_method, rIntegrationPoints[i],
                N, shape_function_derivatives);

            rResultGeometries(i) = CreateQuadraturePointsUtility<NodeType>::CreateQuadraturePointCurveOnSurface(
                data_container, nonzero_control_points,
                global_space_derivatives[1][0], global_space_derivatives[1][1]);
        }
    }

    ///@}
    ///@name Operation within Global Space
    ///@{

    /// Provides the center of the underlying surface
    Point Center() const override
    {
        return mpNurbsSurface->Center();
    }

    /*
    * @brief This method maps from dimension space to working space.
    * From Piegl and Tiller, The NURBS Book, Algorithm A3.1/ A4.1
    * @param rResult array_1d<double, 3> with the coordinates in working space
    * @param LocalCoordinates The local coordinates in dimension space
    * @return array_1d<double, 3> with the coordinates in working space
    * @see PointLocalCoordinates
    */
    CoordinatesArrayType& GlobalCoordinates(
        CoordinatesArrayType& rResult,
        const CoordinatesArrayType& rLocalCoordinates
    ) const override
    {
        // Compute the coordinates of the embedded curve in the parametric space of the surface
        CoordinatesArrayType result_local = mpNurbsCurve->GlobalCoordinates(rResult, rLocalCoordinates);
        
        // Compute and return the coordinates of the surface in the geometric space
        return mpNurbsSurface->GlobalCoordinates(rResult, result_local);
    }

    /** 
    * @brief This method maps from dimension space to working space and computes the
    *        number of derivatives at the dimension parameter.
    * From ANurbs library (https://github.com/oberbichler/ANurbs)
    * @param LocalCoordinates The local coordinates in dimension space
    * @param Derivative Number of computed derivatives
    * @return std::vector<array_1d<double, 3>> with the coordinates in working space
    * @see PointLocalCoordinates
    */
    void GlobalSpaceDerivatives(
        std::vector<CoordinatesArrayType>& rGlobalSpaceDerivatives,
        const CoordinatesArrayType& rCoordinates,
        const SizeType DerivativeOrder) const override
    {
        // Check size of output
        if (rGlobalSpaceDerivatives.size() != DerivativeOrder + 1) {
            rGlobalSpaceDerivatives.resize(DerivativeOrder + 1);
        }

        // Compute the gradients of the embedded curve in the parametric space of the surface
        std::vector<array_1d<double, 3>> curve_derivatives;
        mpNurbsCurve->GlobalSpaceDerivatives(curve_derivatives, rCoordinates, DerivativeOrder);
        
        // Compute the gradients of the surface in the geometric space
        array_1d<double, 3> surface_coordinates =  ZeroVector(3);
        surface_coordinates[0] = curve_derivatives[0][0];
        surface_coordinates[1] = curve_derivatives[0][1];
        std::vector<array_1d<double, 3>> surface_derivatives;
        mpNurbsSurface->GlobalSpaceDerivatives(surface_derivatives, surface_coordinates, DerivativeOrder);

        std::function<array_1d<double, 3>(int, int, int)> c;
        c = [&](int DerivativeOrder, int i, int j) -> array_1d<double, 3> {
            if (DerivativeOrder > 0) {
                array_1d<double, 3> result = ZeroVector(3);

                for (int a = 1; a <= DerivativeOrder; a++) {
                    result += (
                        c(DerivativeOrder - a, i + 1, j) * curve_derivatives[a][0] +
                        c(DerivativeOrder - a, i, j + 1) * curve_derivatives[a][1]
                        ) * NurbsUtilities::GetBinomCoefficient(DerivativeOrder - 1, a - 1);
                }

                return result;
            }
            else {
                const int index = NurbsSurfaceShapeFunction::IndexOfShapeFunctionRow(i, j);
                return surface_derivatives[index];
            }
        };
        for (SizeType i = 0; i <= DerivativeOrder; i++) {
            rGlobalSpaceDerivatives[i] = c(i, 0, 0);
        }
    }

    ///@}
    ///@name Information
    ///@{

    /// Turn back information as a string.
    std::string Info() const override
    {
        return "2 dimensional nurbs curve on 3D surface.";
    }

    /// Print information about this object.
    void PrintInfo(std::ostream& rOStream) const override
    {
        rOStream << "2 dimensional nurbs curve on 3D surface.";
    }

    /// Print object's data.
    void PrintData(std::ostream& rOStream) const override
    {
    }

    ///@}
private:
    ///@name Private Static Member Variables
    ///@{

    static const GeometryData msGeometryData;

    static const GeometryDimension msGeometryDimension;

    ///@}
    ///@name Private Member Variables
    ///@{

    typename NurbsSurfaceType::Pointer mpNurbsSurface;
    typename NurbsCurveType::Pointer mpNurbsCurve;

    ///@}
    ///@name Private Serialization
    ///@{

    friend class Serializer;

    void save(Serializer& rSerializer) const override
    {
        KRATOS_SERIALIZE_SAVE_BASE_CLASS(rSerializer, BaseType);
        rSerializer.save("pNurbsSurface", mpNurbsSurface);
        rSerializer.save("pNurbsCurve", mpNurbsCurve);
    }

    void load(Serializer& rSerializer) override
    {
        KRATOS_SERIALIZE_LOAD_BASE_CLASS(rSerializer, BaseType);
        rSerializer.load("pNurbsSurface", mpNurbsSurface);
        rSerializer.load("pNurbsCurve", mpNurbsCurve);
    }

    ///@}

}; // class NurbsCurveOnSurfaceGeometry

template<int TWorkingSpaceDimension, class TCurveContainerPointType, class TSurfaceContainerPointType>
const GeometryData NurbsCurveOnSurfaceGeometry<TWorkingSpaceDimension, TCurveContainerPointType, TSurfaceContainerPointType>::msGeometryData(
    &msGeometryDimension,
    GeometryData::GI_GAUSS_1,
    {}, {}, {});

template<int TWorkingSpaceDimension, class TCurveContainerPointType, class TSurfaceContainerPointType>
const GeometryDimension NurbsCurveOnSurfaceGeometry<TWorkingSpaceDimension, TCurveContainerPointType, TSurfaceContainerPointType>::msGeometryDimension(
    1, TWorkingSpaceDimension, 1);

} // namespace Kratos

#endif // KRATOS_NURBS_CURVE_ON_SURFACE_H_INCLUDED defined<|MERGE_RESOLUTION|>--- conflicted
+++ resolved
@@ -142,19 +142,10 @@
     ///@name Curve Properties
     ///@{
 
-<<<<<<< HEAD
-    /* @brief Provides the nurbs boundaries of the NURBS/B-Spline curve.
-     * @return domain interval.
-     */
-    NurbsInterval DomainInterval() const
-    {
-        return mpNurbsCurve->DomainInterval();
-=======
     /// Returns number of points of NurbsCurve.
     SizeType PointsNumberInDirection(IndexType DirectionIndex) const override
     {
         return mpNurbsCurve->PointsNumberInDirection(DirectionIndex);
->>>>>>> 68a5ee99
     }
 
     /* @brief Provides intersections of the nurbs curve with the knots of the surface,
