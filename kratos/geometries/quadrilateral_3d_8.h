--- conflicted
+++ resolved
@@ -360,16 +360,6 @@
         return std::sqrt( std::abs( this->DeterminantOfJacobian( PointType() ) ) );
     }
 
-<<<<<<< HEAD
-    /** 
-     * @brief This method calculates and returns area or surface area of this geometry depending to it's dimension. 
-     * @details For one dimensional geometry it returns zero, for two dimensional it gives area
-     * and for three dimensional geometries it gives surface area.
-     * @return double value contains area or surface area
-     * @see Length()
-     * @see Volume()
-     * @see DomainSize()
-=======
     /** This method calculates and returns area or surface area of
      * this geometry depending to it's dimension. For one dimensional
      * geometry it returns zero, for two dimensional it gives area
@@ -381,43 +371,12 @@
      * @see Volume()
      * @see DomainSize()
      * @todo could be replaced by something more suitable (comment by janosch)
->>>>>>> 6525fa67
      */
     double Area() const override
     {
         Vector temp;
         this->DeterminantOfJacobian( temp, msGeometryData.DefaultIntegrationMethod() );
         const IntegrationPointsArrayType& integration_points = this->IntegrationPoints( msGeometryData.DefaultIntegrationMethod() );
-<<<<<<< HEAD
-        double area = 0.0;
-
-        for ( unsigned int i = 0; i < integration_points.size(); i++ ) {
-            area += temp[i] * integration_points[i].Weight();
-        }
-
-        return area;
-    }
-
-    /**
-     * @brief This method calculates and returns the volume of this geometry.
-     * @return Zero, the volume of a 2D geometry is 0
-     * @see Length()
-     * @see Area()
-     * @see Volume()
-     */
-    double Volume() const override
-    {
-        return 0.0;
-    }
-
-    /** 
-     * @brief This method calculates and returns length, area or volume of this geometry depending to it's dimension. 
-     * @details For one dimensional geometry it returns its length, for two dimensional it gives area and for three dimensional geometries it gives its volume.
-     * @return double value contains length, area or volume.
-     * @see Length()
-     * @see Area()
-     * @see Volume()
-=======
         double Area = 0.0;
 
         for ( unsigned int i = 0; i < integration_points.size(); i++ ) {
@@ -456,7 +415,6 @@
      * @see Area()
      * @see Volume()
      * @todo could be replaced by something more suitable (comment by janosch)
->>>>>>> 6525fa67
      */
     double DomainSize() const override
     {
