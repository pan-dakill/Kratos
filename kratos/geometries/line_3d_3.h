--- conflicted
+++ resolved
@@ -341,13 +341,6 @@
     double Length() const override
     {
         Vector temp;
-<<<<<<< HEAD
-        this->DeterminantOfJacobian( temp, msGeometryData.DefaultIntegrationMethod() );
-        const IntegrationPointsArrayType& integration_points = this->IntegrationPoints( msGeometryData.DefaultIntegrationMethod() );
-        double length = 0.0;
-        for ( unsigned int i = 0; i < integration_points.size(); i++ ) {
-            length += temp[i] * integration_points[i].Weight();
-=======
         const IntegrationMethod integration_method = IntegrationUtilities::GetIntegrationMethodForExactMassMatrixEvaluation(*this);
         this->DeterminantOfJacobian( temp, integration_method );
         const IntegrationPointsArrayType& r_integration_points = this->IntegrationPoints( integration_method );
@@ -355,7 +348,6 @@
 
         for (std::size_t i = 0; i < r_integration_points.size(); ++i) {
             length += temp[i] * r_integration_points[i].Weight();
->>>>>>> 2a9c442f
         }
 
         return length;
@@ -415,188 +407,6 @@
         return false;
     }
 
-<<<<<<< HEAD
-    ///@}
-    ///@name Jacobian
-    ///@{
-
-    /** Jacobians for given  method. This method
-     * calculate jacobians matrices in all integrations points of
-     * given integration method.
-     *
-     * @param ThisMethod integration method which jacobians has to
-     * be calculated in its integration points.
-     *
-     * @return JacobiansType a Vector of jacobian
-     * matrices \f$ J_i \f$ where \f$ i=1,2,...,n \f$ is the integration
-     * point index of given integration method.
-     *
-     * @see DeterminantOfJacobian
-     * @see InverseOfJacobian
-     */
-    JacobiansType& Jacobian( JacobiansType& rResult, IntegrationMethod ThisMethod ) const override
-    {
-        //getting derivatives of shape functions
-        ShapeFunctionsGradientsType shape_functions_gradients =
-            CalculateShapeFunctionsIntegrationPointsLocalGradients( ThisMethod );
-        //getting values of shape functions
-        Matrix shape_functions_values =
-            CalculateShapeFunctionsIntegrationPointsValues( ThisMethod );
-
-        if ( rResult.size() != this->IntegrationPointsNumber( ThisMethod ) )
-        {
-            JacobiansType temp( this->IntegrationPointsNumber( ThisMethod ) );
-            rResult.swap( temp );
-        }
-
-        //loop over all integration points
-        for ( unsigned int pnt = 0; pnt < this->IntegrationPointsNumber( ThisMethod ); pnt++ )
-        {
-            //defining single jacobian matrix
-            Matrix jacobian = ZeroMatrix( 3, 1 );
-            //loop over all nodes
-
-            for ( unsigned int i = 0; i < this->PointsNumber(); i++ )
-            {
-                jacobian( 0, 0 ) += ( this->GetPoint( i ).X() ) * ( shape_functions_gradients[pnt]( i, 0 ) );
-                jacobian( 1, 0 ) += ( this->GetPoint( i ).Y() ) * ( shape_functions_gradients[pnt]( i, 0 ) );
-                jacobian( 2, 0 ) += ( this->GetPoint( i ).Z() ) * ( shape_functions_gradients[pnt]( i, 0 ) );
-            }
-
-            rResult[pnt] = jacobian;
-        }//end of loop over all integration points
-
-        return rResult;
-    }
-
-
-   /** Jacobians for given  method. This method
-     * calculate jacobians matrices in all integrations points of
-     * given integration method.
-     *
-     * @param ThisMethod integration method which jacobians has to
-     * be calculated in its integration points.
-     *
-     * @return JacobiansType a Vector of jacobian
-     * matrices \f$ J_i \f$ where \f$ i=1,2,...,n \f$ is the integration
-     * point index of given integration method.
-     *
-     * @param DeltaPosition Matrix with the nodes position increment which describes
-     * the configuration where the jacobian has to be calculated.
-     *
-     * @see DeterminantOfJacobian
-     * @see InverseOfJacobian
-     */
-    JacobiansType& Jacobian( JacobiansType& rResult, IntegrationMethod ThisMethod, Matrix & DeltaPosition ) const override
-    {
-        //getting derivatives of shape functions
-        ShapeFunctionsGradientsType shape_functions_gradients =
-            CalculateShapeFunctionsIntegrationPointsLocalGradients( ThisMethod );
-        //getting values of shape functions
-        Matrix shape_functions_values =
-            CalculateShapeFunctionsIntegrationPointsValues( ThisMethod );
-
-        if ( rResult.size() != this->IntegrationPointsNumber( ThisMethod ) )
-        {
-            JacobiansType temp( this->IntegrationPointsNumber( ThisMethod ) );
-            rResult.swap( temp );
-        }
-
-        //loop over all integration points
-        for ( unsigned int pnt = 0; pnt < this->IntegrationPointsNumber( ThisMethod ); pnt++ )
-        {
-            //defining single jacobian matrix
-            Matrix jacobian = ZeroMatrix( 3, 1 );
-            //loop over all nodes
-
-            for ( unsigned int i = 0; i < this->PointsNumber(); i++ )
-            {
-                jacobian( 0, 0 ) += ( this->GetPoint( i ).X() - DeltaPosition(i,0) ) * ( shape_functions_gradients[pnt]( i, 0 ) );
-                jacobian( 1, 0 ) += ( this->GetPoint( i ).Y() - DeltaPosition(i,1) ) * ( shape_functions_gradients[pnt]( i, 0 ) );
-                jacobian( 2, 0 ) += ( this->GetPoint( i ).Z() - DeltaPosition(i,2) ) * ( shape_functions_gradients[pnt]( i, 0 ) );
-            }
-
-            rResult[pnt] = jacobian;
-        }//end of loop over all integration points
-
-        return rResult;
-    }
-
-    /** Jacobian in specific integration point of given integration
-     * method. This method calculate jacobian matrix in given
-     * integration point of given integration method.
-     *
-     * @param IntegrationPointIndex index of integration point which jacobians has to
-     * be calculated in it.
-     *
-     * @param ThisMethod integration method which jacobians has to
-     * be calculated in its integration points.
-     *
-     * @return Matrix<double> Jacobian matrix \f$ J_i \f$ where \f$
-     * i \f$ is the given integration point index of given
-     * integration method.
-     * @see DeterminantOfJacobian
-     * @see InverseOfJacobian
-     */
-    Matrix& Jacobian( Matrix& rResult, IndexType IntegrationPointIndex, IntegrationMethod ThisMethod ) const override
-    {
-        //setting up size of jacobian matrix
-        rResult.resize( 3, 1, false );
-        //derivatives of shape functions
-        ShapeFunctionsGradientsType shape_functions_gradients =
-            CalculateShapeFunctionsIntegrationPointsLocalGradients( ThisMethod );
-        Matrix ShapeFunctionsGradientInIntegrationPoint =
-            shape_functions_gradients( IntegrationPointIndex );
-        //values of shape functions in integration points
-        DenseVector<double> ShapeFunctionsValuesInIntegrationPoint = ZeroVector( 3 );
-        ShapeFunctionsValuesInIntegrationPoint = row( CalculateShapeFunctionsIntegrationPointsValues( ThisMethod ),
-                                                IntegrationPointIndex );
-
-        //Elements of jacobian matrix (e.g. J(1,1) = dX1/dXi1)
-        //loop over all nodes
-
-        for ( unsigned int i = 0; i < this->PointsNumber(); i++ )
-        {
-            rResult( 0, 0 ) += ( this->GetPoint( i ).X() ) * ( ShapeFunctionsGradientInIntegrationPoint( i, 0 ) );
-            rResult( 1, 0 ) += ( this->GetPoint( i ).Y() ) * ( ShapeFunctionsGradientInIntegrationPoint( i, 0 ) );
-            rResult( 2, 0 ) += ( this->GetPoint( i ).Z() ) * ( ShapeFunctionsGradientInIntegrationPoint( i, 0 ) );
-        }
-
-        return rResult;
-    }
-
-    /** Jacobian in given point. This method calculate jacobian
-     * matrix in given point.
-     *
-     * @param rPoint point which jacobians has to
-     * be calculated in it.
-     *
-     * @return Matrix of double which is jacobian matrix \f$ J \f$ in given point.
-     *
-     * @see DeterminantOfJacobian
-     * @see InverseOfJacobian
-     */
-    Matrix& Jacobian( Matrix& rResult, const CoordinatesArrayType& rPoint ) const override
-    {
-        //setting up size of jacobian matrix
-        rResult.resize( 3, 1, false );
-        //derivatives of shape functions
-        Matrix shape_functions_gradients;
-        shape_functions_gradients = ShapeFunctionsLocalGradients( shape_functions_gradients, rPoint );
-        //Elements of jacobian matrix (e.g. J(1,1) = dX1/dXi1)
-        //loop over all nodes
-
-        for ( unsigned  int i = 0; i < this->PointsNumber(); i++ )
-        {
-            rResult( 0, 0 ) += ( this->GetPoint( i ).X() ) * ( shape_functions_gradients( i, 0 ) );
-            rResult( 1, 0 ) += ( this->GetPoint( i ).Y() ) * ( shape_functions_gradients( i, 0 ) );
-            rResult( 2, 0 ) += ( this->GetPoint( i ).Z() ) * ( shape_functions_gradients( i, 0 ) );
-        }
-
-        return rResult;
-    }
-    
-=======
     /**
      * @brief Determinant of jacobians for given integration method.
      * @details This method calculate determinant of jacobian in all integrations points of given integration method.
@@ -652,7 +462,6 @@
     ///@}
     ///@name Edges and faces
     ///@{
->>>>>>> 2a9c442f
 
     /** EdgesNumber
     @return SizeType containes number of this geometry edges.
@@ -723,52 +532,6 @@
         return 0;
     }
 
-<<<<<<< HEAD
-    ///@}
-    ///@name Input and output
-    ///@{
-
-    /** Turn back information as a string.
-
-    @return String contains information about this geometry.
-    @see PrintData()
-    @see PrintInfo()
-    */
-    std::string Info() const override
-    {
-        return "1 dimensional line with 3 nodes in 3D space";
-    }
-
-    /** Print information about this object.
-
-    @param rOStream Stream to print into it.
-    @see PrintData()
-    @see Info()
-    */
-    void PrintInfo( std::ostream& rOStream ) const override
-    {
-        rOStream << "1 dimensional line with 3 nodes in 3D space";
-    }
-
-    /** Print geometry's data into given stream. Prints it's points
-    by the order they stored in the geometry and then center
-    point of geometry.
-
-    @param rOStream Stream to print into it.
-    @see PrintInfo()
-    @see Info()
-    */
-    void PrintData( std::ostream& rOStream ) const override
-    {
-        BaseType::PrintData( rOStream );
-        std::cout << std::endl;
-        Matrix jacobian;
-        Jacobian( jacobian, PointType() );
-        rOStream << "    Jacobian\t : " << jacobian;
-    }
-
-=======
->>>>>>> 2a9c442f
     /**
      * Calculates the local gradients for all integration points for
      * given integration method
