--- conflicted
+++ resolved
@@ -88,16 +88,6 @@
 
     //* Constructor.
     explicit DisplacementCriteria()
-<<<<<<< HEAD
-        : BaseType()
-    {
-    }
-
-    /** Constructor.
-    */
-    explicit DisplacementCriteria(Kratos::Parameters Settings)
-=======
->>>>>>> 57f8e233
         : BaseType()
     {
     }
@@ -271,8 +261,6 @@
     {
         return "displacement_criteria";
     }
-<<<<<<< HEAD
-=======
 
     /**
      * @brief This method provides the defaults parameters to avoid conflicts between the different constructors
@@ -292,7 +280,6 @@
         default_parameters.RecursivelyAddMissingParameters(base_default_parameters);
         return default_parameters;
     }
->>>>>>> 57f8e233
 
     ///@}
     ///@name Access
