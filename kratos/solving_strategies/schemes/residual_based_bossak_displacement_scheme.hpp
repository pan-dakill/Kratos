//    |  /           |
//    ' /   __| _` | __|  _ \   __|
//    . \  |   (   | |   (   |\__ \.
//   _|\_\_|  \__,_|\__|\___/ ____/
//                   Multi-Physics
//
//  License:          BSD License
//  Main authors:  Josep Maria Carbonell
//                 Vicente Mataix Ferrandiz
//                 Andreas Winterstein (refactoring)
//

#if !defined(KRATOS_RESIDUAL_BASED_BOSSAK_DISPLACEMENT_SCHEME )
#define  KRATOS_RESIDUAL_BASED_BOSSAK_DISPLACEMENT_SCHEME

/* System includes */

/* External includes */

/* Project includes */
#include "solving_strategies/schemes/residual_based_implicit_time_scheme.h"
#include "includes/variables.h"
#include "includes/checks.h"

namespace Kratos
{
///@name Kratos Globals
///@{
///@}
///@name Type Definitions
///@{
///@}
///@name  Enum's
///@{
///@}
///@name  Functions
///@{
///@}
///@name Kratos Classes
///@{

/**
 * @class ResidualBasedBossakDisplacementScheme
 * @ingroup KratosCore
 * @brief Bossak integration scheme (for linear and nonlinear dynamic problems) for displacements
 * @details This is a dynamic implicit scheme based of the Bossak algorithm for displacements.
 * The parameter Alpha of Bossak introduces damping, the value of Bossak is from 0 to -0.5 (negative)
 * Implementation according to: "An alpha modification of Newmark's method; W.L. Wood, M. Bossak, O.C. Zienkiewicz;
 * Numerical Methods in Engineering; 1980"
 * @author Josep Maria Carbonell
 * @author Vicente Mataix Ferrandiz
 * @author Andreas Winterstein (refactoring)
 */
template<class TSparseSpace,  class TDenseSpace >
class ResidualBasedBossakDisplacementScheme
    : public ResidualBasedImplicitTimeScheme<TSparseSpace, TDenseSpace>
{
public:
    ///@name Type Definitions
    ///@{
    KRATOS_CLASS_POINTER_DEFINITION( ResidualBasedBossakDisplacementScheme );

    typedef Scheme<TSparseSpace,TDenseSpace>                                  BaseType;

    typedef ResidualBasedImplicitTimeScheme<TSparseSpace,TDenseSpace> ImplicitBaseType;

    typedef ResidualBasedBossakDisplacementScheme<TSparseSpace, TDenseSpace> ClassType;

    typedef typename ImplicitBaseType::TDataType                             TDataType;

    typedef typename ImplicitBaseType::DofsArrayType                     DofsArrayType;

    typedef typename Element::DofsVectorType                            DofsVectorType;

    typedef typename ImplicitBaseType::TSystemMatrixType             TSystemMatrixType;

    typedef typename ImplicitBaseType::TSystemVectorType             TSystemVectorType;

    typedef typename ImplicitBaseType::LocalSystemVectorType     LocalSystemVectorType;

    typedef typename ImplicitBaseType::LocalSystemMatrixType     LocalSystemMatrixType;

    typedef ModelPart::NodeIterator                                       NodeIterator;

    typedef ModelPart::NodesContainerType                               NodesArrayType;

    typedef ModelPart::ElementsContainerType                         ElementsArrayType;

    typedef ModelPart::ConditionsContainerType                     ConditionsArrayType;

    typedef typename BaseType::Pointer                                 BaseTypePointer;

    typedef double              ComponentType;

    ///@}
    ///@name Life Cycle
    ///@{

    /**
     * @brief Constructor. (with parameters)
     * @detail The bossak method
     * @param ThisParameters The parameters containing the configuration
     */
    explicit ResidualBasedBossakDisplacementScheme(Parameters ThisParameters)
        : ImplicitBaseType()
    {
        // Validate and assign defaults
        ThisParameters = this->ValidateAndAssignParameters(ThisParameters, this->GetDefaultParameters());
        this->AssignSettings(ThisParameters);

        // For pure Newmark Scheme
        mNewmark.gamma = 0.5;

        AuxiliarInitializeBossak();
    }

    /**
     * @brief Constructor.
     * @detail The bossak method
     * @param Alpha is the Bossak parameter. Default value is 0, which is the Newmark method
     * @param NewarkBeta the Newmark parameter. Default value is 0.25, for mean constant acceleration.
     */
    explicit ResidualBasedBossakDisplacementScheme(const double Alpha = 0.0)
        : ResidualBasedBossakDisplacementScheme(Alpha, 0.25)
    {
    }

    /**
     * @brief Constructor.
     * @detail The bossak method
     * @param Alpha is the Bossak parameter. Default value is 0, which is the Newmark method
     * @param NewarkBeta the Newmark parameter. Default value is 0.25, for mean constant acceleration.
     */
    explicit ResidualBasedBossakDisplacementScheme(const double Alpha, const double NewmarkBeta)
        :ImplicitBaseType()
    {
        // For pure Newmark Scheme
        mBossak.alpha = Alpha;
        mNewmark.beta = NewmarkBeta;
        mNewmark.gamma = 0.5;

        AuxiliarInitializeBossak();
    }

    /**
     * @brief Copy Constructor.
     */
    explicit ResidualBasedBossakDisplacementScheme(ResidualBasedBossakDisplacementScheme& rOther)
        :ImplicitBaseType(rOther)
        ,mBossak(rOther.mBossak)
        ,mNewmark(rOther.mNewmark)
        ,mVector(rOther.mVector)
    {
    }

    /**
     * @brief Clone method
     */
    BaseTypePointer Clone() override
    {
        return BaseTypePointer( new ResidualBasedBossakDisplacementScheme(*this) );
    }

    /** Destructor.
     */
    ~ResidualBasedBossakDisplacementScheme
    () override {}

    ///@}
    ///@name Operators
    ///@{

    ///@}
    ///@name Operations
    ///@{

    /**
     * @brief Create method
     * @param ThisParameters The configuration parameters
     */
    typename BaseType::Pointer Create(Parameters ThisParameters) const override
    {
        return Kratos::make_shared<ClassType>(ThisParameters);
    }

    /**
     * @brief Recalculates the Newmark coefficients, taking into account the alpha parameters
     * @param beta The Bossak beta coefficient
     * @param gamma The Bossak gamma coefficient
     */
    void CalculateBossakCoefficients()
    {
        mBossak.beta  = (1.0 - mBossak.alpha) * (1.0 - mBossak.alpha) * mNewmark.beta;
        mBossak.gamma = mNewmark.gamma  - mBossak.alpha;
    }

    /**
     * @brief Performing the update of the solution
     * @details Incremental update within newton iteration. It updates the state variables at the end of the time step u_{n+1}^{k+1}= u_{n+1}^{k}+ \Delta u
     * @param rModelPart The model of the problem to solve
     * @param rDofSet Set of all primary variables
     * @param rA LHS matrix
     * @param rDx incremental update of primary variables
     * @param rb RHS Vector
     */
    void Update(
        ModelPart& rModelPart,
        DofsArrayType& rDofSet,
        TSystemMatrixType& rA,
        TSystemVectorType& rDx,
        TSystemVectorType& rb
        ) override
    {
        KRATOS_TRY;

        mpDofUpdater->UpdateDofs(rDofSet, rDx);

        // Updating time derivatives (nodally for efficiency)
        const int num_nodes = static_cast<int>( rModelPart.Nodes().size() );
        const auto it_node_begin = rModelPart.Nodes().begin();

        #pragma omp parallel for
        for(int i = 0;  i < num_nodes; ++i) {
            auto it_node = it_node_begin + i;

            array_1d<double, 3 > delta_displacement;

            noalias(delta_displacement) = it_node->FastGetSolutionStepValue(DISPLACEMENT) - it_node->FastGetSolutionStepValue(DISPLACEMENT, 1);

            array_1d<double, 3>& r_current_velocity = it_node->FastGetSolutionStepValue(VELOCITY);
            const array_1d<double, 3>& r_previous_velocity = it_node->FastGetSolutionStepValue(VELOCITY, 1);

            array_1d<double, 3>& r_current_acceleration = it_node->FastGetSolutionStepValue(ACCELERATION);
            const array_1d<double, 3>& r_previous_acceleration = it_node->FastGetSolutionStepValue(ACCELERATION, 1);

            UpdateVelocity(r_current_velocity, delta_displacement, r_previous_velocity, r_previous_acceleration);
            UpdateAcceleration(r_current_acceleration, delta_displacement, r_previous_velocity, r_previous_acceleration);
        }

        KRATOS_CATCH( "" );
    }

    /**
     * @brief Performing the prediction of the solution
     * @details It predicts the solution for the current step x = xold + vold * Dt
     * @param rModelPart The model of the problem to solve
     * @param rDofSet set of all primary variables
     * @param rA LHS matrix
     * @param rDx Incremental update of primary variables
     * @param rb RHS Vector
     */
    void Predict(
        ModelPart& rModelPart,
        DofsArrayType& rDofSet,
        TSystemMatrixType& rA,
        TSystemVectorType& rDx,
        TSystemVectorType& rb
        ) override
    {
        KRATOS_TRY;

        // The current process info
        const ProcessInfo& r_current_process_info = rModelPart.GetProcessInfo();
        const double delta_time = r_current_process_info[DELTA_TIME];

        // Updating time derivatives (nodally for efficiency)
        const int num_nodes = static_cast<int>( rModelPart.Nodes().size() );
        const auto it_node_begin = rModelPart.Nodes().begin();

        // Getting position
        KRATOS_ERROR_IF_NOT(it_node_begin->HasDofFor(DISPLACEMENT_X)) << "ResidualBasedBossakDisplacementScheme:: DISPLACEMENT is not added" << std::endl;
        const int disppos = it_node_begin->GetDofPosition(DISPLACEMENT_X);
        const int velpos = it_node_begin->HasDofFor(VELOCITY_X) ? it_node_begin->GetDofPosition(VELOCITY_X) : -1;
        const int accelpos = it_node_begin->HasDofFor(ACCELERATION_X) ? it_node_begin->GetDofPosition(ACCELERATION_X) : -1;

        // Getting dimension
        KRATOS_WARNING_IF("ResidualBasedBossakDisplacementScheme", !r_current_process_info.Has(DOMAIN_SIZE)) << "DOMAIN_SIZE not defined. Please define DOMAIN_SIZE. 3D case will be assumed" << std::endl;
        const std::size_t dimension = r_current_process_info.Has(DOMAIN_SIZE) ? r_current_process_info.GetValue(DOMAIN_SIZE) : 3;

        // Auxiliar variables
        array_1d<double, 3 > delta_displacement;
        std::array<bool, 3> predicted = {false, false, false};
<<<<<<< HEAD
        const std::array<Variable<ComponentType>, 3> disp_components = {DISPLACEMENT_X, DISPLACEMENT_Y, DISPLACEMENT_Z};
        const std::array<Variable<ComponentType>, 3> vel_components = {VELOCITY_X, VELOCITY_Y, VELOCITY_Z};
        const std::array<Variable<ComponentType>, 3> accel_components = {ACCELERATION_X, ACCELERATION_Y, ACCELERATION_Z};
=======
        const std::array<const Variable<ComponentType>*, 3> disp_components = {&DISPLACEMENT_X, &DISPLACEMENT_Y, &DISPLACEMENT_Z};
        const std::array<const Variable<ComponentType>*, 3> vel_components = {&VELOCITY_X, &VELOCITY_Y, &VELOCITY_Z};
        const std::array<const Variable<ComponentType>*, 3> accel_components = {&ACCELERATION_X, &ACCELERATION_Y, &ACCELERATION_Z};
>>>>>>> 999f852c

        #pragma omp parallel for private(delta_displacement, predicted)
        for(int i = 0;  i < num_nodes; ++i) {
            auto it_node = it_node_begin + i;

            for (std::size_t i_dim = 0; i_dim < dimension; ++i_dim)
                predicted[i_dim] = false;

            // Predicting: NewDisplacement = r_previous_displacement + r_previous_velocity * delta_time;
            const array_1d<double, 3>& r_previous_acceleration = it_node->FastGetSolutionStepValue(ACCELERATION, 1);
            const array_1d<double, 3>& r_previous_velocity     = it_node->FastGetSolutionStepValue(VELOCITY,     1);
            const array_1d<double, 3>& r_previous_displacement = it_node->FastGetSolutionStepValue(DISPLACEMENT, 1);
            array_1d<double, 3>& r_current_acceleration        = it_node->FastGetSolutionStepValue(ACCELERATION);
            array_1d<double, 3>& r_current_velocity            = it_node->FastGetSolutionStepValue(VELOCITY);
            array_1d<double, 3>& r_current_displacement        = it_node->FastGetSolutionStepValue(DISPLACEMENT);

            if (accelpos > -1) {
                for (std::size_t i_dim = 0; i_dim < dimension; ++i_dim) {
                    if (it_node->GetDof(*accel_components[i_dim], accelpos + i_dim).IsFixed()) {
                        delta_displacement[i_dim] = (r_current_acceleration[i_dim] + mBossak.c3 * r_previous_acceleration[i_dim] +  mBossak.c2 * r_previous_velocity[i_dim])/mBossak.c0;
                        r_current_displacement[i_dim] =  r_previous_displacement[i_dim] + delta_displacement[i_dim];
                        predicted[i_dim] = true;
                    }
                }
            }
            if (velpos > -1) {
                for (std::size_t i_dim = 0; i_dim < dimension; ++i_dim) {
                    if (it_node->GetDof(*vel_components[i_dim], velpos + i_dim).IsFixed() && !predicted[i_dim]) {
                        delta_displacement[i_dim] = (r_current_velocity[i_dim] + mBossak.c4 * r_previous_velocity[i_dim] + mBossak.c5 * r_previous_acceleration[i_dim])/mBossak.c1;
                        r_current_displacement[i_dim] =  r_previous_displacement[i_dim] + delta_displacement[i_dim];
                        predicted[i_dim] = true;
                    }
                }
            }
            for (std::size_t i_dim = 0; i_dim < dimension; ++i_dim) {
                if (!it_node->GetDof(*disp_components[i_dim], disppos + i_dim).IsFixed() && !predicted[i_dim]) {
                    r_current_displacement[i_dim] = r_previous_displacement[i_dim] + delta_time * r_previous_velocity[i_dim] + 0.5 * std::pow(delta_time, 2) * r_previous_acceleration[i_dim];
                }
            }

            // Updating time derivatives ::: Please note that displacements and its time derivatives can not be consistently fixed separately
            noalias(delta_displacement) = r_current_displacement - r_previous_displacement;
            UpdateVelocity(r_current_velocity, delta_displacement, r_previous_velocity, r_previous_acceleration);
            UpdateAcceleration(r_current_acceleration, delta_displacement, r_previous_velocity, r_previous_acceleration);
        }

        KRATOS_CATCH( "" );
    }

    /**
     * @brief It initializes time step solution. Only for reasons if the time step solution is restarted
     * @param rModelPart The model of the problem to solve
     * @param A LHS matrix
     * @param Dx Incremental update of primary variables
     * @param b RHS Vector
     */
    void InitializeSolutionStep(
        ModelPart& rModelPart,
        TSystemMatrixType& A,
        TSystemVectorType& Dx,
        TSystemVectorType& b
        ) override
    {
        KRATOS_TRY;

        // The current process info
        const ProcessInfo& r_current_process_info = rModelPart.GetProcessInfo();

        ImplicitBaseType::InitializeSolutionStep(rModelPart, A, Dx, b);

        const double delta_time = r_current_process_info[DELTA_TIME];

        // Initializing Bossak constants
        mBossak.c0 = ( 1.0 / (mBossak.beta * delta_time * delta_time) );
        mBossak.c1 = ( mBossak.gamma / (mBossak.beta * delta_time) );
        mBossak.c2 = ( 1.0 / (mBossak.beta * delta_time) );
        mBossak.c3 = ( 0.5 / (mBossak.beta) - 1.0 );
        mBossak.c4 = ( (mBossak.gamma / mBossak.beta) - 1.0  );
        mBossak.c5 = ( delta_time * 0.5 * ( ( mBossak.gamma / mBossak.beta ) - 2.0 ) );

        // Updating time derivatives (nodally for efficiency)
        const int num_nodes = static_cast<int>( rModelPart.Nodes().size() );
        const auto it_node_begin = rModelPart.Nodes().begin();

        // Getting dimension
        KRATOS_WARNING_IF("ResidualBasedBossakDisplacementScheme", !r_current_process_info.Has(DOMAIN_SIZE)) << "DOMAIN_SIZE not defined. Please define DOMAIN_SIZE. 3D case will be assumed" << std::endl;
        const std::size_t dimension = r_current_process_info.Has(DOMAIN_SIZE) ? r_current_process_info.GetValue(DOMAIN_SIZE) : 3;

        // Getting position
        const int velpos = it_node_begin->HasDofFor(VELOCITY_X) ? it_node_begin->GetDofPosition(VELOCITY_X) : -1;
        const int accelpos = it_node_begin->HasDofFor(ACCELERATION_X) ? it_node_begin->GetDofPosition(ACCELERATION_X) : -1;

        std::array<bool, 3> fixed = {false, false, false};
<<<<<<< HEAD
        const std::array<Variable<ComponentType>, 3> disp_components = {DISPLACEMENT_X, DISPLACEMENT_Y, DISPLACEMENT_Z};
        const std::array<Variable<ComponentType>, 3> vel_components = {VELOCITY_X, VELOCITY_Y, VELOCITY_Z};
        const std::array<Variable<ComponentType>, 3> accel_components = {ACCELERATION_X, ACCELERATION_Y, ACCELERATION_Z};
=======
        const std::array<const Variable<ComponentType>*, 3> disp_components = {&DISPLACEMENT_X, &DISPLACEMENT_Y, &DISPLACEMENT_Z};
        const std::array<const Variable<ComponentType>*, 3> vel_components = {&VELOCITY_X, &VELOCITY_Y, &VELOCITY_Z};
        const std::array<const Variable<ComponentType>*, 3> accel_components = {&ACCELERATION_X, &ACCELERATION_Y, &ACCELERATION_Z};
>>>>>>> 999f852c

        #pragma omp parallel for private(fixed)
        for(int i = 0;  i < num_nodes; ++i) {
            auto it_node = it_node_begin + i;

            for (std::size_t i_dim = 0; i_dim < dimension; ++i_dim)
                fixed[i_dim] = false;

            if (accelpos > -1) {
                for (std::size_t i_dim = 0; i_dim < dimension; ++i_dim) {
                    if (it_node->GetDof(*accel_components[i_dim], accelpos + i_dim).IsFixed()) {
                        it_node->Fix(*disp_components[i_dim]);
                        fixed[i_dim] = true;
                    }
                }
            }
            if (velpos > -1) {
                for (std::size_t i_dim = 0; i_dim < dimension; ++i_dim) {
                    if (it_node->GetDof(*vel_components[i_dim], velpos + i_dim).IsFixed() && !fixed[i_dim]) {
                        it_node->Fix(*disp_components[i_dim]);
                    }
                }
            }
        }

        KRATOS_CATCH( "" );
    }

    /**
     * @brief This function is designed to be called once to perform all the checks needed
     * on the input provided.
     * @details Checks can be "expensive" as the function is designed
     * to catch user's errors.
     * @param rModelPart The model of the problem to solve
     * @return Zero means  all ok
     */
    int Check(const ModelPart& rModelPart) const override
    {
        KRATOS_TRY;

        const int err = ImplicitBaseType::Check(rModelPart);
        if(err != 0) return err;

        // Check for variables keys
        // Verify that the variables are correctly initialized
        KRATOS_CHECK_VARIABLE_KEY(DISPLACEMENT)
        KRATOS_CHECK_VARIABLE_KEY(VELOCITY)
        KRATOS_CHECK_VARIABLE_KEY(ACCELERATION)

        // Check that variables are correctly allocated
        for (const auto& rnode : rModelPart.Nodes()) {
            KRATOS_CHECK_VARIABLE_IN_NODAL_DATA(DISPLACEMENT,rnode)
            KRATOS_CHECK_VARIABLE_IN_NODAL_DATA(VELOCITY,rnode)
            KRATOS_CHECK_VARIABLE_IN_NODAL_DATA(ACCELERATION,rnode)

            KRATOS_CHECK_DOF_IN_NODE(DISPLACEMENT_X, rnode)
            KRATOS_CHECK_DOF_IN_NODE(DISPLACEMENT_Y, rnode)
            KRATOS_CHECK_DOF_IN_NODE(DISPLACEMENT_Z, rnode)
        }

        // Check for minimum value of the buffer index
        // Verify buffer size
        KRATOS_ERROR_IF(rModelPart.GetBufferSize() < 2)
            << "Insufficient buffer size. Buffer size should be greater than 2. Current size is: "
            << rModelPart.GetBufferSize() << std::endl;

        // Check for admissible value of the AlphaBossak
        KRATOS_ERROR_IF(mBossak.alpha > 0.0 || mBossak.alpha < -0.5) << "Value not admissible for "
            << "AlphaBossak. Admissible values are between 0.0 and -0.5\nCurrent value is: "
            << mBossak.alpha << std::endl;

        static const double epsilon = 1e-12;
        KRATOS_ERROR_IF_NOT(std::abs(mNewmark.beta - 0.0)   < epsilon ||
                            std::abs(mNewmark.beta - 0.167) < epsilon ||
                            std::abs(mNewmark.beta - 0.25)  < epsilon)
            << "Value not admissible for NewmarkBeta. Admissible values are:\n"
            << "0.0 for central-differencing\n"
            << "0.25 for mean-constant-acceleration\n"
            << "0.167 for linear-acceleration\n"
            << "Current value is: " << mNewmark.beta << std::endl;

        return 0;
        KRATOS_CATCH( "" );
    }

    /// Free memory allocated by this class.
    void Clear() override
    {
        this->mpDofUpdater->Clear();
    }

        /**
     * @brief This method provides the defaults parameters to avoid conflicts between the different constructors
     * @return The default parameters
     */
    Parameters GetDefaultParameters() const override
    {
        Parameters default_parameters = Parameters(R"(
        {
            "name"          : "bossak_scheme",
            "damp_factor_m" : -0.3,
            "newmark_beta"  : 0.25
        })");

        // Getting base class default parameters
        const Parameters base_default_parameters = ImplicitBaseType::GetDefaultParameters();
        default_parameters.RecursivelyAddMissingParameters(base_default_parameters);
        return default_parameters;
    }

    /**
     * @brief Returns the name of the class as used in the settings (snake_case format)
     * @return The name of the class
     */
    static std::string Name()
    {
        return "bossak_scheme";
    }

    ///@}
    ///@name Access
    ///@{

    ///@}
    ///@name Inquiry
    ///@{

    ///@}
    ///@name Input and output
    ///@{

    /// Turn back information as a string.
    std::string Info() const override
    {
        return "ResidualBasedBossakDisplacementScheme";
    }

    /// Print information about this object.
    void PrintInfo(std::ostream& rOStream) const override
    {
        rOStream << Info();
    }

    /// Print object's data.
    void PrintData(std::ostream& rOStream) const override
    {
        rOStream << Info();
    }

    ///@}
    ///@name Friends
    ///@{

protected:

    ///@name Protected static Member Variables
    ///@{

    ///@}
    ///@name Protected member Variables
    ///@{

    typename TSparseSpace::DofUpdaterPointerType mpDofUpdater = TSparseSpace::CreateDofUpdater(); /// TODO: Move to ImplicitBaseType

    /**
     * @brief The Bossak Alpha components
     */
    struct BossakAlphaMethod
    {
        double alpha; /// Alpha Bossak
        double beta;  /// Beta Bossak
        double gamma; /// Gamma Bossak

        // System constants
        double c0, c1, c2, c3, c4, c5;
    };

    /**
     * @brief The Newmark parameters used during integration
     */
    struct NewmarkMethod
    {
        // Newmark constants
        double beta;  ///Beta Newmark
        double gamma; //Gamma Newmark
    };

    /**
     * @brief Vector containing the velocity and acceleration used on integration
     */
    struct GeneralVectors
    {
        std::vector< Vector > v;  /// Velocity
        std::vector< Vector > a;  /// Acceleration
        std::vector< Vector > ap; /// Previous acceleration
    };

    BossakAlphaMethod mBossak;     /// The structure containing the Bossak components
    NewmarkMethod mNewmark;        /// The structure containing the Newmark parameters
    GeneralVectors mVector;        /// The structure containing the velocities and accelerations

    ///@}
    ///@name Protected Operators
    ///@{

    ///@}
    ///@name Protected Operations
    ///@{

    /**
     * @brief Updating first time Derivative
     * @param rCurrentVelocity The current velocity
     * @param rDeltaDisplacement The increment of displacement
     * @param rPreviousVelocity The previous velocity
     * @param rPreviousAcceleration The previous acceleration
     */
    inline void UpdateVelocity(
        array_1d<double, 3>& rCurrentVelocity,
        const array_1d<double, 3>& rDeltaDisplacement,
        const array_1d<double, 3>& rPreviousVelocity,
        const array_1d<double, 3>& rPreviousAcceleration
        )
    {
        noalias(rCurrentVelocity) = (mBossak.c1 * rDeltaDisplacement - mBossak.c4 * rPreviousVelocity - mBossak.c5 * rPreviousAcceleration);
    }

    /**
     * @brief Updating second time Derivative
     * @param rCurrentAcceleration The current velocity
     * @param rDeltaDisplacement The increment of displacement
     * @param rPreviousVelocity The previous velocity
     * @param rPreviousAcceleration The previous acceleration
     */
    inline void UpdateAcceleration(
        array_1d<double, 3>& rCurrentAcceleration,
        const array_1d<double, 3>& rDeltaDisplacement,
        const array_1d<double, 3>& rPreviousVelocity,
        const array_1d<double, 3>& rPreviousAcceleration
        )
    {
        noalias(rCurrentAcceleration) = (mBossak.c0 * rDeltaDisplacement - mBossak.c2 * rPreviousVelocity -  mBossak.c3 * rPreviousAcceleration);
    }

    /**
     * @brief It adds the dynamic LHS contribution of the elements M*c0 + D*c1 + K
     * @param LHS_Contribution The dynamic contribution for the LHS
     * @param D The damping matrix
     * @param M The mass matrix
     * @param rCurrentProcessInfo The current process info instance
     */
    void AddDynamicsToLHS(
        LocalSystemMatrixType& LHS_Contribution,
        LocalSystemMatrixType& D,
        LocalSystemMatrixType& M,
        const ProcessInfo& rCurrentProcessInfo
        ) override
    {
        // Adding mass contribution to the dynamic stiffness
        if (M.size1() != 0) // if M matrix declared
            noalias(LHS_Contribution) += M * (1.0 - mBossak.alpha) * mBossak.c0;

        // Adding  damping contribution
        if (D.size1() != 0) // if D matrix declared
            noalias(LHS_Contribution) += D * mBossak.c1;
    }

    /**
     * @brief It adds the dynamic RHS contribution of the elements b - (1-alpha)*M*a_n+1 - alpha*M*a_n - D*v_n
     * @param rElement The element to compute
     * @param RHS_Contribution The dynamic contribution for the RHS
     * @param D The damping matrix
     * @param M The mass matrix
     * @param rCurrentProcessInfo The current process info instance
     */
    void AddDynamicsToRHS(
        Element& rElement,
        LocalSystemVectorType& RHS_Contribution,
        LocalSystemMatrixType& D,
        LocalSystemMatrixType& M,
        const ProcessInfo& rCurrentProcessInfo
        ) override
    {
        const std::size_t this_thread = OpenMPUtils::ThisThread();

        // Adding inertia contribution
        if (M.size1() != 0) {
            rElement.GetSecondDerivativesVector(mVector.a[this_thread], 0);
            mVector.a[this_thread] *= (1.00 - mBossak.alpha);

            rElement.GetSecondDerivativesVector(mVector.ap[this_thread], 1);
            noalias(mVector.a[this_thread]) += mBossak.alpha * mVector.ap[this_thread];

            noalias(RHS_Contribution) -= prod(M, mVector.a[this_thread]);
        }

        // Adding damping contribution
        if (D.size1() != 0) {
            rElement.GetFirstDerivativesVector(mVector.v[this_thread], 0);

            noalias(RHS_Contribution) -= prod(D, mVector.v[this_thread]);
        }
    }

    /**
     * @brief It adds the dynamic RHS contribution of the condition b - (1-alpha)*M*a_n+1 - alpha*M*a_n - D*v_n
     * @param rCondition The condition to compute
     * @param RHS_Contribution The dynamic contribution for the RHS
     * @param D The damping matrix
     * @param M The mass matrix
     * @param rCurrentProcessInfo The current process info instance
     */
    void AddDynamicsToRHS(
        Condition& rCondition,
        LocalSystemVectorType& RHS_Contribution,
        LocalSystemMatrixType& D,
        LocalSystemMatrixType& M,
        const ProcessInfo& rCurrentProcessInfo
        ) override
    {
        const std::size_t this_thread = OpenMPUtils::ThisThread();

        // Adding inertia contribution
        if (M.size1() != 0) {
            rCondition.GetSecondDerivativesVector(mVector.a[this_thread], 0);
            mVector.a[this_thread] *= (1.00 - mBossak.alpha);

            rCondition.GetSecondDerivativesVector(mVector.ap[this_thread], 1);
            noalias(mVector.a[this_thread]) += mBossak.alpha * mVector.ap[this_thread];

            noalias(RHS_Contribution) -= prod(M, mVector.a[this_thread]);
        }

        // Adding damping contribution
        // Damping contribution
        if (D.size1() != 0) {
            rCondition.GetFirstDerivativesVector(mVector.v[this_thread], 0);

            noalias(RHS_Contribution) -= prod(D, mVector.v[this_thread]);
        }
    }

    /**
     * @brief This method assigns settings to member variables
     * @param ThisParameters Parameters that are assigned to the member variables
     */
    void AssignSettings(const Parameters ThisParameters) override
    {
        ImplicitBaseType::AssignSettings(ThisParameters);
        mBossak.alpha = ThisParameters["damp_factor_m"].GetDouble();
        mNewmark.beta = ThisParameters["newmark_beta"].GetDouble();
    }

    ///@}
    ///@name Protected  Access
    ///@{

    ///@}
    ///@name Protected Inquiry
    ///@{

    ///@}
    ///@name Protected LifeCycle
    ///@{
    ///@{

private:

    ///@name Static Member Variables
    ///@{
    ///@}
    ///@name Member Variables
    ///@{

    ///@}
    ///@name Private Operators
    ///@{

    ///@}
    ///@name Private Operations
    ///@{

    /**
     * @brief This method does an auziliar initialization of some member variables of the class
     */
    void AuxiliarInitializeBossak()
    {
        // Initialize Bossak coefficients
        CalculateBossakCoefficients();

        // Allocate auxiliary memory
        const std::size_t num_threads = OpenMPUtils::GetNumThreads();

        mVector.v.resize(num_threads);
        mVector.a.resize(num_threads);
        mVector.ap.resize(num_threads);

        KRATOS_DETAIL("MECHANICAL SCHEME: The Bossak Time Integration Scheme ") << "[alpha_m= " << mBossak.alpha << " beta= " << mNewmark.beta << " gamma= " << mNewmark.gamma << "]" <<std::endl;
    }

    ///@}
    ///@name Private  Access
    ///@{
    ///@}

    ///@}
    ///@name Serialization
    ///@{

    ///@name Private Inquiry
    ///@{
    ///@}
    ///@name Un accessible methods
    ///@{
    ///@}
}; /* Class ResidualBasedBossakDisplacementScheme */
///@}
///@name Type Definitions
///@{
///@}
///@name Input and output
///@{
///@}
}  /* namespace Kratos.*/

#endif /* KRATOS_RESIDUAL_BASED_BOSSAK_DISPLACEMENT_SCHEME defined */<|MERGE_RESOLUTION|>--- conflicted
+++ resolved
@@ -280,15 +280,9 @@
         // Auxiliar variables
         array_1d<double, 3 > delta_displacement;
         std::array<bool, 3> predicted = {false, false, false};
-<<<<<<< HEAD
-        const std::array<Variable<ComponentType>, 3> disp_components = {DISPLACEMENT_X, DISPLACEMENT_Y, DISPLACEMENT_Z};
-        const std::array<Variable<ComponentType>, 3> vel_components = {VELOCITY_X, VELOCITY_Y, VELOCITY_Z};
-        const std::array<Variable<ComponentType>, 3> accel_components = {ACCELERATION_X, ACCELERATION_Y, ACCELERATION_Z};
-=======
         const std::array<const Variable<ComponentType>*, 3> disp_components = {&DISPLACEMENT_X, &DISPLACEMENT_Y, &DISPLACEMENT_Z};
         const std::array<const Variable<ComponentType>*, 3> vel_components = {&VELOCITY_X, &VELOCITY_Y, &VELOCITY_Z};
         const std::array<const Variable<ComponentType>*, 3> accel_components = {&ACCELERATION_X, &ACCELERATION_Y, &ACCELERATION_Z};
->>>>>>> 999f852c
 
         #pragma omp parallel for private(delta_displacement, predicted)
         for(int i = 0;  i < num_nodes; ++i) {
@@ -382,15 +376,9 @@
         const int accelpos = it_node_begin->HasDofFor(ACCELERATION_X) ? it_node_begin->GetDofPosition(ACCELERATION_X) : -1;
 
         std::array<bool, 3> fixed = {false, false, false};
-<<<<<<< HEAD
-        const std::array<Variable<ComponentType>, 3> disp_components = {DISPLACEMENT_X, DISPLACEMENT_Y, DISPLACEMENT_Z};
-        const std::array<Variable<ComponentType>, 3> vel_components = {VELOCITY_X, VELOCITY_Y, VELOCITY_Z};
-        const std::array<Variable<ComponentType>, 3> accel_components = {ACCELERATION_X, ACCELERATION_Y, ACCELERATION_Z};
-=======
         const std::array<const Variable<ComponentType>*, 3> disp_components = {&DISPLACEMENT_X, &DISPLACEMENT_Y, &DISPLACEMENT_Z};
         const std::array<const Variable<ComponentType>*, 3> vel_components = {&VELOCITY_X, &VELOCITY_Y, &VELOCITY_Z};
         const std::array<const Variable<ComponentType>*, 3> accel_components = {&ACCELERATION_X, &ACCELERATION_Y, &ACCELERATION_Z};
->>>>>>> 999f852c
 
         #pragma omp parallel for private(fixed)
         for(int i = 0;  i < num_nodes; ++i) {
