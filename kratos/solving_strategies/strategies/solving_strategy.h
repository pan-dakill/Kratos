//    |  /           |
//    ' /   __| _` | __|  _ \   __|
//    . \  |   (   | |   (   |\__ `
//   _|\_\_|  \__,_|\__|\___/ ____/
//                   Multi-Physics
//
//  License:		 BSD License
//					 Kratos default license: kratos/license.txt
//
//  Main authors:    Riccardo Rossi
//
//

#if !defined(KRATOS_SOLVING_STRATEGY )
#define  KRATOS_SOLVING_STRATEGY

/* System includes */

/* External includes */

/* Project includes */
#include "includes/define.h"
#include "includes/model_part.h"
#include "solving_strategies/schemes/scheme.h"
#include "solving_strategies/builder_and_solvers/builder_and_solver.h"

namespace Kratos
{

///@name Kratos Globals
///@{


///@}
///@name Type Definitions
///@{

///@}
///@name  Enum's
///@{


///@}
///@name  Functions
///@{

///@}
///@name Kratos Classes
///@{

/** @brief Solving strategy base class
 * @details This is the base class from which we will derive all the strategies (line-search, NR, etc...)
 */

template<class TSparseSpace,
         class TDenseSpace,
         class TLinearSolver //= LinearSolver<TSparseSpace,TDenseSpace>
         >
class SolvingStrategy
{
public:
    ///@name Type Definitions
    ///@{

//     typedef std::set<Dof::Pointer,ComparePDof>                                    DofSetType;

    typedef typename TSparseSpace::DataType                                        TDataType;

    typedef typename TSparseSpace::MatrixType                              TSystemMatrixType;

    typedef typename TSparseSpace::VectorType                              TSystemVectorType;

    typedef typename TSparseSpace::MatrixPointerType                TSystemMatrixPointerType;

    typedef typename TSparseSpace::VectorPointerType                TSystemVectorPointerType;

    typedef typename TDenseSpace::MatrixType                           LocalSystemMatrixType;

    typedef typename TDenseSpace::VectorType                           LocalSystemVectorType;

    typedef Scheme<TSparseSpace, TDenseSpace>                                    TSchemeType;

    typedef BuilderAndSolver<TSparseSpace, TDenseSpace, TLinearSolver> TBuilderAndSolverType;

    typedef SolvingStrategy<TSparseSpace, TDenseSpace, TLinearSolver>              ClassType;

    typedef typename ModelPart::DofType                                             TDofType;

    typedef typename ModelPart::DofsArrayType                                  DofsArrayType;

//     typedef Dof<TDataType>                                                          TDofType;

//     typedef PointerVectorSet<TDofType, IdentityFunction<TDofType> >            DofsArrayType;

//     typedef PointerVectorSet<TDofType, IndexedObject>                          DofsArrayType;

    typedef typename DofsArrayType::iterator                                 DofIteratorType;

    typedef typename DofsArrayType::const_iterator                   DofConstantIteratorType;

    typedef ModelPart::NodesContainerType                                     NodesArrayType;

    typedef ModelPart::ElementsContainerType                               ElementsArrayType;

    typedef ModelPart::ConditionsContainerType                           ConditionsArrayType;

    /** Counted pointer of ClassName */
    KRATOS_CLASS_POINTER_DEFINITION(SolvingStrategy);

    ///@}
    ///@name Life Cycle
    ///@{

    /**
     * @brief Default constructor
     */
    explicit SolvingStrategy() { }

    /**
     * @brief Default constructor. (with parameters)
     * @param rModelPart The model part of the problem
     * @param ThisParameters The configuration parameters
     */
    explicit SolvingStrategy(ModelPart& rModelPart, Parameters ThisParameters)
        : mpModelPart(&rModelPart)
    {
        const bool move_mesh_flag = ThisParameters.Has("move_mesh_flag") ? ThisParameters["move_mesh_flag"].GetBool() : false;
        SetMoveMeshFlag(move_mesh_flag);
    }

    /**
     * @brief Default constructor.
     * @param rModelPart The model part to be computed
     * @param MoveMeshFlag The flag to set if the mesh is moved or not
     */
    explicit SolvingStrategy(
        ModelPart& rModelPart,
        bool MoveMeshFlag = false
        ) : mpModelPart(&rModelPart)
    {
        SetMoveMeshFlag(MoveMeshFlag);
    }

    /** Destructor.
     */
    virtual ~SolvingStrategy(){}

    ///@}
    ///@name Operators
    ///@{

    ///@}
    ///@name Operations
    ///@{

    /**
     * @brief Create method
     * @param rModelPart The model part of the problem
     * @param ThisParameters The configuration parameters
     */
    virtual typename ClassType::Pointer Create(
        ModelPart& rModelPart,
        Parameters ThisParameters
        ) const
    {
        return Kratos::make_shared<ClassType>(rModelPart, ThisParameters);
    }

    /**
     * @brief Operation to predict the solution ... if it is not called a trivial predictor is used in which the
     * values of the solution step of interest are assumed equal to the old values
     */
    virtual void Predict()
    {
    }

    /**
     * @brief Initialization of member variables and prior operations
     */
    virtual void Initialize()
    {
    }

    /**
     * @brief The problem of interest is solved.
     * @details
     * {
     * This function calls sequentially: Initialize(), InitializeSolutionStep(), Predict(), SolveSolutionStep() and FinalizeSolutionStep().
     * All those functions can otherwise be called separately.
     * }
     */
    virtual double Solve()
    {
        Initialize();
        InitializeSolutionStep();
        Predict();
        SolveSolutionStep();
        FinalizeSolutionStep();

        return 0.0;

    }

    /**
     * @brief Clears the internal storage
     */
    virtual void Clear()
    {
    }

    /**
     * @brief This should be considered as a "post solution" convergence check which is useful for coupled analysis
     * @details The convergence criteria used is the one used inside the "solve" step
     */
    virtual bool IsConverged()
    {
        return true;
    }

    /**
     * @brief This operations should be called before printing the results when non trivial results (e.g. stresses)
     * need to be calculated given the solution of the step
     * @details This operations should be called only when needed, before printing as it can involve a non negligible cost
     */
    virtual void CalculateOutputData()
    {
    }

    /**
     * @brief Performs all the required operations that should be done (for each step) before solving the solution step.
     * @details A member variable should be used as a flag to make sure this function is called only once per step.
     */
    virtual void InitializeSolutionStep()
    {
    }

    /**
     * @brief Performs all the required operations that should be done (for each step) after solving the solution step.
     * @details A member variable should be used as a flag to make sure this function is called only once per step.
     */
    virtual void FinalizeSolutionStep()
    {
    }

    /**
     * @brief Solves the current step. This function returns true if a solution has been found, false otherwise.
     */
    virtual bool SolveSolutionStep()
    {
        return true;
    }

    /**
     * @brief This sets the level of echo for the solving strategy
     * @param Level of echo for the solving strategy
     * @details
     * {
     * 0 -> Mute... no echo at all
     * 1 -> Printing time and basic informations
     * 2 -> Printing linear solver data
     * 3 -> Print of debug informations: Echo of stiffness matrix, Dx, b...
     * }
     */
    virtual void SetEchoLevel(const int Level)
    {
        mEchoLevel = Level;
    }

    /**
     * @brief This returns the level of echo for the solving strategy
     * @details
     * {
     * 0 -> Mute... no echo at all
     * 1 -> Printing time and basic informations
     * 2 -> Printing linear solver data
     * 3 -> Print of debug informations: Echo of stiffness matrix, Dx, b...
     * }
     * @return Level of echo for the solving strategy
     */
    virtual int GetEchoLevel()
    {
        return mEchoLevel;
    }

    /**
     * This sets the build level
     * @param Level The build level
     * @details
     * {
     * 0 -> Build StiffnessMatrix just once
     * 1 -> Build StiffnessMatrix at the beginning of each solution step
     * 2 -> build StiffnessMatrix at each iteration
     * }
     */
    virtual void SetRebuildLevel(int Level)
    {
        mRebuildLevel = Level;
        mStiffnessMatrixIsBuilt = false;
    }

    /**
     * @brief This returns the build level
     * @details
     * {
     * 0 -> Build StiffnessMatrix just once
     * 1 -> Build StiffnessMatrix at the beginning of each solution step
     * 2 -> build StiffnessMatrix at each iteration
     * }
     * @return The build level
     */
    virtual int GetRebuildLevel()
    {
        return mRebuildLevel;
    }

    /**
     * @brief This function sets the flag that says if the mesh is moved
     * @param Flag True if the mesh is moved, false otherwise
     */
    void SetMoveMeshFlag(bool Flag)
    {
        mMoveMeshFlag = Flag;
    }

    /**
     * @brief This function returns the flag that says if the mesh is moved
     * @return True if the mesh is moved, false otherwise
     */
    bool MoveMeshFlag()
    {
        return mMoveMeshFlag;
    }

    /**
     * @brief This function is designed to move the mesh
     * @note Be careful it just consider displacements, derive this method to adapt to your own strategies (ALE, FSI, etc...)
     */
    virtual void MoveMesh()
    {
        KRATOS_TRY

        KRATOS_ERROR_IF(GetModelPart().NodesBegin()->SolutionStepsDataHas(DISPLACEMENT_X) == false) << "It is impossible to move the mesh since the DISPLACEMENT var is not in the Model Part. Either use SetMoveMeshFlag(False) or add DISPLACEMENT to the list of variables" << std::endl;

        NodesArrayType& NodesArray = GetModelPart().Nodes();
        const int numNodes = static_cast<int>(NodesArray.size());

        #pragma omp parallel for
        for(int i = 0; i < numNodes; ++i) {
            auto it_node = NodesArray.begin() + i;

            noalias(it_node->Coordinates()) = it_node->GetInitialPosition().Coordinates();
            noalias(it_node->Coordinates()) += it_node->FastGetSolutionStepValue(DISPLACEMENT);
        }

        KRATOS_INFO_IF("SolvingStrategy", this->GetEchoLevel() != 0 && GetModelPart().GetCommunicator().MyPID() == 0) <<" MESH MOVED "<<std::endl;

        KRATOS_CATCH("")
    }

    /**
     * @brief Operations to get the pointer to the model
     * @return mpModelPart: The model part member variable
     */
    inline ModelPart& GetModelPart()
    {
        KRATOS_ERROR_IF_NOT(mpModelPart) << "ModelPart in the SolvingStrategy is not initialized" << std::endl;
        return *mpModelPart;
    };

    /**
     * @brief Operations to get the residual norm
     * @return The residual norm
     */
    virtual double GetResidualNorm()
    {
        return 0.0;
    }

    /**
     * @brief Function to perform expensive checks.
     * @details It is designed to be called ONCE to verify that the input is correct.
     */
    virtual int Check()
    {
        KRATOS_TRY

        // Check if displacement var is needed
        if (mMoveMeshFlag == true)
        {
            for (ModelPart::NodesContainerType::iterator itNode = GetModelPart().NodesBegin();
                 itNode != GetModelPart().NodesEnd(); itNode++)
            {
                if (itNode->SolutionStepsDataHas(DISPLACEMENT) == false)
                {
                    KRATOS_ERROR << "ERROR:: Problem on node with Id " << itNode->Id() << "\nIt is impossible to move the mesh since the DISPLACEMENT var is not in the rModelPart. Either use SetMoveMeshFlag(False) or add DISPLACEMENT to the list of variables" << std::endl;
                }
            }
        }

        return 0;

        KRATOS_CATCH("")
    }

    /**
<<<<<<< HEAD
     * @brief This method returns the LHS matrix
     * @return The LHS matrix
     */
    virtual TSystemMatrixType& GetSystemMatrix()
    {
        KRATOS_TRY

        KRATOS_ERROR << "GetSystemMatrix not implemented in base SolvingStrategy" << std::endl;

        KRATOS_CATCH("");
    }

    /**
     * @brief This method returns the RHS vector
     * @return The RHS vector
     */
    virtual TSystemVectorType& GetSystemVector()
    {
        KRATOS_TRY

        KRATOS_ERROR << "GetSystemVector not implemented in base SolvingStrategy" << std::endl;

        KRATOS_CATCH("");
    }

    /**
     * @brief This method returns the solution vector
     * @return The Dx vector
     */
    virtual TSystemVectorType& GetSolutionVector()
    {
        KRATOS_TRY

        KRATOS_ERROR << "GetSolutionVector not implemented in base SolvingStrategy" << std::endl;

        KRATOS_CATCH("");
    }


=======
     * @brief Returns the name of the class as used in the settings (snake_case format)
     * @return The name of the class
     */
    static std::string Name()
    {
        return "solving_strategy";
    }

>>>>>>> fe7c9894
    ///@}
    ///@name Input and output
    ///@{

    /// Turn back information as a string.
    virtual std::string Info() const
    {
        return "SolvingStrategy";
    }

    /// Print information about this object.
    virtual void PrintInfo(std::ostream& rOStream) const
    {
        rOStream << Info();
    }

    /// Print object's data.
    virtual void PrintData(std::ostream& rOStream) const
    {
        rOStream << Info();
    }

    ///@}

protected:
    ///@name Protected static Member Variables
    ///@{

    // Level of echo for the solving strategy
    int mEchoLevel;

    // Settings for the rebuilding of the stiffness matrix
    int mRebuildLevel;
    bool mStiffnessMatrixIsBuilt;

    ///@}
    ///@name Protected member Variables
    ///@{

    ///@}
    ///@name Protected Operators
    ///@{


    ///@}
    ///@name Protected Operations
    ///@{


    ///@}
    ///@name Protected  Access
    ///@{


    ///@}
    ///@name Protected Inquiry
    ///@{


    ///@}
    ///@name Protected LifeCycle
    ///@{

private:

    ///@}
    ///@name Static Member Variables
    ///@{


    ///@}
    ///@name Member Variables
    ///@{

    ModelPart* mpModelPart = nullptr;

    bool mMoveMeshFlag;

    ///@}
    ///@name Private Operators
    ///@{


    ///@}
    ///@name Private Operations
    ///@{


    ///@}
    ///@name Private  Access
    ///@{


    ///@}
    ///@name Private Inquiry
    ///@{


    ///@}
    ///@name Un accessible methods
    ///@{

    /** Copy constructor.
     */
    SolvingStrategy(const SolvingStrategy& Other);


    ///@}

}; /* Class NewSolvingStrategy */

///@}

///@name Type Definitions
///@{


///@}

} /* namespace Kratos.*/

#endif /* KRATOS_SOLVING_STRATEGY  defined */<|MERGE_RESOLUTION|>--- conflicted
+++ resolved
@@ -403,7 +403,6 @@
     }
 
     /**
-<<<<<<< HEAD
      * @brief This method returns the LHS matrix
      * @return The LHS matrix
      */
@@ -442,8 +441,7 @@
         KRATOS_CATCH("");
     }
 
-
-=======
+    /**
      * @brief Returns the name of the class as used in the settings (snake_case format)
      * @return The name of the class
      */
@@ -452,7 +450,6 @@
         return "solving_strategy";
     }
 
->>>>>>> fe7c9894
     ///@}
     ///@name Input and output
     ///@{
