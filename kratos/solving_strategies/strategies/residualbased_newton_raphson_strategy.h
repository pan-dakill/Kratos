//    |  /           |
//    ' /   __| _` | __|  _ \   __|
//    . \  |   (   | |   (   |\__ \.
//   _|\_\_|  \__,_|\__|\___/ ____/
//                   Multi-Physics
//
//  License:		 BSD License
//					 Kratos default license: kratos/license.txt
//
//  Main authors:    Riccardo Rossi
//

#if !defined(KRATOS_RESIDUALBASED_NEWTON_RAPHSON_STRATEGY)
#define KRATOS_RESIDUALBASED_NEWTON_RAPHSON_STRATEGY

// System includes

// External includes

// Project includes
#include "includes/define.h"
#include "solving_strategies/strategies/solving_strategy.h"
#include "solving_strategies/convergencecriterias/convergence_criteria.h"
#include "utilities/builtin_timer.h"

//default builder and solver
#include "solving_strategies/builder_and_solvers/residualbased_block_builder_and_solver.h"

namespace Kratos
{

///@name Kratos Globals
///@{

///@}
///@name Type Definitions
///@{

///@}

///@name  Enum's
///@{

///@}
///@name  Functions
///@{

///@}
///@name Kratos Classes
///@{

/**
 * @class ResidualBasedNewtonRaphsonStrategy
 * @ingroup KratosCore
 * @brief This is the base Newton Raphson strategy
 * @details This strategy iterates until the convergence is achieved (or the maximum number of iterations is surpassed) using a Newton Raphson algorithm
 * @author Riccardo Rossi
 */
template <class TSparseSpace,
          class TDenseSpace,  // = DenseSpace<double>,
          class TLinearSolver //= LinearSolver<TSparseSpace,TDenseSpace>
          >
class ResidualBasedNewtonRaphsonStrategy
    : public SolvingStrategy<TSparseSpace, TDenseSpace, TLinearSolver>
{
  public:
    ///@name Type Definitions
    ///@{
    typedef ConvergenceCriteria<TSparseSpace, TDenseSpace> TConvergenceCriteriaType;

    // Counted pointer of ClassName
    KRATOS_CLASS_POINTER_DEFINITION(ResidualBasedNewtonRaphsonStrategy);

    typedef SolvingStrategy<TSparseSpace, TDenseSpace, TLinearSolver> BaseType;

    typedef ResidualBasedNewtonRaphsonStrategy<TSparseSpace, TDenseSpace, TLinearSolver> ClassType;

    typedef typename BaseType::TBuilderAndSolverType TBuilderAndSolverType;

    typedef typename BaseType::TDataType TDataType;

    typedef TSparseSpace SparseSpaceType;

    typedef typename BaseType::TSchemeType TSchemeType;

    //typedef typename BaseType::DofSetType DofSetType;

    typedef typename BaseType::DofsArrayType DofsArrayType;

    typedef typename BaseType::TSystemMatrixType TSystemMatrixType;

    typedef typename BaseType::TSystemVectorType TSystemVectorType;

    typedef typename BaseType::LocalSystemVectorType LocalSystemVectorType;

    typedef typename BaseType::LocalSystemMatrixType LocalSystemMatrixType;

    typedef typename BaseType::TSystemMatrixPointerType TSystemMatrixPointerType;

    typedef typename BaseType::TSystemVectorPointerType TSystemVectorPointerType;

    ///@}
    ///@name Life Cycle
    ///@{

    /**
     * @brief Default constructor
     */
    explicit ResidualBasedNewtonRaphsonStrategy() : BaseType()
    {
    }

    /**
     * @brief Default constructor. (with parameters)
     * @param rModelPart The model part of the problem
     * @param ThisParameters The configuration parameters
     */
<<<<<<< HEAD
    explicit ResidualBasedNewtonRaphsonStrategy(ModelPart& rModelPart, Parameters ThisParameters)
        : BaseType(rModelPart, ThisParameters)
    {
        KRATOS_ERROR << "IMPLEMENTATION PENDING IN CONSTRUCTOR WITH PARAMETERS" << std::endl;
=======
    explicit ResidualBasedNewtonRaphsonStrategy(ModelPart& rModelPart)
        : ResidualBasedNewtonRaphsonStrategy(rModelPart, ResidualBasedNewtonRaphsonStrategy::GetDefaultParameters())
    {
    }

    /**
     * @brief Default constructor. (with parameters)
     * @param rModelPart The model part of the problem
     * @param ThisParameters The configuration parameters
     */
    explicit ResidualBasedNewtonRaphsonStrategy(ModelPart& rModelPart, Parameters ThisParameters)
        : BaseType(rModelPart),
          mSolutionStepIsInitialized(false),
          mInitializeWasPerformed(false),
          mKeepSystemConstantDuringIterations(false)
    {
        // Validate and assign defaults
        ThisParameters = this->ValidateAndAssignParameters(ThisParameters, this->GetDefaultParameters());
        this->AssignSettings(ThisParameters);

        // Getting builder and solver
        auto p_builder_and_solver = GetBuilderAndSolver();
        if (p_builder_and_solver != nullptr) {
            // Tells to the builder and solver if the reactions have to be Calculated or not
            p_builder_and_solver->SetCalculateReactionsFlag(mCalculateReactionsFlag);

            // Tells to the Builder And Solver if the system matrix and vectors need to
            // be reshaped at each step or not
            p_builder_and_solver->SetReshapeMatrixFlag(mReformDofSetAtEachStep);
        } else {
            KRATOS_WARNING("ResidualBasedNewtonRaphsonStrategy") << "BuilderAndSolver is not initialized. Please assign one before settings flags" << std::endl;
        }

        mpA = TSparseSpace::CreateEmptyMatrixPointer();
        mpDx = TSparseSpace::CreateEmptyVectorPointer();
        mpb = TSparseSpace::CreateEmptyVectorPointer();
>>>>>>> 57f8e233
    }

    /**
     * Default constructor
     * @param rModelPart The model part of the problem
     * @param pScheme The integration scheme
     * @param pNewLinearSolver The linear solver employed
     * @param pNewConvergenceCriteria The convergence criteria employed
     * @param MaxIterations The maximum number of non-linear iterations to be considered when solving the problem
     * @param CalculateReactions The flag for the reaction calculation
     * @param ReformDofSetAtEachStep The flag that allows to compute the modification of the DOF
     * @param MoveMeshFlag The flag that allows to move the mesh
     */
    explicit ResidualBasedNewtonRaphsonStrategy(
        ModelPart& rModelPart,
        typename TSchemeType::Pointer pScheme,
        typename TLinearSolver::Pointer pNewLinearSolver,
        typename TConvergenceCriteriaType::Pointer pNewConvergenceCriteria,
        int MaxIterations = 30,
        bool CalculateReactions = false,
        bool ReformDofSetAtEachStep = false,
        bool MoveMeshFlag = false)
<<<<<<< HEAD
        : SolvingStrategy<TSparseSpace, TDenseSpace, TLinearSolver>(rModelPart, MoveMeshFlag),
=======
        : BaseType(rModelPart, MoveMeshFlag),
>>>>>>> 57f8e233
          mpScheme(pScheme),
          mpConvergenceCriteria(pNewConvergenceCriteria),
          mReformDofSetAtEachStep(ReformDofSetAtEachStep),
          mCalculateReactionsFlag(CalculateReactions),
          mSolutionStepIsInitialized(false),
          mMaxIterationNumber(MaxIterations),
          mInitializeWasPerformed(false),
          mKeepSystemConstantDuringIterations(false)
    {
        KRATOS_TRY;

        // Setting up the default builder and solver
        mpBuilderAndSolver = typename TBuilderAndSolverType::Pointer(
            new ResidualBasedBlockBuilderAndSolver<TSparseSpace, TDenseSpace, TLinearSolver>(pNewLinearSolver));

        // Tells to the builder and solver if the reactions have to be Calculated or not
        mpBuilderAndSolver->SetCalculateReactionsFlag(mCalculateReactionsFlag);

        // Tells to the Builder And Solver if the system matrix and vectors need to
        // be reshaped at each step or not
        mpBuilderAndSolver->SetReshapeMatrixFlag(mReformDofSetAtEachStep);

        // Set EchoLevel to the default value (only time is displayed)
        SetEchoLevel(1);

        // By default the matrices are rebuilt at each iteration
        this->SetRebuildLevel(2);

        mpA = TSparseSpace::CreateEmptyMatrixPointer();
        mpDx = TSparseSpace::CreateEmptyVectorPointer();
        mpb = TSparseSpace::CreateEmptyVectorPointer();

        KRATOS_CATCH("");
    }

    /**
     * @brief Constructor specifying the builder and solver
     * @param rModelPart The model part of the problem
     * @param pScheme The integration scheme
     * @param pNewConvergenceCriteria The convergence criteria employed
     * @param pNewBuilderAndSolver The builder and solver employed
     * @param MaxIterations The maximum number of non-linear iterations to be considered when solving the problem
     * @param CalculateReactions The flag for the reaction calculation
     * @param ReformDofSetAtEachStep The flag that allows to compute the modification of the DOF
     * @param MoveMeshFlag The flag that allows to move the mesh
     */
    explicit ResidualBasedNewtonRaphsonStrategy(
        ModelPart& rModelPart,
        typename TSchemeType::Pointer pScheme,
        typename TConvergenceCriteriaType::Pointer pNewConvergenceCriteria,
        typename TBuilderAndSolverType::Pointer pNewBuilderAndSolver,
        int MaxIterations = 30,
        bool CalculateReactions = false,
        bool ReformDofSetAtEachStep = false,
        bool MoveMeshFlag = false)
<<<<<<< HEAD
        : SolvingStrategy<TSparseSpace, TDenseSpace, TLinearSolver>(rModelPart, MoveMeshFlag),
=======
        : BaseType(rModelPart, MoveMeshFlag),
>>>>>>> 57f8e233
          mpScheme(pScheme),
          mpBuilderAndSolver(pNewBuilderAndSolver),
          mpConvergenceCriteria(pNewConvergenceCriteria),
          mReformDofSetAtEachStep(ReformDofSetAtEachStep),
          mCalculateReactionsFlag(CalculateReactions),
          mSolutionStepIsInitialized(false),
          mMaxIterationNumber(MaxIterations),
          mInitializeWasPerformed(false),
          mKeepSystemConstantDuringIterations(false)
    {
        KRATOS_TRY

        // Getting builder and solver
        auto p_builder_and_solver = GetBuilderAndSolver();

        // Tells to the builder and solver if the reactions have to be Calculated or not
        p_builder_and_solver->SetCalculateReactionsFlag(mCalculateReactionsFlag);

        // Tells to the Builder And Solver if the system matrix and vectors need to
        //be reshaped at each step or not
        p_builder_and_solver->SetReshapeMatrixFlag(mReformDofSetAtEachStep);

        // Set EchoLevel to the default value (only time is displayed)
        SetEchoLevel(1);

        // By default the matrices are rebuilt at each iteration
        this->SetRebuildLevel(2);

        mpA = TSparseSpace::CreateEmptyMatrixPointer();
        mpDx = TSparseSpace::CreateEmptyVectorPointer();
        mpb = TSparseSpace::CreateEmptyVectorPointer();

        KRATOS_CATCH("")
    }

    /**
     * @brief Constructor specifying the builder and solver
     * @param rModelPart The model part of the problem
     * @param pScheme The integration scheme
     * @param pNewLinearSolver The linear solver employed
     * @param pNewConvergenceCriteria The convergence criteria employed
     * @param pNewBuilderAndSolver The builder and solver employed
     * @param MaxIterations The maximum number of non-linear iterations to be considered when solving the problem
     * @param CalculateReactions The flag for the reaction calculation
     * @param ReformDofSetAtEachStep The flag that allows to compute the modification of the DOF
     * @param MoveMeshFlag The flag that allows to move the mesh
     */
    KRATOS_DEPRECATED_MESSAGE("Constructor deprecated, please use the constructor without linear solver")
    explicit ResidualBasedNewtonRaphsonStrategy(
        ModelPart& rModelPart,
        typename TSchemeType::Pointer pScheme,
        typename TLinearSolver::Pointer pNewLinearSolver,
        typename TConvergenceCriteriaType::Pointer pNewConvergenceCriteria,
        typename TBuilderAndSolverType::Pointer pNewBuilderAndSolver,
        int MaxIterations = 30,
        bool CalculateReactions = false,
        bool ReformDofSetAtEachStep = false,
        bool MoveMeshFlag = false)
        : ResidualBasedNewtonRaphsonStrategy<TSparseSpace, TDenseSpace, TLinearSolver>(rModelPart, pScheme, pNewConvergenceCriteria, pNewBuilderAndSolver, MaxIterations, CalculateReactions, ReformDofSetAtEachStep, MoveMeshFlag)
    {
        KRATOS_TRY

<<<<<<< HEAD
=======
        KRATOS_WARNING("ResidualBasedNewtonRaphsonStrategy") << "This constructor is deprecated, please use the constructor without linear solver" << std::endl;

>>>>>>> 57f8e233
        // Getting builder and solver
        auto p_builder_and_solver = GetBuilderAndSolver();

        // We check if the linear solver considered for the builder and solver is consistent
        auto p_linear_solver = p_builder_and_solver->GetLinearSystemSolver();
        KRATOS_ERROR_IF(p_linear_solver != pNewLinearSolver) << "Inconsistent linear solver in strategy and builder and solver. Considering the linear solver assigned to builder and solver :\n" << p_linear_solver->Info() << "\n instead of:\n" << pNewLinearSolver->Info() << std::endl;

        KRATOS_CATCH("")
    }
<<<<<<< HEAD

=======
>>>>>>> 57f8e233

    /**
     * Constructor with Parameters
     * @param rModelPart The model part of the problem
     * @param pScheme The integration scheme
     * @param pNewLinearSolver The linear solver employed
     * @param pNewConvergenceCriteria The convergence criteria employed
     * @param Settings Settings used in the strategy
     */
    ResidualBasedNewtonRaphsonStrategy(
        ModelPart& rModelPart,
        typename TSchemeType::Pointer pScheme,
        typename TLinearSolver::Pointer pNewLinearSolver,
        typename TConvergenceCriteriaType::Pointer pNewConvergenceCriteria,
        Parameters Settings)
<<<<<<< HEAD
        : SolvingStrategy<TSparseSpace, TDenseSpace, TLinearSolver>(rModelPart, Settings),
=======
        : BaseType(rModelPart),
>>>>>>> 57f8e233
          mpScheme(pScheme),
          mpConvergenceCriteria(pNewConvergenceCriteria),
          mSolutionStepIsInitialized(false),
          mInitializeWasPerformed(false),
          mKeepSystemConstantDuringIterations(false)
    {
        KRATOS_TRY;

        // Setting up the default builder and solver
        mpBuilderAndSolver = typename TBuilderAndSolverType::Pointer(
            new ResidualBasedBlockBuilderAndSolver<TSparseSpace, TDenseSpace, TLinearSolver>(pNewLinearSolver));

        // Tells to the builder and solver if the reactions have to be Calculated or not
        mpBuilderAndSolver->SetCalculateReactionsFlag(mCalculateReactionsFlag);

        // Tells to the Builder And Solver if the system matrix and vectors need to
        // be reshaped at each step or not
        mpBuilderAndSolver->SetReshapeMatrixFlag(mReformDofSetAtEachStep);

        // Set EchoLevel to the default value (only time is displayed)
        SetEchoLevel(1);

        // By default the matrices are rebuilt at each iteration
        this->SetRebuildLevel(2);

        mpA = TSparseSpace::CreateEmptyMatrixPointer();
        mpDx = TSparseSpace::CreateEmptyVectorPointer();
        mpb = TSparseSpace::CreateEmptyVectorPointer();

        KRATOS_CATCH("");
    }

    /**
     * @brief Constructor specifying the builder and solver and using Parameters
     * @param rModelPart The model part of the problem
     * @param pScheme The integration scheme
     * @param pNewLinearSolver The linear solver employed
     * @param pNewConvergenceCriteria The convergence criteria employed
     * @param pNewBuilderAndSolver The builder and solver employed
     * @param Settings Settings used in the strategy
     */
    ResidualBasedNewtonRaphsonStrategy(
        ModelPart& rModelPart,
        typename TSchemeType::Pointer pScheme,
        typename TConvergenceCriteriaType::Pointer pNewConvergenceCriteria,
        typename TBuilderAndSolverType::Pointer pNewBuilderAndSolver,
        Parameters Settings)
<<<<<<< HEAD
        : SolvingStrategy<TSparseSpace, TDenseSpace, TLinearSolver>(rModelPart, Settings),
=======
        : BaseType(rModelPart),
>>>>>>> 57f8e233
          mpScheme(pScheme),
          mpBuilderAndSolver(pNewBuilderAndSolver),
          mpConvergenceCriteria(pNewConvergenceCriteria),
          mSolutionStepIsInitialized(false),
          mInitializeWasPerformed(false),
          mKeepSystemConstantDuringIterations(false)
    {
        KRATOS_TRY

        // Getting builder and solver
        auto p_builder_and_solver = GetBuilderAndSolver();

        // Getting builder and solver
        auto p_builder_and_solver = GetBuilderAndSolver();

        // Tells to the builder and solver if the reactions have to be Calculated or not
        p_builder_and_solver->SetCalculateReactionsFlag(mCalculateReactionsFlag);

        // Tells to the Builder And Solver if the system matrix and vectors need to
        //be reshaped at each step or not
        p_builder_and_solver->SetReshapeMatrixFlag(mReformDofSetAtEachStep);

        // Set EchoLevel to the default value (only time is displayed)
        SetEchoLevel(1);

        // By default the matrices are rebuilt at each iteration
        this->SetRebuildLevel(2);

        mpA = TSparseSpace::CreateEmptyMatrixPointer();
        mpDx = TSparseSpace::CreateEmptyVectorPointer();
        mpb = TSparseSpace::CreateEmptyVectorPointer();

        KRATOS_CATCH("")
    }

    /**
     * @brief Constructor specifying the builder and solver and using Parameters
     * @param rModelPart The model part of the problem
     * @param pScheme The integration scheme
     * @param pNewLinearSolver The linear solver employed
     * @param pNewConvergenceCriteria The convergence criteria employed
     * @param pNewBuilderAndSolver The builder and solver employed
     * @param Parameters Settings used in the strategy
     */
    KRATOS_DEPRECATED_MESSAGE("Constructor deprecated, please use the constructor without linear solver")
    ResidualBasedNewtonRaphsonStrategy(
        ModelPart& rModelPart,
        typename TSchemeType::Pointer pScheme,
        typename TLinearSolver::Pointer pNewLinearSolver,
        typename TConvergenceCriteriaType::Pointer pNewConvergenceCriteria,
        typename TBuilderAndSolverType::Pointer pNewBuilderAndSolver,
        Parameters Settings)
        : ResidualBasedNewtonRaphsonStrategy<TSparseSpace, TDenseSpace, TLinearSolver>(rModelPart, pScheme, pNewConvergenceCriteria, pNewBuilderAndSolver, Settings)
    {
        KRATOS_TRY

<<<<<<< HEAD
=======
        KRATOS_WARNING("ResidualBasedNewtonRaphsonStrategy") << "This constructor is deprecated, please use the constructor without linear solver" << std::endl;

>>>>>>> 57f8e233
        // Getting builder and solver
        auto p_builder_and_solver = GetBuilderAndSolver();

        // We check if the linear solver considered for the builder and solver is consistent
        auto p_linear_solver = p_builder_and_solver->GetLinearSystemSolver();
        KRATOS_ERROR_IF(p_linear_solver != pNewLinearSolver) << "Inconsistent linear solver in strategy and builder and solver. Considering the linear solver assigned to builder and solver :\n" << p_linear_solver->Info() << "\n instead of:\n" << pNewLinearSolver->Info() << std::endl;

        KRATOS_CATCH("")
    }

    /**
     * @brief Destructor.
     * @details In trilinos third party library, the linear solver's preconditioner should be freed before the system matrix. We control the deallocation order with Clear().
     */
    ~ResidualBasedNewtonRaphsonStrategy() override
    {
        // If the linear solver has not been deallocated, clean it before
        // deallocating mpA. This prevents a memory error with the the ML
        // solver (which holds a reference to it).
        // NOTE: The linear solver is hold by the B&S
        auto p_builder_and_solver = this->GetBuilderAndSolver();
        if (p_builder_and_solver != nullptr) {
            p_builder_and_solver->Clear();
        }

        // Deallocating system vectors to avoid errors in MPI. Clear calls
        // TrilinosSpace::Clear for the vectors, which preserves the Map of
        // current vectors, performing MPI calls in the process. Due to the
        // way Python garbage collection works, this may happen after
        // MPI_Finalize has already been called and is an error. Resetting
        // the pointers here prevents Clear from operating with the
        // (now deallocated) vectors.
        mpA.reset();
        mpDx.reset();
        mpb.reset();

        Clear();
    }

    /**
     * @brief Set method for the time scheme
     * @param pScheme The pointer to the time scheme considered
     */
    void SetScheme(typename TSchemeType::Pointer pScheme)
    {
        mpScheme = pScheme;
    };

    /**
     * @brief Get method for the time scheme
     * @return mpScheme: The pointer to the time scheme considered
     */
    typename TSchemeType::Pointer GetScheme()
    {
        return mpScheme;
    };

    /**
     * @brief Set method for the builder and solver
     * @param pNewBuilderAndSolver The pointer to the builder and solver considered
     */
    void SetBuilderAndSolver(typename TBuilderAndSolverType::Pointer pNewBuilderAndSolver)
    {
        mpBuilderAndSolver = pNewBuilderAndSolver;
    };

    /**
     * @brief Get method for the builder and solver
     * @return mpBuilderAndSolver: The pointer to the builder and solver considered
     */
    typename TBuilderAndSolverType::Pointer GetBuilderAndSolver()
    {
        return mpBuilderAndSolver;
    };

    /**
     * @brief This method sets the flag mInitializeWasPerformed
     * @param InitializePerformedFlag The flag that tells if the initialize has been computed
     */
    void SetInitializePerformedFlag(bool InitializePerformedFlag = true)
    {
        mInitializeWasPerformed = InitializePerformedFlag;
    }

    /**
     * @brief This method gets the flag mInitializeWasPerformed
     * @return mInitializeWasPerformed: The flag that tells if the initialize has been computed
     */
    bool GetInitializePerformedFlag()
    {
        return mInitializeWasPerformed;
    }

    /**
     * @brief This method sets the flag mCalculateReactionsFlag
     * @param CalculateReactionsFlag The flag that tells if the reactions are computed
     */
    void SetCalculateReactionsFlag(bool CalculateReactionsFlag)
    {
        mCalculateReactionsFlag = CalculateReactionsFlag;
    }

    /**
     * @brief This method returns the flag mCalculateReactionsFlag
     * @return The flag that tells if the reactions are computed
     */
    bool GetCalculateReactionsFlag()
    {
        return mCalculateReactionsFlag;
    }

    /**
     * @brief This method sets the flag mFullUpdateFlag
     * @param UseOldStiffnessInFirstIterationFlag The flag that tells if
     */
    void SetUseOldStiffnessInFirstIterationFlag(bool UseOldStiffnessInFirstIterationFlag)
    {
        mUseOldStiffnessInFirstIteration = UseOldStiffnessInFirstIterationFlag;
    }

    /**
     * @brief This method returns the flag mFullUpdateFlag
     * @return The flag that tells if
     */
    bool GetUseOldStiffnessInFirstIterationFlag()
    {
        return mUseOldStiffnessInFirstIteration;
    }

    /**
     * @brief This method sets the flag mReformDofSetAtEachStep
     * @param Flag The flag that tells if each time step the system is rebuilt
     */
    void SetReformDofSetAtEachStepFlag(bool Flag)
    {
        mReformDofSetAtEachStep = Flag;
        GetBuilderAndSolver()->SetReshapeMatrixFlag(mReformDofSetAtEachStep);
    }

    /**
     * @brief This method returns the flag mReformDofSetAtEachStep
     * @return The flag that tells if each time step the system is rebuilt
     */
    bool GetReformDofSetAtEachStepFlag()
    {
        return mReformDofSetAtEachStep;
    }

    /**
     * @brief This method sets the flag mMaxIterationNumber
     * @param MaxIterationNumber This is the maximum number of on linear iterations
     */
    void SetMaxIterationNumber(unsigned int MaxIterationNumber)
    {
        mMaxIterationNumber = MaxIterationNumber;
    }

    /**
     * @brief This method gets the flag mMaxIterationNumber
     * @return mMaxIterationNumber: This is the maximum number of on linear iterations
     */
    unsigned int GetMaxIterationNumber()
    {
        return mMaxIterationNumber;
    }

    /**
     * @brief It sets the level of echo for the solving strategy
     * @param Level The level to set
     * @details The different levels of echo are:
     * - 0: Mute... no echo at all
     * - 1: Printing time and basic informations
     * - 2: Printing linear solver data
     * - 3: Print of debug informations: Echo of stiffness matrix, Dx, b...
     */

    void SetEchoLevel(int Level) override
    {
        BaseType::mEchoLevel = Level;
        GetBuilderAndSolver()->SetEchoLevel(Level);
    }

    //*********************************************************************************
    /**OPERATIONS ACCESSIBLE FROM THE INPUT: **/

    /**
     * @brief Create method
     * @param rModelPart The model part of the problem
     * @param ThisParameters The configuration parameters
     */
    typename BaseType::Pointer Create(
        ModelPart& rModelPart,
        Parameters ThisParameters
        ) const override
    {
        return Kratos::make_shared<ClassType>(rModelPart, ThisParameters);
    }

    /**
     * @brief Operation to predict the solution ... if it is not called a trivial predictor is used in which the
    values of the solution step of interest are assumed equal to the old values
     */
    void Predict() override
    {
        KRATOS_TRY
        const DataCommunicator &r_comm = BaseType::GetModelPart().GetCommunicator().GetDataCommunicator();
        //OPERATIONS THAT SHOULD BE DONE ONCE - internal check to avoid repetitions
        //if the operations needed were already performed this does nothing
        if (mInitializeWasPerformed == false)
            Initialize();

        //initialize solution step
        if (mSolutionStepIsInitialized == false)
            InitializeSolutionStep();

        TSystemMatrixType& rA  = *mpA;
        TSystemVectorType& rDx = *mpDx;
        TSystemVectorType& rb  = *mpb;

        DofsArrayType& r_dof_set = GetBuilderAndSolver()->GetDofSet();

        GetScheme()->Predict(BaseType::GetModelPart(), r_dof_set, rA, rDx, rb);

        // Applying constraints if needed
        auto& r_constraints_array = BaseType::GetModelPart().MasterSlaveConstraints();
        const int local_number_of_constraints = r_constraints_array.size();
        const int global_number_of_constraints = r_comm.SumAll(local_number_of_constraints);
        if(global_number_of_constraints != 0) {
            const auto& r_process_info = BaseType::GetModelPart().GetProcessInfo();

            const auto it_const_begin = r_constraints_array.begin();

            #pragma omp parallel for
            for(int i=0; i<static_cast<int>(local_number_of_constraints); ++i)
                (it_const_begin + i)->ResetSlaveDofs(r_process_info);

            #pragma omp parallel for
            for(int i=0; i<static_cast<int>(local_number_of_constraints); ++i)
                 (it_const_begin + i)->Apply(r_process_info);

            // The following is needed since we need to eventually compute time derivatives after applying
            // Master slave relations
            TSparseSpace::SetToZero(rDx);
            this->GetScheme()->Update(BaseType::GetModelPart(), r_dof_set, rA, rDx, rb);
        }

        // Move the mesh if needed
        if (this->MoveMeshFlag() == true)
            BaseType::MoveMesh();

        KRATOS_CATCH("")
    }

    /**
     * @brief Initialization of member variables and prior operations
     */
    void Initialize() override
    {
        KRATOS_TRY;

        if (mInitializeWasPerformed == false)
        {
            //pointers needed in the solution
            typename TSchemeType::Pointer p_scheme = GetScheme();
            typename TConvergenceCriteriaType::Pointer p_convergence_criteria = mpConvergenceCriteria;

            //Initialize The Scheme - OPERATIONS TO BE DONE ONCE
            if (p_scheme->SchemeIsInitialized() == false)
                p_scheme->Initialize(BaseType::GetModelPart());

            //Initialize The Elements - OPERATIONS TO BE DONE ONCE
            if (p_scheme->ElementsAreInitialized() == false)
                p_scheme->InitializeElements(BaseType::GetModelPart());

            //Initialize The Conditions - OPERATIONS TO BE DONE ONCE
            if (p_scheme->ConditionsAreInitialized() == false)
                p_scheme->InitializeConditions(BaseType::GetModelPart());

            //initialisation of the convergence criteria
            if (p_convergence_criteria->IsInitialized() == false)
                p_convergence_criteria->Initialize(BaseType::GetModelPart());

            mInitializeWasPerformed = true;
        }

        KRATOS_CATCH("");
    }

    /**
     * @brief Clears the internal storage
     */
    void Clear() override
    {
        KRATOS_TRY;

        // Setting to zero the internal flag to ensure that the dof sets are recalculated. Also clear the linear solver stored in the B&S
        auto p_builder_and_solver = GetBuilderAndSolver();
        if (p_builder_and_solver != nullptr) {
            p_builder_and_solver->SetDofSetIsInitializedFlag(false);
            p_builder_and_solver->Clear();
        }

        // Clearing the system of equations
        if (mpA != nullptr)
            SparseSpaceType::Clear(mpA);
        if (mpDx != nullptr)
            SparseSpaceType::Clear(mpDx);
        if (mpb != nullptr)
            SparseSpaceType::Clear(mpb);

        // Clearing scheme
        auto p_scheme = GetScheme();
        if (p_scheme != nullptr) {
            GetScheme()->Clear();
        }

        mInitializeWasPerformed = false;
        mSolutionStepIsInitialized = false;

        KRATOS_CATCH("");
    }

    /**
     * @brief This should be considered as a "post solution" convergence check which is useful for coupled analysis - the convergence criteria used is the one used inside the "solve" step
     */
    bool IsConverged() override
    {
        KRATOS_TRY;

        TSystemMatrixType& rA = *mpA;
        TSystemVectorType& rDx = *mpDx;
        TSystemVectorType& rb = *mpb;

        if (mpConvergenceCriteria->GetActualizeRHSflag() == true)
        {
            TSparseSpace::SetToZero(rb);
            GetBuilderAndSolver()->BuildRHS(GetScheme(), BaseType::GetModelPart(), rb);
        }

        return mpConvergenceCriteria->PostCriteria(BaseType::GetModelPart(), GetBuilderAndSolver()->GetDofSet(), rA, rDx, rb);

        KRATOS_CATCH("");
    }

    /**
     * @brief This operations should be called before printing the results when non trivial results
     * (e.g. stresses)
     * Need to be calculated given the solution of the step
     * @details This operations should be called only when needed, before printing as it can involve a non
     * negligible cost
     */
    void CalculateOutputData() override
    {
        TSystemMatrixType& rA  = *mpA;
        TSystemVectorType& rDx = *mpDx;
        TSystemVectorType& rb  = *mpb;

        GetScheme()->CalculateOutputData(BaseType::GetModelPart(),
                                         GetBuilderAndSolver()->GetDofSet(),
                                         rA, rDx, rb);
    }

    /**
     * @brief Performs all the required operations that should be done (for each step) before solving the solution step.
     * @details A member variable should be used as a flag to make sure this function is called only once per step.
     */
    void InitializeSolutionStep() override
    {
        KRATOS_TRY;

        if (!mSolutionStepIsInitialized) {
            // Pointers needed in the solution
            typename TSchemeType::Pointer p_scheme = GetScheme();
            typename TBuilderAndSolverType::Pointer p_builder_and_solver = GetBuilderAndSolver();
            ModelPart& r_model_part = BaseType::GetModelPart();

            //set up the system, operation performed just once unless it is required
            //to reform the dof set at each iteration
            BuiltinTimer system_construction_time;
            if (p_builder_and_solver->GetDofSetIsInitializedFlag() == false ||
                mReformDofSetAtEachStep == true)
            {
                //setting up the list of the DOFs to be solved
                BuiltinTimer setup_dofs_time;
                p_builder_and_solver->SetUpDofSet(p_scheme, r_model_part);
                KRATOS_INFO_IF("ResidualBasedNewtonRaphsonStrategy", BaseType::GetEchoLevel() > 0) << "Setup Dofs Time: "
                    << setup_dofs_time.ElapsedSeconds() << std::endl;

                //shaping correctly the system
                BuiltinTimer setup_system_time;
                p_builder_and_solver->SetUpSystem(r_model_part);
                KRATOS_INFO_IF("ResidualBasedNewtonRaphsonStrategy", BaseType::GetEchoLevel() > 0) << "Setup System Time: "
                    << setup_system_time.ElapsedSeconds() << std::endl;

                //setting up the Vectors involved to the correct size
                BuiltinTimer system_matrix_resize_time;
                p_builder_and_solver->ResizeAndInitializeVectors(p_scheme, mpA, mpDx, mpb,
                                                                 r_model_part);
                KRATOS_INFO_IF("ResidualBasedNewtonRaphsonStrategy", BaseType::GetEchoLevel() > 0) << "System Matrix Resize Time: "
                    << system_matrix_resize_time.ElapsedSeconds() << std::endl;
            }

            KRATOS_INFO_IF("ResidualBasedNewtonRaphsonStrategy", BaseType::GetEchoLevel() > 0) << "System Construction Time: "
                << system_construction_time.ElapsedSeconds() << std::endl;

            TSystemMatrixType& rA  = *mpA;
            TSystemVectorType& rDx = *mpDx;
            TSystemVectorType& rb  = *mpb;

            // Initial operations ... things that are constant over the Solution Step
            p_builder_and_solver->InitializeSolutionStep(r_model_part, rA, rDx, rb);

            // Initial operations ... things that are constant over the Solution Step
            p_scheme->InitializeSolutionStep(r_model_part, rA, rDx, rb);

            // Initialisation of the convergence criteria
            if (mpConvergenceCriteria->GetActualizeRHSflag() == true)
            {
                TSparseSpace::SetToZero(rb);
                p_builder_and_solver->BuildRHS(p_scheme, r_model_part, rb);
            }

            mpConvergenceCriteria->InitializeSolutionStep(r_model_part, p_builder_and_solver->GetDofSet(), rA, rDx, rb);

            if (mpConvergenceCriteria->GetActualizeRHSflag() == true)
                TSparseSpace::SetToZero(rb);

            mSolutionStepIsInitialized = true;
        }

        KRATOS_CATCH("");
    }

    /**
     * @brief Performs all the required operations that should be done (for each step) after solving the solution step.
     * @details A member variable should be used as a flag to make sure this function is called only once per step.
     */
    void FinalizeSolutionStep() override
    {
        KRATOS_TRY;

        ModelPart& r_model_part = BaseType::GetModelPart();

        typename TSchemeType::Pointer p_scheme = GetScheme();
        typename TBuilderAndSolverType::Pointer p_builder_and_solver = GetBuilderAndSolver();

        TSystemMatrixType& rA  = *mpA;
        TSystemVectorType& rDx = *mpDx;
        TSystemVectorType& rb  = *mpb;

        //Finalisation of the solution step,
        //operations to be done after achieving convergence, for example the
        //Final Residual Vector (mb) has to be saved in there
        //to avoid error accumulation

        p_scheme->FinalizeSolutionStep(r_model_part, rA, rDx, rb);
        p_builder_and_solver->FinalizeSolutionStep(r_model_part, rA, rDx, rb);
        mpConvergenceCriteria->FinalizeSolutionStep(r_model_part, p_builder_and_solver->GetDofSet(), rA, rDx, rb);

        //Cleaning memory after the solution
        p_scheme->Clean();

        //reset flags for next step
        mSolutionStepIsInitialized = false;

        if (mReformDofSetAtEachStep == true) //deallocate the systemvectors
        {
            this->Clear();
        }

        KRATOS_CATCH("");
    }

    /**
     * @brief Solves the current step. This function returns true if a solution has been found, false otherwise.
     */
    bool SolveSolutionStep() override
    {
        // Pointers needed in the solution
        ModelPart& r_model_part = BaseType::GetModelPart();
        typename TSchemeType::Pointer p_scheme = GetScheme();
        typename TBuilderAndSolverType::Pointer p_builder_and_solver = GetBuilderAndSolver();
        auto& r_dof_set = p_builder_and_solver->GetDofSet();

        TSystemMatrixType& rA  = *mpA;
        TSystemVectorType& rDx = *mpDx;
        TSystemVectorType& rb  = *mpb;

        //initializing the parameters of the Newton-Raphson cycle
        unsigned int iteration_number = 1;
        r_model_part.GetProcessInfo()[NL_ITERATION_NUMBER] = iteration_number;
        bool residual_is_updated = false;
        p_scheme->InitializeNonLinIteration(r_model_part, rA, rDx, rb);
        mpConvergenceCriteria->InitializeNonLinearIteration(r_model_part, r_dof_set, rA, rDx, rb);
        bool is_converged = mpConvergenceCriteria->PreCriteria(r_model_part, r_dof_set, rA, rDx, rb);

        // Function to perform the building and the solving phase.
        if (BaseType::mRebuildLevel > 0 || BaseType::mStiffnessMatrixIsBuilt == false) {
            TSparseSpace::SetToZero(rA);
            TSparseSpace::SetToZero(rDx);
            TSparseSpace::SetToZero(rb);

            if (mUseOldStiffnessInFirstIteration){
                p_builder_and_solver->BuildAndSolveLinearizedOnPreviousIteration(p_scheme, r_model_part, rA, rDx, rb,BaseType::MoveMeshFlag());
            } else {
                p_builder_and_solver->BuildAndSolve(p_scheme, r_model_part, rA, rDx, rb);
            }
        } else {
            TSparseSpace::SetToZero(rDx);  // Dx = 0.00;
            TSparseSpace::SetToZero(rb);

            p_builder_and_solver->BuildRHSAndSolve(p_scheme, r_model_part, rA, rDx, rb);
        }

        // Debugging info
        EchoInfo(iteration_number);

        // Updating the results stored in the database
        UpdateDatabase(rA, rDx, rb, BaseType::MoveMeshFlag());

        p_scheme->FinalizeNonLinIteration(r_model_part, rA, rDx, rb);
        mpConvergenceCriteria->FinalizeNonLinearIteration(r_model_part, r_dof_set, rA, rDx, rb);

        if (is_converged) {
            if (mpConvergenceCriteria->GetActualizeRHSflag()) {
                TSparseSpace::SetToZero(rb);

                p_builder_and_solver->BuildRHS(p_scheme, r_model_part, rb);
            }

            is_converged = mpConvergenceCriteria->PostCriteria(r_model_part, r_dof_set, rA, rDx, rb);
        }

        //Iteration Cycle... performed only for NonLinearProblems
        while (is_converged == false &&
               iteration_number++ < mMaxIterationNumber)
        {
            //setting the number of iteration
            r_model_part.GetProcessInfo()[NL_ITERATION_NUMBER] = iteration_number;

            p_scheme->InitializeNonLinIteration(r_model_part, rA, rDx, rb);
            mpConvergenceCriteria->InitializeNonLinearIteration(r_model_part, r_dof_set, rA, rDx, rb);

            is_converged = mpConvergenceCriteria->PreCriteria(r_model_part, r_dof_set, rA, rDx, rb);

            //call the linear system solver to find the correction mDx for the
            //it is not called if there is no system to solve
            if (SparseSpaceType::Size(rDx) != 0)
            {
                if (BaseType::mRebuildLevel > 1 || BaseType::mStiffnessMatrixIsBuilt == false)
                {
                    if (GetKeepSystemConstantDuringIterations() == false)
                    {
                        //A = 0.00;
                        TSparseSpace::SetToZero(rA);
                        TSparseSpace::SetToZero(rDx);
                        TSparseSpace::SetToZero(rb);

                        p_builder_and_solver->BuildAndSolve(p_scheme, r_model_part, rA, rDx, rb);
                    }
                    else
                    {
                        TSparseSpace::SetToZero(rDx);
                        TSparseSpace::SetToZero(rb);

                        p_builder_and_solver->BuildRHSAndSolve(p_scheme, r_model_part, rA, rDx, rb);
                    }
                }
                else
                {
                    TSparseSpace::SetToZero(rDx);
                    TSparseSpace::SetToZero(rb);

                    p_builder_and_solver->BuildRHSAndSolve(p_scheme, r_model_part, rA, rDx, rb);
                }
            }
            else
            {
                KRATOS_WARNING("NO DOFS") << "ATTENTION: no free DOFs!! " << std::endl;
            }

            // Debugging info
            EchoInfo(iteration_number);

            // Updating the results stored in the database
            UpdateDatabase(rA, rDx, rb, BaseType::MoveMeshFlag());

            p_scheme->FinalizeNonLinIteration(r_model_part, rA, rDx, rb);
            mpConvergenceCriteria->FinalizeNonLinearIteration(r_model_part, r_dof_set, rA, rDx, rb);

            residual_is_updated = false;

            if (is_converged == true)
            {
                if (mpConvergenceCriteria->GetActualizeRHSflag() == true)
                {
                    TSparseSpace::SetToZero(rb);

                    p_builder_and_solver->BuildRHS(p_scheme, r_model_part, rb);
                    residual_is_updated = true;
                }

                is_converged = mpConvergenceCriteria->PostCriteria(r_model_part, r_dof_set, rA, rDx, rb);
            }
        }

        //plots a warning if the maximum number of iterations is exceeded
        if (iteration_number >= mMaxIterationNumber) {
            MaxIterationsExceeded();
        } else {
            KRATOS_INFO_IF("ResidualBasedNewtonRaphsonStrategy", this->GetEchoLevel() > 0)
                << "Convergence achieved after " << iteration_number << " / "
                << mMaxIterationNumber << " iterations" << std::endl;
        }

        //recalculate residual if needed
        //(note that some convergence criteria need it to be recalculated)
        if (residual_is_updated == false)
        {
            // NOTE:
            // The following part will be commented because it is time consuming
            // and there is no obvious reason to be here. If someone need this
            // part please notify the community via mailing list before uncommenting it.
            // Pooyan.

            //    TSparseSpace::SetToZero(mb);
            //    p_builder_and_solver->BuildRHS(p_scheme, r_model_part, mb);
        }

        //calculate reactions if required
        if (mCalculateReactionsFlag == true)
            p_builder_and_solver->CalculateReactions(p_scheme, r_model_part, rA, rDx, rb);

        return is_converged;
    }

    /**
     * @brief Function to perform expensive checks.
     * @details It is designed to be called ONCE to verify that the input is correct.
     */
    int Check() override
    {
        KRATOS_TRY

        BaseType::Check();

        GetBuilderAndSolver()->Check(BaseType::GetModelPart());

        GetScheme()->Check(BaseType::GetModelPart());

        mpConvergenceCriteria->Check(BaseType::GetModelPart());

        return 0;

        KRATOS_CATCH("")
    }

    /**
<<<<<<< HEAD
=======
     * @brief This method provides the defaults parameters to avoid conflicts between the different constructors
     * @return The default parameters
     */
    Parameters GetDefaultParameters() const override
    {
        Parameters default_parameters = Parameters(R"(
        {
            "name"                                : "newton_raphson_strategy",
            "use_old_stiffness_in_first_iteration": false,
            "max_iteration"                       : 10,
            "reform_dofs_at_each_step"            : false,
            "compute_reactions"                   : false,
            "builder_and_solver_settings"         : {},
            "convergence_criteria_settings"       : {},
            "linear_solver_settings"              : {},
            "scheme_settings"                     : {}
        })");

        // Getting base class default parameters
        const Parameters base_default_parameters = BaseType::GetDefaultParameters();
        default_parameters.RecursivelyAddMissingParameters(base_default_parameters);
        return default_parameters;
    }

    /**
>>>>>>> 57f8e233
     * @brief Returns the name of the class as used in the settings (snake_case format)
     * @return The name of the class
     */
    static std::string Name()
    {
        return "newton_raphson_strategy";
    }

    ///@}
    ///@name Operators

    ///@{

    ///@}
    ///@name Operations
    ///@{

    ///@}
    ///@name Access

    ///@{

    /**
     * @brief This method returns the LHS matrix
     * @return The LHS matrix
     */
    TSystemMatrixType &GetSystemMatrix() override
    {
        TSystemMatrixType &mA = *mpA;

        return mA;
    }

    /**
     * @brief This method returns the RHS vector
     * @return The RHS vector
     */
    TSystemVectorType& GetSystemVector() override
    {
        TSystemVectorType& mb = *mpb;

        return mb;
    }

    /**
     * @brief This method returns the solution vector
     * @return The Dx vector
     */
    TSystemVectorType& GetSolutionVector() override
    {
        TSystemVectorType& mDx = *mpDx;

        return mDx;
    }


    /**
     * @brief Set method for the flag mKeepSystemConstantDuringIterations
     * @param Value If we consider constant the system of equations during the iterations
     */
    void SetKeepSystemConstantDuringIterations(bool Value)
    {
        mKeepSystemConstantDuringIterations = Value;
    }

    /**
     * @brief Get method for the flag mKeepSystemConstantDuringIterations
     * @return True if we consider constant the system of equations during the iterations, false otherwise
     */
    bool GetKeepSystemConstantDuringIterations()
    {
        return mKeepSystemConstantDuringIterations;
    }

    ///@}
    ///@name Inquiry
    ///@{

    ///@}
    ///@name Input and output
    ///@{

    /// Turn back information as a string.
    std::string Info() const override
    {
        return "ResidualBasedNewtonRaphsonStrategy";
    }

    /// Print information about this object.
    void PrintInfo(std::ostream& rOStream) const override
    {
        rOStream << Info();
    }

    /// Print object's data.
    void PrintData(std::ostream& rOStream) const override
    {
        rOStream << Info();
    }

    ///@}
    ///@name Friends
    ///@{

    ///@}

  private:
    ///@name Protected static Member Variables
    ///@{

    ///@}
    ///@name Protected member Variables
    ///@{

    ///@}
    ///@name Protected Operators
    ///@{

    ///@}
    ///@name Protected Operations
    ///@{

    ///@}
    ///@name Protected  Access
    ///@{

    ///@}
    ///@name Protected Inquiry
    ///@{

    ///@}
    ///@name Protected LifeCycle
    ///@{

    ///@}

  protected:
    ///@name Static Member Variables
    ///@{

    ///@}
    ///@name Member Variables
    ///@{
<<<<<<< HEAD
    
=======

>>>>>>> 57f8e233
    typename TSchemeType::Pointer mpScheme = nullptr; /// The pointer to the time scheme employed
    typename TBuilderAndSolverType::Pointer mpBuilderAndSolver = nullptr; /// The pointer to the builder and solver employed
    typename TConvergenceCriteriaType::Pointer mpConvergenceCriteria = nullptr; /// The pointer to the convergence criteria employed

    TSystemVectorPointerType mpDx; /// The increment in the solution
    TSystemVectorPointerType mpb; /// The RHS vector of the system of equations
    TSystemMatrixPointerType mpA; /// The LHS matrix of the system of equations

    /**
     * @brief Flag telling if it is needed to reform the DofSet at each
    solution step or if it is possible to form it just once
    * @details Default = false
        - true  : Reforme at each time step
        - false : Form just one (more efficient)
     */
    bool mReformDofSetAtEachStep;

    /**
     * @brief Flag telling if it is needed or not to compute the reactions
     * @details default = true
     */
    bool mCalculateReactionsFlag;

    /**
     * @brief Flag telling if a full update of the database will be performed at the first iteration
     * @details default = false
     */
    bool mUseOldStiffnessInFirstIteration = false;

    bool mSolutionStepIsInitialized; /// Flag to set as initialized the solution step

    unsigned int mMaxIterationNumber; /// The maximum number of iterations, 30 by default

    bool mInitializeWasPerformed; /// Flag to set as initialized the strategy

    bool mKeepSystemConstantDuringIterations; // Flag to allow keeping system matrix constant during iterations

    ///@}
    ///@name Private Operators
    ///@{

    /**
     * @brief Here the database is updated
     * @param A The LHS matrix of the system of equations
     * @param Dx The incremement in the solution
     * @param b The RHS vector of the system of equations
     * @param MoveMesh The flag that allows to move the mesh
     */

    virtual void UpdateDatabase(
        TSystemMatrixType& rA,
        TSystemVectorType& rDx,
        TSystemVectorType& rb,
        const bool MoveMesh)
    {
        typename TSchemeType::Pointer p_scheme = GetScheme();
        typename TBuilderAndSolverType::Pointer p_builder_and_solver = GetBuilderAndSolver();

        p_scheme->Update(BaseType::GetModelPart(), p_builder_and_solver->GetDofSet(), rA, rDx, rb);

        // Move the mesh if needed
        if (MoveMesh == true)
            BaseType::MoveMesh();
    }

    /**
     * @brief This method returns the components of the system of equations depending of the echo level
     * @param IterationNumber The non linear iteration in the solution loop
     */
    virtual void EchoInfo(const unsigned int IterationNumber)
    {
        TSystemMatrixType& rA  = *mpA;
        TSystemVectorType& rDx = *mpDx;
        TSystemVectorType& rb  = *mpb;

        if (this->GetEchoLevel() == 2) //if it is needed to print the debug info
        {
            KRATOS_INFO("Dx")  << "Solution obtained = " << rDx << std::endl;
            KRATOS_INFO("RHS") << "RHS  = " << rb << std::endl;
        }
        else if (this->GetEchoLevel() == 3) //if it is needed to print the debug info
        {
            KRATOS_INFO("LHS") << "SystemMatrix = " << rA << std::endl;
            KRATOS_INFO("Dx")  << "Solution obtained = " << rDx << std::endl;
            KRATOS_INFO("RHS") << "RHS  = " << rb << std::endl;
        }
        else if (this->GetEchoLevel() == 4) //print to matrix market file
        {
            std::stringstream matrix_market_name;
            matrix_market_name << "A_" << BaseType::GetModelPart().GetProcessInfo()[TIME] << "_" << IterationNumber << ".mm";
            TSparseSpace::WriteMatrixMarketMatrix((char *)(matrix_market_name.str()).c_str(), rA, false);

            std::stringstream matrix_market_vectname;
            matrix_market_vectname << "b_" << BaseType::GetModelPart().GetProcessInfo()[TIME] << "_" << IterationNumber << ".mm.rhs";
            TSparseSpace::WriteMatrixMarketVector((char *)(matrix_market_vectname.str()).c_str(), rb);
        }
    }

    /**
     * @brief This method prints information after reach the max number of iterations
     */

    virtual void MaxIterationsExceeded()
    {
        KRATOS_INFO_IF("ResidualBasedNewtonRaphsonStrategy", this->GetEchoLevel() > 0)
            << "ATTENTION: max iterations ( " << mMaxIterationNumber
            << " ) exceeded!" << std::endl;
    }

    /**
     * @brief This method assigns settings to member variables
     * @param ThisParameters Parameters that are assigned to the member variables
     */
    void AssignSettings(const Parameters ThisParameters) override
    {
        BaseType::AssignSettings(ThisParameters);
        mMaxIterationNumber = ThisParameters["max_iteration"].GetInt();
        mReformDofSetAtEachStep = ThisParameters["reform_dofs_at_each_step"].GetBool();
        mCalculateReactionsFlag = ThisParameters["compute_reactions"].GetBool();
        mUseOldStiffnessInFirstIteration = ThisParameters["use_old_stiffness_in_first_iteration"].GetBool();

        // Saving the convergence criteria to be used
        if (ThisParameters["convergence_criteria_settings"].Has("name")) {
            KRATOS_ERROR << "IMPLEMENTATION PENDING IN CONSTRUCTOR WITH PARAMETERS" << std::endl;
        }

        // Saving the scheme
        if (ThisParameters["scheme_settings"].Has("name")) {
            KRATOS_ERROR << "IMPLEMENTATION PENDING IN CONSTRUCTOR WITH PARAMETERS" << std::endl;
        }

        // Setting up the default builder and solver
        if (ThisParameters["builder_and_solver_settings"].Has("name")) {
            KRATOS_ERROR << "IMPLEMENTATION PENDING IN CONSTRUCTOR WITH PARAMETERS" << std::endl;
        }
    }

    ///@}
    ///@name Private Operations
    ///@{

    ///@}
    ///@name Private  Access
    ///@{

    ///@}
    ///@name Private Inquiry
    ///@{

    ///@}
    ///@name Un accessible methods
    ///@{

    /**
     * Copy constructor.
     */

    ResidualBasedNewtonRaphsonStrategy(const ResidualBasedNewtonRaphsonStrategy &Other){};

    ///@}

}; /* Class ResidualBasedNewtonRaphsonStrategy */

///@}

///@name Type Definitions
///@{

///@}

} /* namespace Kratos. */

#endif /* KRATOS_RESIDUALBASED_NEWTON_RAPHSON_STRATEGY  defined */<|MERGE_RESOLUTION|>--- conflicted
+++ resolved
@@ -115,12 +115,6 @@
      * @param rModelPart The model part of the problem
      * @param ThisParameters The configuration parameters
      */
-<<<<<<< HEAD
-    explicit ResidualBasedNewtonRaphsonStrategy(ModelPart& rModelPart, Parameters ThisParameters)
-        : BaseType(rModelPart, ThisParameters)
-    {
-        KRATOS_ERROR << "IMPLEMENTATION PENDING IN CONSTRUCTOR WITH PARAMETERS" << std::endl;
-=======
     explicit ResidualBasedNewtonRaphsonStrategy(ModelPart& rModelPart)
         : ResidualBasedNewtonRaphsonStrategy(rModelPart, ResidualBasedNewtonRaphsonStrategy::GetDefaultParameters())
     {
@@ -157,7 +151,6 @@
         mpA = TSparseSpace::CreateEmptyMatrixPointer();
         mpDx = TSparseSpace::CreateEmptyVectorPointer();
         mpb = TSparseSpace::CreateEmptyVectorPointer();
->>>>>>> 57f8e233
     }
 
     /**
@@ -180,11 +173,7 @@
         bool CalculateReactions = false,
         bool ReformDofSetAtEachStep = false,
         bool MoveMeshFlag = false)
-<<<<<<< HEAD
-        : SolvingStrategy<TSparseSpace, TDenseSpace, TLinearSolver>(rModelPart, MoveMeshFlag),
-=======
         : BaseType(rModelPart, MoveMeshFlag),
->>>>>>> 57f8e233
           mpScheme(pScheme),
           mpConvergenceCriteria(pNewConvergenceCriteria),
           mReformDofSetAtEachStep(ReformDofSetAtEachStep),
@@ -240,11 +229,7 @@
         bool CalculateReactions = false,
         bool ReformDofSetAtEachStep = false,
         bool MoveMeshFlag = false)
-<<<<<<< HEAD
-        : SolvingStrategy<TSparseSpace, TDenseSpace, TLinearSolver>(rModelPart, MoveMeshFlag),
-=======
         : BaseType(rModelPart, MoveMeshFlag),
->>>>>>> 57f8e233
           mpScheme(pScheme),
           mpBuilderAndSolver(pNewBuilderAndSolver),
           mpConvergenceCriteria(pNewConvergenceCriteria),
@@ -307,11 +292,8 @@
     {
         KRATOS_TRY
 
-<<<<<<< HEAD
-=======
         KRATOS_WARNING("ResidualBasedNewtonRaphsonStrategy") << "This constructor is deprecated, please use the constructor without linear solver" << std::endl;
 
->>>>>>> 57f8e233
         // Getting builder and solver
         auto p_builder_and_solver = GetBuilderAndSolver();
 
@@ -321,10 +303,6 @@
 
         KRATOS_CATCH("")
     }
-<<<<<<< HEAD
-
-=======
->>>>>>> 57f8e233
 
     /**
      * Constructor with Parameters
@@ -340,11 +318,7 @@
         typename TLinearSolver::Pointer pNewLinearSolver,
         typename TConvergenceCriteriaType::Pointer pNewConvergenceCriteria,
         Parameters Settings)
-<<<<<<< HEAD
-        : SolvingStrategy<TSparseSpace, TDenseSpace, TLinearSolver>(rModelPart, Settings),
-=======
         : BaseType(rModelPart),
->>>>>>> 57f8e233
           mpScheme(pScheme),
           mpConvergenceCriteria(pNewConvergenceCriteria),
           mSolutionStepIsInitialized(false),
@@ -392,11 +366,7 @@
         typename TConvergenceCriteriaType::Pointer pNewConvergenceCriteria,
         typename TBuilderAndSolverType::Pointer pNewBuilderAndSolver,
         Parameters Settings)
-<<<<<<< HEAD
-        : SolvingStrategy<TSparseSpace, TDenseSpace, TLinearSolver>(rModelPart, Settings),
-=======
         : BaseType(rModelPart),
->>>>>>> 57f8e233
           mpScheme(pScheme),
           mpBuilderAndSolver(pNewBuilderAndSolver),
           mpConvergenceCriteria(pNewConvergenceCriteria),
@@ -405,9 +375,6 @@
           mKeepSystemConstantDuringIterations(false)
     {
         KRATOS_TRY
-
-        // Getting builder and solver
-        auto p_builder_and_solver = GetBuilderAndSolver();
 
         // Getting builder and solver
         auto p_builder_and_solver = GetBuilderAndSolver();
@@ -453,11 +420,8 @@
     {
         KRATOS_TRY
 
-<<<<<<< HEAD
-=======
         KRATOS_WARNING("ResidualBasedNewtonRaphsonStrategy") << "This constructor is deprecated, please use the constructor without linear solver" << std::endl;
 
->>>>>>> 57f8e233
         // Getting builder and solver
         auto p_builder_and_solver = GetBuilderAndSolver();
 
@@ -1116,8 +1080,6 @@
     }
 
     /**
-<<<<<<< HEAD
-=======
      * @brief This method provides the defaults parameters to avoid conflicts between the different constructors
      * @return The default parameters
      */
@@ -1143,7 +1105,6 @@
     }
 
     /**
->>>>>>> 57f8e233
      * @brief Returns the name of the class as used in the settings (snake_case format)
      * @return The name of the class
      */
@@ -1287,11 +1248,7 @@
     ///@}
     ///@name Member Variables
     ///@{
-<<<<<<< HEAD
-    
-=======
-
->>>>>>> 57f8e233
+
     typename TSchemeType::Pointer mpScheme = nullptr; /// The pointer to the time scheme employed
     typename TBuilderAndSolverType::Pointer mpBuilderAndSolver = nullptr; /// The pointer to the builder and solver employed
     typename TConvergenceCriteriaType::Pointer mpConvergenceCriteria = nullptr; /// The pointer to the convergence criteria employed
