--- conflicted
+++ resolved
@@ -924,54 +924,11 @@
             TSparseSpace::SetToZero(rDx);
             TSparseSpace::SetToZero(rb);
 
-<<<<<<< HEAD
-            // Original
-            //p_builder_and_solver->BuildAndSolve(p_scheme, r_model_part, rA, rDx, rb);
-
-            // BEGINNING OF MODIFICATION
-            TSystemVectorType dx_prediction(r_dof_set.size());
-            dx_prediction.clear();
-            TSystemVectorType rhs_addition(r_dof_set.size());
-            rhs_addition.clear();
-
-            //here we bring back the database to before the prediction
-            //but we store the prediction increment in dx_prediction
-            //the goal is that the stiffness is computed with the converged configuration at the end of the
-            //previous step
-            for(auto& dof : r_dof_set)
-            {
-                dx_prediction[dof.EquationId()] = dof.GetSolutionStepValue() - dof.GetSolutionStepValue(1);
-                dof.GetSolutionStepValue() = dof.GetSolutionStepValue(1); //bring back the database
-            }
-            BaseType::MoveMesh(); //this needs to be protected by an if, or even better needs to use updatedatabase
-
-            p_builder_and_solver->Build(p_scheme, r_model_part, rA, rb);
-
-            TSparseSpace::Mult(rA,dx_prediction, rhs_addition);
-            noalias(rb) -= rhs_addition;
-
-            if(r_model_part.MasterSlaveConstraints().size() != 0) {
-                p_builder_and_solver->ApplyConstraints(p_scheme, r_model_part, rA, rb);
-            }
-
-            p_builder_and_solver->ApplyDirichletConditions(p_scheme, r_model_part, rA, rDx, rb);
-
-            p_builder_and_solver->SystemSolve(rA, rDx, rb);   //TODO: here we should use SystemSolveWithPhysics
-
-            //here we apply back the prediction
-            for(auto& dof : r_dof_set)
-            {
-                dof.GetSolutionStepValue() += dx_prediction[dof.EquationId()]; //bring back the database
-            }
-            BaseType::MoveMesh(); //this needs to be protected by an if, or even better needs to use updatedatabase
-            // END OF MODIFICATION
-=======
             if (mUseOldStiffnessInFirstIteration){
                 p_builder_and_solver->BuildAndSolveLinearizedOnPreviousIteration(p_scheme, r_model_part, rA, rDx, rb,BaseType::MoveMeshFlag());
             } else {
                 p_builder_and_solver->BuildAndSolve(p_scheme, r_model_part, rA, rDx, rb);
             }
->>>>>>> 74e0f55d
         } else {
             TSparseSpace::SetToZero(rDx);  // Dx = 0.00;
             TSparseSpace::SetToZero(rb);
