//    |  /           |
//    ' /   __| _` | __|  _ \   __|
//    . \  |   (   | |   (   |\__ `
//   _|\_\_|  \__,_|\__|\___/ ____/
//                   Multi-Physics
//
//  License:		 BSD License
//					 Kratos default license: kratos/license.txt
//
//  Main authors:    Riccardo Rossi
//



#if !defined(KRATOS_ADAPTIVE_RESIDUALBASED_NEWTON_RAPHSON_STRATEGY )
#define  KRATOS_ADAPTIVE_RESIDUALBASED_NEWTON_RAPHSON_STRATEGY


/* System includes */


/* External includes */


/* Project includes */
#include "includes/define.h"
#include "includes/model_part.h"
#include "includes/matrix_market_interface.h"
#include "solving_strategies/strategies/solving_strategy.h"
#include "solving_strategies/convergencecriterias/convergence_criteria.h"

//default builder and solver
#include "solving_strategies/builder_and_solvers/residualbased_elimination_builder_and_solver.h"

namespace Kratos
{

/**@name Kratos Globals */
/*@{ */


/*@} */
/**@name Type Definitions */
/*@{ */

/*@} */


/**@name  Enum's */
/*@{ */


/*@} */
/**@name  Functions */
/*@{ */



/*@} */
/**@name Kratos Classes */
/*@{ */

/// Short class definition.
/**   Detail class definition.

\URL[Example of use html]{ extended_documentation/no_ex_of_use.html}

\URL[Example of use pdf]{ extended_documentation/no_ex_of_use.pdf}

\URL[Example of use doc]{ extended_documentation/no_ex_of_use.doc}

\URL[Example of use ps]{ extended_documentation/no_ex_of_use.ps}


\URL[Extended documentation html]{ extended_documentation/no_ext_doc.html}

\URL[Extended documentation pdf]{ extended_documentation/no_ext_doc.pdf}

\URL[Extended documentation doc]{ extended_documentation/no_ext_doc.doc}

\URL[Extended documentation ps]{ extended_documentation/no_ext_doc.ps}


*/
template<class TSparseSpace,
         class TDenseSpace, // = DenseSpace<double>,
         class TLinearSolver //= LinearSolver<TSparseSpace,TDenseSpace>
         >
class AdaptiveResidualBasedNewtonRaphsonStrategy
    : public SolvingStrategy<TSparseSpace,TDenseSpace,TLinearSolver>
{
public:
    /**@name Type Definitions */
    /*@{ */
    typedef ConvergenceCriteria<TSparseSpace,TDenseSpace> TConvergenceCriteriaType;

    /** Counted pointer of ClassName */
    KRATOS_CLASS_POINTER_DEFINITION( AdaptiveResidualBasedNewtonRaphsonStrategy );

    typedef SolvingStrategy<TSparseSpace,TDenseSpace,TLinearSolver> BaseType;

    typedef AdaptiveResidualBasedNewtonRaphsonStrategy<TSparseSpace,TDenseSpace,TLinearSolver> ClassType;

    typedef typename BaseType::TBuilderAndSolverType TBuilderAndSolverType;

    typedef typename BaseType::TDataType TDataType;

    typedef TSparseSpace SparseSpaceType;

    typedef typename BaseType::TSchemeType TSchemeType;

    //typedef typename BaseType::DofSetType DofSetType;

    typedef typename BaseType::DofsArrayType DofsArrayType;

    typedef typename BaseType::TSystemMatrixType TSystemMatrixType;

    typedef typename BaseType::TSystemVectorType TSystemVectorType;

    typedef typename BaseType::LocalSystemVectorType LocalSystemVectorType;

    typedef typename BaseType::LocalSystemMatrixType LocalSystemMatrixType;

    typedef typename BaseType::TSystemMatrixPointerType TSystemMatrixPointerType;
    typedef typename BaseType::TSystemVectorPointerType TSystemVectorPointerType;

    /*@} */
    /**@name Life Cycle
    */
    /*@{ */

    /**
     * @brief Default constructor
     */
    explicit AdaptiveResidualBasedNewtonRaphsonStrategy() : BaseType()
    {
    }

    /**
     * @brief Default constructor. (with parameters)
     * @param rModelPart The model part of the problem
     * @param ThisParameters The configuration parameters
     */
    explicit AdaptiveResidualBasedNewtonRaphsonStrategy(ModelPart& rModelPart, Parameters ThisParameters)
<<<<<<< HEAD
        : BaseType(rModelPart, ThisParameters)
    {
        KRATOS_ERROR << "IMPLEMENTATION PENDING IN CONSTRUCTOR WITH PARAMETERS" << std::endl;
=======
        : BaseType(rModelPart)
    {
        // Validate and assign defaults
        ThisParameters = this->ValidateAndAssignParameters(ThisParameters, this->GetDefaultParameters());
        this->AssignSettings(ThisParameters);

        // Getting builder and solver
        auto p_builder_and_solver = this->GetBuilderAndSolver();
        if (p_builder_and_solver != nullptr) {
            // Tells to the builder and solver if the reactions have to be Calculated or not
            p_builder_and_solver->SetCalculateReactionsFlag(this->GetCalculateReactionsFlag());

            // Tells to the Builder And Solver if the system matrix and vectors need to
            // be reshaped at each step or not
            p_builder_and_solver->SetReshapeMatrixFlag(this->GetReformDofSetAtEachStepFlag());
        } else {
            KRATOS_WARNING("AdaptiveResidualBasedNewtonRaphsonStrategy") << "BuilderAndSolver is not initialized. Please assign one before settings flags" << std::endl;
        }

        mpA = TSparseSpace::CreateEmptyMatrixPointer();
        mpDx = TSparseSpace::CreateEmptyVectorPointer();
        mpb = TSparseSpace::CreateEmptyVectorPointer();
>>>>>>> 57f8e233
    }

    /** Constructor.
    */
    AdaptiveResidualBasedNewtonRaphsonStrategy(
        ModelPart& rModelPart,
        typename TSchemeType::Pointer pScheme,
        typename TLinearSolver::Pointer pNewLinearSolver,
        typename TConvergenceCriteriaType::Pointer pNewConvergenceCriteria,
        int MaxIterations = 30,
        int MinIterations = 4,
        bool CalculateReactions = false,
        bool ReformDofSetAtEachStep = false,
        bool MoveMeshFlag = false,
        double ReductionFactor = 0.5,
        double IncreaseFactor = 1.3,
        int NumberOfCycles = 5
        ) : BaseType(rModelPart, MoveMeshFlag)
    {
        KRATOS_TRY
        //set flags to default values
        SetMaxIterationNumber(MaxIterations);

        mMinIterationNumber = MinIterations;

        mReductionFactor = ReductionFactor;

        mIncreaseFactor = IncreaseFactor;

        mNumberOfCycles = NumberOfCycles;

        mCalculateReactionsFlag = CalculateReactions;


        mReformDofSetAtEachStep = ReformDofSetAtEachStep;

        //saving the convergence criteria to be used
        mpConvergenceCriteria = pNewConvergenceCriteria;

        //saving the scheme
        mpScheme = pScheme;

        //saving the linear solver
        mpLinearSolver = pNewLinearSolver;

        //setting up the default builder and solver
        mpBuilderAndSolver = typename TBuilderAndSolverType::Pointer
                             (
                                 new ResidualBasedEliminationBuilderAndSolver<TSparseSpace,TDenseSpace,TLinearSolver>(mpLinearSolver)
                             );

        //set flags to start correcty the calculations
        mSolutionStepIsInitialized = false;
        mInitializeWasPerformed = false;

        //tells to the builder and solver if the reactions have to be Calculated or not
        GetBuilderAndSolver()->SetCalculateReactionsFlag(mCalculateReactionsFlag);

        //tells to the Builder And Solver if the system matrix and vectors need to
        //be reshaped at each step or not
        GetBuilderAndSolver()->SetReshapeMatrixFlag(mReformDofSetAtEachStep);

        //set EchoLevel to the default value (only time is displayed)
        SetEchoLevel(1);

        //by default the matrices are rebuilt at each iteration
        this->SetRebuildLevel(2);

        KRATOS_WATCH("AdaptiveResidualBasedNewtonRaphsonStrategy is chosen");

        KRATOS_CATCH("")
    }

    /**
     * Constructor specifying the builder and solver
     * @param rModelPart The model part of the problem
     * @param pScheme The integration scheme
     * @param pNewLinearSolver The linear solver employed
     * @param pNewConvergenceCriteria The convergence criteria employed
     * @param pNewBuilderAndSolver The builder and solver employed
     * @param MaxIterations The maximum number of non-linear iterations to be considered when solving the problem
     * @param CalculateReactions The flag for the reaction calculation
     * @param ReformDofSetAtEachStep The flag that allows to compute the modification of the DOF
     * @param MoveMeshFlag The flag that allows to move the mesh
     * @param ReductionFactor The factor of reduction
     * @param IncreaseFactor The increase factor
     * @param NumberOfCycles The number of cycles
     */
    explicit AdaptiveResidualBasedNewtonRaphsonStrategy(
        ModelPart& rModelPart,
        typename TSchemeType::Pointer pScheme,
        typename TLinearSolver::Pointer pNewLinearSolver,
        typename TConvergenceCriteriaType::Pointer pNewConvergenceCriteria,
        typename TBuilderAndSolverType::Pointer pNewBuilderAndSolver,
        int MaxIterations = 30,
        int MinIterations = 4,
        bool CalculateReactions = false,
        bool ReformDofSetAtEachStep = false,
        bool MoveMeshFlag = false,
        double ReductionFactor = 0.5,
        double IncreaseFactor = 1.3,
        int NumberOfCycles = 5
        ) : BaseType(rModelPart, MoveMeshFlag)
    {
        KRATOS_TRY
        //set flags to default values
        SetMaxIterationNumber(MaxIterations);
        mCalculateReactionsFlag = CalculateReactions;

        mMinIterationNumber = MinIterations;

        mReductionFactor = ReductionFactor;

        mIncreaseFactor = IncreaseFactor;

        mNumberOfCycles = NumberOfCycles;


        mReformDofSetAtEachStep = ReformDofSetAtEachStep;

        //saving the convergence criteria to be used
        mpConvergenceCriteria = pNewConvergenceCriteria;

        //saving the scheme
        mpScheme = pScheme;

        //saving the linear solver
        mpLinearSolver = pNewLinearSolver;

        //setting up the default builder and solver
        mpBuilderAndSolver = pNewBuilderAndSolver;

        //set flags to start correcty the calculations
        mSolutionStepIsInitialized = false;
        mInitializeWasPerformed = false;

        //tells to the builder and solver if the reactions have to be Calculated or not
        GetBuilderAndSolver()->SetCalculateReactionsFlag(mCalculateReactionsFlag);

        //tells to the Builder And Solver if the system matrix and vectors need to
        //be reshaped at each step or not
        GetBuilderAndSolver()->SetReshapeMatrixFlag(mReformDofSetAtEachStep);

        //set EchoLevel to the default value (only time is displayed)
        SetEchoLevel(1);

        //by default the matrices are rebuilt at each iteration
        this->SetRebuildLevel(2);

        KRATOS_CATCH("")
    }

    /** Destructor.
    */
    ~AdaptiveResidualBasedNewtonRaphsonStrategy() override {}

    /** Destructor.
    */

    //Set and Get Scheme ... containing Builder, Update and other
    void SetScheme(typename TSchemeType::Pointer pScheme )
    {
        mpScheme = pScheme;
    };
    typename TSchemeType::Pointer GetScheme()
    {
        return mpScheme;
    };

    //Set and Get the BuilderAndSolver
    void SetBuilderAndSolver(typename TBuilderAndSolverType::Pointer pNewBuilderAndSolver )
    {
        mpBuilderAndSolver = pNewBuilderAndSolver;
    };
    typename TBuilderAndSolverType::Pointer GetBuilderAndSolver()
    {
        return mpBuilderAndSolver;
    };

    void SetCalculateReactionsFlag(bool CalculateReactionsFlag)
    {
        mCalculateReactionsFlag = CalculateReactionsFlag;
    }
    bool GetCalculateReactionsFlag()
    {
        return mCalculateReactionsFlag;
    }

    void SetReformDofSetAtEachStepFlag(bool flag)
    {
        mReformDofSetAtEachStep = flag;
        GetBuilderAndSolver()->SetReshapeMatrixFlag(mReformDofSetAtEachStep);
    }
    bool GetReformDofSetAtEachStepFlag()
    {
        return mReformDofSetAtEachStep;
    }

    void SetMaxIterationNumber( int  MaxIterationNumber)
    {
        mMaxIterationNumber = MaxIterationNumber;
    }
    unsigned int GetMaxIterationNumber()
    {
        return mMaxIterationNumber;
    }

    //level of echo for the solving strategy
    // 0 -> mute... no echo at all
    // 1 -> printing time and basic informations
    // 2 -> printing linear solver data
    // 3 -> Print of debug informations:
    //		Echo of stiffness matrix, Dx, b...
    void SetEchoLevel(int Level) override
    {
        BaseType::mEchoLevel = Level;
        GetBuilderAndSolver()->SetEchoLevel(Level);
    }

    //*********************************************************************************
    /**OPERATIONS ACCESSIBLE FROM THE INPUT:*/

    /**
    * @brief Create method
    * @param rModelPart The model part of the problem
    * @param ThisParameters The configuration parameters
    */
    typename BaseType::Pointer Create(
        ModelPart& rModelPart,
        Parameters ThisParameters
        ) const override
    {
        return Kratos::make_shared<ClassType>(rModelPart, ThisParameters);
    }

    /**
    operation to predict the solution ... if it is not called a trivial predictor is used in which the
    values of the solution step of interest are assumed equal to the old values
    */
    void Predict() override
    {
        KRATOS_TRY
        //OPERATIONS THAT SHOULD BE DONE ONCE - internal check to avoid repetitions
        //if the operations needed were already performed this does nothing
        if(mInitializeWasPerformed == false)
            Initialize();

        //initialize solution step
        if (mSolutionStepIsInitialized == false)
            InitializeSolutionStep();

        DofsArrayType& rDofSet = GetBuilderAndSolver()->GetDofSet();

        TSystemMatrixType& mA = *mpA;
        TSystemVectorType& mDx = *mpDx;
        TSystemVectorType& mb = *mpb;


        GetScheme()->Predict(BaseType::GetModelPart(),rDofSet,mA,mDx,mb);

        //move the mesh if needed
        if(this->MoveMeshFlag() == true) BaseType::MoveMesh();

        KRATOS_CATCH("")
    }

    //*********************************************************************************
    /**
    the problem of interest is solved
    */
    //**********************************************************************
    bool CyclicSolve()
    {
        KRATOS_TRY


        //pointers needed in the solution
        typename TSchemeType::Pointer pScheme = GetScheme();
        typename TBuilderAndSolverType::Pointer pBuilderAndSolver = GetBuilderAndSolver();

        //int solstep = pCurrentProcessInfo.GetCurrentSolutionStep();
        DofsArrayType& rDofSet = pBuilderAndSolver->GetDofSet();

        //OPERATIONS THAT SHOULD BE DONE ONCE - internal check to avoid repetitions
        //if the operations needed were already performed this does nothing
        if(mInitializeWasPerformed == false)
            Initialize();

        //set up the system, operation performed just once unless it is required
        //to reform the dof set at each iteration
        if (pBuilderAndSolver->GetDofSetIsInitializedFlag() == false ||
                mReformDofSetAtEachStep == true )
        {
            //setting up the list of the DOFs to be solved
            pBuilderAndSolver->SetUpDofSet(pScheme,BaseType::GetModelPart());

            //shaping correctly the system
            pBuilderAndSolver->SetUpSystem(BaseType::GetModelPart());
        }

        //prints informations about the current time
        if (this->GetEchoLevel()!=0)
        {
            std::cout << " " << std::endl;
            std::cout << "CurrentTime = " << BaseType::GetModelPart().GetProcessInfo()[TIME] << std::endl;
        }

        //updates the database with a prediction of the solution
        Predict();

        //initialize solution step
        if (mSolutionStepIsInitialized == false)
            InitializeSolutionStep();

        TSystemMatrixType& mA = *mpA;
        TSystemVectorType& mDx = *mpDx;
        TSystemVectorType& mb = *mpb;



        //initializing the parameters of the Newton-Raphson cicle
        int iteration_number=1;
        BaseType::GetModelPart().GetProcessInfo()[NL_ITERATION_NUMBER] = iteration_number;
//			BaseType::GetModelPart().GetProcessInfo().SetNonLinearIterationNumber(iteration_number);
        bool is_converged = false;
//        bool ResidualIsUpdated = false;
        pScheme->InitializeNonLinIteration(BaseType::GetModelPart(),mA,mDx,mb);
        is_converged = mpConvergenceCriteria->PreCriteria(BaseType::GetModelPart(),rDofSet,mA,mDx,mb);

        //function to perform the building and the solving phase.
        if(BaseType::mRebuildLevel >1 || BaseType::mStiffnessMatrixIsBuilt == false)
        {
            TSparseSpace::SetToZero(mA);
            TSparseSpace::SetToZero(mDx);
            TSparseSpace::SetToZero(mb);

            pBuilderAndSolver->BuildAndSolve(pScheme,BaseType::GetModelPart(),mA,mDx,mb);
        }
        else
        {
            TSparseSpace::SetToZero(mDx); //mDx=0.00;
            TSparseSpace::SetToZero(mb);

            pBuilderAndSolver->BuildRHSAndSolve(pScheme,BaseType::GetModelPart(),mA,mDx,mb);
        }

        if (this->GetEchoLevel()==3) //if it is needed to print the debug info
        {
// 				std::cout << "After first system solution" << std::endl;
            std::cout << "SystemMatrix = " << mA << std::endl;
            std::cout << "solution obtained = " << mDx << std::endl;
            std::cout << "RHS  = " << mb << std::endl;
        }
        if (this->GetEchoLevel()==4) //print to matrix market file
        {
            std::stringstream matrix_market_name;
            matrix_market_name << "A_"<< BaseType::GetModelPart().GetProcessInfo()[TIME] << "_" << iteration_number  << ".mm";
            WriteMatrixMarketMatrix((char*)(matrix_market_name.str()).c_str() , mA, false);
        }

        //update results
        pScheme->Update(BaseType::GetModelPart(),rDofSet,mA,mDx,mb);

        //move the mesh if needed
        if(BaseType::MoveMeshFlag() == true) BaseType::MoveMesh();

        pScheme->FinalizeNonLinIteration(BaseType::GetModelPart(),mA,mDx,mb);

        if (is_converged==true)
        {
            //initialisation of the convergence criteria
            mpConvergenceCriteria->InitializeSolutionStep(BaseType::GetModelPart(),rDofSet,mA,mDx,mb);

            if (mpConvergenceCriteria->GetActualizeRHSflag() == true)
            {
                TSparseSpace::SetToZero(mb);

                pBuilderAndSolver->BuildRHS(pScheme,BaseType::GetModelPart(),mb);
            }

            is_converged = mpConvergenceCriteria->PostCriteria(BaseType::GetModelPart(),rDofSet,mA,mDx,mb);
        }


        //Iteration Cicle... performed only for NonLinearProblems
        while(	is_converged == false &&
                iteration_number++<mMaxIterationNumber)
        {
            //setting the number of iteration
            BaseType::GetModelPart().GetProcessInfo()[NL_ITERATION_NUMBER] = iteration_number;

            pScheme->InitializeNonLinIteration(BaseType::GetModelPart(),mA,mDx,mb);

            is_converged = mpConvergenceCriteria->PreCriteria(BaseType::GetModelPart(),rDofSet,mA,mDx,mb);

            //call the linear system solver to find the correction mDx for the
            //it is not called if there is no system to solve
            if (SparseSpaceType::Size(mDx)!=0)
            {
                if(BaseType::mRebuildLevel >1 || BaseType::mStiffnessMatrixIsBuilt == false)
                {
                    //mA = 0.00;
                    TSparseSpace::SetToZero(mA);
                    TSparseSpace::SetToZero(mDx);
                    TSparseSpace::SetToZero(mb);

                    pBuilderAndSolver->BuildAndSolve(pScheme,BaseType::GetModelPart(),mA,mDx,mb);
                }
                else
                {
                    TSparseSpace::SetToZero(mDx);
                    TSparseSpace::SetToZero(mb);

                    pBuilderAndSolver->BuildRHSAndSolve(pScheme,BaseType::GetModelPart(),mA,mDx,mb);
                }
            }
            else
            {
                std::cout << "ATTENTION: no free DOFs!! " << std::endl;
            }


            //Updating the results stored in the database
            pScheme->Update(BaseType::GetModelPart(),rDofSet,mA,mDx,mb);

            //move the mesh if needed
            if(BaseType::MoveMeshFlag() == true) BaseType::MoveMesh();

            pScheme->FinalizeNonLinIteration(BaseType::GetModelPart(),mA,mDx,mb);

//            ResidualIsUpdated = false;

            if (is_converged==true)
            {

                if (mpConvergenceCriteria->GetActualizeRHSflag() == true)
                {
                    TSparseSpace::SetToZero(mb);

                    pBuilderAndSolver->BuildRHS(pScheme,BaseType::GetModelPart(),mb);
//                    ResidualIsUpdated = true;
                    //std::cout << "mb is calculated" << std::endl;
                }

                is_converged = mpConvergenceCriteria->PostCriteria(BaseType::GetModelPart(),rDofSet,mA,mDx,mb);
            }
        }

        return is_converged;

        KRATOS_CATCH("")

    }
    //**********************************************************************
    double Solve() override
    {
        KRATOS_TRY
        bool is_converged = false;
        int number_of_cycles = 0;

        while(is_converged == false && number_of_cycles++ < mNumberOfCycles )
        {
            KRATOS_WATCH("****************** inside cyclic_lopp*******************");
            KRATOS_WATCH(mNumberOfCycles);
            KRATOS_WATCH(mMinIterationNumber);
            KRATOS_WATCH(mReductionFactor);
            KRATOS_WATCH(mIncreaseFactor);

            // mSolutionStepIsInitialized = false;
            //Iteration Cicle... performed only for NonLinearProblems
            is_converged = CyclicSolve();

            double iteration_number = BaseType::GetModelPart().GetProcessInfo()[NL_ITERATION_NUMBER];

            if(is_converged == false)
            {
                ModelPart& model_part = BaseType::GetModelPart();
                double CurrentTime = model_part.GetProcessInfo()[TIME];
                KRATOS_WATCH("old delta_time");
                KRATOS_WATCH(model_part.GetProcessInfo()[DELTA_TIME]);
                double delta_time  = model_part.GetProcessInfo()[DELTA_TIME];
                double new_time =  CurrentTime - delta_time * mReductionFactor;


                ReductionStrategy(model_part, new_time);


                //plots a warning if the maximum number of iterations is exceeded
                MaxIterationsExceeded(number_of_cycles);

                KRATOS_WATCH("CurrentTime");
                KRATOS_WATCH(CurrentTime);

                KRATOS_WATCH("new_time");
                KRATOS_WATCH(new_time);

                KRATOS_WATCH("new delta_time");
                KRATOS_WATCH(model_part.GetProcessInfo()[DELTA_TIME]);
            }

            if(iteration_number <=  mMinIterationNumber)
            {
                ModelPart& model_part = BaseType::GetModelPart();
                double DeltaTime = model_part.GetProcessInfo()[DELTA_TIME];
                double New_Dt = DeltaTime * mIncreaseFactor;
                model_part.GetProcessInfo()[DELTA_TIME] = New_Dt;
                //ModelPart.GetProcessInfo().SetCurrentTime(NewTime);
                PrintIncreaseOfDeltaTime(DeltaTime, New_Dt);
            }
        }//end of cyclic loop

        BaseType::GetModelPart().GetProcessInfo()[SCALE] = number_of_cycles;
        TSystemMatrixType& mA = *mpA;
        TSystemVectorType& mDx = *mpDx;
        TSystemVectorType& mb = *mpb;



        //recalculate residual if needed
        // (note that some convergence criteria need it to be recalculated)
        if (mpConvergenceCriteria->GetActualizeRHSflag() == false)
        {
            TSparseSpace::SetToZero(mb);

            mpBuilderAndSolver->BuildRHS(mpScheme,BaseType::GetModelPart(),mb);

            //std::cout << "mb is calculated" << std::endl;
        }

        //calculate reactions if required
        if (mCalculateReactionsFlag ==true)
        {
            mpBuilderAndSolver->CalculateReactions(mpScheme,BaseType::GetModelPart(),mA,mDx,mb);
        }
        //Finalisation of the solution step,
        //operations to be done after achieving convergence, for example the
        //Final Residual Vector (mb) has to be saved in there
        //to avoid error accumulation
        mpScheme->FinalizeSolutionStep(BaseType::GetModelPart(),mA,mDx,mb);
        mpBuilderAndSolver->FinalizeSolutionStep(BaseType::GetModelPart(),mA,mDx,mb);

        //Cleaning memory after the solution
        mpScheme->Clean();

        //reset flags for next step
        mSolutionStepIsInitialized = false;

        if (mReformDofSetAtEachStep == true) //deallocate the systemvectors
        {
            SparseSpaceType::Clear(mpA);
            SparseSpaceType::Clear(mpDx);
            SparseSpaceType::Clear(mpb);

            this->Clear();
        }

        return 0.00;

        KRATOS_CATCH("")

    }

    /**
    this should be considered as a "post solution" convergence check which is useful for coupled analysis
    - the convergence criteria used is the one used inside the "solve" step
    */
    //**********************************************************************
    bool IsConverged() override
    {
        KRATOS_TRY

        TSystemMatrixType& mA = *mpA;
        TSystemVectorType& mDx = *mpDx;
        TSystemVectorType& mb = *mpb;


        if (mpConvergenceCriteria->GetActualizeRHSflag() == true)
        {
            GetBuilderAndSolver()->BuildRHS(GetScheme(),BaseType::GetModelPart(),mb);
        }

        DofsArrayType& rDofSet = GetBuilderAndSolver()->GetDofSet();

        return mpConvergenceCriteria->PostCriteria(BaseType::GetModelPart(),rDofSet,mA,mDx,mb);
        KRATOS_CATCH("")

    }

    //*********************************************************************************
    /**
    this operations should be called before printing the results when non trivial results (e.g. stresses)
    need to be calculated given the solution of the step

    This operations should be called only when needed, before printing as it can involve a non negligible cost
    */
    void CalculateOutputData() override
    {
        TSystemMatrixType& mA = *mpA;
        TSystemVectorType& mDx = *mpDx;
        TSystemVectorType& mb = *mpb;

        DofsArrayType& rDofSet = GetBuilderAndSolver()->GetDofSet();
        GetScheme()->CalculateOutputData(BaseType::GetModelPart(),rDofSet,mA,mDx,mb);
    }

    //**********************************************************************
    //**********************************************************************
    void Clear() override
    {
        KRATOS_TRY
        std::cout << "Newton Raphson strategy Clear function used" << std::endl;

        TSystemMatrixType& mA = *mpA;
        TSystemVectorType& mDx = *mpDx;
        TSystemVectorType& mb = *mpb;

        SparseSpaceType::Clear(mpA);
        SparseSpaceType::Resize(mA,0,0);

        SparseSpaceType::Clear(mpDx);
        SparseSpaceType::Resize(mDx,0);

        SparseSpaceType::Clear(mpb);
        SparseSpaceType::Resize(mb,0);


        //setting to zero the internal flag to ensure that the dof sets are recalculated
        GetBuilderAndSolver()->SetDofSetIsInitializedFlag(false);
        GetBuilderAndSolver()->Clear();


        KRATOS_CATCH("");
    }

    /**
<<<<<<< HEAD
=======
     * @brief This method provides the defaults parameters to avoid conflicts between the different constructors
     * @return The default parameters
     */
    Parameters GetDefaultParameters() const override
    {
        Parameters default_parameters = Parameters(R"(
        {
            "name"                                : "adaptative_newton_raphson_strategy",
            "min_iteration"                       : 4,
            "reduction_factor"                    : 0.5,
            "increase_factor"                     : 1.3,
            "number_of_cycles"                    : 5,
            "max_iteration"                       : 10,
            "reform_dofs_at_each_step"            : false,
            "compute_reactions"                   : false,
            "builder_and_solver_settings"         : {},
            "convergence_criteria_settings"       : {},
            "linear_solver_settings"              : {},
            "scheme_settings"                     : {}
        })");

        // Getting base class default parameters
        const Parameters base_default_parameters = BaseType::GetDefaultParameters();
        default_parameters.RecursivelyAddMissingParameters(base_default_parameters);
        return default_parameters;
    }

    /**
>>>>>>> 57f8e233
     * @brief Returns the name of the class as used in the settings (snake_case format)
     * @return The name of the class
     */
    static std::string Name()
    {
        return "adaptative_newton_raphson_strategy";
    }

    /*@} */
    /**@name Operators
    */
    /*@{ */

    /*@} */
    /**@name Operations */
    /*@{ */


    /*@} */
    /**@name Access */
    /*@{ */

    TSystemMatrixType& GetSystemMatrix() override
    {
        TSystemMatrixType& mA = *mpA;

        return mA;
    }

    /*@} */
    /**@name Inquiry */
    /*@{ */

    ///@}
    ///@name Input and output
    ///@{

    /// Turn back information as a string.
    std::string Info() const override
    {
        return "AdaptiveResidualBasedNewtonRaphsonStrategy";
    }

    /// Print information about this object.
    void PrintInfo(std::ostream& rOStream) const override
    {
        rOStream << Info();
    }

    /// Print object's data.
    void PrintData(std::ostream& rOStream) const override
    {
        rOStream << Info();
    }

    /*@} */
    /**@name Friends */
    /*@{ */


    /*@} */

private:
    /**@name Protected static Member Variables */
    /*@{ */


    /*@} */
    /**@name Protected member Variables */
    /*@{ */


    /*@} */
    /**@name Protected Operators*/
    /*@{ */


    /*@} */
    /**@name Protected Operations*/
    /*@{ */



    /*@} */
    /**@name Protected  Access */
    /*@{ */


    /*@} */
    /**@name Protected Inquiry */
    /*@{ */


    /*@} */
    /**@name Protected LifeCycle */
    /*@{ */



    /*@} */

protected:
    /**@name Static Member Variables */
    /*@{ */


    /*@} */
    /**@name Member Variables */
    /*@{ */

    typename TSchemeType::Pointer mpScheme;

    typename TLinearSolver::Pointer mpLinearSolver;

    typename TBuilderAndSolverType::Pointer mpBuilderAndSolver;

    typename TConvergenceCriteriaType::Pointer mpConvergenceCriteria;

    /*		TSystemVectorType mDx;
    		TSystemVectorType mb;
    		TSystemMatrixType mA;*/
    TSystemVectorPointerType mpDx;
    TSystemVectorPointerType mpb;
    TSystemMatrixPointerType mpA;

    /**
    Flag telling if it is needed to reform the DofSet at each
    solution step or if it is possible to form it just once
    - true  => reforme at each time step
    - false => form just one (more efficient)

    Default = false
    */
    bool mReformDofSetAtEachStep;

    /**
    Flag telling if it is needed or not to compute the reactions

    default = true
    */
    bool mCalculateReactionsFlag;

    bool mSolutionStepIsInitialized;

    ///default = 30
    int mMaxIterationNumber;
    int mMinIterationNumber;
    bool mInitializeWasPerformed;

    double mReductionFactor;
    double mIncreaseFactor;

    int mNumberOfCycles;

    /*@} */
    /**@name Private Operators*/
    /*@{ */
    //**********************************************************************
    //**********************************************************************
    void Initialize() override
    {
        KRATOS_TRY

        //pointers needed in the solution
        typename TSchemeType::Pointer pScheme = GetScheme();
        typename TConvergenceCriteriaType::Pointer pConvergenceCriteria = mpConvergenceCriteria;

        //Initialize The Scheme - OPERATIONS TO BE DONE ONCE
        if (pScheme->SchemeIsInitialized() == false)
            pScheme->Initialize(BaseType::GetModelPart());

        //Initialize The Elements - OPERATIONS TO BE DONE ONCE
        if (pScheme->ElementsAreInitialized() == false)
            pScheme->InitializeElements(BaseType::GetModelPart());

        //initialisation of the convergence criteria
        if (mpConvergenceCriteria->IsInitialized() == false)
            mpConvergenceCriteria->Initialize(BaseType::GetModelPart());


        mInitializeWasPerformed = true;

        KRATOS_CATCH("")
    }


    //**********************************************************************
    //**********************************************************************
    void InitializeSolutionStep() override
    {
        KRATOS_TRY

        typename TBuilderAndSolverType::Pointer pBuilderAndSolver = GetBuilderAndSolver();
        typename TSchemeType::Pointer pScheme = GetScheme();



        //setting up the Vectors involved to the correct size
        pBuilderAndSolver->ResizeAndInitializeVectors(pScheme, mpA,mpDx,mpb,BaseType::GetModelPart());

        TSystemMatrixType& mA = *mpA;
        TSystemVectorType& mDx = *mpDx;
        TSystemVectorType& mb = *mpb;


        //initial operations ... things that are constant over the Solution Step
        pBuilderAndSolver->InitializeSolutionStep(BaseType::GetModelPart(),mA,mDx,mb);

        //initial operations ... things that are constant over the Solution Step
        pScheme->InitializeSolutionStep(BaseType::GetModelPart(),mA,mDx,mb);

        mSolutionStepIsInitialized = true;

        KRATOS_CATCH("")
    }


    //**********************************************************************
    //**********************************************************************
    void MaxIterationsExceeded(int cycle_number)
    {
        std::cout << "***************************************************" << std::endl;
        std::cout << "******* ATTENTION: max iterations exceeded ********" << std::endl;
        std::cout << "***************************************************" << std::endl;

        std::cout << "*****************REDUCTION CYCLE********************" << std::endl;
        std::cout <<                     cycle_number                       << std::endl;
        std::cout << "***************************************************" << std::endl;
    }


    void PrintIncreaseOfDeltaTime(double old_dt , double new_dt)
    {
        std::cout << "***************************************************" << std::endl;
        std::cout << "******* ATTENTION: INcreasing dt ********" << std::endl;
        std::cout << "***************************************************" << std::endl;

        std::cout << "*****************OLD DT********************" << std::endl;
        std::cout <<                   old_dt                      << std::endl;
        std::cout << "*****************NEW DT********************" << std::endl;
        std::cout <<                   new_dt                      << std::endl;
    }

    //**********************************************************************
    //**********************************************************************
    void ReductionStrategy(ModelPart& model_part, double NewTime)
    {
        model_part.ReduceTimeStep(model_part, NewTime);

        for(ModelPart::NodeIterator i = model_part.NodesBegin() ;
                i != model_part.NodesEnd() ; ++i)
        {
            (i)->X() = (i)->X0() + i->GetSolutionStepValue(DISPLACEMENT_X , 1);
            (i)->Y() = (i)->Y0() + i->GetSolutionStepValue(DISPLACEMENT_Y , 1);
            (i)->Z() = (i)->Z0() + i->GetSolutionStepValue(DISPLACEMENT_Z , 1);
        }

    }

    /**
     * @brief This method assigns settings to member variables
     * @param ThisParameters Parameters that are assigned to the member variables
     */
    void AssignSettings(const Parameters ThisParameters) override
    {
        BaseType::AssignSettings(ThisParameters);
        mMinIterationNumber = ThisParameters["min_iteration"].GetInt();
        mReductionFactor = ThisParameters["reduction_factor"].GetDouble();
        mIncreaseFactor = ThisParameters["increase_factor"].GetDouble();
        mNumberOfCycles = ThisParameters["number_of_cycles"].GetInt();
        mMaxIterationNumber = ThisParameters["max_iteration"].GetInt();
        mReformDofSetAtEachStep = ThisParameters["reform_dofs_at_each_step"].GetBool();
        mCalculateReactionsFlag = ThisParameters["compute_reactions"].GetBool();

        // Saving the convergence criteria to be used
        if (ThisParameters["convergence_criteria_settings"].Has("name")) {
            KRATOS_ERROR << "IMPLEMENTATION PENDING IN CONSTRUCTOR WITH PARAMETERS" << std::endl;
        }

        // Saving the scheme
        if (ThisParameters["scheme_settings"].Has("name")) {
            KRATOS_ERROR << "IMPLEMENTATION PENDING IN CONSTRUCTOR WITH PARAMETERS" << std::endl;
        }

        // Setting up the default builder and solver
        if (ThisParameters["builder_and_solver_settings"].Has("name")) {
            KRATOS_ERROR << "IMPLEMENTATION PENDING IN CONSTRUCTOR WITH PARAMETERS" << std::endl;
        }
    }

    /*@} */
    /**@name Private Operations*/
    /*@{ */


    /*@} */
    /**@name Private  Access */
    /*@{ */


    /*@} */
    /**@name Private Inquiry */
    /*@{ */


    /*@} */
    /**@name Un accessible methods */
    /*@{ */

    /** Copy constructor.
    */
    AdaptiveResidualBasedNewtonRaphsonStrategy(const AdaptiveResidualBasedNewtonRaphsonStrategy& Other);


    /*@} */

}; /* Class ResidualBasedNewtonRaphsonStrategy */

/*@} */

/**@name Type Definitions */
/*@{ */


/*@} */

}  /* namespace Kratos.*/

#endif /* KRATOS_RESIDUALBASED_NEWTON_RAPHSON_STRATEGY  defined */
<|MERGE_RESOLUTION|>--- conflicted
+++ resolved
@@ -142,11 +142,6 @@
      * @param ThisParameters The configuration parameters
      */
     explicit AdaptiveResidualBasedNewtonRaphsonStrategy(ModelPart& rModelPart, Parameters ThisParameters)
-<<<<<<< HEAD
-        : BaseType(rModelPart, ThisParameters)
-    {
-        KRATOS_ERROR << "IMPLEMENTATION PENDING IN CONSTRUCTOR WITH PARAMETERS" << std::endl;
-=======
         : BaseType(rModelPart)
     {
         // Validate and assign defaults
@@ -169,7 +164,6 @@
         mpA = TSparseSpace::CreateEmptyMatrixPointer();
         mpDx = TSparseSpace::CreateEmptyVectorPointer();
         mpb = TSparseSpace::CreateEmptyVectorPointer();
->>>>>>> 57f8e233
     }
 
     /** Constructor.
@@ -805,8 +799,6 @@
     }
 
     /**
-<<<<<<< HEAD
-=======
      * @brief This method provides the defaults parameters to avoid conflicts between the different constructors
      * @return The default parameters
      */
@@ -835,7 +827,6 @@
     }
 
     /**
->>>>>>> 57f8e233
      * @brief Returns the name of the class as used in the settings (snake_case format)
      * @return The name of the class
      */
