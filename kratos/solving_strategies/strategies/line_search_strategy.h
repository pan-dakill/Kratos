//    |  /           |
//    ' /   __| _` | __|  _ \   __|
//    . \  |   (   | |   (   |\__ \.
//   _|\_\_|  \__,_|\__|\___/ ____/
//                   Multi-Physics
//
//  License:		 BSD License
//					 Kratos default license: kratos/license.txt
//
//  Main authors:    Riccardo Rossi
//


#if !defined(KRATOS_LINE_SEARCH_STRATEGY )
#define  KRATOS_LINE_SEARCH_STRATEGY

// System includes

// External includes

// Project includes
#include "includes/define.h"
#include "includes/model_part.h"
#include "solving_strategies/strategies/residualbased_newton_raphson_strategy.h"


namespace Kratos
{

///@name Kratos Globals
///@{


///@}
///@name Type Definitions
///@{

///@}


///@name  Enum's
///@{


///@}
///@name  Functions
///@{



///@}
///@name Kratos Classes
///@{

/// Short class definition.

/// Detail class definition.

//URL[Example of use html]{ extended_documentation/no_ex_of_use.html}

//URL[Example of use pdf]{ extended_documentation/no_ex_of_use.pdf}

//URL[Example of use doc]{ extended_documentation/no_ex_of_use.doc}

//URL[Example of use ps]{ extended_documentation/no_ex_of_use.ps}


//URL[Extended documentation html]{ extended_documentation/no_ext_doc.html}

//URL[Extended documentation pdf]{ extended_documentation/no_ext_doc.pdf}

//URL[Extended documentation doc]{ extended_documentation/no_ext_doc.doc}

//URL[Extended documentation ps]{ extended_documentation/no_ext_doc.ps}



template<class TSparseSpace,
         class TDenseSpace, // = DenseSpace<double>,
         class TLinearSolver //= LinearSolver<TSparseSpace,TDenseSpace>
         >
class LineSearchStrategy
    : public ResidualBasedNewtonRaphsonStrategy<TSparseSpace, TDenseSpace, TLinearSolver>
{
public:
    ///@name Type Definitions
    ///@{
    typedef ConvergenceCriteria<TSparseSpace, TDenseSpace> TConvergenceCriteriaType;

    // Counted pointer of ClassName
    KRATOS_CLASS_POINTER_DEFINITION(LineSearchStrategy);

    typedef SolvingStrategy<TSparseSpace, TDenseSpace, TLinearSolver> SolvingStrategyType;
    typedef ResidualBasedNewtonRaphsonStrategy<TSparseSpace, TDenseSpace, TLinearSolver> BaseType;
    typedef LineSearchStrategy<TSparseSpace,TDenseSpace,TLinearSolver> ClassType;

    typedef typename BaseType::TBuilderAndSolverType TBuilderAndSolverType;

    typedef typename BaseType::TDataType TDataType;

    typedef TSparseSpace SparseSpaceType;

    typedef typename BaseType::TSchemeType TSchemeType;

    //typedef typename BaseType::DofSetType DofSetType;

    typedef typename BaseType::DofsArrayType DofsArrayType;

    typedef typename BaseType::TSystemMatrixType TSystemMatrixType;

    typedef typename BaseType::TSystemVectorType TSystemVectorType;

    typedef typename BaseType::LocalSystemVectorType LocalSystemVectorType;

    typedef typename BaseType::LocalSystemMatrixType LocalSystemMatrixType;

    typedef typename BaseType::TSystemMatrixPointerType TSystemMatrixPointerType;
    typedef typename BaseType::TSystemVectorPointerType TSystemVectorPointerType;


    ///@}
    ///@name Life Cycle
    ///@{

    /**
     * @brief Default constructor
     */
    explicit LineSearchStrategy() : BaseType()
    {
    }

    /**
     * @brief Default constructor. (with parameters)
     * @param rModelPart The model part of the problem
     * @param ThisParameters The configuration parameters
     */
    explicit LineSearchStrategy(ModelPart& rModelPart, Parameters ThisParameters)
<<<<<<< HEAD
        : BaseType(rModelPart, ThisParameters)
    {
=======
        : BaseType(rModelPart)
    {
        // Validate and assign defaults
        ThisParameters = this->ValidateAndAssignParameters(ThisParameters, this->GetDefaultParameters());
        this->AssignSettings(ThisParameters);
>>>>>>> 57f8e233
    }

    /**
     * Default Constructor
     * @param rModelPart The model part of the problem
     * @param pScheme The integration scheme
     * @param pNewLinearSolver The linear solver employed
     * @param pNewConvergenceCriteria The convergence criteria employed
     * @param MaxIterations The maximum number of non-linear iterations to be considered when solving the problem
     * @param CalculateReactions The flag for the reaction calculation
     * @param ReformDofSetAtEachStep The flag that allows to compute the modification of the DOF
     * @param MoveMeshFlag The flag that allows to move the mesh
     */
    explicit LineSearchStrategy(
        ModelPart& rModelPart,
        typename TSchemeType::Pointer pScheme,
        typename TLinearSolver::Pointer pNewLinearSolver,
        typename TConvergenceCriteriaType::Pointer pNewConvergenceCriteria,
        int MaxIterations = 30,
        bool CalculateReactions = false,
        bool ReformDofSetAtEachStep = false,
        bool MoveMeshFlag = false
        ) : BaseType(rModelPart, pScheme, pNewLinearSolver,pNewConvergenceCriteria,MaxIterations,CalculateReactions,ReformDofSetAtEachStep, MoveMeshFlag)
<<<<<<< HEAD
=======
    {
        Parameters default_settings = this->GetDefaultParameters();
        OverrideDefaultSettingsWithParameters(default_settings, MaxIterations, ReformDofSetAtEachStep, CalculateReactions);
        this->AssignSettings(default_settings);
    }

    /**
     * @brief Constructor specifying the builder and solver
     * @param rModelPart The model part of the problem
     * @param pScheme The integration scheme
     * @param pNewConvergenceCriteria The convergence criteria employed
     * @param pNewBuilderAndSolver The builder and solver employed
     * @param MaxIterations The maximum number of non-linear iterations to be considered when solving the problem
     * @param CalculateReactions The flag for the reaction calculation
     * @param ReformDofSetAtEachStep The flag that allows to compute the modification of the DOF
     * @param MoveMeshFlag The flag that allows to move the mesh
     */
    explicit LineSearchStrategy(
        ModelPart& rModelPart,
        typename TSchemeType::Pointer pScheme,
        typename TConvergenceCriteriaType::Pointer pNewConvergenceCriteria,
        typename TBuilderAndSolverType::Pointer pNewBuilderAndSolver,
        int MaxIterations = 30,
        bool CalculateReactions = false,
        bool ReformDofSetAtEachStep = false,
        bool MoveMeshFlag = false
        ) : BaseType(rModelPart, pScheme, pNewConvergenceCriteria, pNewBuilderAndSolver, MaxIterations, CalculateReactions, ReformDofSetAtEachStep, MoveMeshFlag)
>>>>>>> 57f8e233
    {
        Parameters default_settings = this->GetDefaultParameters();
        OverrideDefaultSettingsWithParameters(default_settings, MaxIterations, ReformDofSetAtEachStep, CalculateReactions);
        this->AssignSettings(default_settings);
    }

    /**
     * @brief Constructor specifying the builder and solver
     * @param rModelPart The model part of the problem
     * @param pScheme The integration scheme
     * @param pNewLinearSolver The linear solver employed
     * @param pNewConvergenceCriteria The convergence criteria employed
     * @param pNewBuilderAndSolver The builder and solver employed
     * @param MaxIterations The maximum number of non-linear iterations to be considered when solving the problem
     * @param CalculateReactions The flag for the reaction calculation
     * @param ReformDofSetAtEachStep The flag that allows to compute the modification of the DOF
     * @param MoveMeshFlag The flag that allows to move the mesh
     */
<<<<<<< HEAD
=======
    KRATOS_DEPRECATED_MESSAGE("Constructor deprecated, please use the constructor without linear solver")
>>>>>>> 57f8e233
    explicit LineSearchStrategy(
        ModelPart& rModelPart,
        typename TSchemeType::Pointer pScheme,
        typename TLinearSolver::Pointer pNewLinearSolver,
        typename TConvergenceCriteriaType::Pointer pNewConvergenceCriteria,
        typename TBuilderAndSolverType::Pointer pNewBuilderAndSolver,
        int MaxIterations = 30,
        bool CalculateReactions = false,
        bool ReformDofSetAtEachStep = false,
        bool MoveMeshFlag = false
        ) : BaseType(rModelPart, pScheme, pNewLinearSolver,pNewConvergenceCriteria,pNewBuilderAndSolver,MaxIterations,CalculateReactions,ReformDofSetAtEachStep, MoveMeshFlag)
    {
        Parameters default_settings = this->GetDefaultParameters();
        OverrideDefaultSettingsWithParameters(default_settings, MaxIterations, ReformDofSetAtEachStep, CalculateReactions);
        this->AssignSettings(default_settings);
    }

    /**
     * Constructor with Settings
     * @param rModelPart The model part of the problem
     * @param pScheme The integration scheme
     * @param pNewLinearSolver The linear solver employed
     * @param pNewConvergenceCriteria The convergence criteria employed
     * @param ThisParameters Settings used in the strategy
     */
    LineSearchStrategy(
        ModelPart& rModelPart,
        typename TSchemeType::Pointer pScheme,
        typename TLinearSolver::Pointer pNewLinearSolver,
        typename TConvergenceCriteriaType::Pointer pNewConvergenceCriteria,
<<<<<<< HEAD
        Parameters Settings
        ): BaseType(rModelPart, pScheme, pNewLinearSolver,pNewConvergenceCriteria,Settings)
=======
        Parameters ThisParameters
        ): BaseType(rModelPart, pScheme, pNewLinearSolver,pNewConvergenceCriteria, BaseType::GetDefaultParameters())
>>>>>>> 57f8e233
    {
        // Validate and assign defaults
        ThisParameters = this->ValidateAndAssignParameters(ThisParameters, this->GetDefaultParameters());
        this->AssignSettings(ThisParameters);
    }

    /**
     * Constructor with Settings and pointer to BuilderAndSolver
     * @param rModelPart The model part of the problem
     * @param pScheme The integration scheme
     * @param pNewConvergenceCriteria The convergence criteria employed
     * @param pNewBuilderAndSolver The builder and solver employed
     * @param ThisParameters Settings used in the strategy
     */
    LineSearchStrategy(
        ModelPart& rModelPart,
        typename TSchemeType::Pointer pScheme,
        typename TConvergenceCriteriaType::Pointer pNewConvergenceCriteria,
        typename TBuilderAndSolverType::Pointer pNewBuilderAndSolver,
<<<<<<< HEAD
        Parameters Settings
        ): BaseType(rModelPart, pScheme, pNewLinearSolver,pNewConvergenceCriteria,pNewBuilderAndSolver,Settings)
=======
        Parameters ThisParameters
        ): BaseType(rModelPart, pScheme, pNewConvergenceCriteria, pNewBuilderAndSolver, BaseType::GetDefaultParameters())
>>>>>>> 57f8e233
    {
        // Validate and assign defaults
        ThisParameters = this->ValidateAndAssignParameters(ThisParameters, this->GetDefaultParameters());
        this->AssignSettings(ThisParameters);
    }

    /**
     * Destructor.
     */

    ~LineSearchStrategy() override
    {
    }


    ///@}
    ///@name Operators

    ///@{

    ///@}
    ///@name Operations
    ///@{

    /**
     * @brief Create method
     * @param rModelPart The model part of the problem
     * @param ThisParameters The configuration parameters
     */
    typename SolvingStrategyType::Pointer Create(
        ModelPart& rModelPart,
        Parameters ThisParameters
        ) const override
    {
        return Kratos::make_shared<ClassType>(rModelPart, ThisParameters);
    }
<<<<<<< HEAD
    
=======

    /**
     * @brief This method provides the defaults parameters to avoid conflicts between the different constructors
     * @return The default parameters
     */
    Parameters GetDefaultParameters() const override
    {
        Parameters default_parameters = Parameters(R"(
        {
            "name"                       : "line_search_strategy",
            "max_line_search_iterations" : 5,
            "first_alpha_value"          : 0.5,
            "second_alpha_value"         : 1.0,
            "min_alpha"                  : 0.1,
            "max_alpha"                  : 2.0,
            "line_search_tolerance"      : 0.5
        })");

        // Getting base class default parameters
        const Parameters base_default_parameters = BaseType::GetDefaultParameters();
        default_parameters.RecursivelyAddMissingParameters(base_default_parameters);
        return default_parameters;
    }

>>>>>>> 57f8e233
    /**
     * @brief Returns the name of the class as used in the settings (snake_case format)
     * @return The name of the class
     */
    static std::string Name()
    {
        return "line_search_strategy";
    }

    ///@}
    ///@name Access

    ///@{

    ///@}
    ///@name Inquiry
    ///@{

    ///@}
    ///@name Input and output
    ///@{

    /// Turn back information as a string.
    std::string Info() const override
    {
        return "LineSearchStrategy";
    }

    /// Print information about this object.
    void PrintInfo(std::ostream& rOStream) const override
    {
        rOStream << Info();
    }

    /// Print object's data.
    void PrintData(std::ostream& rOStream) const override
    {
        rOStream << Info();
    }

    ///@}
    ///@name Friends
    ///@{


    ///@}

private:
    ///@name Protected static Member Variables
    ///@{


    ///@}
    ///@name Protected member Variables
    ///@{

    int mMaxLineSearchIterations;   //Maximum number of iterations line search do
    double mFirstAlphaValue;        //First alpha guess value used for the first iteration
    double mSecondAlphaValue;       //Second alpha guess value used for the first iteration
    double mMinAlpha;               //Minimum possible alpha value at the end of the algorithm
    double mMaxAlpha;               //Maximum possible alpha value at the end of the algorithm
    double mLineSearchTolerance;    //Tolerance of the line search algorithm, defined as the ratio between
                                    //maximum residual*alpha*dx and current iteration residual*alpha*dx
    ///@}
    ///@name Protected Operators
    ///@{


    ///@}
    ///@name Protected Operations
    ///@{



    ///@}
    ///@name Protected  Access
    ///@{

    ///@}
    ///@name Protected Inquiry
    ///@{


    ///@}
    ///@name Protected LifeCycle
    ///@{



    ///@}

protected:
    ///@name Static Member Variables
    ///@{


    ///@}
    ///@name Member Variables
    ///@{


    ///@}
    ///@name Private Operators
    ///@{

    /**
     * Here the database is updated
     * @param A The LHS matrix of the system of equations
     * @param Dx The incremement in the solution
     * @param b The RHS vector of the system of equations
     * @param MoveMesh The flag that allows to move the mesh
     */
    void UpdateDatabase(
        TSystemMatrixType& A,
        TSystemVectorType& Dx,
        TSystemVectorType& b,
        const bool MoveMesh
    ) override
    {
        typename TSchemeType::Pointer pScheme = this->GetScheme();
        typename TBuilderAndSolverType::Pointer pBuilderAndSolver = this->GetBuilderAndSolver();

        TSystemVectorType aux(Dx);

        double x1 = mFirstAlphaValue;
        double x2 = mSecondAlphaValue;

        bool converged = false;
        int it = 0;
        double xprevious = 0.0;

        //Compute residual with 1 coefficient update (x1)
        //since no update was performed yet, this includes an increment wrt the previous
        //solution of x1*Dx
        TSparseSpace::Assign(aux,x1-xprevious, Dx);
        xprevious = x1;
        BaseType::UpdateDatabase(A,aux,b,MoveMesh);
        TSparseSpace::SetToZero(b);
        pBuilderAndSolver->BuildRHS(pScheme, BaseType::GetModelPart(), b );
        double r1 = TSparseSpace::Dot(aux,b);

        double rmax = std::abs(r1);
        while(!converged && it < mMaxLineSearchIterations) {

            //Compute residual with 2 coefficient update (x2)
            //since the database was initialized with x1*Dx
            //we need to apply ONLY THE INCREMENT, that is (x2-xprevious)*Dx
            TSparseSpace::Assign(aux,x2-xprevious, Dx);
            xprevious = x2;
            BaseType::UpdateDatabase(A,aux,b,MoveMesh);
            TSparseSpace::SetToZero(b);
            pBuilderAndSolver->BuildRHS(pScheme, BaseType::GetModelPart(), b );
            double r2 = TSparseSpace::Dot(aux,b);

            if(it == 0) {
                rmax = std::max(rmax,std::abs(r2));
            }
            double rmin = std::min(std::abs(r1),std::abs(r2));

            //Find optimum
            double x = 1.0;
            if(std::abs(r1 - r2) > 1e-10)
                x =  (r1*x2 - r2*x1)/(r1 - r2);

            if(x < mMinAlpha) {
                x = mMinAlpha;
            } else if(x > mMaxAlpha) {
                x = mMaxAlpha;
            }

            //Perform final update
            TSparseSpace::Assign(aux,x-xprevious, Dx);
            xprevious = x;
            BaseType::UpdateDatabase(A,aux,b,MoveMesh);
            if(rmin < mLineSearchTolerance*rmax) {
                KRATOS_INFO("LineSearchStrategy") << "LINE SEARCH it " << it << " coeff = " << x <<  " r1 = " << r1 << " r2 = " << r2 << std::endl;
                converged = true;
                TSparseSpace::Assign(aux,x, Dx);
                break;
            }

            //note that we compute the next residual only if it is strictly needed (we break on the line before if it is not needed)
            TSparseSpace::SetToZero(b);
            pBuilderAndSolver->BuildRHS(pScheme, BaseType::GetModelPart(), b );
            double rf = TSparseSpace::Dot(aux,b);

            KRATOS_INFO("LineSearchStrategy") << "LINE SEARCH it " << it << " coeff = " << x << " rf = " << rf << " r1 = " << r1 << " r2 = " << r2 << std::endl;


            if(std::abs(rf) < rmax*mLineSearchTolerance) {
                converged = true;
                TSparseSpace::Assign(aux,x, Dx);
            } else {
                if(std::abs(r1)>std::abs(r2)) {
                    r1 = rf;
                    x1 = x;
                } else {
                    r2 = r1;
                    x2 = x1;
                    r1 = rf;
                    x1 = x;
                }
                converged = false;
            }


            it++;
        }
        TSparseSpace::SetToZero(b);
    }

    /**
<<<<<<< HEAD
     * @brief This method returns the default settings
     */
    Parameters GetDefaultSettings() override
    {
        Parameters base_default_settings = BaseType::GetDefaultSettings();
        Parameters default_settings(R"({
            "max_line_search_iterations" : 5,
            "first_alpha_value"          : 0.5,
            "second_alpha_value"         : 1.0,
            "min_alpha"                  : 0.1,
            "max_alpha"                  : 2.0,
            "line_search_tolerance"      : 0.5
        })");
        default_settings.AddMissingParameters(base_default_settings);
        return default_settings;
    }

    /**
=======
>>>>>>> 57f8e233
     * @brief This method assigns settings to member variables
     * @param ThisParameters Parameters that are assigned to the member variables
     */
    void AssignSettings(const Parameters ThisParameters) override
    {
        BaseType::AssignSettings(ThisParameters);
        mMaxLineSearchIterations = ThisParameters["max_line_search_iterations"].GetInt();
        mFirstAlphaValue = ThisParameters["first_alpha_value"].GetDouble();
        mSecondAlphaValue = ThisParameters["second_alpha_value"].GetDouble();
        mMinAlpha = ThisParameters["min_alpha"].GetDouble();
        mMaxAlpha = ThisParameters["max_alpha"].GetDouble();
        mLineSearchTolerance = ThisParameters["line_search_tolerance"].GetDouble();
    }

    /**
     * @brief This method overrides the default settings wiht user provided parameters
     * @param rDefaultSettings Parameters with default settings
     * @param MaxIterations The maximum number of non-linear iterations to be considered when solving the problem
     * @param CalculateReactions The flag for the reaction calculation
     * @param ReformDofSetAtEachStep The flag that allows to compute the modification of the DOF
     */
    void OverrideDefaultSettingsWithParameters(
        Parameters& rDefaultSettings,
        const double MaxIterations,
        const bool ReformDofSetAtEachStep,
        const bool CalculateReactions
        )
    {
        rDefaultSettings["max_iterations"].SetInt(MaxIterations);
        rDefaultSettings["reform_dofs_at_each_step"].SetBool(ReformDofSetAtEachStep);
        rDefaultSettings["compute_reactions"].SetBool(CalculateReactions);
    }

    ///@}
    ///@name Private Operations
    ///@{


    ///@}
    ///@name Private  Access
    ///@{


    ///@}
    ///@name Private Inquiry
    ///@{


    ///@}
    ///@name Un accessible methods
    ///@{

    /**
     * Copy constructor.
     */

    LineSearchStrategy(const LineSearchStrategy& Other)
    {
    };


    ///@}

}; /* Class LineSearchStrategy */

///@}

///@name Type Definitions
///@{


///@}

} /* namespace Kratos. */

#endif /* KRATOS_LINE_SEARCH_STRATEGY  defined */<|MERGE_RESOLUTION|>--- conflicted
+++ resolved
@@ -135,16 +135,11 @@
      * @param ThisParameters The configuration parameters
      */
     explicit LineSearchStrategy(ModelPart& rModelPart, Parameters ThisParameters)
-<<<<<<< HEAD
-        : BaseType(rModelPart, ThisParameters)
-    {
-=======
         : BaseType(rModelPart)
     {
         // Validate and assign defaults
         ThisParameters = this->ValidateAndAssignParameters(ThisParameters, this->GetDefaultParameters());
         this->AssignSettings(ThisParameters);
->>>>>>> 57f8e233
     }
 
     /**
@@ -168,8 +163,6 @@
         bool ReformDofSetAtEachStep = false,
         bool MoveMeshFlag = false
         ) : BaseType(rModelPart, pScheme, pNewLinearSolver,pNewConvergenceCriteria,MaxIterations,CalculateReactions,ReformDofSetAtEachStep, MoveMeshFlag)
-<<<<<<< HEAD
-=======
     {
         Parameters default_settings = this->GetDefaultParameters();
         OverrideDefaultSettingsWithParameters(default_settings, MaxIterations, ReformDofSetAtEachStep, CalculateReactions);
@@ -197,7 +190,6 @@
         bool ReformDofSetAtEachStep = false,
         bool MoveMeshFlag = false
         ) : BaseType(rModelPart, pScheme, pNewConvergenceCriteria, pNewBuilderAndSolver, MaxIterations, CalculateReactions, ReformDofSetAtEachStep, MoveMeshFlag)
->>>>>>> 57f8e233
     {
         Parameters default_settings = this->GetDefaultParameters();
         OverrideDefaultSettingsWithParameters(default_settings, MaxIterations, ReformDofSetAtEachStep, CalculateReactions);
@@ -216,10 +208,7 @@
      * @param ReformDofSetAtEachStep The flag that allows to compute the modification of the DOF
      * @param MoveMeshFlag The flag that allows to move the mesh
      */
-<<<<<<< HEAD
-=======
     KRATOS_DEPRECATED_MESSAGE("Constructor deprecated, please use the constructor without linear solver")
->>>>>>> 57f8e233
     explicit LineSearchStrategy(
         ModelPart& rModelPart,
         typename TSchemeType::Pointer pScheme,
@@ -250,13 +239,8 @@
         typename TSchemeType::Pointer pScheme,
         typename TLinearSolver::Pointer pNewLinearSolver,
         typename TConvergenceCriteriaType::Pointer pNewConvergenceCriteria,
-<<<<<<< HEAD
-        Parameters Settings
-        ): BaseType(rModelPart, pScheme, pNewLinearSolver,pNewConvergenceCriteria,Settings)
-=======
         Parameters ThisParameters
         ): BaseType(rModelPart, pScheme, pNewLinearSolver,pNewConvergenceCriteria, BaseType::GetDefaultParameters())
->>>>>>> 57f8e233
     {
         // Validate and assign defaults
         ThisParameters = this->ValidateAndAssignParameters(ThisParameters, this->GetDefaultParameters());
@@ -276,13 +260,8 @@
         typename TSchemeType::Pointer pScheme,
         typename TConvergenceCriteriaType::Pointer pNewConvergenceCriteria,
         typename TBuilderAndSolverType::Pointer pNewBuilderAndSolver,
-<<<<<<< HEAD
-        Parameters Settings
-        ): BaseType(rModelPart, pScheme, pNewLinearSolver,pNewConvergenceCriteria,pNewBuilderAndSolver,Settings)
-=======
         Parameters ThisParameters
         ): BaseType(rModelPart, pScheme, pNewConvergenceCriteria, pNewBuilderAndSolver, BaseType::GetDefaultParameters())
->>>>>>> 57f8e233
     {
         // Validate and assign defaults
         ThisParameters = this->ValidateAndAssignParameters(ThisParameters, this->GetDefaultParameters());
@@ -319,9 +298,6 @@
     {
         return Kratos::make_shared<ClassType>(rModelPart, ThisParameters);
     }
-<<<<<<< HEAD
-    
-=======
 
     /**
      * @brief This method provides the defaults parameters to avoid conflicts between the different constructors
@@ -346,7 +322,6 @@
         return default_parameters;
     }
 
->>>>>>> 57f8e233
     /**
      * @brief Returns the name of the class as used in the settings (snake_case format)
      * @return The name of the class
@@ -559,27 +534,6 @@
     }
 
     /**
-<<<<<<< HEAD
-     * @brief This method returns the default settings
-     */
-    Parameters GetDefaultSettings() override
-    {
-        Parameters base_default_settings = BaseType::GetDefaultSettings();
-        Parameters default_settings(R"({
-            "max_line_search_iterations" : 5,
-            "first_alpha_value"          : 0.5,
-            "second_alpha_value"         : 1.0,
-            "min_alpha"                  : 0.1,
-            "max_alpha"                  : 2.0,
-            "line_search_tolerance"      : 0.5
-        })");
-        default_settings.AddMissingParameters(base_default_settings);
-        return default_settings;
-    }
-
-    /**
-=======
->>>>>>> 57f8e233
      * @brief This method assigns settings to member variables
      * @param ThisParameters Parameters that are assigned to the member variables
      */
