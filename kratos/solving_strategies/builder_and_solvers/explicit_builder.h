--- conflicted
+++ resolved
@@ -724,14 +724,12 @@
         mpLumpedMassVector = TSystemVectorPointerType(new TSystemVectorType(GetDofSet().size()));
         TDenseSpace::SetToZero(*mpLumpedMassVector);
 
-<<<<<<< HEAD
         // Loop the elements to get the lumped mass matrix
         LocalSystemVectorType elem_mass_vector;
         std::vector<std::size_t> elem_equation_id;
         const auto &r_elements_array = rModelPart.Elements();
         const auto &r_process_info = rModelPart.GetProcessInfo();
         const int n_elems = static_cast<int>(r_elements_array.size());
-        const auto &r_dofs_array = GetDofSet();
 
 #pragma omp for private(elem_mass_vector) schedule(guided, 512) nowait
         for (int i_elem = 0; i_elem < n_elems; ++i_elem) {
@@ -746,24 +744,6 @@
             for (IndexType i_node = 0; i_node < r_geom.size(); ++i_node) {
                 (*mpLumpedMassVector)[elem_equation_id[i]] += elem_mass_vector(i);
             }
-=======
-        // Compute nodal area
-        const std::size_t domain_size = rModelPart.GetProcessInfo()[DOMAIN_SIZE];
-        CalculateNodalAreaProcess<CalculateNodalAreaSettings::SaveAsNonHistoricalVariable> nonhist_nodalarea(rModelPart, domain_size);
-        nonhist_nodalarea.Execute();
-
-        // Loop the dofs to get the mass matrix
-#pragma omp parallel for
-        for (int i_dof = 0; i_dof < static_cast<int>(r_dofs_array.size()); ++i_dof) {
-            const auto it_dof = r_dofs_array.begin() + i_dof;
-            // Retrieve node id of dof
-            const auto node_id = it_dof->GetId();
-            // Retrieve nodal area of dof's node
-            const auto aux_nodal_area = rModelPart.GetNode(node_id).GetValue(NODAL_AREA);
-            // Set value in lumped mass vector
-            const SizeType eq_id = it_dof->EquationId();
-            (*mpLumpedMassVector)[eq_id] += aux_nodal_area;
->>>>>>> b44a3398
         }
 
         // Set the lumped mass vector flag as true
