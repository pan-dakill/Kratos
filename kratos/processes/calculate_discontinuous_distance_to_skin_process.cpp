--- conflicted
+++ resolved
@@ -27,310 +27,376 @@
 
 namespace Kratos
 {
-<<<<<<< HEAD
-	KRATOS_CREATE_LOCAL_FLAG(CalculateDiscontinuousDistanceToSkinProcessFlags, CALCULATE_ELEMENTAL_EDGE_DISTANCES, 0);
-
-	template<std::size_t TDim>
-	CalculateDiscontinuousDistanceToSkinProcess<TDim>::CalculateDiscontinuousDistanceToSkinProcess(
-		ModelPart& rVolumePart,
-		ModelPart& rSkinPart)
-		: mFindIntersectedObjectsProcess(rVolumePart, rSkinPart)
-		, mrSkinPart(rSkinPart)
-		, mrVolumePart(rVolumePart)
-		, mOptions(CalculateDiscontinuousDistanceToSkinProcessFlags::CALCULATE_ELEMENTAL_EDGE_DISTANCES.AsFalse())
-	{
-	}
-
-	template<std::size_t TDim>
-	CalculateDiscontinuousDistanceToSkinProcess<TDim>::CalculateDiscontinuousDistanceToSkinProcess(
-		ModelPart& rVolumePart,
-		ModelPart& rSkinPart,
-		const Flags rOptions)
-		: mFindIntersectedObjectsProcess(rVolumePart, rSkinPart)
-		, mrSkinPart(rSkinPart)
-		, mrVolumePart(rVolumePart)
-		, mOptions(rOptions)
-	{
-	}
-
-	template<std::size_t TDim>
-	CalculateDiscontinuousDistanceToSkinProcess<TDim>::~CalculateDiscontinuousDistanceToSkinProcess()
-	{
-	}
-
-	template<std::size_t TDim>
-	void CalculateDiscontinuousDistanceToSkinProcess<TDim>::Initialize()
-	{
-		// Initialize the intersected objects process
-		mFindIntersectedObjectsProcess.Initialize();
-
-		// Initialize the elemental distances to the domain characteristic length
-		const double initial_distance = this->CalculateCharacteristicLength();
-		constexpr std::size_t num_nodes = TDim + 1;
-		array_1d<double,num_nodes> init_dist_vect;
-		for (unsigned int i_node = 0; i_node < num_nodes; ++i_node) {
-			init_dist_vect[i_node] = initial_distance;
-		}
-
-		// Also initialize the embedded velocity of the fluid element and the TO_SPLIT flag.
-		if (mOptions.Is(CalculateDiscontinuousDistanceToSkinProcessFlags::CALCULATE_ELEMENTAL_EDGE_DISTANCES)) {
-			// Initialize the edge distances vector
-			constexpr std::size_t num_edges = (TDim == 2) ? 3 : 6;
-			array_1d<double, num_edges> init_edge_dist_vect;
-			for (double& r_val : init_edge_dist_vect) {
-				r_val = -1.0;
-			}
-
-			block_for_each(mrVolumePart.Elements(), [&](Element& rElement){
-				rElement.Set(TO_SPLIT, false);
-				rElement.SetValue(EMBEDDED_VELOCITY, ZeroVector(3));
-				rElement.SetValue(ELEMENTAL_DISTANCES,init_dist_vect);
-				rElement.SetValue(ELEMENTAL_EDGE_DISTANCES, init_edge_dist_vect);
-			});
-		} else {
-			block_for_each(mrVolumePart.Elements(), [&](Element& rElement){
-				rElement.Set(TO_SPLIT, false);
-				rElement.SetValue(EMBEDDED_VELOCITY, ZeroVector(3));
-				rElement.SetValue(ELEMENTAL_DISTANCES, init_dist_vect);
-			});
-		}
-	}
-
-	template<std::size_t TDim>
-	void CalculateDiscontinuousDistanceToSkinProcess<TDim>::FindIntersections()
-	{
-		mFindIntersectedObjectsProcess.FindIntersections();
-	}
-
-	template<std::size_t TDim>
-	std::vector<PointerVector<GeometricalObject>>& CalculateDiscontinuousDistanceToSkinProcess<TDim>::GetIntersections()
-	{
-		return mFindIntersectedObjectsProcess.GetIntersections();
-	}
-
-	template<std::size_t TDim>
-	void CalculateDiscontinuousDistanceToSkinProcess<TDim>::CalculateDistances(std::vector<PointerVector<GeometricalObject>>& rIntersectedObjects)
-	{
-		const int number_of_elements = (mFindIntersectedObjectsProcess.GetModelPart1()).NumberOfElements();
-		auto& r_elements = (mFindIntersectedObjectsProcess.GetModelPart1()).ElementsArray();
-
-		if (mOptions.Is(CalculateDiscontinuousDistanceToSkinProcessFlags::CALCULATE_ELEMENTAL_EDGE_DISTANCES)) {
-			#pragma omp parallel for schedule(dynamic)
-			for (int i = 0; i < number_of_elements; ++i) {
-				CalculateElementalAndEdgeDistances(*(r_elements[i]), rIntersectedObjects[i]);
-			}
-		} else {
-			#pragma omp parallel for schedule(dynamic)
-			for (int i = 0; i < number_of_elements; ++i) {
-				CalculateElementalDistances(*(r_elements[i]), rIntersectedObjects[i]);
-			}
-		}
-	}
-
-	template<std::size_t TDim>
-	void CalculateDiscontinuousDistanceToSkinProcess<TDim>::Clear()
-	{
-		mFindIntersectedObjectsProcess.Clear();
-	}
-
-	template<std::size_t TDim>
-	void CalculateDiscontinuousDistanceToSkinProcess<TDim>::Execute()
-	{
-		this->Clear();
-		this->Initialize();
-		this->FindIntersections();
-		this->CalculateDistances(this->GetIntersections());
-	}
-
-	/// Turn back information as a string.
-	template<std::size_t TDim>
-	std::string CalculateDiscontinuousDistanceToSkinProcess<TDim>::Info() const {
-		return "CalculateDiscontinuousDistanceToSkinProcess";
-	}
-
-	/// Print information about this object.
-	template<std::size_t TDim>
-	void CalculateDiscontinuousDistanceToSkinProcess<TDim>::PrintInfo(std::ostream& rOStream) const
-	{
-		rOStream << Info();
-	}
-
-	/// Print object's data.
-	template<std::size_t TDim>
-	void CalculateDiscontinuousDistanceToSkinProcess<TDim>::PrintData(std::ostream& rOStream) const
-	{
-	}
-
-	template<std::size_t TDim>
-	void CalculateDiscontinuousDistanceToSkinProcess<TDim>::CalculateElementalDistances(
-		Element& rElement1,
-		PointerVector<GeometricalObject>& rIntersectedObjects)
-	{
-		if (rIntersectedObjects.empty()) {
-			rElement1.Set(TO_SPLIT, false);
-			return;
-		}
-
-		// Compute the number of intersected edges
-		constexpr std::size_t n_edges = (TDim == 2) ? 3 : 6;
-		array_1d<unsigned int, n_edges> cut_edges_vector;
-		array_1d<double, n_edges> cut_edges_ratio_vector;
-		std::vector<array_1d <double,3> > int_pts_vector;
-		const unsigned int n_cut_edges = ComputeEdgesIntersections(rElement1, rIntersectedObjects, cut_edges_vector, cut_edges_ratio_vector, int_pts_vector);
-
-		// Check if there is intersection: 3 or more intersected edges for a tetrahedron
-		// If there is only 1 or 2 intersected edges, intersection is not considered
-		// If there is intersection, calculate the elemental distances
-		const bool is_intersection = (n_cut_edges < rElement1.GetGeometry().WorkingSpaceDimension()) ? false : true;
-		if (is_intersection){
-			ComputeIntersectionPlaneElementalDistances(rElement1, rIntersectedObjects, int_pts_vector);
-		}
-
-		// Check if the element is split and set the TO_SPLIT flag accordingly
-		const double epsilon = std::numeric_limits<double>::epsilon();
-		SetToSplitFlag(rElement1, epsilon);
-	}
-
-	template<std::size_t TDim>
-	void CalculateDiscontinuousDistanceToSkinProcess<TDim>::CalculateElementalAndEdgeDistances(
-		Element& rElement1,
-		PointerVector<GeometricalObject>& rIntersectedObjects)
-	{
-		if (rIntersectedObjects.empty()) {
-			rElement1.Set(TO_SPLIT, false);
-			return;
-		}
-
-		// Compute the number of intersected edges
-		constexpr std::size_t n_edges = (TDim == 2) ? 3 : 6;
-		array_1d<unsigned int, n_edges> cut_edges_vector;
-		array_1d<double, n_edges> cut_edges_ratio_vector;
-		std::vector<array_1d <double,3> > int_pts_vector;
-		const unsigned int n_cut_edges = ComputeEdgesIntersections(rElement1, rIntersectedObjects, cut_edges_vector, cut_edges_ratio_vector, int_pts_vector);
-
-		// Save the cut edges ratios in the ELEMENTAL_EDGE_DISTANCES variable
-		SetElementalEdgeDistancesValues(rElement1, cut_edges_ratio_vector);
-
-		// Check if there is intersection: 3 or more intersected edges for a tetrahedron
-		// If there is only 1 or 2 intersected edges, intersection is not considered
-		// If there is intersection, calculate the elemental distances
-		const bool is_intersection = (n_cut_edges < rElement1.GetGeometry().WorkingSpaceDimension()) ? false : true;
-		if (is_intersection){
-			ComputeIntersectionPlaneElementalDistances(rElement1, rIntersectedObjects, int_pts_vector);
-		}
-
-		// Check if the element is split and set the TO_SPLIT flag accordingly
-		const double epsilon = std::numeric_limits<double>::epsilon();
-		SetToSplitFlag(rElement1, epsilon);
-	}
-
-	template<std::size_t TDim>
-	unsigned int CalculateDiscontinuousDistanceToSkinProcess<TDim>::ComputeEdgesIntersections(
-		Element& rElement1,
-		const PointerVector<GeometricalObject>& rIntersectedObjects,
-		array_1d<unsigned int, (TDim == 2) ? 3 : 6>& rCutEdgesVector,
-		array_1d<double, (TDim == 2) ? 3 : 6>& rCutEdgesRatioVector,
-      	std::vector<array_1d <double,3> > &rIntersectionPointsArray)
-	{
-		auto &r_geometry = rElement1.GetGeometry();
-		const auto r_edges_container = r_geometry.GenerateEdges();
-		constexpr std::size_t n_edges = (TDim == 2) ? 3 : 6;
-
-		// Initialize cut edges vectors and points arrays
-		unsigned int n_cut_edges = 0;
-		rIntersectionPointsArray.clear();
-		rCutEdgesVector = array_1d<unsigned int, n_edges>(n_edges, 0);
-		rCutEdgesRatioVector = array_1d<double, n_edges>(n_edges, -1.0);
-
-		std::vector<array_1d<double,3> > aux_avg_pts;
-
-		// Check wich edges are intersected
-		for (std::size_t i_edge = 0; i_edge < n_edges; ++i_edge){
-
-			const auto repeated_point_check = [&] (array_1d<double,3>& int_pt, std::vector<array_1d<double,3>>&  aux_pts) {
-				// Check if there is a close intersection (repeated intersection point)
-				for (auto aux_pt : aux_pts){
-						const double aux_dist = norm_2(int_pt - aux_pt);
-						const double tol_edge = 1e-2*norm_2(r_edges_container[i_edge][0] - r_edges_container[i_edge][1]);
-						if (aux_dist < tol_edge){
-							return true;
-					}
-				}
-				return false;
-			};
-
-			array_1d<double,3> avg_pt = ZeroVector(3);
-			std::vector<array_1d<double,3> > aux_pts;
-			// Check against all candidates to count the number of current edge intersections
-			for (const auto &r_int_obj : rIntersectedObjects){
-				// Call the compute intersection method
-				Point int_pt;
-				const auto &r_int_obj_geom = r_int_obj.GetGeometry();
-				const int int_id = ComputeEdgeIntersection(r_int_obj_geom, r_edges_container[i_edge][0], r_edges_container[i_edge][1], int_pt);
-
-				// There is intersection
-				if (int_id == 1 || int_id == 3){
-					// If the intersection pt. is not repeated, consider it
-					if (!repeated_point_check(int_pt, aux_pts)){
-						// Add the intersection pt. to the aux array pts.
-						aux_pts.push_back(int_pt);
-						// Increase the edge intersections counter
-						rCutEdgesVector[i_edge] += 1;
-						// Save the intersection point for computing the average
-						avg_pt += int_pt;
-					}
-				}
-			}
-
-			// Collect the current edge information
-			if (rCutEdgesVector[i_edge] != 0){
-				// Average the edge intersection point and save it
-				avg_pt /= rCutEdgesVector[i_edge];
-				// Save the ratio location of the average intersection point
-				const double edge_length = r_edges_container[i_edge].Length();
-				const double dist_avg_pt = norm_2(r_edges_container[i_edge][0] - avg_pt);
-				rCutEdgesRatioVector[i_edge] = dist_avg_pt / edge_length;
-				// Increase the total intersected edges counter
-				n_cut_edges++;
-				// Check if the avg_pt is already present
+    KRATOS_CREATE_LOCAL_FLAG(CalculateDiscontinuousDistanceToSkinProcessFlags, CALCULATE_ELEMENTAL_EDGE_DISTANCES, 0);
+    KRATOS_CREATE_LOCAL_FLAG(CalculateDiscontinuousDistanceToSkinProcessFlags, CALCULATE_ELEMENTAL_EDGE_DISTANCES_EXTRAPOLATED, 1);
+
+    template<std::size_t TDim>
+    CalculateDiscontinuousDistanceToSkinProcess<TDim>::CalculateDiscontinuousDistanceToSkinProcess(
+        ModelPart& rVolumePart,
+        ModelPart& rSkinPart)
+        : mFindIntersectedObjectsProcess(rVolumePart, rSkinPart)
+        , mrSkinPart(rSkinPart)
+        , mrVolumePart(rVolumePart)
+        , mOptions(CalculateDiscontinuousDistanceToSkinProcessFlags::CALCULATE_ELEMENTAL_EDGE_DISTANCES.AsFalse()
+             | CalculateDiscontinuousDistanceToSkinProcessFlags::CALCULATE_ELEMENTAL_EDGE_DISTANCES_EXTRAPOLATED.AsFalse())
+    {
+    }
+
+    template<std::size_t TDim>
+    CalculateDiscontinuousDistanceToSkinProcess<TDim>::CalculateDiscontinuousDistanceToSkinProcess(
+        ModelPart& rVolumePart,
+        ModelPart& rSkinPart,
+        const Flags rOptions)
+        : mFindIntersectedObjectsProcess(rVolumePart, rSkinPart)
+        , mrSkinPart(rSkinPart)
+        , mrVolumePart(rVolumePart)
+        , mOptions(rOptions)
+    {
+    }
+
+    template<std::size_t TDim>
+    CalculateDiscontinuousDistanceToSkinProcess<TDim>::~CalculateDiscontinuousDistanceToSkinProcess()
+    {
+    }
+
+    template<std::size_t TDim>
+    void CalculateDiscontinuousDistanceToSkinProcess<TDim>::Initialize()
+    {
+        // Initialize the intersected objects process
+        mFindIntersectedObjectsProcess.Initialize();
+
+        // Initialize the elemental distances to the domain characteristic length
+        const double initial_distance = this->CalculateCharacteristicLength();
+        array_1d<double,mNumNodes> init_dist_vect;
+        for (unsigned int i_node = 0; i_node < mNumNodes; ++i_node) {
+            init_dist_vect[i_node] = initial_distance;
+        }
+
+        // Also initialize the embedded velocity of the fluid element and the TO_SPLIT flag.
+        if (mOptions.Is(CalculateDiscontinuousDistanceToSkinProcessFlags::CALCULATE_ELEMENTAL_EDGE_DISTANCES_EXTRAPOLATED)) {
+            // Initialize the edge distances vector
+            array_1d<double, mNumEdges> init_edge_dist_vect;
+            for (double& r_val : init_edge_dist_vect) {
+                r_val = -1.0;
+            }
+
+            block_for_each(mrVolumePart.Elements(), [&](Element& rElement){
+                rElement.Set(TO_SPLIT, false);
+                rElement.SetValue(EMBEDDED_VELOCITY, ZeroVector(3));
+                rElement.SetValue(ELEMENTAL_DISTANCES,init_dist_vect);
+                rElement.SetValue(ELEMENTAL_EDGE_DISTANCES, init_edge_dist_vect);
+                rElement.SetValue(ELEMENTAL_EDGE_DISTANCES_EXTRAPOLATED, init_edge_dist_vect);
+            });
+        } else if (mOptions.Is(CalculateDiscontinuousDistanceToSkinProcessFlags::CALCULATE_ELEMENTAL_EDGE_DISTANCES)) {
+            // Initialize the edge distances vector
+            array_1d<double, mNumEdges> init_edge_dist_vect;
+            for (double& r_val : init_edge_dist_vect) {
+                r_val = -1.0;
+            }
+
+            block_for_each(mrVolumePart.Elements(), [&](Element& rElement){
+                rElement.Set(TO_SPLIT, false);
+                rElement.SetValue(EMBEDDED_VELOCITY, ZeroVector(3));
+                rElement.SetValue(ELEMENTAL_DISTANCES,init_dist_vect);
+                rElement.SetValue(ELEMENTAL_EDGE_DISTANCES, init_edge_dist_vect);
+            });
+        } else {
+            block_for_each(mrVolumePart.Elements(), [&](Element& rElement){
+                rElement.Set(TO_SPLIT, false);
+                rElement.SetValue(EMBEDDED_VELOCITY, ZeroVector(3));
+                rElement.SetValue(ELEMENTAL_DISTANCES, init_dist_vect);
+            });
+        }
+    }
+
+    template<std::size_t TDim>
+    void CalculateDiscontinuousDistanceToSkinProcess<TDim>::FindIntersections()
+    {
+        mFindIntersectedObjectsProcess.FindIntersections();
+    }
+
+    template<std::size_t TDim>
+    std::vector<PointerVector<GeometricalObject>>& CalculateDiscontinuousDistanceToSkinProcess<TDim>::GetIntersections()
+    {
+        return mFindIntersectedObjectsProcess.GetIntersections();
+    }
+
+    template<std::size_t TDim>
+    void CalculateDiscontinuousDistanceToSkinProcess<TDim>::CalculateDistances(std::vector<PointerVector<GeometricalObject>>& rIntersectedObjects)
+    {
+        const int number_of_elements = (mFindIntersectedObjectsProcess.GetModelPart1()).NumberOfElements();
+        auto& r_elements = (mFindIntersectedObjectsProcess.GetModelPart1()).ElementsArray();
+
+        if (mOptions.Is(CalculateDiscontinuousDistanceToSkinProcessFlags::CALCULATE_ELEMENTAL_EDGE_DISTANCES)) {
+            #pragma omp parallel for schedule(dynamic)
+            for (int i = 0; i < number_of_elements; ++i) {
+                CalculateElementalAndEdgeDistances(*(r_elements[i]), rIntersectedObjects[i]);
+            }
+        } else {
+            #pragma omp parallel for schedule(dynamic)
+            for (int i = 0; i < number_of_elements; ++i) {
+                CalculateElementalDistances(*(r_elements[i]), rIntersectedObjects[i]);
+            }
+        }
+    }
+
+    template<std::size_t TDim>
+    void CalculateDiscontinuousDistanceToSkinProcess<TDim>::Clear()
+    {
+        mFindIntersectedObjectsProcess.Clear();
+    }
+
+    template<std::size_t TDim>
+    void CalculateDiscontinuousDistanceToSkinProcess<TDim>::Execute()
+    {
+        this->Clear();
+        this->Initialize();
+        this->FindIntersections();
+        this->CalculateDistances(this->GetIntersections());
+    }
+
+    /// Turn back information as a string.
+    template<std::size_t TDim>
+    std::string CalculateDiscontinuousDistanceToSkinProcess<TDim>::Info() const {
+        return "CalculateDiscontinuousDistanceToSkinProcess";
+    }
+
+    /// Print information about this object.
+    template<std::size_t TDim>
+    void CalculateDiscontinuousDistanceToSkinProcess<TDim>::PrintInfo(std::ostream& rOStream) const
+    {
+        rOStream << Info();
+    }
+
+    /// Print object's data.
+    template<std::size_t TDim>
+    void CalculateDiscontinuousDistanceToSkinProcess<TDim>::PrintData(std::ostream& rOStream) const
+    {
+    }
+
+    template<std::size_t TDim>
+    void CalculateDiscontinuousDistanceToSkinProcess<TDim>::CalculateElementalDistances(
+        Element& rElement1,
+        PointerVector<GeometricalObject>& rIntersectedObjects)
+    {
+        if (rIntersectedObjects.empty()) {
+            rElement1.Set(TO_SPLIT, false);
+            return;
+        }
+
+        // Get edges container
+        const auto r_edges_container = rElement1.GetGeometry().GenerateEdges();
+
+        // Compute the number of intersected edges
+        array_1d<double, mNumEdges> cut_edges_ratio_vector;
+        array_1d<double, mNumEdges> cut_extra_edges_ratio_vector;
+        std::vector<array_1d <double,3> > int_pts_vector;
+        const unsigned int n_cut_edges = ComputeEdgesIntersections(rElement1, rIntersectedObjects, r_edges_container,
+            cut_edges_ratio_vector, cut_extra_edges_ratio_vector, int_pts_vector);
+
+        // Check if there is intersection: 3 or more intersected edges for a tetrahedron
+        // If there is only 1 or 2 intersected edges, intersection is not considered
+        // If there is intersection, calculate the elemental distances
+        const bool is_intersection = (n_cut_edges < rElement1.GetGeometry().WorkingSpaceDimension()) ? false : true;
+        if (is_intersection){
+            ComputeIntersectionPlaneElementalDistances(rElement1, rIntersectedObjects, int_pts_vector);
+        }
+
+        // Check if the element is split and set the TO_SPLIT flag accordingly
+        const double epsilon = std::numeric_limits<double>::epsilon();
+        SetToSplitFlag(rElement1, epsilon);
+    }
+
+    template<std::size_t TDim>
+    void CalculateDiscontinuousDistanceToSkinProcess<TDim>::CalculateElementalAndEdgeDistances(
+        Element& rElement1,
+        PointerVector<GeometricalObject>& rIntersectedObjects)
+    {
+        if (rIntersectedObjects.empty()) {
+            rElement1.Set(TO_SPLIT, false);
+            return;
+        }
+
+        // Get edges container
+        const auto r_edges_container = rElement1.GetGeometry().GenerateEdges();
+
+        // Compute the number of intersected edges
+        array_1d<double, mNumEdges> cut_edges_ratio_vector;
+        array_1d<double, mNumEdges> cut_extra_edges_ratio_vector;
+        std::vector<array_1d <double,3> > int_pts_vector;
+        const unsigned int n_cut_edges = ComputeEdgesIntersections(rElement1, rIntersectedObjects, r_edges_container,
+            cut_edges_ratio_vector, cut_extra_edges_ratio_vector, int_pts_vector);
+
+        // Save the cut edges ratios in the ELEMENTAL_EDGE_DISTANCES variable
+        rElement1.GetValue(ELEMENTAL_EDGE_DISTANCES) = cut_edges_ratio_vector;
+
+        // Check if there is an intersection
+        bool is_intersection = false;
+        // Extrapolated edge distances were calculated (for Ausas incised elements)
+        if (mOptions.Is(CalculateDiscontinuousDistanceToSkinProcessFlags::CALCULATE_ELEMENTAL_EDGE_DISTANCES_EXTRAPOLATED)) {
+            // Save the cut edges ratios of the extrapolated geometry in the ELEMENTAL_EDGE_DISTANCES_EXTRAPOLATED variable
+            rElement1.GetValue(ELEMENTAL_EDGE_DISTANCES_EXTRAPOLATED) = cut_extra_edges_ratio_vector;
+
+            // Check whether element is incised (this includes case, in which three edges of tetrahedron are intersected)
+            bool is_incised = false;
+            for (std::size_t i = 0; i < cut_extra_edges_ratio_vector.size(); i++) {
+                double tolerance = std::numeric_limits<double>::epsilon();
+                if ( std::abs(cut_extra_edges_ratio_vector[i] - (-1.0)) > tolerance ) {
+                    is_incised = true;
+                }
+            }
+
+            // Calculate and save elemental (node) distances based on both: edge ratios of original and extrapolated geometry
+            if (is_incised) {
+                ComputeElementalDistancesFromEdgeRatios(rElement1, rIntersectedObjects, r_edges_container,
+                    cut_edges_ratio_vector, cut_extra_edges_ratio_vector);
+            }
+            // If element is not incised, it is either not cut at all or completely intersected
+            else {
+                is_intersection = (n_cut_edges < rElement1.GetGeometry().WorkingSpaceDimension()) ? false : true;
+            }
+        } else {
+            // 3D: 3 or more intersected edges for a tetrahedron
+            // 2D: 2 or more intersected edges for a triangle
+            is_intersection = (n_cut_edges < rElement1.GetGeometry().WorkingSpaceDimension()) ? false : true;
+        }
+
+        // If there is an intersection, calculate the elemental distances (node-based)
+        if (is_intersection){
+            ComputeIntersectionPlaneElementalDistances(rElement1, rIntersectedObjects, int_pts_vector);
+        }
+
+        // Check if the element is split and set the TO_SPLIT flag accordingly
+        const double epsilon = std::numeric_limits<double>::epsilon();
+        SetToSplitFlag(rElement1, epsilon);
+    }
+
+    template<std::size_t TDim>
+    unsigned int CalculateDiscontinuousDistanceToSkinProcess<TDim>::ComputeEdgesIntersections(
+        Element& rElement1,
+        const PointerVector<GeometricalObject>& rIntersectedObjects,
+        const Element::GeometryType::GeometriesArrayType& rEdgesContainer,
+        array_1d<double,mNumEdges> &rCutEdgesRatioVector,
+        array_1d<double,mNumEdges> &rCutExtraEdgesRatioVector,
+        std::vector<array_1d <double,3> > &rIntersectionPointsArray)
+    {
+        // Initialize cut edges vectors and points arrays
+        unsigned int n_cut_edges = 0;
+        rIntersectionPointsArray.clear();
+        array_1d<unsigned int, mNumEdges> cut_edges_vector = ZeroVector(mNumEdges);
+        rCutEdgesRatioVector = array_1d<double, mNumEdges>(mNumEdges, -1.0);
+        rCutExtraEdgesRatioVector = array_1d<double, mNumEdges>(mNumEdges, -1.0);
+
+        // Initialize intersecting segments normal for extrapolated edge calculation
+        array_1d<double,3> extra_geom_normal = ZeroVector(3);
+
+        // Initialize average points and average normal
+        array_1d<double,3> avg_pt;
+        array_1d<double,3> avg_extra_geom_normal;
+        std::vector<array_1d<double,3> > aux_pts;
+        std::vector<array_1d<double,3> > aux_avg_pts;
+
+        // Check which edges are intersected
+        for (std::size_t i_edge = 0; i_edge < mNumEdges; ++i_edge){
+            avg_pt = ZeroVector(3);
+            avg_extra_geom_normal = ZeroVector(3);
+            aux_pts.clear();
+
+            const auto repeated_point_check = [&] (array_1d<double,3>& rIntPt, std::vector<array_1d<double,3>>&  rAuxPts) {
+                // Check if there is a close intersection (repeated intersection point)
+                for (auto aux_pt : rAuxPts){
+                        const double aux_dist = norm_2(rIntPt - aux_pt);
+                        const double tol_edge = 1e-2*norm_2(rEdgesContainer[i_edge][0] - rEdgesContainer[i_edge][1]);
+                        if (aux_dist < tol_edge){
+                            return true;
+                    }
+                }
+                return false;
+            };
+            // Check against all candidates to count the number of current edge intersections
+            for (const auto &r_int_obj : rIntersectedObjects){
+                // Call the compute intersection method
+                Point int_pt;
+                const auto &r_int_obj_geom = r_int_obj.GetGeometry();
+                const int int_id = ComputeEdgeIntersection(r_int_obj_geom, rEdgesContainer[i_edge][0], rEdgesContainer[i_edge][1], int_pt);
+
+                // There is intersection
+                if (int_id == 1 || int_id == 3){
+                    // If the intersection pt. is not repeated, consider it
+                    if (!repeated_point_check(int_pt, aux_pts)){
+                        // Add the intersection pt. to the aux array pts.
+                        aux_pts.push_back(int_pt);
+                        // Increase the edge intersections counter
+                        cut_edges_vector[i_edge] += 1;
+                        // Save the intersection point for computing the average
+                        avg_pt += int_pt;
+                        // Get normal of intersecting segment for extrapolated cut edges calculation
+                        if (mOptions.Is(CalculateDiscontinuousDistanceToSkinProcessFlags::CALCULATE_ELEMENTAL_EDGE_DISTANCES_EXTRAPOLATED)) {
+                            array_1d<double,3> int_extra_geom_normal;
+                            ComputeIntersectionNormalFromGeometry(r_int_obj_geom, int_extra_geom_normal);
+                            avg_extra_geom_normal += int_extra_geom_normal;
+                        }
+                    }
+                }
+            }
+
+            // Collect the current edge information
+            if (cut_edges_vector[i_edge] != 0){
+                // Average the edge intersection point and save it
+                avg_pt /= cut_edges_vector[i_edge];
+                // Save the ratio location of the average intersection point
+                rCutEdgesRatioVector[i_edge] = ConvertIntersectionPointToEdgeRatio(rEdgesContainer[i_edge], avg_pt);
+                // Increase the total intersected edges counter
+                n_cut_edges++;
+                // Check if the avg_pt is already present
 				if (!repeated_point_check(avg_pt, aux_avg_pts)){
 					rIntersectionPointsArray.push_back(avg_pt);
 					aux_avg_pts.push_back(avg_pt);
 				}
-			}
-		}
-
-		return n_cut_edges;
-	}
-
-	template<std::size_t TDim>
-	void CalculateDiscontinuousDistanceToSkinProcess<TDim>::ComputeIntersectionPlaneElementalDistances(
-		Element& rElement,
-		const PointerVector<GeometricalObject>& rIntersectedObjects,
+                // Get average normal of intersecting segments for the edge (for extrapolated cut edges calculation)
+                if (mOptions.Is(CalculateDiscontinuousDistanceToSkinProcessFlags::CALCULATE_ELEMENTAL_EDGE_DISTANCES_EXTRAPOLATED)) {
+                    avg_extra_geom_normal /= cut_edges_vector[i_edge];
+                    extra_geom_normal += avg_extra_geom_normal;
+                }
+            }
+        }
+
+        // Calculate extrapolated edge distances (for extrapolated cut edges calculation)
+        if (mOptions.Is(CalculateDiscontinuousDistanceToSkinProcessFlags::CALCULATE_ELEMENTAL_EDGE_DISTANCES_EXTRAPOLATED) && n_cut_edges > 0) {
+            // Get average normal of intersecting segments for all cut edges
+            extra_geom_normal /= n_cut_edges;
+            // Compute the intersections of the element's edges with the extrapolated averaged geometry
+            ComputeExtrapolatedEdgesIntersectionsIfIncised(rElement1, rEdgesContainer, n_cut_edges, rCutEdgesRatioVector, extra_geom_normal, rCutExtraEdgesRatioVector);
+        }
+
+        return n_cut_edges;
+    }
+
+    template<std::size_t TDim>
+    void CalculateDiscontinuousDistanceToSkinProcess<TDim>::ComputeIntersectionPlaneElementalDistances(
+        Element& rElement,
+        const PointerVector<GeometricalObject>& rIntersectedObjects,
         const std::vector<array_1d<double,3>>& rIntersectionPointsCoordinates)
-	{
-		// Get reference to ELEMENTAL_DISTANCES and resize if necessary
-		constexpr std::size_t num_nodes = TDim + 1;
-		Vector& r_elemental_distances = rElement.GetValue(ELEMENTAL_DISTANCES);
-		if(r_elemental_distances.size() != num_nodes){
-			r_elemental_distances.resize(num_nodes, false);
-		}
-
-		// If there are more than 3 (3D) or 2 (2D) intersected edges, compute the least squares plane approximation using the ComputePlaneApproximation utility.
-		// Otherwise, the distance is computed using the plane defined by the 3 (3D) or 2 (2D) intersection points.
-		const auto& r_geometry = rElement.GetGeometry();
-		const unsigned int n_cut_edges = rIntersectionPointsCoordinates.size();
-		const bool do_plane_approx = (n_cut_edges == TDim) ? false : true;
-		const auto compute_plane_appoximation = [&] (const std::vector<array_1d<double,3>>& rPointVector) {
+    {
+        const auto &r_geometry = rElement.GetGeometry();
+        const unsigned int n_cut_edges = rIntersectionPointsCoordinates.size();
+
+        // Get reference to ELEMENTAL_DISTANCES
+        Vector& r_elemental_distances = rElement.GetValue(ELEMENTAL_DISTANCES);
+
+        // If there are more than 3 (3D) or 2 (2D) intersected edges, compute the least squares plane approximation
+        // using the ComputePlaneApproximation utility.
+        // Otherwise, the distance is computed using the plane defined by the 3 (3D) or 2 (2D) intersection points.
+        const bool do_plane_approx = (n_cut_edges == TDim) ? false : true;
+        const auto compute_plane_appoximation = [&] (const std::vector<array_1d<double,3>>& rPointVector) {
 			array_1d<double,3> base_pt, normal;
-			ComputePlaneApproximation(rElement, rPointVector, base_pt, normal);
-
-			// Compute the distance to the approximation plane
-			Plane3D approximation_plane(normal, Point{base_pt});
-			for (std::size_t i = 0; i < num_nodes; i++) {
-				r_elemental_distances[i] = approximation_plane.CalculateSignedDistance(r_geometry[i]);
-			}
-
+            ComputePlaneApproximation(rElement, rPointVector, base_pt, normal);
+
+            // Compute the distance to the approximation plane
+            Plane3D approximation_plane(normal, Point{base_pt});
+            for (std::size_t i = 0; i < mNumNodes; i++) {
+                r_elemental_distances[i] = approximation_plane.CalculateSignedDistance(r_geometry[i]);
+            }
 		};
 
 		if (do_plane_approx){
@@ -349,485 +415,6 @@
 				}
 				compute_plane_appoximation(int_pts_vector);
 			}
-		} else {
-			// Create a plane with the 3 intersection points (or 2 in 2D)
-			Plane3D plane = SetIntersectionPlane(rIntersectionPointsCoordinates);
-
-			// Compute the distance to the intersection plane
-			for (std::size_t i = 0; i < num_nodes; i++) {
-				r_elemental_distances[i] = plane.CalculateSignedDistance(r_geometry[i]);
-			}
-		}
-
-		// Correct the distance values orientation
-		CorrectDistanceOrientation(r_geometry, rIntersectedObjects, r_elemental_distances);
-	}
-
-	template<std::size_t TDim>
-	int CalculateDiscontinuousDistanceToSkinProcess<TDim>::ComputeEdgeIntersection(
-		const Element::GeometryType& rIntObjGeometry,
-		const Element::NodeType& rEdgePoint1,
-		const Element::NodeType& rEdgePoint2,
-		Point& rIntersectionPoint)
-	{
-		int intersection_flag = 0;
-		const auto work_dim = rIntObjGeometry.WorkingSpaceDimension();
-		if (work_dim == 2){
-			intersection_flag = IntersectionUtilities::ComputeLineLineIntersection<Element::GeometryType>(
-				rIntObjGeometry, rEdgePoint1.Coordinates(), rEdgePoint2.Coordinates(), rIntersectionPoint.Coordinates());
-		} else if (work_dim == 3){
-			intersection_flag = IntersectionUtilities::ComputeTriangleLineIntersection<Element::GeometryType>(
-				rIntObjGeometry, rEdgePoint1.Coordinates(), rEdgePoint2.Coordinates(), rIntersectionPoint.Coordinates());
-		} else {
-			KRATOS_ERROR << "Working space dimension value equal to " << work_dim << ". Check your skin geometry implementation." << std::endl;
-		}
-
-		return intersection_flag;
-	}
-
-	template<std::size_t TDim>
-	void CalculateDiscontinuousDistanceToSkinProcess<TDim>::ComputeIntersectionNormal(
-		const Element::GeometryType& rGeometry,
-		const Vector& rElementalDistances,
-		array_1d<double,3>& rNormal)
-	{
-		double volume;
-		array_1d<double,TDim+1> N;
-		BoundedMatrix<double,TDim+1,TDim> DN_DX;
-		GeometryUtils::CalculateGeometryData(rGeometry, DN_DX, N, volume);
-
-		rNormal = ZeroVector(3);
-		for (std::size_t comp = 0; comp < TDim; ++comp){
-			for (std::size_t i_node = 0; i_node < rGeometry.PointsNumber(); ++i_node){
-				rNormal(comp) += DN_DX(i_node,comp)*rElementalDistances[i_node];
-			}
-		}
-		rNormal /= norm_2(rNormal);
-	}
-
-	template<std::size_t TDim>
-	void CalculateDiscontinuousDistanceToSkinProcess<TDim>::ComputePlaneApproximation(
-		const Element& rElement1,
-		const std::vector< array_1d<double,3> >& rPointsCoord,
-		array_1d<double,3>& rPlaneBasePointCoords,
-		array_1d<double,3>& rPlaneNormal)
-	{
-		const auto work_dim = rElement1.GetGeometry().WorkingSpaceDimension();
-		if (work_dim == 2){
-			PlaneApproximationUtility<2>::ComputePlaneApproximation(rPointsCoord, rPlaneBasePointCoords, rPlaneNormal);
-		} else if (work_dim == 3){
-			PlaneApproximationUtility<3>::ComputePlaneApproximation(rPointsCoord, rPlaneBasePointCoords, rPlaneNormal);
-		} else {
-			KRATOS_ERROR << "Working space dimension value equal to " << work_dim << ". Check your skin geometry implementation." << std::endl;
-		}
-	}
-
-	template<std::size_t TDim>
-	void CalculateDiscontinuousDistanceToSkinProcess<TDim>::CorrectDistanceOrientation(
-		const Element::GeometryType& rGeometry,
-		const PointerVector<GeometricalObject>& rIntersectedObjects,
-		Vector& rElementalDistances)
-	{
-		// Check the obtained intersection orientation (normal as distance gradient)
-		array_1d<double,3> distance_normal;
-		ComputeIntersectionNormal(rGeometry, rElementalDistances, distance_normal);
-
-		// Vote the intersection orientation using the intersecting entities normals
-		unsigned int n_pos = 0;
-		unsigned int n_neg = 0;
-
-		for (const auto &r_int_obj : rIntersectedObjects){
-			const auto &r_int_obj_geom = r_int_obj.GetGeometry();
-
-			array_1d<double, 3> r_int_obj_normal;
-			ComputeIntersectionNormalFromGeometry(r_int_obj_geom, r_int_obj_normal);
-			r_int_obj_normal /= norm_2(r_int_obj_normal);
-
-			if (inner_prod(r_int_obj_normal, distance_normal) < 0.0){
-				n_neg++;
-			} else {
-				n_pos++;
-			}
-		}
-
-		// Negative votes win. Switch the distance values
-		if (n_neg > n_pos){
-			for (std::size_t i_node = 0; i_node < TDim + 1; ++i_node){
-				rElementalDistances[i_node] *= -1.0;
-			}
-		}
-	}
-
-	template<std::size_t TDim>
-	void CalculateDiscontinuousDistanceToSkinProcess<TDim>::SetElementalEdgeDistancesValues(
-=======
-    KRATOS_CREATE_LOCAL_FLAG(CalculateDiscontinuousDistanceToSkinProcessFlags, CALCULATE_ELEMENTAL_EDGE_DISTANCES, 0);
-    KRATOS_CREATE_LOCAL_FLAG(CalculateDiscontinuousDistanceToSkinProcessFlags, CALCULATE_ELEMENTAL_EDGE_DISTANCES_EXTRAPOLATED, 1);
-
-    template<std::size_t TDim>
-    CalculateDiscontinuousDistanceToSkinProcess<TDim>::CalculateDiscontinuousDistanceToSkinProcess(
-        ModelPart& rVolumePart,
-        ModelPart& rSkinPart)
-        : mFindIntersectedObjectsProcess(rVolumePart, rSkinPart)
-        , mrSkinPart(rSkinPart)
-        , mrVolumePart(rVolumePart)
-        , mOptions(CalculateDiscontinuousDistanceToSkinProcessFlags::CALCULATE_ELEMENTAL_EDGE_DISTANCES.AsFalse()
-             | CalculateDiscontinuousDistanceToSkinProcessFlags::CALCULATE_ELEMENTAL_EDGE_DISTANCES_EXTRAPOLATED.AsFalse())
-    {
-    }
-
-    template<std::size_t TDim>
-    CalculateDiscontinuousDistanceToSkinProcess<TDim>::CalculateDiscontinuousDistanceToSkinProcess(
-        ModelPart& rVolumePart,
-        ModelPart& rSkinPart,
-        const Flags rOptions)
-        : mFindIntersectedObjectsProcess(rVolumePart, rSkinPart)
-        , mrSkinPart(rSkinPart)
-        , mrVolumePart(rVolumePart)
-        , mOptions(rOptions)
-    {
-    }
-
-    template<std::size_t TDim>
-    CalculateDiscontinuousDistanceToSkinProcess<TDim>::~CalculateDiscontinuousDistanceToSkinProcess()
-    {
-    }
-
-    template<std::size_t TDim>
-    void CalculateDiscontinuousDistanceToSkinProcess<TDim>::Initialize()
-    {
-        // Initialize the intersected objects process
-        mFindIntersectedObjectsProcess.Initialize();
-
-        // Initialize the elemental distances to the domain characteristic length
-        const double initial_distance = this->CalculateCharacteristicLength();
-        array_1d<double,mNumNodes> init_dist_vect;
-        for (unsigned int i_node = 0; i_node < mNumNodes; ++i_node) {
-            init_dist_vect[i_node] = initial_distance;
-        }
-
-        // Also initialize the embedded velocity of the fluid element and the TO_SPLIT flag.
-        if (mOptions.Is(CalculateDiscontinuousDistanceToSkinProcessFlags::CALCULATE_ELEMENTAL_EDGE_DISTANCES_EXTRAPOLATED)) {
-            // Initialize the edge distances vector
-            array_1d<double, mNumEdges> init_edge_dist_vect;
-            for (double& r_val : init_edge_dist_vect) {
-                r_val = -1.0;
-            }
-
-            block_for_each(mrVolumePart.Elements(), [&](Element& rElement){
-                rElement.Set(TO_SPLIT, false);
-                rElement.SetValue(EMBEDDED_VELOCITY, ZeroVector(3));
-                rElement.SetValue(ELEMENTAL_DISTANCES,init_dist_vect);
-                rElement.SetValue(ELEMENTAL_EDGE_DISTANCES, init_edge_dist_vect);
-                rElement.SetValue(ELEMENTAL_EDGE_DISTANCES_EXTRAPOLATED, init_edge_dist_vect);
-            });
-        } else if (mOptions.Is(CalculateDiscontinuousDistanceToSkinProcessFlags::CALCULATE_ELEMENTAL_EDGE_DISTANCES)) {
-            // Initialize the edge distances vector
-            array_1d<double, mNumEdges> init_edge_dist_vect;
-            for (double& r_val : init_edge_dist_vect) {
-                r_val = -1.0;
-            }
-
-            block_for_each(mrVolumePart.Elements(), [&](Element& rElement){
-                rElement.Set(TO_SPLIT, false);
-                rElement.SetValue(EMBEDDED_VELOCITY, ZeroVector(3));
-                rElement.SetValue(ELEMENTAL_DISTANCES,init_dist_vect);
-                rElement.SetValue(ELEMENTAL_EDGE_DISTANCES, init_edge_dist_vect);
-            });
-        } else {
-            block_for_each(mrVolumePart.Elements(), [&](Element& rElement){
-                rElement.Set(TO_SPLIT, false);
-                rElement.SetValue(EMBEDDED_VELOCITY, ZeroVector(3));
-                rElement.SetValue(ELEMENTAL_DISTANCES, init_dist_vect);
-            });
-        }
-    }
-
-    template<std::size_t TDim>
-    void CalculateDiscontinuousDistanceToSkinProcess<TDim>::FindIntersections()
-    {
-        mFindIntersectedObjectsProcess.FindIntersections();
-    }
-
-    template<std::size_t TDim>
-    std::vector<PointerVector<GeometricalObject>>& CalculateDiscontinuousDistanceToSkinProcess<TDim>::GetIntersections()
-    {
-        return mFindIntersectedObjectsProcess.GetIntersections();
-    }
-
-    template<std::size_t TDim>
-    void CalculateDiscontinuousDistanceToSkinProcess<TDim>::CalculateDistances(std::vector<PointerVector<GeometricalObject>>& rIntersectedObjects)
-    {
-        const int number_of_elements = (mFindIntersectedObjectsProcess.GetModelPart1()).NumberOfElements();
-        auto& r_elements = (mFindIntersectedObjectsProcess.GetModelPart1()).ElementsArray();
-
-        if (mOptions.Is(CalculateDiscontinuousDistanceToSkinProcessFlags::CALCULATE_ELEMENTAL_EDGE_DISTANCES)) {
-            #pragma omp parallel for schedule(dynamic)
-            for (int i = 0; i < number_of_elements; ++i) {
-                CalculateElementalAndEdgeDistances(*(r_elements[i]), rIntersectedObjects[i]);
-            }
-        } else {
-            #pragma omp parallel for schedule(dynamic)
-            for (int i = 0; i < number_of_elements; ++i) {
-                CalculateElementalDistances(*(r_elements[i]), rIntersectedObjects[i]);
-            }
-        }
-    }
-
-    template<std::size_t TDim>
-    void CalculateDiscontinuousDistanceToSkinProcess<TDim>::Clear()
-    {
-        mFindIntersectedObjectsProcess.Clear();
-    }
-
-    template<std::size_t TDim>
-    void CalculateDiscontinuousDistanceToSkinProcess<TDim>::Execute()
-    {
-        this->Clear();
-        this->Initialize();
-        this->FindIntersections();
-        this->CalculateDistances(this->GetIntersections());
-    }
-
-    /// Turn back information as a string.
-    template<std::size_t TDim>
-    std::string CalculateDiscontinuousDistanceToSkinProcess<TDim>::Info() const {
-        return "CalculateDiscontinuousDistanceToSkinProcess";
-    }
-
-    /// Print information about this object.
-    template<std::size_t TDim>
-    void CalculateDiscontinuousDistanceToSkinProcess<TDim>::PrintInfo(std::ostream& rOStream) const
-    {
-        rOStream << Info();
-    }
-
-    /// Print object's data.
-    template<std::size_t TDim>
-    void CalculateDiscontinuousDistanceToSkinProcess<TDim>::PrintData(std::ostream& rOStream) const
-    {
-    }
-
-    template<std::size_t TDim>
-    void CalculateDiscontinuousDistanceToSkinProcess<TDim>::CalculateElementalDistances(
-        Element& rElement1,
-        PointerVector<GeometricalObject>& rIntersectedObjects)
-    {
-        if (rIntersectedObjects.empty()) {
-            rElement1.Set(TO_SPLIT, false);
-            return;
-        }
-
-        // Get edges container
-        const auto r_edges_container = rElement1.GetGeometry().GenerateEdges();
-
-        // Compute the number of intersected edges
-        array_1d<double, mNumEdges> cut_edges_ratio_vector;
-        array_1d<double, mNumEdges> cut_extra_edges_ratio_vector;
-        std::vector<array_1d <double,3> > int_pts_vector;
-        const unsigned int n_cut_edges = ComputeEdgesIntersections(rElement1, rIntersectedObjects, r_edges_container,
-            cut_edges_ratio_vector, cut_extra_edges_ratio_vector, int_pts_vector);
-
-        // Check if there is intersection: 3 or more intersected edges for a tetrahedron
-        // If there is only 1 or 2 intersected edges, intersection is not considered
-        // If there is intersection, calculate the elemental distances
-        const bool is_intersection = (n_cut_edges < rElement1.GetGeometry().WorkingSpaceDimension()) ? false : true;
-        if (is_intersection){
-            ComputeIntersectionPlaneElementalDistances(rElement1, rIntersectedObjects, int_pts_vector);
-        }
-
-        // Check if the element is split and set the TO_SPLIT flag accordingly
-        const double epsilon = std::numeric_limits<double>::epsilon();
-        SetToSplitFlag(rElement1, epsilon);
-    }
-
-    template<std::size_t TDim>
-    void CalculateDiscontinuousDistanceToSkinProcess<TDim>::CalculateElementalAndEdgeDistances(
-        Element& rElement1,
-        PointerVector<GeometricalObject>& rIntersectedObjects)
-    {
-        if (rIntersectedObjects.empty()) {
-            rElement1.Set(TO_SPLIT, false);
-            return;
-        }
-
-        // Get edges container
-        const auto r_edges_container = rElement1.GetGeometry().GenerateEdges();
-
-        // Compute the number of intersected edges
-        array_1d<double, mNumEdges> cut_edges_ratio_vector;
-        array_1d<double, mNumEdges> cut_extra_edges_ratio_vector;
-        std::vector<array_1d <double,3> > int_pts_vector;
-        const unsigned int n_cut_edges = ComputeEdgesIntersections(rElement1, rIntersectedObjects, r_edges_container,
-            cut_edges_ratio_vector, cut_extra_edges_ratio_vector, int_pts_vector);
-
-        // Save the cut edges ratios in the ELEMENTAL_EDGE_DISTANCES variable
-        rElement1.GetValue(ELEMENTAL_EDGE_DISTANCES) = cut_edges_ratio_vector;
-
-        // Check if there is an intersection
-        bool is_intersection = false;
-        // Extrapolated edge distances were calculated (for Ausas incised elements)
-        if (mOptions.Is(CalculateDiscontinuousDistanceToSkinProcessFlags::CALCULATE_ELEMENTAL_EDGE_DISTANCES_EXTRAPOLATED)) {
-            // Save the cut edges ratios of the extrapolated geometry in the ELEMENTAL_EDGE_DISTANCES_EXTRAPOLATED variable
-            rElement1.GetValue(ELEMENTAL_EDGE_DISTANCES_EXTRAPOLATED) = cut_extra_edges_ratio_vector;
-
-            // Check whether element is incised (this includes case, in which three edges of tetrahedron are intersected)
-            bool is_incised = false;
-            for (std::size_t i = 0; i < cut_extra_edges_ratio_vector.size(); i++) {
-                double tolerance = std::numeric_limits<double>::epsilon();
-                if ( std::abs(cut_extra_edges_ratio_vector[i] - (-1.0)) > tolerance ) {
-                    is_incised = true;
-                }
-            }
-
-            // Calculate and save elemental (node) distances based on both: edge ratios of original and extrapolated geometry
-            if (is_incised) {
-                ComputeElementalDistancesFromEdgeRatios(rElement1, rIntersectedObjects, r_edges_container,
-                    cut_edges_ratio_vector, cut_extra_edges_ratio_vector);
-            }
-            // If element is not incised, it is either not cut at all or completely intersected
-            else {
-                is_intersection = (n_cut_edges < rElement1.GetGeometry().WorkingSpaceDimension()) ? false : true;
-            }
-        } else {
-            // 3D: 3 or more intersected edges for a tetrahedron
-            // 2D: 2 or more intersected edges for a triangle
-            is_intersection = (n_cut_edges < rElement1.GetGeometry().WorkingSpaceDimension()) ? false : true;
-        }
-
-        // If there is an intersection, calculate the elemental distances (node-based)
-        if (is_intersection){
-            ComputeIntersectionPlaneElementalDistances(rElement1, rIntersectedObjects, int_pts_vector);
-        }
-
-        // Check if the element is split and set the TO_SPLIT flag accordingly
-        const double epsilon = std::numeric_limits<double>::epsilon();
-        SetToSplitFlag(rElement1, epsilon);
-    }
-
-    template<std::size_t TDim>
-    unsigned int CalculateDiscontinuousDistanceToSkinProcess<TDim>::ComputeEdgesIntersections(
-        Element& rElement1,
-        const PointerVector<GeometricalObject>& rIntersectedObjects,
-        const Element::GeometryType::GeometriesArrayType& rEdgesContainer,
-        array_1d<double,mNumEdges> &rCutEdgesRatioVector,
-        array_1d<double,mNumEdges> &rCutExtraEdgesRatioVector,
-        std::vector<array_1d <double,3> > &rIntersectionPointsArray)
-    {
-        // Initialize cut edges vectors and points arrays
-        unsigned int n_cut_edges = 0;
-        rIntersectionPointsArray.clear();
-        array_1d<unsigned int, mNumEdges> cut_edges_vector = ZeroVector(mNumEdges);
-        rCutEdgesRatioVector = array_1d<double, mNumEdges>(mNumEdges, -1.0);
-        rCutExtraEdgesRatioVector = array_1d<double, mNumEdges>(mNumEdges, -1.0);
-
-        // Initialize intersecting segments normal for extrapolated edge calculation
-        array_1d<double,3> extra_geom_normal = ZeroVector(3);
-
-        // Initialize average points and average normal
-        array_1d<double,3> avg_pt;
-        array_1d<double,3> avg_extra_geom_normal;
-        std::vector<array_1d<double,3> > aux_pts;
-
-        // Check which edges are intersected
-        for (std::size_t i_edge = 0; i_edge < mNumEdges; ++i_edge){
-            avg_pt = ZeroVector(3);
-            avg_extra_geom_normal = ZeroVector(3);
-            aux_pts.clear();
-
-            // Check against all candidates to count the number of current edge intersections
-            for (const auto &r_int_obj : rIntersectedObjects){
-                // Call the compute intersection method
-                Point int_pt;
-                const auto &r_int_obj_geom = r_int_obj.GetGeometry();
-                const int int_id = ComputeEdgeIntersection(r_int_obj_geom, rEdgesContainer[i_edge][0], rEdgesContainer[i_edge][1], int_pt);
-
-                // There is intersection
-                if (int_id == 1){
-                    // Check if there is a close intersection (repeated intersection point)
-                    bool is_repeated = false;
-                    for (auto aux_pt : aux_pts){
-                        const double aux_dist = norm_2(int_pt - aux_pt);
-                        const double tol_edge = 1e-2*norm_2(rEdgesContainer[i_edge][0] - rEdgesContainer[i_edge][1]);
-                        if (aux_dist < tol_edge){
-                            is_repeated = true;
-                            break;
-                        }
-                    }
-
-                    // If the intersection pt. is not repeated, consider it
-                    if (!is_repeated){
-                        // Add the intersection pt. to the aux array pts.
-                        aux_pts.push_back(int_pt);
-                        // Increase the edge intersections counter
-                        cut_edges_vector[i_edge] += 1;
-                        // Save the intersection point for computing the average
-                        avg_pt += int_pt;
-                        // Get normal of intersecting segment for extrapolated cut edges calculation
-                        if (mOptions.Is(CalculateDiscontinuousDistanceToSkinProcessFlags::CALCULATE_ELEMENTAL_EDGE_DISTANCES_EXTRAPOLATED)) {
-                            array_1d<double,3> int_extra_geom_normal;
-                            ComputeIntersectionNormalFromGeometry(r_int_obj_geom, int_extra_geom_normal);
-                            avg_extra_geom_normal += int_extra_geom_normal;
-                        }
-                    }
-                }
-            }
-
-            // Collect the current edge information
-            if (cut_edges_vector[i_edge] != 0){
-                // Average the edge intersection point and save it
-                avg_pt /= cut_edges_vector[i_edge];
-                rIntersectionPointsArray.push_back(avg_pt);
-                // Save the ratio location of the average intersection point
-                rCutEdgesRatioVector[i_edge] = ConvertIntersectionPointToEdgeRatio(rEdgesContainer[i_edge], avg_pt);
-                // Increase the total intersected edges counter
-                n_cut_edges++;
-                // Get average normal of intersecting segments for the edge (for extrapolated cut edges calculation)
-                if (mOptions.Is(CalculateDiscontinuousDistanceToSkinProcessFlags::CALCULATE_ELEMENTAL_EDGE_DISTANCES_EXTRAPOLATED)) {
-                    avg_extra_geom_normal /= cut_edges_vector[i_edge];
-                    extra_geom_normal += avg_extra_geom_normal;
-                }
-            }
-        }
-
-        // Calculate extrapolated edge distances (for extrapolated cut edges calculation)
-        if (mOptions.Is(CalculateDiscontinuousDistanceToSkinProcessFlags::CALCULATE_ELEMENTAL_EDGE_DISTANCES_EXTRAPOLATED) && n_cut_edges > 0) {
-            // Get average normal of intersecting segments for all cut edges
-            extra_geom_normal /= n_cut_edges;
-            // Compute the intersections of the element's edges with the extrapolated averaged geometry
-            ComputeExtrapolatedEdgesIntersectionsIfIncised(rElement1, rEdgesContainer, n_cut_edges, rCutEdgesRatioVector, extra_geom_normal, rCutExtraEdgesRatioVector);
-        }
-
-        return n_cut_edges;
-    }
-
-    template<std::size_t TDim>
-    void CalculateDiscontinuousDistanceToSkinProcess<TDim>::ComputeIntersectionPlaneElementalDistances(
-        Element& rElement,
-        const PointerVector<GeometricalObject>& rIntersectedObjects,
-        const std::vector<array_1d<double,3>>& rIntersectionPointsCoordinates)
-    {
-        const auto &r_geometry = rElement.GetGeometry();
-        const unsigned int n_cut_edges = rIntersectionPointsCoordinates.size();
-
-        // Get reference to ELEMENTAL_DISTANCES
-        Vector& r_elemental_distances = rElement.GetValue(ELEMENTAL_DISTANCES);
-
-        // If there are more than 3 (3D) or 2 (2D) intersected edges, compute the least squares plane approximation
-        // using the ComputePlaneApproximation utility.
-        // Otherwise, the distance is computed using the plane defined by the 3 (3D) or 2 (2D) intersection points.
-        const bool do_plane_approx = (n_cut_edges == TDim) ? false : true;
-
-        if (do_plane_approx){
-            // Call the plane optimization utility
-            array_1d<double,3> base_pt, normal;
-            ComputePlaneApproximation(rElement, rIntersectionPointsCoordinates, base_pt, normal);
-
-            // Compute the distance to the approximation plane
-            Plane3D approximation_plane(normal, Point{base_pt});
-            for (std::size_t i = 0; i < mNumNodes; i++) {
-                r_elemental_distances[i] = approximation_plane.CalculateSignedDistance(r_geometry[i]);
-            }
         } else {
             // Create a plane with the 3 intersection points (or 2 in 2D)
             Plane3D plane = SetIntersectionPlane(rIntersectionPointsCoordinates);
@@ -1091,7 +678,6 @@
 
     template<std::size_t TDim>
     void CalculateDiscontinuousDistanceToSkinProcess<TDim>::ComputeElementalDistancesFromEdgeRatios(
->>>>>>> 03f8bf02
         Element& rElement,
         const PointerVector<GeometricalObject>& rIntersectedObjects,
         const Element::GeometryType::GeometriesArrayType& rEdgesContainer,
