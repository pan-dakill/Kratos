--- conflicted
+++ resolved
@@ -220,14 +220,9 @@
 		return result_distance;
 	}
 
-<<<<<<< HEAD
 	template<std::size_t TDim>
 	unsigned int CalculateDiscontinuousDistanceToSkinProcess<TDim>::ComputeEdgesIntersections(
 		Element& rElement1, 
-=======
-	unsigned int CalculateDiscontinuousDistanceToSkinProcess::ComputeEdgesIntersections(
-		Element& rElement1,
->>>>>>> 8e150f79
 		const PointerVector<GeometricalObject>& rIntersectedObjects,
 		std::vector<unsigned int> &rCutEdgesVector,
       	std::vector<array_1d <double,3> > &rIntersectionPointsArray){
@@ -291,18 +286,11 @@
 		return n_cut_edges;
 	}
 
-<<<<<<< HEAD
 	template<std::size_t TDim>
 	int CalculateDiscontinuousDistanceToSkinProcess<TDim>::ComputeEdgeIntersection(
 		const Element::GeometryType& rIntObjGeometry, 
 		const Element::NodeType& rEdgePoint1, 
 		const Element::NodeType& rEdgePoint2, 
-=======
-	int CalculateDiscontinuousDistanceToSkinProcess::ComputeEdgeIntersection(
-		const Element::GeometryType& rIntObjGeometry,
-		const Element::NodeType& rEdgePoint1,
-		const Element::NodeType& rEdgePoint2,
->>>>>>> 8e150f79
 		Point& rIntersectionPoint){
 
 		int intersection_flag = 0;
@@ -340,14 +328,9 @@
 		rNormal /= norm_2(rNormal);
 	}
 
-<<<<<<< HEAD
 	template<std::size_t TDim>
 	void CalculateDiscontinuousDistanceToSkinProcess<TDim>::ComputePlaneApproximation(
 		const Element& rElement1, 
-=======
-	void CalculateDiscontinuousDistanceToSkinProcess::ComputePlaneApproximation(
-		const Element& rElement1,
->>>>>>> 8e150f79
 		const std::vector< array_1d<double,3> >& rPointsCoord,
 		array_1d<double,3>& rPlaneBasePointCoords,
 		array_1d<double,3>& rPlaneNormal){
