//    |  /           | 
//    ' /   __| _` | __|  _ \   __| 
//    . \  |   (   | |   (   |\__ \.
//   _|\_\_|  \__,_|\__|\___/ ____/ 
//                   Multi-Physics  
//
//  License:		 BSD License 
//					 Kratos default license: kratos/license.txt
//
//  Main authors:    Riccardo Rossi
//                   Ruben Zorrilla
//

#if !defined(KRATOS_LEVELSET_CONVECTION_PROCESS_INCLUDED )
#define  KRATOS_LEVELSET_CONVECTION_PROCESS_INCLUDED

// System includes
#include <string>
#include <iostream>
#include <algorithm>

// External includes

// Project includes
#include "includes/convection_diffusion_settings.h"
#include "includes/define.h"
#include "includes/kratos_flags.h"
#include "elements/levelset_convection_element_simplex.h"
#include "geometries/geometry_data.h"
#include "solving_strategies/schemes/residualbased_incrementalupdate_static_scheme.h"
#include "solving_strategies/builder_and_solvers/residualbased_block_builder_and_solver.h"
#include "solving_strategies/strategies/residualbased_linear_strategy.h"
#include "utilities/variable_utils.h"

namespace Kratos
{
///@name Kratos Globals
///@{

///@}
///@name Type Definitions
///@{

///@}
///@name  Enum's
///@{

///@}
///@name  Functions
///@{

///@}
///@name Kratos Classes
///@{

/// Short class definition.
/**takes a model part full of SIMPLICIAL ELEMENTS (triangles and tetras) and convects a level set distance
 * on the top of it
*/
template< unsigned int TDim, class TSparseSpace, class TDenseSpace, class TLinearSolver >
class LevelSetConvectionProcess
    : public Process
{
public:
    
    KRATOS_DEFINE_LOCAL_FLAG(PERFORM_STEP1);
    KRATOS_DEFINE_LOCAL_FLAG(DO_EXPENSIVE_CHECKS);
    
    ///@name Type Definitions
    ///@{

    typedef Scheme< TSparseSpace,  TDenseSpace > SchemeType;
    typedef SolvingStrategy< TSparseSpace, TDenseSpace, TLinearSolver > SolvingStrategyType;

    ///@}
    ///@name Pointer Definitions
    ///@{

    /// Pointer definition of LevelSetConvectionProcess
    KRATOS_CLASS_POINTER_DEFINITION(LevelSetConvectionProcess);

    ///@}
    ///@name Life Cycle
    ///@{

    /**
     */
    LevelSetConvectionProcess(
        Variable<double>& rLevelSetVar,
        ModelPart& rBaseModelPart,
        typename TLinearSolver::Pointer plinear_solver,
        const double max_cfl = 1.0,
        const double cross_wind_stabilization_factor = 0.7,
        const unsigned int max_substeps = 0)
        : mrBaseModelPart(rBaseModelPart),
          mrLevelSetVar(rLevelSetVar),
          mMaxAllowedCFL(max_cfl),
          mMaxSubsteps(max_substeps)
    {
        KRATOS_TRY
        
        // Check that there is at least one element and node in the model
        const auto n_nodes = rBaseModelPart.NumberOfNodes();
        const auto n_elems = rBaseModelPart.NumberOfElements();

        KRATOS_ERROR_IF(n_nodes == 0) << "The model has no nodes." << std::endl;
        KRATOS_ERROR_IF(n_elems == 0) << "The model has no elements." << std::endl;

        VariableUtils().CheckVariableExists< Variable< double > >(rLevelSetVar, rBaseModelPart.Nodes());
        VariableUtils().CheckVariableExists< Variable< array_1d < double, 3 > > >(VELOCITY, rBaseModelPart.Nodes());

        if(TDim == 2){
            KRATOS_ERROR_IF(rBaseModelPart.ElementsBegin()->GetGeometry().GetGeometryFamily() != GeometryData::Kratos_Triangle) << 
                "In 2D the element type is expected to be a triangle" << std::endl;
        } else if(TDim == 3) {
            KRATOS_ERROR_IF(rBaseModelPart.ElementsBegin()->GetGeometry().GetGeometryFamily() != GeometryData::Kratos_Tetrahedra) << 
                "In 3D the element type is expected to be a tetrahedra" << std::endl;
        }
        
        // Allocate if needed the variable DYNAMIC_TAU of the process info, and if it does not exist, set it to zero
        if( rBaseModelPart.GetProcessInfo().Has(DYNAMIC_TAU) == false){
            rBaseModelPart.GetProcessInfo().SetValue(DYNAMIC_TAU,0.0);
        }

        // Allocate if needed the variable CONVECTION_DIFFUSION_SETTINGS of the process info, and create it if it does not exist
        if( rBaseModelPart.GetProcessInfo().Has(CONVECTION_DIFFUSION_SETTINGS) == false){
            ConvectionDiffusionSettings::Pointer p_conv_diff_settings = Kratos::make_unique<ConvectionDiffusionSettings>();
            rBaseModelPart.GetProcessInfo().SetValue(CONVECTION_DIFFUSION_SETTINGS, p_conv_diff_settings);
            p_conv_diff_settings->SetUnknownVariable(rLevelSetVar);
            p_conv_diff_settings->SetConvectionVariable(VELOCITY);
        }

        // Generate an auxilary model part and populate it by elements of type DistanceCalculationElementSimplex
        mDistancePartIsInitialized = false;
        ReGenerateConvectionModelPart(rBaseModelPart);

        // Generate a linear strategy
        typename SchemeType::Pointer pscheme = Kratos::make_shared< ResidualBasedIncrementalUpdateStaticScheme< TSparseSpace,TDenseSpace > >();
        typedef typename BuilderAndSolver<TSparseSpace,TDenseSpace,TLinearSolver>::Pointer BuilderSolverTypePointer;

        bool CalculateReactions = false;
        bool ReformDofAtEachIteration = false;
        bool CalculateNormDxFlag = false;

        BuilderSolverTypePointer pBuilderSolver = Kratos::make_shared< ResidualBasedBlockBuilderAndSolver< TSparseSpace,TDenseSpace,TLinearSolver > >(plinear_solver);
        mpSolvingStrategy = Kratos::make_unique< ResidualBasedLinearStrategy<TSparseSpace,TDenseSpace,TLinearSolver > >(
            *mpDistanceModelPart,
            pscheme,
            plinear_solver,
            pBuilderSolver,
            CalculateReactions,
            ReformDofAtEachIteration,
            CalculateNormDxFlag);

        mpSolvingStrategy->SetEchoLevel(0);
        
        rBaseModelPart.GetProcessInfo().SetValue(CROSS_WIND_STABILIZATION_FACTOR, cross_wind_stabilization_factor);
        
        //TODO: check flag DO_EXPENSIVE_CHECKS
        mpSolvingStrategy->Check();

        KRATOS_CATCH("")
    }

    /// Destructor.
    ~LevelSetConvectionProcess() override {}

    ///@}
    ///@name Operators
    ///@{

    void operator()(){
        Execute();
    }

    ///@}
    ///@name Operations
    ///@{

    void Execute() override
    {
        KRATOS_TRY;

        if(mDistancePartIsInitialized == false){
            ReGenerateConvectionModelPart(mrBaseModelPart);
        }

        // Evaluate steps needed to achieve target max_cfl
        const auto n_substep = EvaluateNumberOfSubsteps();

        // Save the variables to be employed so that they can be restored after the solution
        ProcessInfo& rCurrentProcessInfo = mpDistanceModelPart->GetProcessInfo();
        const auto & r_previous_var = rCurrentProcessInfo.GetValue(CONVECTION_DIFFUSION_SETTINGS)->GetUnknownVariable();
        const double previous_delta_time = rCurrentProcessInfo.GetValue(DELTA_TIME);

        // Save current level set value and current and previous step velocity values
        #pragma omp parallel for
        for (int i_node = 0; i_node < static_cast<int>(mpDistanceModelPart->NumberOfNodes()); ++i_node){
            const auto it_node = mpDistanceModelPart->NodesBegin() + i_node;
            mVelocity[i_node] = it_node->FastGetSolutionStepValue(VELOCITY);
            mVelocityOld[i_node] = it_node->FastGetSolutionStepValue(VELOCITY,1);
            mOldDistance[i_node] = it_node->FastGetSolutionStepValue(mrLevelSetVar,1);
        }

        const double dt = previous_delta_time / static_cast<double>(n_substep);
        rCurrentProcessInfo.SetValue(DELTA_TIME, dt);
        rCurrentProcessInfo.GetValue(CONVECTION_DIFFUSION_SETTINGS)->SetUnknownVariable(mrLevelSetVar);

        const int rank = mrBaseModelPart.GetCommunicator().MyPID();

        for(unsigned int step = 1; step <= n_substep; ++step){

            KRATOS_INFO_IF("LevelSetConvectionProcess", mpSolvingStrategy->GetEchoLevel() > 0 && rank == 0) << 
                "Doing step "<< step << " of " << n_substep << std::endl;

            // Compute shape functions of old and new step
            const double Nold = 1.0 - static_cast<double>(step) / static_cast<double>(n_substep);
            const double Nnew = 1.0 - Nold;
            
            const double Nold_before = 1.0 - static_cast<double>(step-1) / static_cast<double>(n_substep);
            const double Nnew_before = 1.0 - Nold_before;            
            
            // Emulate clone time step by copying the new distance onto the old one
            #pragma omp parallel for
            for (int i_node = 0; i_node < static_cast<int>(mpDistanceModelPart->NumberOfNodes()); ++i_node){
                auto it_node = mpDistanceModelPart->NodesBegin() + i_node;

                const array_1d<double,3>& v = mVelocity[i_node];
                const array_1d<double,3>& v_old = mVelocityOld[i_node];

                it_node->FastGetSolutionStepValue(VELOCITY) = Nold * v_old + Nnew * v;
                it_node->FastGetSolutionStepValue(VELOCITY, 1) = Nold_before * v_old + Nnew_before * v;
                it_node->FastGetSolutionStepValue(mrLevelSetVar, 1) = it_node->FastGetSolutionStepValue(mrLevelSetVar);
            }
            
            mpSolvingStrategy->Solve();
        }

        // Reset the processinfo to the original settings 
        rCurrentProcessInfo.SetValue(DELTA_TIME, previous_delta_time);
        rCurrentProcessInfo.GetValue(CONVECTION_DIFFUSION_SETTINGS)->SetUnknownVariable(r_previous_var);
        
        // Reset the velocities and levelset values to the one saved before the solution process
        #pragma omp parallel for
        for (int i_node = 0; i_node < static_cast<int>(mpDistanceModelPart->NumberOfNodes()); ++i_node){
            auto it_node = mpDistanceModelPart->NodesBegin() + i_node;
            it_node->FastGetSolutionStepValue(VELOCITY) = mVelocity[i_node];
            it_node->FastGetSolutionStepValue(VELOCITY,1) = mVelocityOld[i_node];
            it_node->FastGetSolutionStepValue(mrLevelSetVar,1) = mOldDistance[i_node];
        }
        
        KRATOS_CATCH("")
    }

    virtual void Clear(){
        mpDistanceModelPart->Nodes().clear();
        mpDistanceModelPart->Conditions().clear();
        mpDistanceModelPart->Elements().clear();
        // mpDistanceModelPart->GetProcessInfo().clear();
        mDistancePartIsInitialized = false;

        mpSolvingStrategy->Clear();
        
        mVelocity.clear();
        mVelocityOld.clear();
        mOldDistance.clear();
    }

    ///@}
    ///@name Access
    ///@{

    ///@}
    ///@name Inquiry
    ///@{

    ///@}
    ///@name Input and output
    ///@{

    /// Turn back information as a string.
    std::string Info() const override {
        return "LevelSetConvectionProcess";
    }

    /// Print information about this object.
    void PrintInfo(std::ostream& rOStream) const override {
        rOStream << "LevelSetConvectionProcess";
    }

    /// Print object's data.
    void PrintData(std::ostream& rOStream) const override {
    }

    ///@}
    ///@name Friends
    ///@{

    ///@}
protected:
    ///@name Protected static Member Variables
    ///@{

    ///@}
    ///@name Protected member Variables
    ///@{

    ModelPart& mrBaseModelPart;
<<<<<<< HEAD
    ModelPart* mpDistanceModelPart;
=======
    Kratos::unique_ptr<ModelPart> mpDistanceModelPart;
>>>>>>> 245c8829

    Variable<double>& mrLevelSetVar;

    const double mMaxAllowedCFL;
    
    bool mDistancePartIsInitialized;

	const unsigned int mMaxSubsteps;

    std::vector< double > mOldDistance;
    std::vector< array_1d<double,3> > mVelocity, mVelocityOld;

    typename SolvingStrategyType::UniquePointer mpSolvingStrategy;

    ///@}
    ///@name Protected Operators
    ///@{

    ///@}
    ///@name Protected Operations
    ///@{

    /// Constructor without linear solver for derived classes
    LevelSetConvectionProcess(
        Variable<double> &rLevelSetVar,
        ModelPart &rBaseModelPart,
        const double MaxCFL = 1.0,
        const unsigned int MaxSubSteps = 0)
        : mrBaseModelPart(rBaseModelPart),
          mrLevelSetVar(rLevelSetVar),
          mMaxAllowedCFL(MaxCFL),
          mMaxSubsteps(MaxSubSteps)
    {
        mDistancePartIsInitialized = false;
    }

    virtual void ReGenerateConvectionModelPart(ModelPart& rBaseModelPart){

        KRATOS_TRY

        Model& current_model = rBaseModelPart.GetOwnerModel();

        // Check buffer size
        const auto base_buffer_size = rBaseModelPart.GetBufferSize();
        KRATOS_ERROR_IF(base_buffer_size < 2) << 
            "Base model part buffer size is " << base_buffer_size << ". Set it to a minimum value of 2." << std::endl;

        // Generate
<<<<<<< HEAD
        if(current_model.HasModelPart("DistancePart"))
            current_model.DeleteModelPart("DistancePart");
        mpDistanceModelPart= &current_model.CreateModelPart("DistancePart");
=======
        Kratos::unique_ptr<ModelPart> p_aux_model_part = Kratos::make_unique<ModelPart>("DistancePart");
        mpDistanceModelPart.swap(p_aux_model_part);
>>>>>>> 245c8829

        mpDistanceModelPart->Nodes().clear();
        mpDistanceModelPart->Conditions().clear();
        mpDistanceModelPart->Elements().clear();

        mpDistanceModelPart->SetProcessInfo(rBaseModelPart.pGetProcessInfo());
        mpDistanceModelPart->SetBufferSize(base_buffer_size);
        mpDistanceModelPart->SetProperties(rBaseModelPart.pProperties());
        mpDistanceModelPart->Tables() = rBaseModelPart.Tables();

        // Assigning the nodes to the new model part
        mpDistanceModelPart->Nodes() = rBaseModelPart.Nodes();

        // Ensure that the nodes have distance as a DOF
        VariableUtils().AddDof< Variable < double> >(mrLevelSetVar, rBaseModelPart);

        // Generating the elements
        mpDistanceModelPart->Elements().reserve(rBaseModelPart.NumberOfElements());
        for (auto it_elem = rBaseModelPart.ElementsBegin(); it_elem != rBaseModelPart.ElementsEnd(); ++it_elem){
            Element::Pointer p_element = Kratos::make_shared< LevelSetConvectionElementSimplex < TDim, TDim+1 > >(
                it_elem->Id(),
                it_elem->pGetGeometry(),
                it_elem->pGetProperties());

            // Assign EXACTLY THE SAME GEOMETRY, so that memory is saved!!
            p_element->pGetGeometry() = it_elem->pGetGeometry();
            
            mpDistanceModelPart->Elements().push_back(p_element);
        }

        // Next is for mpi (but mpi would also imply calling an mpi strategy)
        Communicator::Pointer pComm = rBaseModelPart.GetCommunicator().Create();
        mpDistanceModelPart->SetCommunicator(pComm);
        
        // Resize the arrays
        const auto n_nodes = mpDistanceModelPart->NumberOfNodes();
        mVelocity.resize(n_nodes);
        mVelocityOld.resize(n_nodes);
        mOldDistance.resize(n_nodes);

        mDistancePartIsInitialized = true;

        KRATOS_CATCH("")
    }


    unsigned int EvaluateNumberOfSubsteps(){
        // First of all compute the cfl number 
        const auto n_elem = mpDistanceModelPart->NumberOfElements();
        const double dt = mpDistanceModelPart->GetProcessInfo()[DELTA_TIME];
        
		// Vector where each thread will store its maximum (VS does not support OpenMP reduce max)
		int NumThreads = OpenMPUtils::GetNumThreads();
		std::vector<double> list_of_max_local_cfl(NumThreads, 0.0);

        //TODO: Update this loop to avoid using thread id
        #pragma omp parallel shared(list_of_max_local_cfl)
        for(int i_elem = 0; i_elem < static_cast<int>(n_elem); i_elem++){
            const auto it_elem = mpDistanceModelPart->ElementsBegin() + i_elem;
            Geometry< Node<3> >& r_geom = it_elem->GetGeometry();

            double vol;
            array_1d<double, TDim+1 > N;
            BoundedMatrix<double, TDim+1, TDim > DN_DX;
            GeometryUtils::CalculateGeometryData(r_geom, DN_DX, N, vol);

			int k = OpenMPUtils::ThisThread();
			double& max_cfl = list_of_max_local_cfl[k];

            // Compute h
            double h=0.0;
            for(unsigned int i=0; i<TDim+1; i++){
                double h_inv = 0.0;
                for(unsigned int k=0; k<TDim; k++){
                    h_inv += DN_DX(i,k)*DN_DX(i,k);
                }
                h += 1.0/h_inv;
            }
            h = sqrt(h)/static_cast<double>(TDim+1);

            // Get average velocity at the nodes
            array_1d<double, 3 > vgauss = ZeroVector(3);
            for(unsigned int i=0; i<TDim+1; i++){
                vgauss += N[i]* r_geom[i].FastGetSolutionStepValue(VELOCITY);
            }

            double cfl_local = norm_2(vgauss) / h;
            if(cfl_local > max_cfl){
                max_cfl = cfl_local;
            }
        }

		// Now we get the maximum at each thread level
        double max_cfl_found = 0.0;
		for (int k=0; k < NumThreads;k++){
		    if (max_cfl_found < list_of_max_local_cfl[k]){
                max_cfl_found = list_of_max_local_cfl[k];
            }
        }
        max_cfl_found *= dt;

        // Synchronize maximum CFL between processes
        mpDistanceModelPart->GetCommunicator().MaxAll(max_cfl_found);
        
        unsigned int n_steps = static_cast<unsigned int>(max_cfl_found / mMaxAllowedCFL); 
        if(n_steps < 1){
            n_steps = 1;
        }

		// Now we compare with the maximum set
		if (mMaxSubsteps > 0 && mMaxSubsteps < n_steps){
            n_steps = mMaxSubsteps;
        }
        
        return n_steps;
    }

    ///@}
    ///@name Protected  Access
    ///@{

    ///@}
    ///@name Protected Inquiry
    ///@{

    ///@}
    ///@name Protected LifeCycle
    ///@{

    ///@}
private:
    ///@name Static Member Variables
    ///@{

    ///@}
    ///@name Member Variables
    ///@{

    ///@}
    ///@name Private Operators
    ///@{

    ///@}
    ///@name Private Operations
    ///@{

    ///@}
    ///@name Private  Access
    ///@{

    ///@}
    ///@name Private Inquiry
    ///@{

    ///@}
    ///@name Un accessible methods
    ///@{

    /// Assignment operator.
    LevelSetConvectionProcess& operator=(LevelSetConvectionProcess const& rOther);

    /// Copy constructor.
    //LevelSetConvectionProcess(LevelSetConvectionProcess const& rOther);

    ///@}
}; // Class LevelSetConvectionProcess

// Avoiding using the macro since this has a template parameter. If there was no template plase use the KRATOS_CREATE_LOCAL_FLAG macro
template< unsigned int TDim, class TSparseSpace, class TDenseSpace, class TLinearSolver > const Kratos::Flags LevelSetConvectionProcess<TDim, TSparseSpace, TDenseSpace, TLinearSolver>::PERFORM_STEP1(Kratos::Flags::Create(0));
template< unsigned int TDim, class TSparseSpace, class TDenseSpace, class TLinearSolver > const Kratos::Flags LevelSetConvectionProcess<TDim, TSparseSpace, TDenseSpace, TLinearSolver>::DO_EXPENSIVE_CHECKS(Kratos::Flags::Create(1));

///@}
///@name Type Definitions
///@{

///@}
///@name Input and output
///@{

/// Input stream function
template< unsigned int TDim, class TSparseSpace, class TDenseSpace, class TLinearSolver>
inline std::istream& operator >> (
    std::istream& rIStream,
    LevelSetConvectionProcess<TDim, TSparseSpace, TDenseSpace, TLinearSolver>& rThis);

/// Output stream function
template< unsigned int TDim, class TSparseSpace, class TDenseSpace, class TLinearSolver>
inline std::ostream& operator << (
    std::ostream& rOStream,
    const LevelSetConvectionProcess<TDim, TSparseSpace, TDenseSpace, TLinearSolver>& rThis){

    rThis.PrintInfo(rOStream);
    rOStream << std::endl;
    rThis.PrintData(rOStream);

    return rOStream;
}
///@}

}  // namespace Kratos.

#endif // KRATOS_LEVELSET_CONVECTION_PROCESS_INCLUDED  defined 

<|MERGE_RESOLUTION|>--- conflicted
+++ resolved
@@ -93,6 +93,7 @@
         const double cross_wind_stabilization_factor = 0.7,
         const unsigned int max_substeps = 0)
         : mrBaseModelPart(rBaseModelPart),
+          mModelPartWrapper(rBaseModelPart.GetOwnerModel(), "DistancePart"),
           mrLevelSetVar(rLevelSetVar),
           mMaxAllowedCFL(max_cfl),
           mMaxSubsteps(max_substeps)
@@ -306,11 +307,9 @@
     ///@{
 
     ModelPart& mrBaseModelPart;
-<<<<<<< HEAD
+
+    UniqueModelPartPointerWrapper mModelPartWrapper;
     ModelPart* mpDistanceModelPart;
-=======
-    Kratos::unique_ptr<ModelPart> mpDistanceModelPart;
->>>>>>> 245c8829
 
     Variable<double>& mrLevelSetVar;
 
@@ -359,14 +358,7 @@
             "Base model part buffer size is " << base_buffer_size << ". Set it to a minimum value of 2." << std::endl;
 
         // Generate
-<<<<<<< HEAD
-        if(current_model.HasModelPart("DistancePart"))
-            current_model.DeleteModelPart("DistancePart");
-        mpDistanceModelPart= &current_model.CreateModelPart("DistancePart");
-=======
-        Kratos::unique_ptr<ModelPart> p_aux_model_part = Kratos::make_unique<ModelPart>("DistancePart");
-        mpDistanceModelPart.swap(p_aux_model_part);
->>>>>>> 245c8829
+        mpDistanceModelPart= &mModelPartWrapper.GetModelPart();
 
         mpDistanceModelPart->Nodes().clear();
         mpDistanceModelPart->Conditions().clear();
