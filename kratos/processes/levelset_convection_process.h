--- conflicted
+++ resolved
@@ -571,8 +571,4 @@
 
 }  // namespace Kratos.
 
-<<<<<<< HEAD
-#endif // KRATOS_LEVELSET_CONVECTION_PROCESS_INCLUDED  defined
-=======
-#endif // KRATOS_LEVELSET_CONVECTION_PROCESS_INCLUDED  defined
->>>>>>> 57f8e233
+#endif // KRATOS_LEVELSET_CONVECTION_PROCESS_INCLUDED  defined