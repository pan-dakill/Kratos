//    |  /           |
//    ' /   __| _` | __|  _ \   __|
//    . \  |   (   | |   (   |\__ \.
//   _|\_\_|  \__,_|\__|\___/ ____/
//                   Multi-Physics
//
//  License:		 BSD License
//					 Kratos default license: kratos/license.txt
//
//  Main authors:    Riccardo Rossi
//                   Ruben Zorrilla
//                   Mohammad Reza Hashemi
//

#if !defined(KRATOS_LEVELSET_CONVECTION_PROCESS_INCLUDED )
#define  KRATOS_LEVELSET_CONVECTION_PROCESS_INCLUDED

// System includes
#include <string>
#include <iostream>
#include <algorithm>

// External includes

// Project includes
#include "includes/convection_diffusion_settings.h"
#include "includes/define.h"
#include "includes/global_pointer_variables.h"
#include "includes/kratos_flags.h"
#include "elements/levelset_convection_element_simplex.h"
#include "elements/levelset_convection_element_simplex_algebraic_stabilization.h"
#include "geometries/geometry_data.h"
#include "processes/compute_nodal_gradient_process.h"
#include "solving_strategies/schemes/residualbased_incrementalupdate_static_scheme.h"
#include "solving_strategies/builder_and_solvers/residualbased_block_builder_and_solver.h"
#include "solving_strategies/strategies/residualbased_linear_strategy.h"
#include "utilities/variable_utils.h"
#include "utilities/parallel_utilities.h"
#include "utilities/pointer_communicator.h"
#include "utilities/pointer_map_communicator.h"

namespace Kratos
{
///@name Kratos Globals
///@{

///@}
///@name Type Definitions
///@{

///@}
///@name  Enum's
///@{

///@}
///@name  Functions
///@{

///@}
///@name Kratos Classes
///@{

/// Short class definition.
/**takes a model part full of SIMPLICIAL ELEMENTS (triangles and tetras) and convects a level set distance
* on the top of it
*/
template< unsigned int TDim, class TSparseSpace, class TDenseSpace, class TLinearSolver >
class LevelSetConvectionProcess
    : public Process
{
public:

    ///@name Type Definitions
    ///@{

<<<<<<< HEAD
    typedef Scheme< TSparseSpace,  TDenseSpace > SchemeType;
    typedef ImplicitSolvingStrategy< TSparseSpace, TDenseSpace, TLinearSolver > SolvingStrategyType;
=======
    typedef SolvingStrategy< TSparseSpace, TDenseSpace, TLinearSolver > SolvingStrategyType;
    typedef typename BuilderAndSolver<TSparseSpace,TDenseSpace,TLinearSolver>::Pointer BuilderAndSolverPointerType;
    typedef ComputeNodalGradientProcess<ComputeNodalGradientProcessSettings::SaveAsNonHistoricalVariable> ComputeGradientProcessType;
    typedef ComputeGradientProcessType::Pointer ComputeGradientProcessPointerType;
>>>>>>> c856d9f7

    ///@}
    ///@name Pointer Definitions
    ///@{

    /// Pointer definition of LevelSetConvectionProcess
    KRATOS_CLASS_POINTER_DEFINITION(LevelSetConvectionProcess);

    ///@}
    ///@name Life Cycle
    ///@{

    /**
     * @brief Construct a new Level Set Convection Process object
     * Level set convection proces model constructor
     * @param rModel Model container
     * @param pLinearSolver Linear solver to be used in the level set convection problem
     * @param ThisParameters Json settings encapsulating the process configuration (see also GetDefaultParameters)
     */
    LevelSetConvectionProcess(
        Model& rModel,
        typename TLinearSolver::Pointer pLinearSolver,
        Parameters ThisParameters)
        : LevelSetConvectionProcess(
            rModel.GetModelPart(ThisParameters["model_part_name"].GetString()),
            pLinearSolver,
            ThisParameters)
    {
    }

    /**
     * @brief Construct a new Level Set Convection Process object
     * Level set convection proces model part constructor
     * @param rBaseModelPart Origin model part
     * @param pLinearSolver Linear solver to be used in the level set convection problem
     * @param ThisParameters Json settings encapsulating the process configuration (see also GetDefaultParameters)
     */
    LevelSetConvectionProcess(
        ModelPart& rBaseModelPart,
        typename TLinearSolver::Pointer pLinearSolver,
        Parameters ThisParameters)
        : LevelSetConvectionProcess(
            rBaseModelPart,
            ThisParameters)
    {
        KRATOS_TRY

        auto p_builder_solver = Kratos::make_shared< ResidualBasedBlockBuilderAndSolver<TSparseSpace,TDenseSpace,TLinearSolver>>(pLinearSolver);
        InitializeConvectionStrategy(p_builder_solver);

        KRATOS_CATCH("")
    }

    /// Copy constructor.
    LevelSetConvectionProcess(LevelSetConvectionProcess const& rOther) = delete;

    /// Destructor.
    ~LevelSetConvectionProcess() override
    {
        mrModel.DeleteModelPart(mAuxModelPartName);
    }

    ///@}
    ///@name Operators
    ///@{

    void operator()(){
        Execute();
    }

    ///@}
    ///@name Operations
    ///@{

    /**
     * @brief Perform the level-set convection
     * This solver provides a stabilized convection solver based on [Codina, R., 1993. Comput. Methods Appl. Mech. Engrg., 110(3-4), pp.325-342.]
     * It uses the sub-stepping approach to comply with the user defined maximum CFL number.
     * The error compensation is done according to the BFECC algorithm, which requires forward, backward, and the final forward solution steps (that triplicates the computational cost).
     * The error compensation severely disturbs the monotonicity of the results that is compensated for by implementing a limited BFECC algorithm.
     * The limiter relies on the nodal gradient of LevelSetVar (non-historical variable LevelSetGradientVar). For more info see [Kuzmin et al., Comput. Methods Appl. Mech. Engrg., 322 (2017) 23–41].
     */
    void Execute() override
    {
        KRATOS_TRY;

        // Fill the auxiliary convection model part if not done yet
        if(mDistancePartIsInitialized == false){
            ReGenerateConvectionModelPart(mrBaseModelPart);
        }

        // Evaluate steps needed to achieve target max_cfl
        const auto n_substep = EvaluateNumberOfSubsteps();

        auto& rCurrentProcessInfo = mpDistanceModelPart->GetProcessInfo();

        // Save the variables to be employed so that they can be restored after the solution
        const auto& r_previous_var = rCurrentProcessInfo.GetValue(CONVECTION_DIFFUSION_SETTINGS)->GetUnknownVariable();
        const double previous_delta_time = rCurrentProcessInfo.GetValue(DELTA_TIME);

        // Save current level set value and current and previous step velocity values
        IndexPartition<int>(mpDistanceModelPart->NumberOfNodes()).for_each(
        [&](int i_node){
            const auto it_node = mpDistanceModelPart->NodesBegin() + i_node;
            mVelocity[i_node] = it_node->FastGetSolutionStepValue(*mpConvectVar);
            mVelocityOld[i_node] = it_node->FastGetSolutionStepValue(*mpConvectVar,1);
            mOldDistance[i_node] = it_node->FastGetSolutionStepValue(*mpLevelSetVar,1);
            }
        );

        const double dt =  previous_delta_time / static_cast<double>(n_substep);
        rCurrentProcessInfo.SetValue(DELTA_TIME, dt);
        rCurrentProcessInfo.GetValue(CONVECTION_DIFFUSION_SETTINGS)->SetUnknownVariable(*mpLevelSetVar);

        for(unsigned int step = 1; step <= n_substep; ++step){
            KRATOS_INFO_IF("LevelSetConvectionProcess", mpSolvingStrategy->GetEchoLevel() > 0) <<
                "Doing step "<< step << " of " << n_substep << std::endl;

            if (mIsBfecc || mElementRequiresLevelSetGradient){
                mpGradientCalculator->Execute();
            }

            // Compute shape functions of old and new step
            const double Nold = 1.0 - static_cast<double>(step) / static_cast<double>(n_substep);
            const double Nnew = 1.0 - Nold;

            const double Nold_before = 1.0 - static_cast<double>(step-1) / static_cast<double>(n_substep);
            const double Nnew_before = 1.0 - Nold_before;

            // Emulate clone time step by copying the new distance onto the old one
            IndexPartition<int>(mpDistanceModelPart->NumberOfNodes()).for_each(
            [&](int i_node){
                auto it_node = mpDistanceModelPart->NodesBegin() + i_node;

                const array_1d<double,3>& r_v = mVelocity[i_node];
                const array_1d<double,3>& r_v_old = mVelocityOld[i_node];

                noalias(it_node->FastGetSolutionStepValue(*mpConvectVar)) = Nold * r_v_old + Nnew * r_v;
                noalias(it_node->FastGetSolutionStepValue(*mpConvectVar, 1)) = Nold_before * r_v_old + Nnew_before * r_v;
                it_node->FastGetSolutionStepValue(*mpLevelSetVar, 1) = it_node->FastGetSolutionStepValue(*mpLevelSetVar);
            }
            );

            // Storing the levelset variable for error calculation and Evaluating the limiter
            if (mEvaluateLimiter) {
                EvaluateLimiter();
            }

            mpSolvingStrategy->InitializeSolutionStep();
            mpSolvingStrategy->Predict();
            mpSolvingStrategy->SolveSolutionStep(); // forward convection to reach phi_n+1
            mpSolvingStrategy->FinalizeSolutionStep();

            // Error Compensation and Correction
            if (mIsBfecc) {
                ErrorCalculationAndCorrection();
            }
        }

        // Reset the processinfo to the original settings
        rCurrentProcessInfo.SetValue(DELTA_TIME, previous_delta_time);
        rCurrentProcessInfo.GetValue(CONVECTION_DIFFUSION_SETTINGS)->SetUnknownVariable(r_previous_var);

        // Reset the velocities and levelset values to the one saved before the solution process
        IndexPartition<int>(mpDistanceModelPart->NumberOfNodes()).for_each(
        [&](int i_node){
            auto it_node = mpDistanceModelPart->NodesBegin() + i_node;
            it_node->FastGetSolutionStepValue(*mpConvectVar) = mVelocity[i_node];
            it_node->FastGetSolutionStepValue(*mpConvectVar,1) = mVelocityOld[i_node];
            it_node->FastGetSolutionStepValue(*mpLevelSetVar,1) = mOldDistance[i_node];
        }
        );

        KRATOS_CATCH("")
    }

    void Clear() override
    {
        mpDistanceModelPart->Nodes().clear();
        mpDistanceModelPart->Conditions().clear();
        mpDistanceModelPart->Elements().clear();
        // mpDistanceModelPart->GetProcessInfo().clear();
        mDistancePartIsInitialized = false;

        mpSolvingStrategy->Clear();

        mVelocity.clear();
        mVelocityOld.clear();
        mOldDistance.clear();

        mSigmaPlus.clear();
        mSigmaMinus.clear();
        mLimiter.clear();

        mError.clear();
    }

    const Parameters GetDefaultParameters() const override
    {
        Parameters default_parameters = Parameters(R"({
            "model_part_name" : "",
            "levelset_variable_name" : "DISTANCE",
            "levelset_convection_variable_name" : "VELOCITY",
            "levelset_gradient_variable_name" : "DISTANCE_GRADIENT",
            "max_CFL" : 1.0,
            "max_substeps" : 0,
            "eulerian_error_compensation" : false,
            "element_type" : "levelset_convection_supg",
            "element_settings" : {}
        })");

        return default_parameters;
    }

    ///@}
    ///@name Access
    ///@{

    ///@}
    ///@name Inquiry
    ///@{

    ///@}
    ///@name Input and output
    ///@{

    /// Turn back information as a string.
    std::string Info() const override {
        return "LevelSetConvectionProcess";
    }

    /// Print information about this object.
    void PrintInfo(std::ostream& rOStream) const override {
        rOStream << "LevelSetConvectionProcess";
    }

    /// Print object's data.
    void PrintData(std::ostream& rOStream) const override {
    }

    ///@}
    ///@name Friends
    ///@{

    ///@}
protected:
    ///@name Protected static Member Variables
    ///@{

    ///@}
    ///@name Protected member Variables
    ///@{

    ModelPart& mrBaseModelPart;

    Model& mrModel;

    ModelPart* mpDistanceModelPart = nullptr;

    const Variable<double>* mpLevelSetVar = nullptr;

    const Variable<array_1d<double,3>>* mpConvectVar = nullptr;

    const Variable<array_1d<double,3>>* mpLevelSetGradientVar = nullptr;

    double mMaxAllowedCFL = 1.0;

	unsigned int mMaxSubsteps = 0;

    bool mIsBfecc;

    bool mElementRequiresLimiter;

    bool mElementRequiresLevelSetGradient;

    bool mEvaluateLimiter;

    Vector mError;

    Vector mOldDistance;

    Vector mSigmaPlus;

    Vector mSigmaMinus;

    Vector mLimiter;

    std::vector<array_1d<double,3>> mVelocity;

    std::vector<array_1d<double,3>> mVelocityOld;

    bool mDistancePartIsInitialized = false;

    typename SolvingStrategyType::UniquePointer mpSolvingStrategy;

    std::string mAuxModelPartName;

    std::string mConvectionElementType;

    const Element* mpConvectionFactoryElement = nullptr;

    Parameters mLevelSetConvectionSettings;

    ComputeGradientProcessPointerType mpGradientCalculator = nullptr;

    ///@}
    ///@name Protected Operators
    ///@{

    ///@}
    ///@name Protected Operations
    ///@{

    LevelSetConvectionProcess(
        ModelPart& rModelPart,
        Parameters ThisParameters)
        : mrBaseModelPart(rModelPart)
        , mrModel(rModelPart.GetModel())
    {
        // Validate the common settings as well as the element formulation specific ones
        ThisParameters.ValidateAndAssignDefaults(GetDefaultParameters());
        ThisParameters["element_settings"].ValidateAndAssignDefaults(GetConvectionElementDefaultParameters(ThisParameters["element_type"].GetString()));

        // Checks and assign all the required member variables
        CheckAndAssignSettings(ThisParameters);

        // Sets the convection diffusion problem settings
        SetConvectionProblemSettings();

        if (mIsBfecc || mElementRequiresLevelSetGradient){
            mpGradientCalculator = Kratos::make_unique<ComputeGradientProcessType>(
            mrBaseModelPart,
            *mpLevelSetVar,
            *mpLevelSetGradientVar,
            NODAL_AREA,
            false);
        }
    }

    /**
     * @brief Set the level set convection formulation settings
     * This method sets the convection diffusion settings specifying the variable to be convect, its gradient, and the convection variable
     * Additionally, it also sets the required ProcessInfo variables
     */
    void SetConvectionProblemSettings()
    {
        // Get the base model part process info
        // Note that this will be shared with the auxiliary model part used in the convection resolution
        auto& r_process_info = mrBaseModelPart.GetProcessInfo();

        // Allocate if needed the variable CONVECTION_DIFFUSION_SETTINGS of the process info, and create it if it does not exist
        if(!r_process_info.Has(CONVECTION_DIFFUSION_SETTINGS)){
            auto p_conv_diff_settings = Kratos::make_shared<ConvectionDiffusionSettings>();
            r_process_info.SetValue(CONVECTION_DIFFUSION_SETTINGS, p_conv_diff_settings);
            p_conv_diff_settings->SetUnknownVariable(*mpLevelSetVar);
            p_conv_diff_settings->SetConvectionVariable(*mpConvectVar);
            p_conv_diff_settings->SetGradientVariable(*mpLevelSetGradientVar);
        }

        // This call returns a function pointer with the ProcessInfo filling directives
        // If the user-defined level set convection requires nothing to be set, the function does nothing
        auto fill_process_info_function = GetFillProcessInfoFunction();
        fill_process_info_function(mrBaseModelPart);
    }

    virtual void ReGenerateConvectionModelPart(ModelPart& rBaseModelPart){

        KRATOS_TRY

        if (mrModel.HasModelPart(mAuxModelPartName)) {
            mrModel.DeleteModelPart(mAuxModelPartName);
        }

        mpDistanceModelPart= &(mrModel.CreateModelPart(mAuxModelPartName));


        // Check buffer size
        const auto base_buffer_size = rBaseModelPart.GetBufferSize();
        KRATOS_ERROR_IF(base_buffer_size < 2) <<
            "Base model part buffer size is " << base_buffer_size << ". Set it to a minimum value of 2." << std::endl;

        // Generate
        mpDistanceModelPart->Nodes().clear();
        mpDistanceModelPart->Conditions().clear();
        mpDistanceModelPart->Elements().clear();

        mpDistanceModelPart->SetProcessInfo(rBaseModelPart.pGetProcessInfo());
        mpDistanceModelPart->SetBufferSize(base_buffer_size);
        mpDistanceModelPart->SetProperties(rBaseModelPart.pProperties());
        mpDistanceModelPart->Tables() = rBaseModelPart.Tables();

        // Assigning the nodes to the new model part
        mpDistanceModelPart->Nodes() = rBaseModelPart.Nodes();

        // Ensure that the nodes have distance as a DOF
        VariableUtils().AddDof<Variable<double>>(*mpLevelSetVar, rBaseModelPart);

        // Generating the elements
        mpDistanceModelPart->Elements().reserve(rBaseModelPart.NumberOfElements());
        KRATOS_ERROR_IF(mpConvectionFactoryElement == nullptr) << "Convection factory element has not been set yet." << std::endl;
        for (auto it_elem = rBaseModelPart.ElementsBegin(); it_elem != rBaseModelPart.ElementsEnd(); ++it_elem){
            // Create the new element from the factory registered one
            auto p_element = mpConvectionFactoryElement->Create(
                it_elem->Id(),
                it_elem->pGetGeometry(),
                it_elem->pGetProperties());

            mpDistanceModelPart->Elements().push_back(p_element);
        }

        // Initialize the nodal and elemental databases
        InitializeDistanceModelPartDatabases();

        // Resize the arrays
        const auto n_nodes = mpDistanceModelPart->NumberOfNodes();
        mVelocity.resize(n_nodes);
        mVelocityOld.resize(n_nodes);
        mOldDistance.resize(n_nodes);

        if (mEvaluateLimiter){
            mSigmaPlus.resize(n_nodes);
            mSigmaMinus.resize(n_nodes);
            mLimiter.resize(n_nodes);
        }

        if (mIsBfecc){
            mError.resize(n_nodes);
        }

        mDistancePartIsInitialized = true;

        KRATOS_CATCH("")
    }

    /**
     * @brief Initializes the databases values
     * This function initializes is intended to collect all the database initializations
     */
    void InitializeDistanceModelPartDatabases()
    {
        // If required, initialize the limiter elemental and nodal databases
        const array_1d<double, 3> aux_zero_vector = ZeroVector(3);
        if (mConvectionElementType == "LevelSetConvectionElementSimplexAlgebraicStabilization") {
                block_for_each(mpDistanceModelPart->Elements(), [&](Element &rElement) {rElement.SetValue(LIMITER_COEFFICIENT, 0.0);});
        }

        if (mElementRequiresLimiter){
                block_for_each(mpDistanceModelPart->Nodes(), [&](Node<3>& rNode){rNode.SetValue(LIMITER_COEFFICIENT, 0.0);});
        }
    }

    unsigned int EvaluateNumberOfSubsteps(){
        // First of all compute the maximum local CFL number
        const double dt = mpDistanceModelPart->GetProcessInfo()[DELTA_TIME];
        double max_cfl_found = block_for_each<MaxReduction<double>>(mpDistanceModelPart->Elements(), [&](Element& rElement){
            double vol;
            array_1d<double, TDim+1 > N;
            BoundedMatrix<double, TDim+1, TDim > DN_DX;
            auto& r_geom = rElement.GetGeometry();
            GeometryUtils::CalculateGeometryData(r_geom, DN_DX, N, vol);

            // Compute h
            double h=0.0;
            for(unsigned int i=0; i<TDim+1; i++){
                double h_inv = 0.0;
                for(unsigned int k=0; k<TDim; k++){
                    h_inv += DN_DX(i,k)*DN_DX(i,k);
                }
                h += 1.0/h_inv;
            }
            h = sqrt(h)/static_cast<double>(TDim+1);

            // Get average velocity at the nodes
            array_1d<double, 3 > vgauss = ZeroVector(3);
            for(unsigned int i=0; i<TDim+1; i++){
                vgauss += N[i]* r_geom[i].FastGetSolutionStepValue(*mpConvectVar);
            }

            double cfl_local = norm_2(vgauss) / h;
            return cfl_local;
        });
        max_cfl_found *= dt;

        // Synchronize maximum CFL between processes
        max_cfl_found = mpDistanceModelPart->GetCommunicator().GetDataCommunicator().MaxAll(max_cfl_found);

        unsigned int n_steps = static_cast<unsigned int>(max_cfl_found / mMaxAllowedCFL);
        if(n_steps < 1){
            n_steps = 1;
        }

		// Now we compare with the maximum set
		if (mMaxSubsteps > 0 && mMaxSubsteps < n_steps){
            n_steps = mMaxSubsteps;
        }

        return n_steps;
    }

    /**
     * @brief Convection limiter evaluation
     * This function implements the limiter evaluation
     * Note that both the standard and the high order limiter (with nodal projections contributions) are implemented
     */
    void EvaluateLimiter()
    {
        const double epsilon = 1.0e-15;
        const double power_bfecc = 2.0;
        const double power_elemental_limiter = 4.0;

        auto& r_default_comm = mpDistanceModelPart->GetCommunicator().GetDataCommunicator();
        GlobalPointersVector< Node<3 > > gp_list;

        for (int i_node = 0; i_node < static_cast<int>(mpDistanceModelPart->NumberOfNodes()); ++i_node){
            auto it_node = mpDistanceModelPart->NodesBegin() + i_node;
            GlobalPointersVector< Node<3 > >& global_pointer_list = it_node->GetValue(NEIGHBOUR_NODES);

            for (unsigned int j = 0; j< global_pointer_list.size(); ++j)
            {
                auto& global_pointer = global_pointer_list(j);
                gp_list.push_back(global_pointer);
            }
        }

        GlobalPointerCommunicator< Node<3 > > pointer_comm(r_default_comm, gp_list);

        auto coordinate_proxy = pointer_comm.Apply(
            [](GlobalPointer<Node<3> >& global_pointer) -> Point::CoordinatesArrayType
            {
                return global_pointer->Coordinates();
            }
        );

        IndexPartition<int>(mpDistanceModelPart->NumberOfNodes()).for_each(
        [&](int i_node){
            auto it_node = mpDistanceModelPart->NodesBegin() + i_node;

            it_node->SetValue(*mpLevelSetVar, it_node->FastGetSolutionStepValue(*mpLevelSetVar)); //Store mpLevelSetVar

            const auto& X_i = it_node->Coordinates();
            const auto& grad_i = it_node->GetValue(*mpLevelSetGradientVar);

            double S_plus = 0.0;
            double S_minus = 0.0;

            GlobalPointersVector< Node<3 > >& global_pointer_list = it_node->GetValue(NEIGHBOUR_NODES);

            for (unsigned int j = 0; j< global_pointer_list.size(); ++j)
            {
                // if (it_node->Id() == j_node->Id())
                //     continue;

                auto& global_pointer = global_pointer_list(j);
                auto X_j = coordinate_proxy.Get(global_pointer);

                S_plus += std::max(0.0, inner_prod(grad_i, X_i-X_j));
                S_minus += std::min(0.0, inner_prod(grad_i, X_i-X_j));
            }

            mSigmaPlus[i_node] = std::min(1.0, (std::abs(S_minus)+epsilon)/(S_plus+epsilon));
            mSigmaMinus[i_node] = std::min(1.0, (S_plus+epsilon)/(std::abs(S_minus)+epsilon));
        }
        );

        auto combined_proxy = pointer_comm.Apply(
            [&](GlobalPointer<Node<3>> &global_pointer) -> std::pair<double, array_1d<double,3>> {
                return std::make_pair(
                    global_pointer->FastGetSolutionStepValue(*mpLevelSetVar),
                    global_pointer->Coordinates());
            });

        //Calculating beta_ij in a way that the linearity is preserved on non-symmetrical meshes
        IndexPartition<int>(mpDistanceModelPart->NumberOfNodes()).for_each(
        [&](int i_node){
            auto it_node = mpDistanceModelPart->NodesBegin() + i_node;
            const double distance_i = it_node->FastGetSolutionStepValue(*mpLevelSetVar);
            const auto& X_i = it_node->Coordinates();
            const auto& grad_i = it_node->GetValue(*mpLevelSetGradientVar);

            double numerator = 0.0;
            double denominator = 0.0;

            GlobalPointersVector< Node<3 > >& global_pointer_list = it_node->GetValue(NEIGHBOUR_NODES);

            for (unsigned int j = 0; j< global_pointer_list.size(); ++j)
            {
                auto& global_pointer = global_pointer_list(j);
                auto result = combined_proxy.Get(global_pointer);
                const auto X_j = std::get<1>(result);
                const double distance_j = std::get<0>(result);

                double beta_ij = 1.0;

                if (inner_prod(grad_i, X_i-X_j) > 0)
                    beta_ij = mSigmaPlus[i_node];
                else if (inner_prod(grad_i, X_i-X_j) < 0)
                    beta_ij = mSigmaMinus[i_node];

                numerator += beta_ij*(distance_i - distance_j);
                denominator += beta_ij*std::abs(distance_i - distance_j);
            }

            const double fraction = std::abs(numerator) / (denominator + epsilon);

            if (mIsBfecc){
                mLimiter[i_node] = 1.0 - std::pow(fraction, power_bfecc);
            }

            if (mElementRequiresLimiter){
                it_node->GetValue(LIMITER_COEFFICIENT) = (1.0 - std::pow(fraction, power_elemental_limiter));
            }
        }
        );

        if (mElementRequiresLimiter){
            block_for_each(mpDistanceModelPart->Elements(), [&](Element& rElement){
                const auto& r_geometry = rElement.GetGeometry();
                double elemental_limiter = 1.0;
                for(unsigned int i_node=0; i_node< TDim+1; ++i_node) {
                    elemental_limiter = std::min(r_geometry[i_node].GetValue(LIMITER_COEFFICIENT), elemental_limiter);
                }
                rElement.GetValue(LIMITER_COEFFICIENT) = elemental_limiter;
            }
            );
        }
    }

    /**
     * @brief Eulerian error calculation and correction
     * This function implements the Backward Forward Error Compensation and Correction (BFECC) algorithm
     * Note that this assumes that the first forward convection to n+1 has been completed. Then we go backwards
     * to n* to calculate and apply the convection error.
     */
    void ErrorCalculationAndCorrection()
    {
        block_for_each(mpDistanceModelPart->Nodes(), [this](Node<3>& rNode){
            noalias(rNode.FastGetSolutionStepValue(*mpConvectVar)) = -1.0 * rNode.FastGetSolutionStepValue(*mpConvectVar);
            noalias(rNode.FastGetSolutionStepValue(*mpConvectVar, 1)) = -1.0 * rNode.FastGetSolutionStepValue(*mpConvectVar, 1);
            rNode.FastGetSolutionStepValue(*mpLevelSetVar, 1) = rNode.FastGetSolutionStepValue(*mpLevelSetVar);
        });

        mpSolvingStrategy->InitializeSolutionStep();
        mpSolvingStrategy->Predict();
        mpSolvingStrategy->SolveSolutionStep(); // backward convetion to obtain phi_n*
        mpSolvingStrategy->FinalizeSolutionStep();

        // Calculating the raw error without a limiter, etc.
        IndexPartition<int>(mpDistanceModelPart->NumberOfNodes()).for_each(
        [&](int i_node){
            auto it_node = mpDistanceModelPart->NodesBegin() + i_node;
            mError[i_node] =
                0.5*(it_node->GetValue(*mpLevelSetVar) - it_node->FastGetSolutionStepValue(*mpLevelSetVar));
        });

        IndexPartition<int>(mpDistanceModelPart->NumberOfNodes()).for_each(
        [&](int i_node){
            auto it_node = mpDistanceModelPart->NodesBegin() + i_node;
            noalias(it_node->FastGetSolutionStepValue(*mpConvectVar)) = -1.0 * it_node->FastGetSolutionStepValue(*mpConvectVar);
            noalias(it_node->FastGetSolutionStepValue(*mpConvectVar, 1)) = -1.0 * it_node->FastGetSolutionStepValue(*mpConvectVar, 1);
            const double phi_n_star = it_node->GetValue(*mpLevelSetVar) + mLimiter[i_node]*mError[i_node];
            it_node->FastGetSolutionStepValue(*mpLevelSetVar) = phi_n_star;
            it_node->FastGetSolutionStepValue(*mpLevelSetVar, 1) = phi_n_star;
        });

        mpSolvingStrategy->InitializeSolutionStep();
        mpSolvingStrategy->Predict();
        mpSolvingStrategy->SolveSolutionStep(); // forward convection to obtain the corrected phi_n+1
        mpSolvingStrategy->FinalizeSolutionStep();
    }

    ///@}
    ///@name Protected  Access
    ///@{

    ///@}
    ///@name Protected Inquiry
    ///@{

    ///@}
    ///@name Protected LifeCycle
    ///@{

    ///@}
private:
    ///@name Static Member Variables
    ///@{

    ///@}
    ///@name Member Variables
    ///@{

    ///@}
    ///@name Private Operators
    ///@{

    ///@}
    ///@name Private Operations
    ///@{

    /**
     * @brief Checks and assign the required member variables
     * This function checks the provided parameters, which need to have been already validated and sets the member variables
     * @param ThisParameters Json string containing the already validated process and formulation settings
     */
    void CheckAndAssignSettings(const Parameters ThisParameters)
    {
        mLevelSetConvectionSettings = ThisParameters;

        // Convection element formulation settings
        std::string element_type = ThisParameters["element_type"].GetString();
        const auto element_list = GetConvectionElementsList();
        KRATOS_ERROR_IF(std::find(element_list.begin(), element_list.end(), element_type) == element_list.end()) << "Specified \'" << element_type << "\' is not in the available elements list." << std::endl;
        mConvectionElementType = GetConvectionElementName(element_type);
        std::string element_register_name = mConvectionElementType + std::to_string(TDim) + "D" + std::to_string(TDim + 1) + "N";
        mpConvectionFactoryElement = &KratosComponents<Element>::Get(element_register_name);
        mElementRequiresLimiter =  ThisParameters["element_settings"].Has("include_anti_diffusivity_terms") ? ThisParameters["element_settings"]["include_anti_diffusivity_terms"].GetBool() : false;
        if (mConvectionElementType == "LevelSetConvectionElementSimplexAlgebraicStabilization"){
            ThisParameters["element_settings"]["requires_distance_gradient"].SetBool(mElementRequiresLimiter);
        }
        mElementRequiresLevelSetGradient = ThisParameters["element_settings"]["requires_distance_gradient"].GetBool();;

        // Convection related settings
        mMaxAllowedCFL = ThisParameters["max_CFL"].GetDouble();
        mMaxSubsteps = ThisParameters["max_substeps"].GetInt();
        mIsBfecc = ThisParameters["eulerian_error_compensation"].GetBool();
        mMaxAllowedCFL = ThisParameters["max_CFL"].GetDouble();
        mpLevelSetVar = &KratosComponents<Variable<double>>::Get(ThisParameters["levelset_variable_name"].GetString());
        mpConvectVar = &KratosComponents<Variable<array_1d<double,3>>>::Get(ThisParameters["levelset_convection_variable_name"].GetString());
        mAuxModelPartName = mrBaseModelPart.Name() + "_DistanceConvectionPart";

        // Limiter related settings
        mpLevelSetGradientVar = (mIsBfecc || mElementRequiresLevelSetGradient) ? &(KratosComponents<Variable<array_1d<double, 3>>>::Get(ThisParameters["levelset_gradient_variable_name"].GetString())) : nullptr;
        mEvaluateLimiter = (mIsBfecc || mElementRequiresLimiter) ? true : false;
    }

    /**
     * @brief Get the Convection Elements List object
     * This method returns a list with the available formulations for the level set convection
     * @return const std::vector<std::string> List containing the available formulations
     */
    const virtual inline std::vector<std::string> GetConvectionElementsList()
    {
        std::vector<std::string> elements_list = {
            "levelset_convection_supg",
            "levelset_convection_algebraic_stabilization"
        };
        return elements_list;
    }

    /**
     * @brief Get the Convection Element Name object
     * This method maps the user-defined element name to the Kratos class name
     * @param InputName User-defined element name
     * @return const std::string Kratos convection element class name
     */
    const virtual std::string GetConvectionElementName(std::string InputName)
    {
        const std::map<std::string, std::string> elements_name_map {
            {"levelset_convection_supg","LevelSetConvectionElementSimplex"},
            {"levelset_convection_algebraic_stabilization", "LevelSetConvectionElementSimplexAlgebraicStabilization"}
        };
        return elements_name_map.at(InputName);
    }

    /**
     * @brief Get the Convection Element Default Parameters object
     * For each of the available formulations, this method returns the corresponding settings
     * @param ElementType User-defined element type
     * @return const Parameters Json string encapsulating the input element settings
     */
    const virtual Parameters GetConvectionElementDefaultParameters(const std::string ElementType)
    {
        Parameters default_parameters;
        if (ElementType == "levelset_convection_supg") {
            default_parameters = Parameters(R"({
                "dynamic_tau" : 0.0,
                "cross_wind_stabilization_factor" : 0.7,
                "requires_distance_gradient" : false
            })");
        } else if (ElementType == "levelset_convection_algebraic_stabilization") {
            default_parameters = Parameters(R"({
                "include_anti_diffusivity_terms" : false,
                "requires_distance_gradient" : false
            })");
        } else {
            KRATOS_ERROR << "Default parameters are not implemented for the specified \'" << ElementType << "\' element. Available options are \n\t- \'levelset_convection_supg\'\n\t- \'levelset_convection_algebraic_stabilization\'" << std::endl;
        }

        return default_parameters;
    }

    /**
     * @brief Get the Fill Process Info Function object
     * This method returns a lambda function with the required operations to be performed in the process info
     * It has to be particularised for all the formulations. If not particularised a do nothing instruction is returned
     * @return const std::function<void(ModelPart&)> A function pointer to be called when setting up the distance model part
     */
    const virtual std::function<void(ModelPart&)> GetFillProcessInfoFunction()
    {
        std::function<void(ModelPart&)> fill_process_info_function;

        if (mConvectionElementType == "LevelSetConvectionElementSimplex") {
            fill_process_info_function = [this](ModelPart &rModelPart) {
                auto &r_process_info = rModelPart.GetProcessInfo();
                // If not present, set the DYNAMIC_TAU
                if (r_process_info.Has(DYNAMIC_TAU)) {
                    KRATOS_WARNING("LevelSetConvectionProcess") << "ProcessInfo container already has DYNAMIC_TAU. Using the existent one" << r_process_info.GetValue(DYNAMIC_TAU) << " for the level set convection." << std::endl;
                } else {
                    r_process_info.SetValue(DYNAMIC_TAU, mLevelSetConvectionSettings["element_settings"]["dynamic_tau"].GetDouble());
                }
                // Set CROSS_WIND_STABILIZATION_FACTOR
                r_process_info.SetValue(CROSS_WIND_STABILIZATION_FACTOR, mLevelSetConvectionSettings["element_settings"]["cross_wind_stabilization_factor"].GetDouble());
            };
        } else {
            fill_process_info_function = [](ModelPart &rModelPart) {};
        }

        return fill_process_info_function;
    }

    void InitializeConvectionStrategy(BuilderAndSolverPointerType pBuilderAndSolver)
    {
        // Check that there is at least one element and node in the model
        KRATOS_ERROR_IF(mrBaseModelPart.NumberOfNodes() == 0) << "The model has no nodes." << std::endl;
        KRATOS_ERROR_IF(mrBaseModelPart.NumberOfElements() == 0) << "The model has no elements." << std::endl;

        // Check that the level set and convection variables are in the nodal database
        VariableUtils().CheckVariableExists<Variable<double>>(*mpLevelSetVar, mrBaseModelPart.Nodes());
        VariableUtils().CheckVariableExists<Variable<array_1d<double,3>>>(*mpConvectVar, mrBaseModelPart.Nodes());

        // Check the base model part element family (only simplex elements are supported)
        if(TDim == 2){
            KRATOS_ERROR_IF(mrBaseModelPart.ElementsBegin()->GetGeometry().GetGeometryFamily() != GeometryData::Kratos_Triangle) <<
                "In 2D the element type is expected to be a triangle" << std::endl;
        } else if(TDim == 3) {
            KRATOS_ERROR_IF(mrBaseModelPart.ElementsBegin()->GetGeometry().GetGeometryFamily() != GeometryData::Kratos_Tetrahedra) <<
                "In 3D the element type is expected to be a tetrahedra" << std::endl;
        }

        // Generate an auxilary model part and populate it by elements of type DistanceCalculationElementSimplex
        ReGenerateConvectionModelPart(mrBaseModelPart);

        // Generate a linear strategy
        bool CalculateReactions = false;
        bool ReformDofAtEachIteration = false;
        bool CalculateNormDxFlag = false;
        auto p_scheme = Kratos::make_shared<ResidualBasedIncrementalUpdateStaticScheme<TSparseSpace,TDenseSpace>>();
        mpSolvingStrategy = Kratos::make_unique< ResidualBasedLinearStrategy<TSparseSpace,TDenseSpace,TLinearSolver > >(
            *mpDistanceModelPart,
            p_scheme,
            pBuilderAndSolver,
            CalculateReactions,
            ReformDofAtEachIteration,
            CalculateNormDxFlag);

        mpSolvingStrategy->SetEchoLevel(0);
        mpSolvingStrategy->Check();
        mpSolvingStrategy->Initialize();
    }

    ///@}
    ///@name Private  Access
    ///@{

    ///@}
    ///@name Private Inquiry
    ///@{

    ///@}
    ///@name Un accessible methods
    ///@{

    /// Assignment operator.
    LevelSetConvectionProcess& operator=(LevelSetConvectionProcess const& rOther);

    ///@}
}; // Class LevelSetConvectionProcess

///@}
///@name Type Definitions
///@{

///@}
///@name Input and output
///@{

/// Input stream function
template< unsigned int TDim, class TSparseSpace, class TDenseSpace, class TLinearSolver>
inline std::istream& operator >> (
    std::istream& rIStream,
    LevelSetConvectionProcess<TDim, TSparseSpace, TDenseSpace, TLinearSolver>& rThis);

/// Output stream function
template< unsigned int TDim, class TSparseSpace, class TDenseSpace, class TLinearSolver>
inline std::ostream& operator << (
    std::ostream& rOStream,
    const LevelSetConvectionProcess<TDim, TSparseSpace, TDenseSpace, TLinearSolver>& rThis){

    rThis.PrintInfo(rOStream);
    rOStream << std::endl;
    rThis.PrintData(rOStream);

    return rOStream;
}
///@}

}  // namespace Kratos.

#endif // KRATOS_LEVELSET_CONVECTION_PROCESS_INCLUDED  defined<|MERGE_RESOLUTION|>--- conflicted
+++ resolved
@@ -73,15 +73,10 @@
     ///@name Type Definitions
     ///@{
 
-<<<<<<< HEAD
-    typedef Scheme< TSparseSpace,  TDenseSpace > SchemeType;
     typedef ImplicitSolvingStrategy< TSparseSpace, TDenseSpace, TLinearSolver > SolvingStrategyType;
-=======
-    typedef SolvingStrategy< TSparseSpace, TDenseSpace, TLinearSolver > SolvingStrategyType;
     typedef typename BuilderAndSolver<TSparseSpace,TDenseSpace,TLinearSolver>::Pointer BuilderAndSolverPointerType;
     typedef ComputeNodalGradientProcess<ComputeNodalGradientProcessSettings::SaveAsNonHistoricalVariable> ComputeGradientProcessType;
     typedef ComputeGradientProcessType::Pointer ComputeGradientProcessPointerType;
->>>>>>> c856d9f7
 
     ///@}
     ///@name Pointer Definitions
