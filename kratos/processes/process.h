//    |  /           |
//    ' /   __| _` | __|  _ \   __|
//    . \  |   (   | |   (   |\__ `
//   _|\_\_|  \__,_|\__|\___/ ____/
//                   Multi-Physics
//
//  License:		 BSD License
//					 Kratos default license: kratos/license.txt
//
//  Main authors:    Pooyan Dadvand
//                   Riccardo Rossi
//

#if !defined(KRATOS_PROCESS_H_INCLUDED )
#define  KRATOS_PROCESS_H_INCLUDED

// System includes
#include <string>
#include <iostream>

// External includes

// Project includes
#include "includes/define.h"
#include "includes/kratos_flags.h"
#include "includes/kratos_parameters.h"

namespace Kratos
{

///@name Kratos Classes
///@{

// Some forward declarations to avoid increase a lot the compilation time
class Model;

/**
 * @class Process
 * @ingroup KratosCore
 * @brief The base class for all processes in Kratos.
 * @details The process is the base class for all processes and defines a simple interface for them.
    Execute method is used to execute the Process algorithms. While the parameters of this method
  can be very different from one Process to other there is no way to create enough overridden
  versions of it. For this reason this method takes no argument and all Process parameters must
  be passed at construction time. The reason is that each constructor can take different set of
  argument without any dependency to other processes or the base Process class.
  @author Pooyan Dadvand
  @author Riccardo Rossi
*/
class Process : public Flags
{
public:
    ///@name Type Definitions
    ///@{

    /// Pointer definition of Process
    KRATOS_CLASS_POINTER_DEFINITION(Process);

    ///@}
    ///@name Life Cycle
    ///@{

    /// Default constructor.
    Process() : Flags() {}
    explicit Process(Flags options) : Flags( options ) {}

    /// Destructor.
    ~Process() override {}


    ///@}
    ///@name Operators
    ///@{

    /// This operator is provided to call the process as a function and simply calls the Execute method.
    void operator()()
    {
        Execute();
    }


    ///@}
    ///@name Operations
    ///@{

    /**
     * @brief This method creates an pointer of the process
     * @details We consider as input a Mmodel and a set of Parameters for the sake of generality
     * @warning Must be overrided in each process implementation
     * @param rModel The model to be consider
     * @param ThisParameters The configuration parameters
     */
    virtual Process::Pointer Create(
        Model& rModel,
        Parameters ThisParameters
        )
    {
        KRATOS_ERROR << "Calling base class create. Please override this method in the corresonding Process" << std::endl;
        return nullptr;
    }

    /**
     * @brief Execute method is used to execute the Process algorithms.
     */
    virtual void Execute() {}

    /**
     * @brief This function is designed for being called at the beginning of the computations
     * right after reading the model and the groups
     */
    virtual void ExecuteInitialize()
    {
    }

    /**
     * @brief This function is designed for being execute once before the solution loop but after
     * all of the solvers where built
     */
    virtual void ExecuteBeforeSolutionLoop()
    {
    }


    /**
     * @brief This function will be executed at every time step BEFORE performing the solve phase
     */
    virtual void ExecuteInitializeSolutionStep()
    {
    }

    /**
     * @brief This function will be executed at every time step AFTER performing the solve phase
     */
    virtual void ExecuteFinalizeSolutionStep()
    {
    }


    /**
     * @brief This function will be executed at every time step BEFORE  writing the output
     */
    virtual void ExecuteBeforeOutputStep()
    {
    }


    /**
     * @brief This function will be executed at every time step AFTER writing the output
     */
    virtual void ExecuteAfterOutputStep()
    {
    }


    /**
     * @brief This function is designed for being called at the end of the computations
     */
    virtual void ExecuteFinalize()
    {
    }

    /**
     * @brief This function is designed for being called after ExecuteInitialize ONCE
     * to verify that the input is correct.
     */
    virtual int Check()
    {
        return 0;
    }
    
    /**
     * @brief This method clears the assignation of the conditions
     */
    virtual void Clear()
    {
    }

    /**
     * @brief This method provides the defaults parameters to avoid conflicts between the different constructors
     */
    virtual const Parameters GetDefaultParameters() const
    {
        KRATOS_ERROR << "Calling the base Process class GetDefaultParameters. Please implement the GetDefaultParameters in your derived process class." << std::endl;
        const Parameters default_parameters = Parameters(R"({})" );

<<<<<<< HEAD
    /**
     * @brief This method provides the defaults parameters to avoid conflicts between the different constructors
     */
    virtual const Parameters GetDefaultParameters() const
    {
        KRATOS_ERROR << "Calling the base Process class GetDefaultParameters. Please implement the GetDefaultParameters in your derived process class." << std::endl;
        const Parameters default_parameters = Parameters(R"({})" );

=======
>>>>>>> 999f852c
        return default_parameters;
    }

    ///@}
    ///@name Access
    ///@{


    ///@}
    ///@name Inquiry
    ///@{


    ///@}
    ///@name Input and output
    ///@{

    /// Turn back information as a string.
    std::string Info() const override
    {
        return "Process";
    }

    /// Print information about this object.
    void PrintInfo(std::ostream& rOStream) const override
    {
        rOStream << "Process";
    }

    /// Print object's data.
    void PrintData(std::ostream& rOStream) const override
    {
    }


    ///@}
    ///@name Friends
    ///@{


    ///@}


private:
    ///@name Static Member Variables
    ///@{




    ///@}
    ///@name Un accessible methods
    ///@{

    /// Assignment operator.
    Process& operator=(Process const& rOther);

    /// Copy constructor.
    //Process(Process const& rOther);


    ///@}

}; // Class Process

///@}

///@name Type Definitions
///@{


///@}
///@name Input and output
///@{


/// input stream function
inline std::istream& operator >> (std::istream& rIStream,
                                  Process& rThis);

/// output stream function
inline std::ostream& operator << (std::ostream& rOStream,
                                  const Process& rThis)
{
    rThis.PrintInfo(rOStream);
    rOStream << std::endl;
    rThis.PrintData(rOStream);

    return rOStream;
}
///@}


}  // namespace Kratos.

#endif // KRATOS_PROCESS_H_INCLUDED  defined<|MERGE_RESOLUTION|>--- conflicted
+++ resolved
@@ -183,17 +183,6 @@
         KRATOS_ERROR << "Calling the base Process class GetDefaultParameters. Please implement the GetDefaultParameters in your derived process class." << std::endl;
         const Parameters default_parameters = Parameters(R"({})" );
 
-<<<<<<< HEAD
-    /**
-     * @brief This method provides the defaults parameters to avoid conflicts between the different constructors
-     */
-    virtual const Parameters GetDefaultParameters() const
-    {
-        KRATOS_ERROR << "Calling the base Process class GetDefaultParameters. Please implement the GetDefaultParameters in your derived process class." << std::endl;
-        const Parameters default_parameters = Parameters(R"({})" );
-
-=======
->>>>>>> 999f852c
         return default_parameters;
     }
 
