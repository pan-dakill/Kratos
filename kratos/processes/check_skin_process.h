//    |  /           |
//    ' /   __| _` | __|  _ \   __|
//    . \  |   (   | |   (   |\__ `
//   _|\_\_|  \__,_|\__|\___/ ____/
//                   Multi-Physics
//
//  License:		 BSD License
//					 Kratos default license: kratos/license.txt
//
//  Main authors:    Riccardo Rossi
//

#ifndef KRATOS_VERIFY_WATERTIGHTNESS_PROCESS_H
#define KRATOS_VERIFY_WATERTIGHTNESS_PROCESS_H


#include "includes/define.h"
#include "includes/model_part.h"
#include "includes/kratos_flags.h"
#include "processes/process.h"
#include "geometries/geometry.h"
#include "geometries/geometry_data.h"
#include "utilities/math_utils.h"
#include "includes/kratos_parameters.h"
#include "includes/key_hash.h"

#include <string>
#include <iostream>
#include <sstream>
#include <unordered_map>
#include <utility>

namespace Kratos
{

/** This function verifies that the skin has no holes nor overlapped geometries
 * this is accomplished by storing all of the edges in the model in a hash map and
 * verifying that no edge appears more than twice (which would imply an overlap)
 * or less than once (which would imply a gap in the skin)
 *
 * in the case such condition is violated an error is thrown
 */
class CheckSkinProcess: public Process
{
public:
    ///@name Type Definitions
    ///@{

<<<<<<< HEAD
    struct KeyComparor
    {
        bool operator()(const DenseVector<unsigned int>& lhs, const DenseVector<unsigned int>& rhs) const
        {
            if(lhs.size() != rhs.size())
                return false;

            for(unsigned int i=0; i<lhs.size(); i++)
            {
                if(lhs[i] != rhs[i]) return false;
            }

            return true;
        }
    };

    struct KeyHasher
    {
        std::size_t operator()(const DenseVector<int>& k) const
        {
            return boost::hash_range(k.begin(), k.end());
        }
    };


=======
>>>>>>> b121bd8e
    /// Pointer definition of Process
    KRATOS_CLASS_POINTER_DEFINITION(CheckSkinProcess);

    typedef ModelPart::ElementType ElementType;
    typedef ModelPart::ConditionType ConditionType;

    ///@}
    ///@name Life Cycle
    ///@{

    /// Constructor for CheckSkinProcess Process
//     CheckSkinProcess(ModelPart& rModelPart,
//                      KratosParameters& parameters
//                     ):
//         Process(),
//         mrModelPart(rModelPart),
//         mrOptions(Flags()),
//         mrParameters(parameters)
//     {
//     }
    /// Constructor for CheckSkinProcess Process
    CheckSkinProcess(ModelPart& rModelPart,
                     Flags options
                    ):
        Process(),
        mrModelPart(rModelPart),
        mrOptions(options)
    {
    }

    /// Destructor.
    ~CheckSkinProcess() override {}


    ///@}
    ///@name Operators
    ///@{

    /// This operator is provided to call the process as a function and simply calls the Execute method.
    void operator()()
    {
        Execute();
    }


    ///@}
    ///@name Operations
    ///@{


    /// Check elements to make sure that their jacobian is positive and conditions to ensure that their face normals point outwards
    void Execute() override
    {
        KRATOS_TRY;

        if(mrModelPart.Conditions().size() == 0 && mrModelPart.Elements().size() != 0)
            KRATOS_THROW_ERROR(std::invalid_argument, "the number of conditions is zero and the number of elements is not, hence the skin can not envelope the domain","")

<<<<<<< HEAD
        typedef boost::unordered_map<DenseVector<unsigned int>, unsigned int, KeyHasher, KeyComparor > hashmap;
=======
        typedef std::unordered_map<DenseVector<unsigned int>, unsigned int, KeyHasherRange<DenseVector<unsigned int>>, KeyComparorRange<DenseVector<unsigned int>> > hashmap;
>>>>>>> b121bd8e
        hashmap edge_map;

        DenseVector<unsigned int> ids(2);

        //add 1 to the counter for every edge find in the model part
        for (ModelPart::ConditionIterator itCond = mrModelPart.ConditionsBegin(); itCond != mrModelPart.ConditionsEnd(); itCond++)
        {
            Element::GeometryType::GeometriesArrayType edges = itCond->GetGeometry().Edges();

            for(unsigned int edge=0; edge<edges.size(); edge++)
            {
                for(unsigned int i=0; i<edges[edge].size(); i++)
                {
                    ids[i] = edges[edge][i].Id();
                }

                //*** THE ARRAY OF IDS MUST BE ORDERED!!! ***
                std::sort(ids.begin(), ids.end());

                edge_map[ids] += 1;
            }
        }


        //now loop over the entire edge map.
        //all values shall have a value of 2
        //if that is not the case throw an error
        std::stringstream buffer;

        for(auto it=edge_map.begin(); it!=edge_map.end(); it++)
        {
//             std::cout << it->first << " " << it->second << std::endl;
            if(it->second > 2)
            {
                buffer << std::endl << " the edge between nodes " << it->first[0] << " and " << it->first[1] << std::endl;
                buffer << " belongs to an overlapping condition " << std::endl;
                KRATOS_THROW_ERROR(std::invalid_argument,"ERROR OVERLAPPING CONDITIONS IN SKIN FOUND : ", buffer.str());
            }
            else if(it->second < 2)
            {
                buffer << std::endl << " the edge between nodes " << it->first[0] << " and " << it->first[1] << std::endl;
                buffer << " only appears once, hence it belongs to a non watertight boundary " << std::endl;
                KRATOS_THROW_ERROR(std::invalid_argument,"ERROR NON CLOSED SKIN ", buffer.str());
            }
        }

        std::cout << "checked " << edge_map.size() << " edges in the skin. No gap or overlap found " << std::endl;


        KRATOS_CATCH("");
    }



    ///@}
    ///@name Access
    ///@{


    ///@}
    ///@name Inquiry
    ///@{


    ///@}
    ///@name Input and output
    ///@{

    /// Turn back information as a string.
    std::string Info() const override
    {
        return "CheckSkinProcess";
    }

    /// Print information about this object.
    void PrintInfo(std::ostream& rOStream) const override
    {
        rOStream << "CheckSkinProcess";
    }

    /// Print object's data.
    void PrintData(std::ostream& rOStream) const override
    {
        this->PrintInfo(rOStream);
    }


    ///@}
    ///@name Friends
    ///@{


    ///@}


private:
    ///@name Static Member Variables
    ///@{


    ///@}
    ///@name Member Variables
    ///@{

    ModelPart& mrModelPart;
    Flags mrOptions;


    ///@}
    ///@name Private Operations
    ///@{


    ///@}
    ///@name Un accessible methods
    ///@{

    /// Assignment operator.
    CheckSkinProcess& operator=(CheckSkinProcess const& rOther);

    /// Copy constructor.
    CheckSkinProcess(CheckSkinProcess const& rOther);


    ///@}

}; // Class Process

///@}

///@name Type Definitions
///@{


///@}
///@name Input and output
///@{


/// input stream function
inline std::istream& operator >> (std::istream& rIStream,
                                  CheckSkinProcess& rThis);

/// output stream function
inline std::ostream& operator << (std::ostream& rOStream,
                                  const CheckSkinProcess& rThis)
{
    rThis.PrintInfo(rOStream);
    rOStream << std::endl;
    rThis.PrintData(rOStream);

    return rOStream;
}
///@}



} // namespace Kratos


#endif // KRATOS_VERIFY_WATERTIGHTNESS_PROCESS_H<|MERGE_RESOLUTION|>--- conflicted
+++ resolved
@@ -46,34 +46,6 @@
     ///@name Type Definitions
     ///@{
 
-<<<<<<< HEAD
-    struct KeyComparor
-    {
-        bool operator()(const DenseVector<unsigned int>& lhs, const DenseVector<unsigned int>& rhs) const
-        {
-            if(lhs.size() != rhs.size())
-                return false;
-
-            for(unsigned int i=0; i<lhs.size(); i++)
-            {
-                if(lhs[i] != rhs[i]) return false;
-            }
-
-            return true;
-        }
-    };
-
-    struct KeyHasher
-    {
-        std::size_t operator()(const DenseVector<int>& k) const
-        {
-            return boost::hash_range(k.begin(), k.end());
-        }
-    };
-
-
-=======
->>>>>>> b121bd8e
     /// Pointer definition of Process
     KRATOS_CLASS_POINTER_DEFINITION(CheckSkinProcess);
 
@@ -132,11 +104,7 @@
         if(mrModelPart.Conditions().size() == 0 && mrModelPart.Elements().size() != 0)
             KRATOS_THROW_ERROR(std::invalid_argument, "the number of conditions is zero and the number of elements is not, hence the skin can not envelope the domain","")
 
-<<<<<<< HEAD
-        typedef boost::unordered_map<DenseVector<unsigned int>, unsigned int, KeyHasher, KeyComparor > hashmap;
-=======
         typedef std::unordered_map<DenseVector<unsigned int>, unsigned int, KeyHasherRange<DenseVector<unsigned int>>, KeyComparorRange<DenseVector<unsigned int>> > hashmap;
->>>>>>> b121bd8e
         hashmap edge_map;
 
         DenseVector<unsigned int> ids(2);
