//    |  /           |
//    ' /   __| _` | __|  _ \   __|
//    . \  |   (   | |   (   |\__ `
//   _|\_\_|  \__,_|\__|\___/ ____/
//                   Multi-Physics
//
//  License:		 BSD License
//					 Kratos default license: kratos/license.txt
//
//  Main authors:    Riccardo Rossi
//                   Vicente Mataix Ferrandiz
//
//

/* System includes */

/* External includes */

/* Project includes */
#include "utilities/variable_utils.h"
#include "utilities/geometry_utilities.h"
#include "processes/compute_nodal_gradient_process.h"
#include "utilities/parallel_utilities.h"

namespace Kratos
{
template<bool THistorical>
void ComputeNodalGradientProcess<THistorical>::Execute()
{
    KRATOS_TRY;

    // Set to zero
    ClearGradient();

    // Auxiliar containers
    Matrix DN_DX, J0, InvJ0;
    Vector N, values;
    double detJ0 = 0.0;

    // First element iterator
    const auto it_element_begin = mrModelPart.ElementsBegin();

    // Current domain size
    const std::size_t dimension = mrModelPart.GetProcessInfo()[DOMAIN_SIZE];

    // Initial resize
    const auto& r_first_element_geometry = it_element_begin->GetGeometry();
    const std::size_t number_of_nodes_first_element = r_first_element_geometry.PointsNumber();
    const std::size_t local_space_dimension_first_element = r_first_element_geometry.LocalSpaceDimension();
    if (DN_DX.size1() != number_of_nodes_first_element || DN_DX.size2() != dimension)
        DN_DX.resize(number_of_nodes_first_element, dimension);
    if (N.size() != number_of_nodes_first_element)
        N.resize(number_of_nodes_first_element);
    if (values.size() != number_of_nodes_first_element)
        values.resize(number_of_nodes_first_element);
    if (J0.size1() != dimension || J0.size2() != local_space_dimension_first_element)
        J0.resize(dimension, local_space_dimension_first_element);

    // Variable retriever
    AuxiliarVariableVectorRetriever* p_variable_retriever = nullptr;
    if (mNonHistoricalVariable) {
        p_variable_retriever = new VariableVectorRetriever<ComputeNodalGradientProcessSettings::GetAsNonHistoricalVariable>();
    } else {
        p_variable_retriever = new VariableVectorRetriever<ComputeNodalGradientProcessSettings::GetAsHistoricalVariable>();
    }

    // Iterate over the elements
    #pragma omp parallel for firstprivate(DN_DX, N, J0, InvJ0, detJ0, values)
    for(int i_elem=0; i_elem<static_cast<int>(mrModelPart.Elements().size()); ++i_elem) {
        auto it_elem = it_element_begin + i_elem;
        auto& r_geometry = it_elem->GetGeometry();

        // Current geometry information
        const std::size_t number_of_nodes = r_geometry.PointsNumber();

        // Resize if needed
        if (N.size() != number_of_nodes)
            N.resize(number_of_nodes);
        if (values.size() != number_of_nodes)
            values.resize(number_of_nodes);

        // The integration points
        const auto& r_integration_method = r_geometry.GetDefaultIntegrationMethod();
        const auto& r_integration_points = r_geometry.IntegrationPoints(r_integration_method);
        const std::size_t number_of_integration_points = r_integration_points.size();

<<<<<<< HEAD
        Vector values(number_of_nodes);
        if (!mNonHistoricalVariable) {
            for(std::size_t i_node=0; i_node<number_of_nodes; ++i_node)
                values[i_node] = r_geometry[i_node].FastGetSolutionStepValue(*mpOriginVariable);
        } else {
            for(std::size_t i_node=0; i_node<number_of_nodes; ++i_node)
                values[i_node] = r_geometry[i_node].GetValue(*mpOriginVariable);
        }
=======
        // Fill vector
        p_variable_retriever->GetVariableVector(r_geometry, *mpOriginVariable, values);
>>>>>>> 2691b8ec

        // The containers of the shape functions and the local gradients
        const Matrix& rNcontainer = r_geometry.ShapeFunctionsValues(r_integration_method);
        const auto& rDN_DeContainer = r_geometry.ShapeFunctionsLocalGradients(r_integration_method);

        for ( IndexType point_number = 0; point_number < number_of_integration_points; ++point_number ) {
            // Getting the shape functions
            noalias(N) = row(rNcontainer, point_number);

            // Getting the jacobians and local gradients
            GeometryUtils::JacobianOnInitialConfiguration(r_geometry, r_integration_points[point_number], J0);
            MathUtils<double>::GeneralizedInvertMatrix(J0, InvJ0, detJ0);
            const Matrix& rDN_De = rDN_DeContainer[point_number];
            GeometryUtils::ShapeFunctionsGradients(rDN_De, InvJ0, DN_DX);

            const Vector grad = prod(trans(DN_DX), values);
            const double gauss_point_volume = r_integration_points[point_number].Weight() * detJ0;

            for(std::size_t i_node=0; i_node<number_of_nodes; ++i_node) {
                array_1d<double, 3>& r_gradient = GetGradient(r_geometry, i_node);
                for(std::size_t k=0; k<dimension; ++k) {
                    #pragma omp atomic
                    r_gradient[k] += N[i_node] * gauss_point_volume*grad[k];
                }

                double& vol = r_geometry[i_node].GetValue(*mpAreaVariable);

                #pragma omp atomic
                vol += N[i_node] * gauss_point_volume;
            }
        }
    }

    PonderateGradient();

    delete p_variable_retriever;

    KRATOS_CATCH("")
}

/***********************************************************************************/
/***********************************************************************************/

template<>
ComputeNodalGradientProcess<ComputeNodalGradientProcessSettings::SaveAsHistoricalVariable>::ComputeNodalGradientProcess(
    ModelPart& rModelPart,
    Parameters ThisParameters
    ) : mrModelPart(rModelPart)
{
    KRATOS_TRY

    // We check the parameters
    const Parameters default_parameters = GetDefaultParameters();
    ThisParameters.RecursivelyValidateAndAssignDefaults(default_parameters);

    // We get the gradient variable
    const std::string& r_origin_variable_name = ThisParameters["origin_variable"].GetString();

    // We push the list of double variables
    if (KratosComponents<Variable<double>>::Has(r_origin_variable_name)) {
        mpOriginVariable = &KratosComponents<Variable<double>>::Get(r_origin_variable_name);
    } else {
        KRATOS_ERROR << "Only doubles are allowed as variables" << std::endl;
    }

    // Setting the non-historical flag
    mNonHistoricalVariable = ThisParameters["non_historical_gradient_variable"].GetBool();

    // Additional checks
    if (!mNonHistoricalVariable) {
        VariableUtils().CheckVariableExists(*mpOriginVariable, mrModelPart.Nodes());
    } else {
        KRATOS_ERROR_IF_NOT(mrModelPart.Nodes().begin()->Has(*mpOriginVariable)) << "Variable " << r_origin_variable_name << " not defined on non-historial database" << std::endl;
    }
    VariableUtils().CheckVariableExists(*mpGradientVariable, mrModelPart.Nodes());
    // In case the area or gradient variable is not initialized we initialize it
    auto& r_nodes = rModelPart.Nodes();
    if (!r_nodes.begin()->Has( *mpAreaVariable )) {
        VariableUtils().SetNonHistoricalVariable(*mpAreaVariable, 0.0, r_nodes);
    }

    KRATOS_CATCH("")
}

/***********************************************************************************/
/***********************************************************************************/

template<>
ComputeNodalGradientProcess<ComputeNodalGradientProcessSettings::SaveAsNonHistoricalVariable>::ComputeNodalGradientProcess(
    ModelPart& rModelPart,
    Parameters ThisParameters
    ) : mrModelPart(rModelPart)
{
    KRATOS_TRY

    // We check the parameters
    const Parameters default_parameters = GetDefaultParameters();
    ThisParameters.RecursivelyValidateAndAssignDefaults(default_parameters);

    // We get the gradient variable
    const std::string& r_origin_variable_name = ThisParameters["origin_variable"].GetString();

    // We push the list of double variables
    if (KratosComponents<Variable<double>>::Has(r_origin_variable_name)) {
        mpOriginVariable = &KratosComponents<Variable<double>>::Get(r_origin_variable_name);
    } else {
        KRATOS_ERROR << "Only doubles are allowed as variables" << std::endl;
    }

    // Setting the non-historical flag
    mNonHistoricalVariable = ThisParameters["non_historical_origin_variable"].GetBool();

    // Additional checks
    if (!mNonHistoricalVariable) {
        VariableUtils().CheckVariableExists(*mpOriginVariable, mrModelPart.Nodes());
    } else {
        KRATOS_ERROR_IF_NOT(mrModelPart.Nodes().begin()->Has(*mpOriginVariable)) << "Variable " << r_origin_variable_name << " not defined on non-historial database" << std::endl;
    }
    // In case the area or gradient variable is not initialized we initialize it
    auto& r_nodes = rModelPart.Nodes();
    if (!r_nodes.begin()->Has( *mpGradientVariable )) {
        const array_1d<double,3> zero_vector = ZeroVector(3);
        VariableUtils().SetNonHistoricalVariable(*mpGradientVariable, zero_vector, r_nodes);
    }
    if (!r_nodes.begin()->Has( *mpAreaVariable )) {
        VariableUtils().SetNonHistoricalVariable(*mpAreaVariable, 0.0, r_nodes);
    }

    KRATOS_CATCH("")
}

/***********************************************************************************/
/***********************************************************************************/

template<>
ComputeNodalGradientProcess<ComputeNodalGradientProcessSettings::SaveAsHistoricalVariable>::ComputeNodalGradientProcess(
    ModelPart& rModelPart,
    const Variable<double>& rOriginVariable,
    const Variable<array_1d<double,3> >& rGradientVariable,
    const Variable<double>& rAreaVariable,
    const bool NonHistoricalVariable
    ) : mrModelPart(rModelPart),
        mpOriginVariable(&rOriginVariable),
        mpGradientVariable(&rGradientVariable),
        mpAreaVariable(&rAreaVariable),
        mNonHistoricalVariable(NonHistoricalVariable)
{
    KRATOS_TRY

    // Doing several checks
    if (!mNonHistoricalVariable) {
        VariableUtils().CheckVariableExists(rOriginVariable, mrModelPart.Nodes());
    } else {
        KRATOS_ERROR_IF_NOT(mrModelPart.Nodes().begin()->Has(rOriginVariable)) << "Variable " << rOriginVariable.Name() << " not defined on non-historial database" << std::endl;
    }
    VariableUtils().CheckVariableExists(rGradientVariable, mrModelPart.Nodes());
    // In case the area or gradient variable is not initialized we initialize it
    auto& r_nodes = rModelPart.Nodes();
    if (!r_nodes.begin()->Has( rAreaVariable )) {
        VariableUtils().SetNonHistoricalVariable(rAreaVariable, 0.0, r_nodes);
    }

    KRATOS_CATCH("")
}

/***********************************************************************************/
/***********************************************************************************/

template<>
ComputeNodalGradientProcess<ComputeNodalGradientProcessSettings::SaveAsNonHistoricalVariable>::ComputeNodalGradientProcess(
    ModelPart& rModelPart,
    const Variable<double>& rOriginVariable,
    const Variable<array_1d<double,3> >& rGradientVariable,
    const Variable<double>& rAreaVariable,
    const bool NonHistoricalVariable
    ) : mrModelPart(rModelPart),
        mpOriginVariable(&rOriginVariable),
        mpGradientVariable(&rGradientVariable),
        mpAreaVariable(&rAreaVariable),
        mNonHistoricalVariable(NonHistoricalVariable)
{
    KRATOS_TRY

    // Doing several checks
    if (!mNonHistoricalVariable) {
        VariableUtils().CheckVariableExists(rOriginVariable, mrModelPart.Nodes());
    } else {
        KRATOS_ERROR_IF_NOT(mrModelPart.Nodes().begin()->Has(rOriginVariable)) << "Variable " << rOriginVariable.Name() << " not defined on non-historial database" << std::endl;
    }
    // In case the area or gradient variable is not initialized we initialize it
    auto& r_nodes = rModelPart.Nodes();
    if (!r_nodes.begin()->Has( rGradientVariable )) {
        const array_1d<double,3> zero_vector = ZeroVector(3);
        VariableUtils().SetNonHistoricalVariable(rGradientVariable, zero_vector, r_nodes);
    }
    if (!r_nodes.begin()->Has( rAreaVariable )) {
        VariableUtils().SetNonHistoricalVariable(rAreaVariable, 0.0, r_nodes);
    }

    KRATOS_CATCH("")
}

/***********************************************************************************/
/***********************************************************************************/

template<>
void ComputeNodalGradientProcess<ComputeNodalGradientProcessSettings::SaveAsHistoricalVariable>::ClearGradient()
{
    block_for_each(mrModelPart.Nodes(), [&](Node<3>& rNode){
            rNode.SetValue(*mpAreaVariable, 0.0);
            rNode.FastGetSolutionStepValue(*mpGradientVariable).clear();
        });
}

/***********************************************************************************/
/***********************************************************************************/

template <>
void ComputeNodalGradientProcess<ComputeNodalGradientProcessSettings::SaveAsNonHistoricalVariable>::ClearGradient()
{
    const array_1d<double, 3> aux_zero_vector = ZeroVector(3);
    block_for_each(mrModelPart.Nodes(), [&](Node<3>& rNode){
            rNode.SetValue(*mpAreaVariable, 0.0);
            rNode.SetValue(*mpGradientVariable, aux_zero_vector);
        });
}

/***********************************************************************************/
/***********************************************************************************/

template <>
array_1d<double, 3>& ComputeNodalGradientProcess<ComputeNodalGradientProcessSettings::SaveAsHistoricalVariable>::GetGradient(
    Element::GeometryType& rThisGeometry,
    unsigned int i
    )
{
    return rThisGeometry[i].FastGetSolutionStepValue(*mpGradientVariable);
}

/***********************************************************************************/
/***********************************************************************************/

template <>
array_1d<double, 3>& ComputeNodalGradientProcess<ComputeNodalGradientProcessSettings::SaveAsNonHistoricalVariable>::GetGradient(
    Element::GeometryType& rThisGeometry,
    unsigned int i
    )
{
    return rThisGeometry[i].GetValue(*mpGradientVariable);
}

/***********************************************************************************/
/***********************************************************************************/

template <>
void ComputeNodalGradientProcess<ComputeNodalGradientProcessSettings::SaveAsHistoricalVariable>::PonderateGradient()
{
    block_for_each(mrModelPart.Nodes(), [&](Node<3>& rNode){
            rNode.FastGetSolutionStepValue(*mpGradientVariable) /=
                rNode.GetValue(*mpAreaVariable);
        });
}

/***********************************************************************************/
/***********************************************************************************/

template <>
void ComputeNodalGradientProcess<ComputeNodalGradientProcessSettings::SaveAsNonHistoricalVariable>::PonderateGradient()
{
    block_for_each(mrModelPart.Nodes(), [&](Node<3>& rNode){
            rNode.GetValue(*mpGradientVariable) /=
                rNode.GetValue(*mpAreaVariable);
        });
}

/***********************************************************************************/
/***********************************************************************************/

template <>
void VariableVectorRetriever<ComputeNodalGradientProcessSettings::GetAsHistoricalVariable>::GetVariableVector(
    const Geometry<Node<3>>& rGeometry,
    const Variable<double>& rVariable,
    Vector& rVector
    )
{
    for(std::size_t i_node=0; i_node < rGeometry.size(); ++i_node) {
        rVector[i_node] = rGeometry[i_node].FastGetSolutionStepValue(rVariable);
    }
}

/***********************************************************************************/
/***********************************************************************************/

template <>
void VariableVectorRetriever<ComputeNodalGradientProcessSettings::GetAsNonHistoricalVariable>::GetVariableVector(
    const Geometry<Node<3>>& rGeometry,
    const Variable<double>& rVariable,
    Vector& rVector
    )
{
    for(std::size_t i_node=0; i_node < rGeometry.size(); ++i_node) {
        rVector[i_node] = rGeometry[i_node].GetValue(rVariable);
    }
}

/***********************************************************************************/
/***********************************************************************************/

template<bool THistorical>
const Parameters ComputeNodalGradientProcess<THistorical>::GetDefaultParameters() const
{
    Parameters default_parameters = Parameters(R"(
    {
        "origin_variable"                : "PLEASE_DEFINE_A_VARIABLE",
        "non_historical_origin_variable" :  false
    })" );

    return default_parameters;
}

/***********************************************************************************/
/***********************************************************************************/

template struct VariableVectorRetriever<ComputeNodalGradientProcessSettings::GetAsHistoricalVariable>;
template struct VariableVectorRetriever<ComputeNodalGradientProcessSettings::GetAsNonHistoricalVariable>;

/***********************************************************************************/
/***********************************************************************************/

template class ComputeNodalGradientProcess<ComputeNodalGradientProcessSettings::SaveAsHistoricalVariable>;
template class ComputeNodalGradientProcess<ComputeNodalGradientProcessSettings::SaveAsNonHistoricalVariable>;

} /* namespace Kratos.*/<|MERGE_RESOLUTION|>--- conflicted
+++ resolved
@@ -84,19 +84,8 @@
         const auto& r_integration_points = r_geometry.IntegrationPoints(r_integration_method);
         const std::size_t number_of_integration_points = r_integration_points.size();
 
-<<<<<<< HEAD
-        Vector values(number_of_nodes);
-        if (!mNonHistoricalVariable) {
-            for(std::size_t i_node=0; i_node<number_of_nodes; ++i_node)
-                values[i_node] = r_geometry[i_node].FastGetSolutionStepValue(*mpOriginVariable);
-        } else {
-            for(std::size_t i_node=0; i_node<number_of_nodes; ++i_node)
-                values[i_node] = r_geometry[i_node].GetValue(*mpOriginVariable);
-        }
-=======
         // Fill vector
         p_variable_retriever->GetVariableVector(r_geometry, *mpOriginVariable, values);
->>>>>>> 2691b8ec
 
         // The containers of the shape functions and the local gradients
         const Matrix& rNcontainer = r_geometry.ShapeFunctionsValues(r_integration_method);
