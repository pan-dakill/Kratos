{
  "tolerances": { "model_tolerance": 0.001 },
  "version_number": 1,
  "breps": [
    {
      "brep_id": 3,
      "faces": [
        {
          "brep_id": 1,
          "swapped_surface_normal": false,
          "surface": {
            "is_trimmed": true,
            "is_rational": true,
            "degrees": [ 1, 1 ],
            "knot_vectors": [
              [ 0, 0, 15, 15 ],
              [ 0, 0, 10, 10 ]
            ],
            "control_points": [
              [
                1,
                [ 0, 10, 0, 1 ]
              ],
              [
                2,
                [ 15, 10, 0, 1 ]
              ],
              [
                3,
                [ 0, 0, 0, 1 ]
              ],
              [
                4,
                [ 15, 0, 0, 1 ]
              ]
            ]
          },
          "boundary_loops": [
            {
              "loop_type": "outer",
              "trimming_curves": [
                {
                  "trim_index": 0,
                  "curve_direction": true,
                  "parameter_curve": {
                    "is_rational": false,
                    "degree": 1,
                    "knot_vector": [ 0, 0, 15, 15 ],
                    "active_range": [ 0, 15 ],
                    "control_points": [
                      [
                        5,
                        [ 0, 0, 0, 1 ]
                      ],
                      [
                        6,
                        [ 15, 0, 0, 1 ]
                      ]
                    ]
                  }
                },
                {
                  "trim_index": 1,
                  "curve_direction": true,
                  "parameter_curve": {
                    "is_rational": false,
                    "degree": 1,
                    "knot_vector": [ 0, 0, 10, 10 ],
                    "active_range": [ 0, 10 ],
                    "control_points": [
                      [
                        7,
                        [ 15, 0, 0, 1 ]
                      ],
                      [
                        8,
                        [ 15, 10, 0, 1 ]
                      ]
                    ]
                  }
                },
                {
                  "trim_index": 2,
                  "curve_direction": true,
                  "parameter_curve": {
                    "is_rational": false,
                    "degree": 1,
                    "knot_vector": [ 0, 0, 15, 15 ],
                    "active_range": [ 0, 15 ],
                    "control_points": [
                      [
                        9,
                        [ 15, 10, 0, 1 ]
                      ],
                      [
                        10,
                        [ 0, 10, 0, 1 ]
                      ]
                    ]
                  }
                },
                {
                  "trim_index": 3,
                  "curve_direction": true,
                  "parameter_curve": {
                    "is_rational": false,
                    "degree": 1,
                    "knot_vector": [ 0, 0, 10, 10 ],
                    "active_range": [ 0, 10 ],
                    "control_points": [
                      [
                        11,
                        [ 0, 10, 0, 1 ]
                      ],
                      [
                        12,
                        [ 0, 0, 0, 1 ]
                      ]
                    ]
                  }
                }
              ]
            }
          ],
          "embedded_loops": [],
          "embedded_edges": [
            {
              "trim_index": 6,
              "curve_direction": true,
              "parameter_curve": {
                "is_rational": false,
                "degree": 1,
                "knot_vector": [ 0, 0, 0.5, 0.5 ],
                "active_range": [ 0, 0.5 ],
                "control_points": [
                  [
                    1,
                    [ 0.2, 0.3, 0, 1 ]
                  ],
                  [
                    2,
                    [ 0, 5, 0, 1 ]
                  ]
                ]
              }
            }
          ],
          "embedded_points": []
        },
        {
          "brep_id": 15,
          "swapped_surface_normal": false,
          "surface": {
            "is_trimmed": true,
            "is_rational": true,
            "degrees": [ 1, 1 ],
            "knot_vectors": [
              [ 0, 0, 15, 15 ],
              [ 0, 0, 10, 10 ]
            ],
            "control_points": [
              [
                21,
                [ 0, 10, 0, 1 ]
              ],
              [
                22,
                [ 15, 10, 0, 1 ]
              ],
              [
                23,
                [ 0, 0, 0, 1 ]
              ],
              [
                24,
                [ 15, 0, 0, 1 ]
              ]
            ]
          },
          "boundary_loops": [],
          "embedded_loops": [],
          "embedded_edges": [],
          "embedded_points": []
        }
      ],
      "edges": [
        {
          "brep_id": 4,
          "3d_curve": {
            "degree": 1,
            "knot_vector": [ 0, 0, 15, 15 ],
            "active_range": [ 0, 15 ],
            "control_points": [
              [
                13,
                [ 0, 10, 0, 1 ]
              ],
              [
                14,
                [ 15, 10, 0, 1 ]
              ]
            ]
          },
          "topology": [
            {
              "brep_id": 1,
              "trim_index": 0,
              "relative_direction": true
            }
          ]
        },
        {
          "brep_id": 2,
          "3d_curve": {
            "degree": 1,
            "knot_vector": [ 0, 0, 10, 10 ],
            "active_range": [ 0, 10 ],
            "control_points": [
              [
                15,
                [ 15, 10, 0, 1 ]
              ],
              [
                16,
                [ 15, 0, 0, 1 ]
              ]
            ]
          },
          "topology": [
            {
              "brep_id": 1,
              "trim_index": 1,
              "relative_direction": true
            }
          ]
        },
        {
          "brep_id": 5,
          "3d_curve": {
            "degree": 1,
            "knot_vector": [ -15, -15, 0, 0 ],
            "active_range": [ -15, 0 ],
            "control_points": [
              [
                17,
                [ 15, 0, 0, 1 ]
              ],
              [
                18,
                [ 0, 0, 0, 1 ]
              ]
            ]
          },
          "topology": [
            {
              "brep_id": 1,
              "trim_index": 2,
              "relative_direction": true
            }
          ]
        },
        {
          "brep_id": 6,
          "3d_curve": {
            "degree": 1,
            "knot_vector": [ -10, -10, 0, 0 ],
            "active_range": [ -10, 0 ],
            "control_points": [
              [
                19,
                [ 0, 0, 0, 1 ]
              ],
              [
                20,
                [ 0, 10, 0, 1 ]
              ]
            ]
          },
          "topology": [
            {
              "brep_id": 1,
              "trim_index": 3,
              "relative_direction": true
            }
          ]
        },
        {
          "brep_id": 12,
          "topology": [
            {
              "brep_id": 1,
              "trim_index": 6,
              "relative_direction": false
            }
          ]
        },
        {
          "brep_id": 55,
          "3d_curve": {
            "degree": 1,
            "knot_vector": [ 0, 0, 14.142135623730951, 14.142135623730951 ],
            "active_range": [ 0, 14.142135623730951 ],
            "control_points": [
              [
                56,
                [ 0, 0, 0, 1 ]
              ],
              [
                57,
                [ 10, 10, 0, 1 ]
              ]
            ]
          },
          "topology": [],
          "embedded_points": [],
          "embedded_edges": []
        }
      ],
      "vertices": [
        {
          "brep_id": 39,
          "topology": [
            {
              "brep_id": 1,
              "local_coordinates": [ 0, 0, 0 ]
            }
          ]
<<<<<<< HEAD
        },
        {
          "brep_id": 71,
          "topology": [
            {
              "brep_id": 1,
              "local_coordinates": [ 10, 0, 0 ]
            },
            {
              "brep_id": 15,
              "local_coordinates": [ 10, 0, 0 ]
            }
          ]
=======
>>>>>>> 16e50af5
        }
      ]
    }
  ]
}<|MERGE_RESOLUTION|>--- conflicted
+++ resolved
@@ -325,7 +325,6 @@
               "local_coordinates": [ 0, 0, 0 ]
             }
           ]
-<<<<<<< HEAD
         },
         {
           "brep_id": 71,
@@ -339,8 +338,6 @@
               "local_coordinates": [ 10, 0, 0 ]
             }
           ]
-=======
->>>>>>> 16e50af5
         }
       ]
     }
