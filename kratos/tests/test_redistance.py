﻿from __future__ import print_function, absolute_import, division

import KratosMultiphysics.KratosUnittest as KratosUnittest
import KratosMultiphysics
import math
import os

def GetFilePath(fileName):
    return os.path.join(os.path.dirname(os.path.realpath(__file__)), fileName)

class TestRedistance(KratosUnittest.TestCase):

    def _ExpectedDistance(self,x,y,z):
        d = x
        if( d > 0.2):
            d = 0.2
        if( d < -0.2):
            d = -0.2
        return x
        #return -(math.sqrt(x**2+y**2+z**2) - 0.4)

    def test_model_part_sub_model_parts(self):
        current_model = KratosMultiphysics.Model()

        model_part = current_model.CreateModelPart("Main")
        model_part.AddNodalSolutionStepVariable(KratosMultiphysics.DISTANCE)
        model_part.AddNodalSolutionStepVariable(KratosMultiphysics.FLAG_VARIABLE)
        KratosMultiphysics.ModelPartIO(GetFilePath("coarse_sphere")).ReadModelPart(model_part)
        model_part.SetBufferSize(2)


        for node in model_part.Nodes:
            node.SetSolutionStepValue(KratosMultiphysics.DISTANCE,0, self._ExpectedDistance(node.X,node.Y,node.Z)  )

        import new_linear_solver_factory
        linear_solver = new_linear_solver_factory.ConstructSolver( KratosMultiphysics.Parameters( """ { "solver_type" : "SkylineLUFactorizationSolver" } """ ) )

        model_part.CloneTimeStep(1.0)

        max_iterations = 2
        KratosMultiphysics.VariationalDistanceCalculationProcess3D(model_part, linear_solver, max_iterations).Execute()

        max_distance = -1.0
        min_distance = +1.0
        for node in model_part.Nodes:
            d =  node.GetSolutionStepValue(KratosMultiphysics.DISTANCE)
            max_distance = max(max_distance, d)
            min_distance = min(min_distance, d)

        self.assertAlmostEqual(max_distance, 0.44556526310761013)
        self.assertAlmostEqual(min_distance,-0.504972246827639)

    def test_variational_redistance_maintain_plane_2d(self):
        current_model = KratosMultiphysics.Model()
        free_surface_level = 0.25

        model_part = current_model.CreateModelPart("Main")
        model_part.AddNodalSolutionStepVariable(KratosMultiphysics.DISTANCE)
        model_part.AddNodalSolutionStepVariable(KratosMultiphysics.FLAG_VARIABLE)

        model_part.CreateNewNode(1, 0.0 , 0.0 , 0.0)
        model_part.CreateNewNode(2, 1.0 , 2.0 , 0.0)
        model_part.CreateNewNode(3, -1.0 , 1.0 , 0.0)
        model_part.CreateNewNode(4, 2.0 , 1.0 , 0.0)

        model_part.AddProperties(KratosMultiphysics.Properties(1))

        model_part.CreateNewElement("Element2D3N", 1, [1,2,3], model_part.GetProperties()[1])
        model_part.CreateNewElement("Element2D3N", 2, [1,4,2], model_part.GetProperties()[1])

        for node in model_part.Nodes:
            node.SetSolutionStepValue(KratosMultiphysics.DISTANCE, node.Y - free_surface_level)
<<<<<<< HEAD

=======
        
>>>>>>> 671c2fe1
        import new_linear_solver_factory
        linear_solver = new_linear_solver_factory.ConstructSolver( KratosMultiphysics.Parameters( """ { "solver_type" : "SkylineLUFactorizationSolver" } """ ) )

        model_part.CloneTimeStep(1.0)

        max_iterations = 2
<<<<<<< HEAD
        print ("before 2D ")

=======
>>>>>>> 671c2fe1
        KratosMultiphysics.VariationalDistanceCalculationProcess2D(
            model_part,
            linear_solver,
            max_iterations,
            KratosMultiphysics.VariationalDistanceCalculationProcess2D.CALCULATE_EXACT_DISTANCES_TO_PLANE).Execute()
<<<<<<< HEAD

        print ("after 2D ")

        for node in model_part.Nodes:
            self.assertEqual(node.GetSolutionStepValue(KratosMultiphysics.DISTANCE), node.Y - free_surface_level )

=======
        
        for node in model_part.Nodes:
            self.assertEqual(node.GetSolutionStepValue(KratosMultiphysics.DISTANCE), node.Y - free_surface_level )
    
>>>>>>> 671c2fe1
    def test_variational_redistance_maintain_plane_3d(self):
        current_model = KratosMultiphysics.Model()
        free_surface_level = 0.25

        model_part = current_model.CreateModelPart("Main")
        model_part.AddNodalSolutionStepVariable(KratosMultiphysics.DISTANCE)
        model_part.AddNodalSolutionStepVariable(KratosMultiphysics.FLAG_VARIABLE)

        model_part.CreateNewNode(1, 0.0 , 0.0 , 0.0)
        model_part.CreateNewNode(2, 1.0 , 2.0 , 0.0)
        model_part.CreateNewNode(3, -1.0 , 1.0 , 0.0)
        model_part.CreateNewNode(4, 2.0 , 1.0 , 0.0)
        model_part.CreateNewNode(5, 2.0 , 2.0 , 1.0)

        model_part.AddProperties(KratosMultiphysics.Properties(1))

        model_part.CreateNewElement("Element3D4N", 1, [1,2,3,5], model_part.GetProperties()[1])
        model_part.CreateNewElement("Element3D4N", 2, [1,4,2,5], model_part.GetProperties()[1])

        for node in model_part.Nodes:
            node.SetSolutionStepValue(KratosMultiphysics.DISTANCE, node.Y - free_surface_level)
<<<<<<< HEAD

=======
        
>>>>>>> 671c2fe1
        import new_linear_solver_factory
        linear_solver = new_linear_solver_factory.ConstructSolver( KratosMultiphysics.Parameters( """ { "solver_type" : "SkylineLUFactorizationSolver" } """ ) )

        model_part.CloneTimeStep(1.0)

        max_iterations = 2
        KratosMultiphysics.VariationalDistanceCalculationProcess3D(
            model_part,
            linear_solver,
            max_iterations,
            KratosMultiphysics.VariationalDistanceCalculationProcess3D.CALCULATE_EXACT_DISTANCES_TO_PLANE).Execute()
<<<<<<< HEAD

        for node in model_part.Nodes:
            self.assertEqual(node.GetSolutionStepValue(KratosMultiphysics.DISTANCE), node.Y - free_surface_level )

=======
        
        for node in model_part.Nodes:
            self.assertEqual(node.GetSolutionStepValue(KratosMultiphysics.DISTANCE), node.Y - free_surface_level )
    
>>>>>>> 671c2fe1
    def test_parallel_redistance_maintain_plane_3d(self):
        current_model = KratosMultiphysics.Model()
        free_surface_level = 0.25

        model_part = current_model.CreateModelPart("Main")
        model_part.AddNodalSolutionStepVariable(KratosMultiphysics.DISTANCE)
        model_part.AddNodalSolutionStepVariable(KratosMultiphysics.NODAL_VOLUME)

        model_part.CreateNewNode(1, 0.0 , 0.0 , 0.0)
        model_part.CreateNewNode(2, 1.0 , 2.0 , 0.0)
        model_part.CreateNewNode(3, -1.0 , 1.0 , 0.0)
        model_part.CreateNewNode(4, 2.0 , 1.0 , 0.0)
        model_part.CreateNewNode(5, 2.0 , 2.0 , 1.0)

        model_part.AddProperties(KratosMultiphysics.Properties(1))

        model_part.CreateNewElement("Element3D4N", 1, [1,2,3,5], model_part.GetProperties()[1])
        model_part.CreateNewElement("Element3D4N", 2, [1,4,2,5], model_part.GetProperties()[1])

        for node in model_part.Nodes:
            node.SetSolutionStepValue(KratosMultiphysics.DISTANCE, node.Y - free_surface_level)
            node.SetValue(KratosMultiphysics.NODAL_VOLUME, 0.0)
<<<<<<< HEAD

=======
        
>>>>>>> 671c2fe1
        for element in model_part.Elements:
            el_vol = element.GetGeometry().Area()
            for node in element.GetNodes():
                nodal_volume = node.GetValue(KratosMultiphysics.NODAL_VOLUME) + el_vol*0.25
                node.SetValue(KratosMultiphysics.NODAL_VOLUME, nodal_volume)

        model_part.CloneTimeStep(1.0)

        distance_calculator = KratosMultiphysics.ParallelDistanceCalculator3D()
        distance_calculator.CalculateDistances(
            model_part,
            KratosMultiphysics.DISTANCE,
            KratosMultiphysics.NODAL_VOLUME,
            2,
            2.0,
            KratosMultiphysics.ParallelDistanceCalculator3D.CALCULATE_EXACT_DISTANCES_TO_PLANE)
<<<<<<< HEAD

=======
        
>>>>>>> 671c2fe1
        for node in model_part.Nodes:
            self.assertEqual(node.GetSolutionStepValue(KratosMultiphysics.DISTANCE), node.Y - free_surface_level )


<<<<<<< HEAD


=======
        
        
>>>>>>> 671c2fe1
if __name__ == '__main__':
    KratosUnittest.main()<|MERGE_RESOLUTION|>--- conflicted
+++ resolved
@@ -1,215 +1,173 @@
-﻿from __future__ import print_function, absolute_import, division
-
-import KratosMultiphysics.KratosUnittest as KratosUnittest
-import KratosMultiphysics
-import math
-import os
-
-def GetFilePath(fileName):
-    return os.path.join(os.path.dirname(os.path.realpath(__file__)), fileName)
-
-class TestRedistance(KratosUnittest.TestCase):
-
-    def _ExpectedDistance(self,x,y,z):
-        d = x
-        if( d > 0.2):
-            d = 0.2
-        if( d < -0.2):
-            d = -0.2
-        return x
-        #return -(math.sqrt(x**2+y**2+z**2) - 0.4)
-
-    def test_model_part_sub_model_parts(self):
-        current_model = KratosMultiphysics.Model()
-
-        model_part = current_model.CreateModelPart("Main")
-        model_part.AddNodalSolutionStepVariable(KratosMultiphysics.DISTANCE)
-        model_part.AddNodalSolutionStepVariable(KratosMultiphysics.FLAG_VARIABLE)
-        KratosMultiphysics.ModelPartIO(GetFilePath("coarse_sphere")).ReadModelPart(model_part)
-        model_part.SetBufferSize(2)
-
-
-        for node in model_part.Nodes:
-            node.SetSolutionStepValue(KratosMultiphysics.DISTANCE,0, self._ExpectedDistance(node.X,node.Y,node.Z)  )
-
-        import new_linear_solver_factory
-        linear_solver = new_linear_solver_factory.ConstructSolver( KratosMultiphysics.Parameters( """ { "solver_type" : "SkylineLUFactorizationSolver" } """ ) )
-
-        model_part.CloneTimeStep(1.0)
-
-        max_iterations = 2
-        KratosMultiphysics.VariationalDistanceCalculationProcess3D(model_part, linear_solver, max_iterations).Execute()
-
-        max_distance = -1.0
-        min_distance = +1.0
-        for node in model_part.Nodes:
-            d =  node.GetSolutionStepValue(KratosMultiphysics.DISTANCE)
-            max_distance = max(max_distance, d)
-            min_distance = min(min_distance, d)
-
-        self.assertAlmostEqual(max_distance, 0.44556526310761013)
-        self.assertAlmostEqual(min_distance,-0.504972246827639)
-
-    def test_variational_redistance_maintain_plane_2d(self):
-        current_model = KratosMultiphysics.Model()
-        free_surface_level = 0.25
-
-        model_part = current_model.CreateModelPart("Main")
-        model_part.AddNodalSolutionStepVariable(KratosMultiphysics.DISTANCE)
-        model_part.AddNodalSolutionStepVariable(KratosMultiphysics.FLAG_VARIABLE)
-
-        model_part.CreateNewNode(1, 0.0 , 0.0 , 0.0)
-        model_part.CreateNewNode(2, 1.0 , 2.0 , 0.0)
-        model_part.CreateNewNode(3, -1.0 , 1.0 , 0.0)
-        model_part.CreateNewNode(4, 2.0 , 1.0 , 0.0)
-
-        model_part.AddProperties(KratosMultiphysics.Properties(1))
-
-        model_part.CreateNewElement("Element2D3N", 1, [1,2,3], model_part.GetProperties()[1])
-        model_part.CreateNewElement("Element2D3N", 2, [1,4,2], model_part.GetProperties()[1])
-
-        for node in model_part.Nodes:
-            node.SetSolutionStepValue(KratosMultiphysics.DISTANCE, node.Y - free_surface_level)
-<<<<<<< HEAD
-
-=======
-        
->>>>>>> 671c2fe1
-        import new_linear_solver_factory
-        linear_solver = new_linear_solver_factory.ConstructSolver( KratosMultiphysics.Parameters( """ { "solver_type" : "SkylineLUFactorizationSolver" } """ ) )
-
-        model_part.CloneTimeStep(1.0)
-
-        max_iterations = 2
-<<<<<<< HEAD
-        print ("before 2D ")
-
-=======
->>>>>>> 671c2fe1
-        KratosMultiphysics.VariationalDistanceCalculationProcess2D(
-            model_part,
-            linear_solver,
-            max_iterations,
-            KratosMultiphysics.VariationalDistanceCalculationProcess2D.CALCULATE_EXACT_DISTANCES_TO_PLANE).Execute()
-<<<<<<< HEAD
-
-        print ("after 2D ")
-
-        for node in model_part.Nodes:
-            self.assertEqual(node.GetSolutionStepValue(KratosMultiphysics.DISTANCE), node.Y - free_surface_level )
-
-=======
-        
-        for node in model_part.Nodes:
-            self.assertEqual(node.GetSolutionStepValue(KratosMultiphysics.DISTANCE), node.Y - free_surface_level )
-    
->>>>>>> 671c2fe1
-    def test_variational_redistance_maintain_plane_3d(self):
-        current_model = KratosMultiphysics.Model()
-        free_surface_level = 0.25
-
-        model_part = current_model.CreateModelPart("Main")
-        model_part.AddNodalSolutionStepVariable(KratosMultiphysics.DISTANCE)
-        model_part.AddNodalSolutionStepVariable(KratosMultiphysics.FLAG_VARIABLE)
-
-        model_part.CreateNewNode(1, 0.0 , 0.0 , 0.0)
-        model_part.CreateNewNode(2, 1.0 , 2.0 , 0.0)
-        model_part.CreateNewNode(3, -1.0 , 1.0 , 0.0)
-        model_part.CreateNewNode(4, 2.0 , 1.0 , 0.0)
-        model_part.CreateNewNode(5, 2.0 , 2.0 , 1.0)
-
-        model_part.AddProperties(KratosMultiphysics.Properties(1))
-
-        model_part.CreateNewElement("Element3D4N", 1, [1,2,3,5], model_part.GetProperties()[1])
-        model_part.CreateNewElement("Element3D4N", 2, [1,4,2,5], model_part.GetProperties()[1])
-
-        for node in model_part.Nodes:
-            node.SetSolutionStepValue(KratosMultiphysics.DISTANCE, node.Y - free_surface_level)
-<<<<<<< HEAD
-
-=======
-        
->>>>>>> 671c2fe1
-        import new_linear_solver_factory
-        linear_solver = new_linear_solver_factory.ConstructSolver( KratosMultiphysics.Parameters( """ { "solver_type" : "SkylineLUFactorizationSolver" } """ ) )
-
-        model_part.CloneTimeStep(1.0)
-
-        max_iterations = 2
-        KratosMultiphysics.VariationalDistanceCalculationProcess3D(
-            model_part,
-            linear_solver,
-            max_iterations,
-            KratosMultiphysics.VariationalDistanceCalculationProcess3D.CALCULATE_EXACT_DISTANCES_TO_PLANE).Execute()
-<<<<<<< HEAD
-
-        for node in model_part.Nodes:
-            self.assertEqual(node.GetSolutionStepValue(KratosMultiphysics.DISTANCE), node.Y - free_surface_level )
-
-=======
-        
-        for node in model_part.Nodes:
-            self.assertEqual(node.GetSolutionStepValue(KratosMultiphysics.DISTANCE), node.Y - free_surface_level )
-    
->>>>>>> 671c2fe1
-    def test_parallel_redistance_maintain_plane_3d(self):
-        current_model = KratosMultiphysics.Model()
-        free_surface_level = 0.25
-
-        model_part = current_model.CreateModelPart("Main")
-        model_part.AddNodalSolutionStepVariable(KratosMultiphysics.DISTANCE)
-        model_part.AddNodalSolutionStepVariable(KratosMultiphysics.NODAL_VOLUME)
-
-        model_part.CreateNewNode(1, 0.0 , 0.0 , 0.0)
-        model_part.CreateNewNode(2, 1.0 , 2.0 , 0.0)
-        model_part.CreateNewNode(3, -1.0 , 1.0 , 0.0)
-        model_part.CreateNewNode(4, 2.0 , 1.0 , 0.0)
-        model_part.CreateNewNode(5, 2.0 , 2.0 , 1.0)
-
-        model_part.AddProperties(KratosMultiphysics.Properties(1))
-
-        model_part.CreateNewElement("Element3D4N", 1, [1,2,3,5], model_part.GetProperties()[1])
-        model_part.CreateNewElement("Element3D4N", 2, [1,4,2,5], model_part.GetProperties()[1])
-
-        for node in model_part.Nodes:
-            node.SetSolutionStepValue(KratosMultiphysics.DISTANCE, node.Y - free_surface_level)
-            node.SetValue(KratosMultiphysics.NODAL_VOLUME, 0.0)
-<<<<<<< HEAD
-
-=======
-        
->>>>>>> 671c2fe1
-        for element in model_part.Elements:
-            el_vol = element.GetGeometry().Area()
-            for node in element.GetNodes():
-                nodal_volume = node.GetValue(KratosMultiphysics.NODAL_VOLUME) + el_vol*0.25
-                node.SetValue(KratosMultiphysics.NODAL_VOLUME, nodal_volume)
-
-        model_part.CloneTimeStep(1.0)
-
-        distance_calculator = KratosMultiphysics.ParallelDistanceCalculator3D()
-        distance_calculator.CalculateDistances(
-            model_part,
-            KratosMultiphysics.DISTANCE,
-            KratosMultiphysics.NODAL_VOLUME,
-            2,
-            2.0,
-            KratosMultiphysics.ParallelDistanceCalculator3D.CALCULATE_EXACT_DISTANCES_TO_PLANE)
-<<<<<<< HEAD
-
-=======
-        
->>>>>>> 671c2fe1
-        for node in model_part.Nodes:
-            self.assertEqual(node.GetSolutionStepValue(KratosMultiphysics.DISTANCE), node.Y - free_surface_level )
-
-
-<<<<<<< HEAD
-
-
-=======
-        
-        
->>>>>>> 671c2fe1
-if __name__ == '__main__':
+﻿from __future__ import print_function, absolute_import, division
+
+import KratosMultiphysics.KratosUnittest as KratosUnittest
+import KratosMultiphysics
+import math
+import os
+
+def GetFilePath(fileName):
+    return os.path.join(os.path.dirname(os.path.realpath(__file__)), fileName)
+
+class TestRedistance(KratosUnittest.TestCase):
+
+    def _ExpectedDistance(self,x,y,z):
+        d = x
+        if( d > 0.2):
+            d = 0.2
+        if( d < -0.2):
+            d = -0.2
+        return x
+        #return -(math.sqrt(x**2+y**2+z**2) - 0.4)
+
+    def test_model_part_sub_model_parts(self):
+        current_model = KratosMultiphysics.Model()
+
+        model_part = current_model.CreateModelPart("Main")
+        model_part.AddNodalSolutionStepVariable(KratosMultiphysics.DISTANCE)
+        model_part.AddNodalSolutionStepVariable(KratosMultiphysics.FLAG_VARIABLE)
+        KratosMultiphysics.ModelPartIO(GetFilePath("coarse_sphere")).ReadModelPart(model_part)
+        model_part.SetBufferSize(2)
+
+
+        for node in model_part.Nodes:
+            node.SetSolutionStepValue(KratosMultiphysics.DISTANCE,0, self._ExpectedDistance(node.X,node.Y,node.Z)  )
+
+        import new_linear_solver_factory
+        linear_solver = new_linear_solver_factory.ConstructSolver( KratosMultiphysics.Parameters( """ { "solver_type" : "SkylineLUFactorizationSolver" } """ ) )
+
+        model_part.CloneTimeStep(1.0)
+
+        max_iterations = 2
+        KratosMultiphysics.VariationalDistanceCalculationProcess3D(model_part, linear_solver, max_iterations).Execute()
+
+        max_distance = -1.0
+        min_distance = +1.0
+        for node in model_part.Nodes:
+            d =  node.GetSolutionStepValue(KratosMultiphysics.DISTANCE)
+            max_distance = max(max_distance, d)
+            min_distance = min(min_distance, d)
+
+        self.assertAlmostEqual(max_distance, 0.44556526310761013)
+        self.assertAlmostEqual(min_distance,-0.504972246827639)
+
+    def test_variational_redistance_maintain_plane_2d(self):
+        current_model = KratosMultiphysics.Model()
+        free_surface_level = 0.25
+
+        model_part = current_model.CreateModelPart("Main")
+        model_part.AddNodalSolutionStepVariable(KratosMultiphysics.DISTANCE)
+        model_part.AddNodalSolutionStepVariable(KratosMultiphysics.FLAG_VARIABLE)
+
+        model_part.CreateNewNode(1, 0.0 , 0.0 , 0.0)
+        model_part.CreateNewNode(2, 1.0 , 2.0 , 0.0)
+        model_part.CreateNewNode(3, -1.0 , 1.0 , 0.0)
+        model_part.CreateNewNode(4, 2.0 , 1.0 , 0.0)
+
+        model_part.AddProperties(KratosMultiphysics.Properties(1))
+
+        model_part.CreateNewElement("Element2D3N", 1, [1,2,3], model_part.GetProperties()[1])
+        model_part.CreateNewElement("Element2D3N", 2, [1,4,2], model_part.GetProperties()[1])
+
+        for node in model_part.Nodes:
+            node.SetSolutionStepValue(KratosMultiphysics.DISTANCE, node.Y - free_surface_level)
+
+        import new_linear_solver_factory
+        linear_solver = new_linear_solver_factory.ConstructSolver( KratosMultiphysics.Parameters( """ { "solver_type" : "SkylineLUFactorizationSolver" } """ ) )
+
+        model_part.CloneTimeStep(1.0)
+
+        max_iterations = 2
+        KratosMultiphysics.VariationalDistanceCalculationProcess2D(
+            model_part,
+            linear_solver,
+            max_iterations,
+            KratosMultiphysics.VariationalDistanceCalculationProcess2D.CALCULATE_EXACT_DISTANCES_TO_PLANE).Execute()
+
+        for node in model_part.Nodes:
+            self.assertEqual(node.GetSolutionStepValue(KratosMultiphysics.DISTANCE), node.Y - free_surface_level )
+
+    def test_variational_redistance_maintain_plane_3d(self):
+        current_model = KratosMultiphysics.Model()
+        free_surface_level = 0.25
+
+        model_part = current_model.CreateModelPart("Main")
+        model_part.AddNodalSolutionStepVariable(KratosMultiphysics.DISTANCE)
+        model_part.AddNodalSolutionStepVariable(KratosMultiphysics.FLAG_VARIABLE)
+
+        model_part.CreateNewNode(1, 0.0 , 0.0 , 0.0)
+        model_part.CreateNewNode(2, 1.0 , 2.0 , 0.0)
+        model_part.CreateNewNode(3, -1.0 , 1.0 , 0.0)
+        model_part.CreateNewNode(4, 2.0 , 1.0 , 0.0)
+        model_part.CreateNewNode(5, 2.0 , 2.0 , 1.0)
+
+        model_part.AddProperties(KratosMultiphysics.Properties(1))
+
+        model_part.CreateNewElement("Element3D4N", 1, [1,2,3,5], model_part.GetProperties()[1])
+        model_part.CreateNewElement("Element3D4N", 2, [1,4,2,5], model_part.GetProperties()[1])
+
+        for node in model_part.Nodes:
+            node.SetSolutionStepValue(KratosMultiphysics.DISTANCE, node.Y - free_surface_level)
+
+        import new_linear_solver_factory
+        linear_solver = new_linear_solver_factory.ConstructSolver( KratosMultiphysics.Parameters( """ { "solver_type" : "SkylineLUFactorizationSolver" } """ ) )
+
+        model_part.CloneTimeStep(1.0)
+
+        max_iterations = 2
+        KratosMultiphysics.VariationalDistanceCalculationProcess3D(
+            model_part,
+            linear_solver,
+            max_iterations,
+            KratosMultiphysics.VariationalDistanceCalculationProcess3D.CALCULATE_EXACT_DISTANCES_TO_PLANE).Execute()
+
+        for node in model_part.Nodes:
+            self.assertEqual(node.GetSolutionStepValue(KratosMultiphysics.DISTANCE), node.Y - free_surface_level )
+
+    def test_parallel_redistance_maintain_plane_3d(self):
+        current_model = KratosMultiphysics.Model()
+        free_surface_level = 0.25
+
+        model_part = current_model.CreateModelPart("Main")
+        model_part.AddNodalSolutionStepVariable(KratosMultiphysics.DISTANCE)
+        model_part.AddNodalSolutionStepVariable(KratosMultiphysics.NODAL_VOLUME)
+
+        model_part.CreateNewNode(1, 0.0 , 0.0 , 0.0)
+        model_part.CreateNewNode(2, 1.0 , 2.0 , 0.0)
+        model_part.CreateNewNode(3, -1.0 , 1.0 , 0.0)
+        model_part.CreateNewNode(4, 2.0 , 1.0 , 0.0)
+        model_part.CreateNewNode(5, 2.0 , 2.0 , 1.0)
+
+        model_part.AddProperties(KratosMultiphysics.Properties(1))
+
+        model_part.CreateNewElement("Element3D4N", 1, [1,2,3,5], model_part.GetProperties()[1])
+        model_part.CreateNewElement("Element3D4N", 2, [1,4,2,5], model_part.GetProperties()[1])
+
+        for node in model_part.Nodes:
+            node.SetSolutionStepValue(KratosMultiphysics.DISTANCE, node.Y - free_surface_level)
+            node.SetValue(KratosMultiphysics.NODAL_VOLUME, 0.0)
+
+        for element in model_part.Elements:
+            el_vol = element.GetGeometry().Area()
+            for node in element.GetNodes():
+                nodal_volume = node.GetValue(KratosMultiphysics.NODAL_VOLUME) + el_vol*0.25
+                node.SetValue(KratosMultiphysics.NODAL_VOLUME, nodal_volume)
+
+        model_part.CloneTimeStep(1.0)
+
+        distance_calculator = KratosMultiphysics.ParallelDistanceCalculator3D()
+        distance_calculator.CalculateDistances(
+            model_part,
+            KratosMultiphysics.DISTANCE,
+            KratosMultiphysics.NODAL_VOLUME,
+            2,
+            2.0,
+            KratosMultiphysics.ParallelDistanceCalculator3D.CALCULATE_EXACT_DISTANCES_TO_PLANE)
+
+        for node in model_part.Nodes:
+            self.assertEqual(node.GetSolutionStepValue(KratosMultiphysics.DISTANCE), node.Y - free_surface_level )
+
+
+
+
+if __name__ == '__main__':
     KratosUnittest.main()