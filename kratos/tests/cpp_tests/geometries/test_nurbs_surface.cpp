//    |  /           |
//    ' /   __| _` | __|  _ \   __|
//    . \  |   (   | |   (   |\__ `
//   _|\_\_|  \__,_|\__|\___/ ____/
//                   Multi-Physics
//
//  License:         BSD License
//                   Kratos default license: kratos/license.txt
//
//  Main authors:    Thomas Oberbichler
//                   Andreas Apostolatos
//

// System includes
#include <limits>

// External includes

// Project includes
#include "testing/testing.h"
#include "containers/pointer_vector.h"
#include "geometries/nurbs_surface_geometry.h"

#include "tests/cpp_tests/geometries/test_geometry.h"

namespace Kratos {
namespace Testing {

    typedef Node<3> NodeType;

    /// Factory functions
    NurbsSurfaceGeometry<3, PointerVector<Point>> GenerateReferencePointSurface()
    {
        PointerVector<Point> points;

        points.push_back(Point::Pointer(new Point(-10.0, -5.0, -1.0)));
        points.push_back(Point::Pointer(new Point(-12.0, 3.0, 3.0)));
        points.push_back(Point::Pointer(new Point(-9.0, 11.0, -0.0701928417)));
        points.push_back(Point::Pointer(new Point(-5.0, -3.0, 1.0)));
        points.push_back(Point::Pointer(new Point(-6.0, 4.0, -2.0)));
        points.push_back(Point::Pointer(new Point(-5.0, 7.0, 0.9298071583)));
        points.push_back(Point::Pointer(new Point(0.0, -4.0, -1.0)));
        points.push_back(Point::Pointer(new Point(1.0, 6.0, 5.0)));
        points.push_back(Point::Pointer(new Point(0.0, 13.0, -0.2350184214)));
        points.push_back(Point::Pointer(new Point(4.0, -2.0, 0.0)));
        points.push_back(Point::Pointer(new Point(5.0, 4.0, -1.0)));
        points.push_back(Point::Pointer(new Point(5.0, 11.0, 0.7649815786)));

        Vector knot_vector_u = ZeroVector(5);
        knot_vector_u[0] = 0.0;
        knot_vector_u[1] = 0.0;
        knot_vector_u[2] = 7.5;
        knot_vector_u[3] = 15.0;
        knot_vector_u[4] = 15.0;

        Vector knot_vector_v = ZeroVector(3);
        knot_vector_v[0] = 0.0;
        knot_vector_v[1] = 10.0;
        knot_vector_v[2] = 20.0;

        int p = 2;
        int q = 1;

        Vector weights = ZeroVector(12);
        weights[0] = 1.0;
        weights[1] = 1.0;
        weights[2] = 1.0;
        weights[3] = 1.0;
        weights[4] = 2.5;
        weights[5] = 1.0;
        weights[6] = 1.0;
        weights[7] = 1.0;
        weights[8] = 1.0;
        weights[9] = 1.0;
        weights[10] = 1.0;
        weights[11] = 1.0;

        return NurbsSurfaceGeometry<3, PointerVector<Point>>(
                points, p, q, knot_vector_u, knot_vector_v, weights);
    }

    NurbsSurfaceGeometry<3, PointerVector<Point>> GenerateReferencePieceOfCylinderNurbsSurface()
    {
        PointerVector<Point> points;

        points.push_back(Point::Pointer(new Point(0, 10, 0)));
        points.push_back(Point::Pointer(new Point(6.6817863791929888, 10, 0)));
        points.push_back(Point::Pointer(new Point(9.2387953251128678, 3.8268343236508979, 0)));
        points.push_back(Point::Pointer(new Point(11.795804271032745, -2.3463313526982033, 0)));
        points.push_back(Point::Pointer(new Point(7.0710678118654755, -7.0710678118654755, 0)));
        points.push_back(Point::Pointer(new Point(0, 10, 10)));
        points.push_back(Point::Pointer(new Point(6.6817863791929888, 10, 10)));
        points.push_back(Point::Pointer(new Point(9.2387953251128678, 3.8268343236508979, 10)));
        points.push_back(Point::Pointer(new Point(11.795804271032745, -2.3463313526982033, 10)));
        points.push_back(Point::Pointer(new Point(7.0710678118654755, -7.0710678118654755)));

        Vector knot_vector_u = ZeroVector(6);
        knot_vector_u[0] = 0.0;
        knot_vector_u[1] = 0.0;
        knot_vector_u[2] = 11.780972450961723;
        knot_vector_u[3] = 11.780972450961723;
        knot_vector_u[4] = 23.561944901923447;
        knot_vector_u[5] = 23.561944901923447;

        Vector knot_vector_v = ZeroVector(2);
        knot_vector_v[0] = 0.0;
        knot_vector_v[1] = 10.0;

        int p = 2;
        int q = 1;

        Vector weights = ZeroVector(10);
        weights[0] = 1.0;
        weights[1] = 0.83146961230254524;
        weights[2] = 1.0;
        weights[3] = 0.83146961230254524;
        weights[4] = 1.0;
        weights[5] = 1.0;
        weights[6] = 0.83146961230254524;
        weights[7] = 1.0;
        weights[8] = 0.83146961230254524;
        weights[9] = 1.0;

        return NurbsSurfaceGeometry<3, PointerVector<Point>>(
            points, p, q, knot_vector_u, knot_vector_v, weights);
    }

    NurbsSurfaceGeometry<3, PointerVector<NodeType>> GenerateReferenceNodeSurface() {
        PointerVector<NodeType> points;

        points.push_back(NodeType::Pointer(new NodeType(1, 0, 5, 0)));
        points.push_back(NodeType::Pointer(new NodeType(2, 5, 5, 0)));
        points.push_back(NodeType::Pointer(new NodeType(3, 10, 5, -4)));
        points.push_back(NodeType::Pointer(new NodeType(4, 0, 0, 0)));
        points.push_back(NodeType::Pointer(new NodeType(5, 5, 0, 0)));
        points.push_back(NodeType::Pointer(new NodeType(6, 10, 0, -4)));

        Vector knot_u = ZeroVector(4);
        knot_u[0] = 0.0;
        knot_u[1] = 0.0;
        knot_u[2] = 10.0;
        knot_u[3] = 10.0;
        Vector knot_v = ZeroVector(2); 
        knot_v[0] = 0.0;
        knot_v[1] = 5.0;

        int p = 2;
        int q = 1;

        return NurbsSurfaceGeometry<3, PointerVector<NodeType>>(
            points, p, q, knot_u, knot_v);
    }

    NurbsSurfaceGeometry<3, PointerVector<Point>> GenerateReferenceQuarterSphereGeometry()
    {
        NurbsSurfaceGeometry<3, PointerVector<Point>>::PointsArrayType points;

        points.push_back(Point::Pointer(new Point(000000000000000, -7.500000000000000e-02, 000000000000000)));
        points.push_back(Point::Pointer(new Point(1.260557702650798e-02, -7.500000000000000e-02, 000000000000000)));
        points.push_back(Point::Pointer(new Point(3.897300454513554e-02, -6.844963719002463e-02, 000000000000000)));
        points.push_back(Point::Pointer(new Point(6.844963719002463e-02, -3.897300454513554e-02, 000000000000000)));
        points.push_back(Point::Pointer(new Point(7.500000000000000e-02, -1.260557702650798e-02, 000000000000000)));
        points.push_back(Point::Pointer(new Point(7.500000000000000e-02, 000000000000000, 000000000000000)));

        points.push_back(Point::Pointer(new Point(000000000000000, -7.500000000000000e-02, 1.430576773729096e-02)));
        points.push_back(Point::Pointer(new Point(1.260557702650798e-02, -7.500000000000000e-02, 1.430576773729096e-02)));
        points.push_back(Point::Pointer(new Point(3.897300454513554e-02, -6.844963719002463e-02, 1.305632815123102e-02)));
        points.push_back(Point::Pointer(new Point(6.844963719002464e-02, -3.897300454513555e-02, 7.433850013961258e-03)));
        points.push_back(Point::Pointer(new Point(7.500000000000000e-02, -1.260557702650798e-02, 2.404432761810054e-03)));
        points.push_back(Point::Pointer(new Point(7.500000000000000e-02, 000000000000000, 000000000000000)));

        points.push_back(Point::Pointer(new Point(000000000000000, -6.746212024587489e-02, 4.484848098349960e-02)));
        points.push_back(Point::Pointer(new Point(1.260557702650798e-02, -6.746212024587490e-02, 4.484848098349960e-02)));
        points.push_back(Point::Pointer(new Point(3.897300454513555e-02, -6.157010206533272e-02, 4.093149669125690e-02)));
        points.push_back(Point::Pointer(new Point(6.844963719002464e-02, -3.505602025289285e-02, 2.330506737616474e-02)));
        points.push_back(Point::Pointer(new Point(7.500000000000000e-02, -1.133865270841226e-02, 7.537879754125100e-03)));
        points.push_back(Point::Pointer(new Point(7.500000000000000e-02, 000000000000000, 000000000000000)));

        points.push_back(Point::Pointer(new Point(000000000000000, -4.484848098349960e-02, 6.746212024587489e-02)));
        points.push_back(Point::Pointer(new Point(1.260557702650798e-02, -4.484848098349960e-02, 6.746212024587490e-02)));
        points.push_back(Point::Pointer(new Point(3.897300454513555e-02, -4.093149669125690e-02, 6.157010206533272e-02)));
        points.push_back(Point::Pointer(new Point(6.844963719002464e-02, -2.330506737616474e-02, 3.505602025289285e-02)));
        points.push_back(Point::Pointer(new Point(7.500000000000000e-02, -7.537879754125100e-03, 1.133865270841226e-02)));
        points.push_back(Point::Pointer(new Point(7.500000000000000e-02, 000000000000000, 000000000000000)));

        points.push_back(Point::Pointer(new Point(000000000000000, -1.430576773729096e-02, 7.500000000000000e-02)));
        points.push_back(Point::Pointer(new Point(1.260557702650798e-02, -1.430576773729096e-02, 7.500000000000000e-02)));
        points.push_back(Point::Pointer(new Point(3.897300454513554e-02, -1.305632815123102e-02, 6.844963719002463e-02)));
        points.push_back(Point::Pointer(new Point(6.844963719002464e-02, -7.433850013961258e-03, 3.897300454513555e-02)));
        points.push_back(Point::Pointer(new Point(7.500000000000000e-02, -2.404432761810054e-03, 1.260557702650798e-02)));
        points.push_back(Point::Pointer(new Point(7.500000000000000e-02, 000000000000000, 000000000000000)));

        points.push_back(Point::Pointer(new Point(000000000000000, 000000000000000, 7.500000000000000e-02)));
        points.push_back(Point::Pointer(new Point(1.260557702650798e-02, 000000000000000, 7.500000000000000e-02)));
        points.push_back(Point::Pointer(new Point(3.897300454513554e-02, 000000000000000, 6.844963719002463e-02)));
        points.push_back(Point::Pointer(new Point(6.844963719002463e-02, 000000000000000, 3.897300454513554e-02)));
        points.push_back(Point::Pointer(new Point(7.500000000000000e-02, 000000000000000, 1.260557702650798e-02)));
        points.push_back(Point::Pointer(new Point(7.500000000000000e-02, 000000000000000, 000000000000000)));

        Vector knot_vector_u = ZeroVector(8);
        knot_vector_u[0] = 0.0;
        knot_vector_u[1] = 0.0;
        knot_vector_u[2] = 0.0;
        knot_vector_u[3] = 3.333333333333333e-01;
        knot_vector_u[4] = 6.666666666666666e-01;
        knot_vector_u[5] = 1.0;
        knot_vector_u[6] = 1.0;
        knot_vector_u[7] = 1.0;

        Vector knot_vector_v = ZeroVector(9);
        knot_vector_v[0] = 0.0;
        knot_vector_v[1] = 0.0;
        knot_vector_v[2] = 0.0;
        knot_vector_v[3] = 0.0;
        knot_vector_v[4] = 0.5;
        knot_vector_v[5] = 1.0;
        knot_vector_v[6] = 1.0;
        knot_vector_v[7] = 1.0;
        knot_vector_v[8] = 1.0;

        int p = 3;
        int q = 4;

        Vector weights = ZeroVector(36);
        weights[0] = 1.0;
        weights[1] = 9.349126180414551e-01;
        weights[2] = 8.481294420967285e-01;
        weights[3] = 8.481294420967285e-01;
        weights[4] = 9.349126180414551e-01;
        weights[5] = 1.0;

        weights[6] = 9.267766952966369e-01;
        weights[7] = 8.664552265395866e-01;
        weights[8] = 7.860266015301863e-01;
        weights[9] = 7.860266015301862e-01;
        weights[10] = 8.664552265395866e-01;
        weights[11] = 9.267766952966369e-01;

        weights[12] = 8.291456223588194e-01;
        weights[13] = 7.751787045370954e-01;
        weights[14] = 7.032228141081300e-01;
        weights[15] = 7.032228141081300e-01;
        weights[16] = 7.751787045370954e-01;
        weights[17] = 8.291456223588194e-01;

        weights[18] = 8.291456223588194e-01;
        weights[19] = 7.751787045370954e-01;
        weights[20] = 7.032228141081300e-01;
        weights[21] = 7.032228141081300e-01;
        weights[22] = 7.751787045370954e-01;
        weights[23] = 8.291456223588194e-01;

        weights[24] = 9.267766952966369e-01;
        weights[25] = 8.664552265395866e-01;
        weights[26] = 7.860266015301863e-01;
        weights[27] = 7.860266015301862e-01;
        weights[28] = 8.664552265395866e-01;
        weights[29] = 9.267766952966369e-01;

        weights[30] = 1.0;
        weights[31] = 9.349126180414551e-01;
        weights[32] = 8.481294420967285e-01;
        weights[33] = 8.481294420967285e-01;
        weights[34] = 9.349126180414551e-01;
        weights[35] = 1.0;

        return NurbsSurfaceGeometry<3, PointerVector<Point>>(
            points, p, q, knot_vector_u, knot_vector_v, weights);
    }

    ///// Tests
    KRATOS_TEST_CASE_IN_SUITE(NurbsSurfacePoint, KratosCoreNurbsGeometriesFastSuite) {
        auto surface = GenerateReferencePointSurface();

        // Check general information, input to ouput
        KRATOS_CHECK_EQUAL(surface.Dimension(), 2);
        KRATOS_CHECK_EQUAL(surface.WorkingSpaceDimension(), 3);
        KRATOS_CHECK_EQUAL(surface.LocalSpaceDimension(), 2);
        KRATOS_CHECK_EQUAL(surface.IsRational(), true);

        KRATOS_CHECK_EQUAL(surface.PolynomialDegreeU(), 2);
        KRATOS_CHECK_EQUAL(surface.PolynomialDegreeV(), 1);
        KRATOS_CHECK_EQUAL(surface.NumberOfKnotsU(), 5);
        KRATOS_CHECK_EQUAL(surface.NumberOfKnotsV(), 3);

        KRATOS_CHECK_EQUAL(surface.NumberOfControlPointsU(), 4);
        KRATOS_CHECK_EQUAL(surface.NumberOfControlPointsV(), 3);
        KRATOS_CHECK_EQUAL(surface.PointsNumber(), 12);

        array_1d<double, 3> parameter(0.0);
        parameter[0] = 0.0;
        parameter[1] = 0.0;
        array_1d<double, 3> result(0.0);

        surface.GlobalCoordinates(result, parameter);
    }

    KRATOS_TEST_CASE_IN_SUITE(NurbsSurfaceCylinder, KratosCoreNurbsGeometriesFastSuite) {
        auto surface = GenerateReferencePieceOfCylinderNurbsSurface();

        // Check general information, input to ouput
        KRATOS_CHECK_EQUAL(surface.Dimension(), 2);
        KRATOS_CHECK_EQUAL(surface.WorkingSpaceDimension(), 3);
        KRATOS_CHECK_EQUAL(surface.LocalSpaceDimension(), 2);
        KRATOS_CHECK_EQUAL(surface.IsRational(), true);

        KRATOS_CHECK_EQUAL(surface.PolynomialDegreeU(), 2);
        KRATOS_CHECK_EQUAL(surface.PolynomialDegreeV(), 1);
        KRATOS_CHECK_EQUAL(surface.NumberOfKnotsU(), 6);
        KRATOS_CHECK_EQUAL(surface.NumberOfKnotsV(), 2);

        KRATOS_CHECK_EQUAL(surface.NumberOfControlPointsU(), 5);
        KRATOS_CHECK_EQUAL(surface.NumberOfControlPointsV(), 2);
        KRATOS_CHECK_EQUAL(surface.PointsNumber(), 10);

        array_1d<double, 3> parameter(0.0);
        parameter[0] = 10.0;
        parameter[1] = 3.5;
        array_1d<double, 3> result(0.0);

        surface.GlobalCoordinates(result, parameter);
        double length = sqrt(result[0] * result[0] + result[1] * result[1]);
        KRATOS_CHECK_NEAR(length, 10.0, TOLERANCE);
        KRATOS_CHECK_NEAR(result[2], parameter[1], TOLERANCE);

        std::vector<array_1d<double, 3>> derivatives;
        surface.GlobalSpaceDerivatives(derivatives, parameter, 3);
        array_1d<double, 3> cross(0.0);
        array_1d<double, 3> colinear_vector(0.0);
        derivatives[0][2] = 0.0;
        MathUtils<double>::CrossProduct(cross, derivatives[1], derivatives[2]);
        MathUtils<double>::CrossProduct(colinear_vector, cross, derivatives[0]);
        KRATOS_CHECK_NEAR(norm_2(colinear_vector), 0, TOLERANCE);

        parameter[0] = 6.0;
        parameter[1] = 1.0;

        surface.GlobalCoordinates(result, parameter);
        length = sqrt(result[0] * result[0] + result[1] * result[1]);
        KRATOS_CHECK_NEAR(length, 10.0, TOLERANCE);
        KRATOS_CHECK_NEAR(result[2], parameter[1], TOLERANCE);

        parameter[0] = 0.0;
        parameter[1] = 1.0;

        surface.GlobalCoordinates(result, parameter);
        length = sqrt(result[0] * result[0] + result[1] * result[1]);
        KRATOS_CHECK_NEAR(length, 10.0, TOLERANCE);
        KRATOS_CHECK_NEAR(result[2], parameter[1], TOLERANCE);

        parameter[0] = 0;
        parameter[1] = 1.0;
        std::vector<array_1d<double, 3>> derivatives_2;
        surface.GlobalSpaceDerivatives(derivatives_2, parameter, 3);
        length = sqrt(derivatives_2[0][0] * derivatives_2[0][0]
            + derivatives_2[0][1] * derivatives_2[0][1]);
        KRATOS_CHECK_NEAR(length, 10.0, TOLERANCE);
        KRATOS_CHECK_NEAR(derivatives_2[0][2], parameter[1], TOLERANCE);
        KRATOS_CHECK_NEAR(derivatives_2[1][0]/norm_2(derivatives_2[1]), 1.0, TOLERANCE);
        KRATOS_CHECK_NEAR(derivatives_2[1][1], 0.0, TOLERANCE);
        KRATOS_CHECK_NEAR(derivatives_2[1][2], 0.0, TOLERANCE);
        KRATOS_CHECK_NEAR(derivatives_2[2][0], 0.0, TOLERANCE);
        KRATOS_CHECK_NEAR(derivatives_2[2][1], 0.0, TOLERANCE);
        KRATOS_CHECK_NEAR(derivatives_2[2][2], 1.0, TOLERANCE);
    }

    KRATOS_TEST_CASE_IN_SUITE(NurbsSurfaceNode, KratosCoreNurbsGeometriesFastSuite) {
        auto surface = GenerateReferenceNodeSurface();

        // Check general information, input to ouput
        KRATOS_CHECK_EQUAL(surface.Dimension(), 2);
        KRATOS_CHECK_EQUAL(surface.WorkingSpaceDimension(), 3);
        KRATOS_CHECK_EQUAL(surface.LocalSpaceDimension(), 2);
        KRATOS_CHECK_EQUAL(surface.IsRational(), false);

        KRATOS_CHECK_EQUAL(surface.PolynomialDegreeU(), 2);
        KRATOS_CHECK_EQUAL(surface.PolynomialDegreeV(), 1);
        KRATOS_CHECK_EQUAL(surface.NumberOfKnotsU(), 4);
        KRATOS_CHECK_EQUAL(surface.NumberOfKnotsV(), 2);

        KRATOS_CHECK_EQUAL(surface.NumberOfControlPointsU(), 3);
        KRATOS_CHECK_EQUAL(surface.NumberOfControlPointsV(), 2);
        KRATOS_CHECK_EQUAL(surface.PointsNumber(), 6);

        array_1d<double, 3> parameter(0.0);
        parameter[0] = 10.0;
        parameter[1] = 3.5;
        array_1d<double, 3> result(0.0);

        surface.GlobalCoordinates(result, parameter);
        KRATOS_CHECK_NEAR(result[0], 10.0, TOLERANCE);
        KRATOS_CHECK_NEAR(result[1], 1.5, TOLERANCE);
        KRATOS_CHECK_NEAR(result[2], -4.0, TOLERANCE);

        parameter[0] = 6.0;
        parameter[1] = 1.0;

        surface.GlobalCoordinates(result, parameter);
        KRATOS_CHECK_NEAR(result[0], 6.0, TOLERANCE);
        KRATOS_CHECK_NEAR(result[1], 4.0, TOLERANCE);
        KRATOS_CHECK_NEAR(result[2], - 1.44, TOLERANCE);

        parameter[0] = 0.0;
        parameter[1] = 1.0;

        surface.GlobalCoordinates(result, parameter);
        KRATOS_CHECK_NEAR(result[0], 0.0, TOLERANCE);
        KRATOS_CHECK_NEAR(result[1], 4.0, TOLERANCE);
        KRATOS_CHECK_NEAR(result[2], 0.0, TOLERANCE);
    }

    /// Check creation of integration of nurbs surface.
    KRATOS_TEST_CASE_IN_SUITE(NurbsSurfaceCreateIntegrationPoints, KratosCoreNurbsGeometriesFastSuite) {
        auto surface = GenerateReferenceNodeSurface();

        // Check general information, input to ouput
        typename Geometry<Node<3>>::IntegrationPointsArrayType integration_points;
        surface.CreateIntegrationPoints(integration_points);

        KRATOS_CHECK_EQUAL(integration_points.size(), 6);
        double area = 0;
        for (IndexType i = 0; i < integration_points.size(); ++i) {
            area += integration_points[i].Weight();
        }
        KRATOS_CHECK_NEAR(area, 50.0, TOLERANCE);
    }

    /// Check quadrature point geometries of nurbs surface.
    KRATOS_TEST_CASE_IN_SUITE(NurbsSurfaceQuadraturePointGeometries, KratosCoreNurbsGeometriesFastSuite) {
        auto surface = GenerateReferenceNodeSurface();

        // Check general information, input to ouput
        typename Geometry<Node<3>>::IntegrationPointsArrayType integration_points;
        surface.CreateIntegrationPoints(integration_points);

        typename Geometry<Node<3>>::GeometriesArrayType quadrature_points;
        surface.CreateQuadraturePointGeometries(quadrature_points, 3, integration_points);

        KRATOS_CHECK_EQUAL(quadrature_points.size(), 6);
        double area = 0;
        for (IndexType i = 0; i < quadrature_points.size(); ++i) {
            for (IndexType j = 0; j < quadrature_points[i].IntegrationPointsNumber(); ++j) {
                area += quadrature_points[i].IntegrationPoints()[j].Weight();
            }
        }
        KRATOS_CHECK_NEAR(area, 50.0, TOLERANCE);

        auto element = Element(0, quadrature_points(2));

<<<<<<< HEAD
        // Check element sizes / knot span size
        array_1d<double, 3> characteristic_length;
        quadrature_points(2)->Calculate(CHARACTERISTIC_LENGTH, characteristic_length);
        KRATOS_CHECK_NEAR(
            characteristic_length[0], 10, TOLERANCE);
        KRATOS_CHECK_NEAR(
            characteristic_length[1], 5, TOLERANCE);
=======
        // Check polynomial degree
        KRATOS_CHECK_EQUAL(
            quadrature_points(2)->PolynomialDegree(0), 2);
        KRATOS_CHECK_EQUAL(
            quadrature_points(2)->PolynomialDegree(1), 1);
>>>>>>> d8f8a28d

        // Check shape functions
        KRATOS_CHECK_MATRIX_NEAR(
            element.pGetGeometry()->ShapeFunctionsValues(),
            quadrature_points(2)->ShapeFunctionsValues(),
            TOLERANCE);

        // Check first derivatives
        KRATOS_CHECK_MATRIX_NEAR(
            element.GetGeometry().ShapeFunctionDerivatives(1, 0),
            quadrature_points(2)->ShapeFunctionLocalGradient(0),
            TOLERANCE);

        // Check second derivatives
        KRATOS_CHECK_MATRIX_NEAR(
            element.GetGeometry().ShapeFunctionDerivatives(2, 0),
            quadrature_points(2)->ShapeFunctionDerivatives(2, 0),
            TOLERANCE);

        // check location of quadrature points
        array_1d<double, 3> global_coords;
        array_1d<double, 3> local_coords;
        local_coords[0] = integration_points[2][0];
        local_coords[1] = integration_points[2][1];
        surface.GlobalCoordinates(global_coords, local_coords);
        KRATOS_CHECK_VECTOR_NEAR(quadrature_points[2].Center(), global_coords, TOLERANCE);

        local_coords[0] = integration_points[5][0];
        local_coords[1] = integration_points[5][1];
        surface.GlobalCoordinates(global_coords, local_coords);
        KRATOS_CHECK_VECTOR_NEAR(quadrature_points[5].Center(), global_coords, TOLERANCE);
    }

    KRATOS_TEST_CASE_IN_SUITE(NurbsSurfaceQuarterSphere, KratosCoreNurbsGeometriesFastSuite) {
        auto surface = GenerateReferenceQuarterSphereGeometry();

        // Check general information, input to ouput
        KRATOS_CHECK_EQUAL(surface.Dimension(), 2);
        KRATOS_CHECK_EQUAL(surface.WorkingSpaceDimension(), 3);
        KRATOS_CHECK_EQUAL(surface.LocalSpaceDimension(), 2);
        KRATOS_CHECK_EQUAL(surface.IsRational(), true);

        KRATOS_CHECK_EQUAL(surface.PolynomialDegreeU(), 3);
        KRATOS_CHECK_EQUAL(surface.PolynomialDegreeV(), 4);
        KRATOS_CHECK_EQUAL(surface.NumberOfKnotsU(), 8);
        KRATOS_CHECK_EQUAL(surface.NumberOfKnotsV(), 9);

        KRATOS_CHECK_EQUAL(surface.NumberOfControlPointsU(), 6);
        KRATOS_CHECK_EQUAL(surface.NumberOfControlPointsV(), 6);
        KRATOS_CHECK_EQUAL(surface.PointsNumber(), 36);

        array_1d<double, 3> parameter(0.0);
        parameter[0] = .25;
        parameter[1] = .75;
        array_1d<double, 3> result(0.0);

        surface.GlobalCoordinates(result, parameter);
        KRATOS_CHECK_NEAR(result[0], 0.027607103217140, TOLERANCE);
        KRATOS_CHECK_NEAR(result[1], -0.025668761597520, TOLERANCE);
        KRATOS_CHECK_NEAR(result[2], 0.064837971359442, TOLERANCE);

        std::vector<array_1d<double, 3>> derivatives;
        surface.GlobalSpaceDerivatives(derivatives, parameter, 6);

        // Compare the position vectors and the gradients up to 6th order
        std::vector<double> positionVct = {0.027607103217140, -0.025668761597520, 0.064837971359442};
        std::vector<double> gradient1 = {0.110787255345493, 0.016144510322666, -0.040780202579556};
        std::vector<double> gradient2 = {-0.000000000000000, 0.103008693927056, 0.040780202579556};
        std::vector<double> gradient3 = {-0.033227653950941, 0.070099959163148, -0.177068890809183};
        std::vector<double> gradient4 = {-0.000000000000000, -0.064787890764092, -0.025648935146511};
        std::vector<double> gradient5 = {-0.000000000000000, 0.030894683915335, -0.177068890809183};
        std::vector<double> gradient6 = {-0.470230208134118, 0.005450671128399, -0.013768114880420};
        std::vector<double> gradient7 = {-0.000000000000003, -0.281311009504776, -0.111368463360849};
        std::vector<double> gradient8 = {-0.000000000000001, -0.019431383220095, 0.111368463360851};
        std::vector<double> gradient9 = {-0.000000000000002, -0.437214546329255, 0.013768114880415};
        std::vector<double> gradient10 = {-0.356492597666529, -0.546390143805925, 1.380153396204004};
        std::vector<double> gradient11 = {-0.000000000000008, -0.021873533393088, -0.008659532403435};
        std::vector<double> gradient12 = {0.000000000000013, -0.084371662130872, 0.483565284894256};
        std::vector<double> gradient13 = {-0.000000000000012, 0.274988519785633, -0.008659532403469};
        std::vector<double> gradient14 = {-0.000000000000040, 0.331462646725662, 1.380153396204038};
        std::vector<double> gradient15 = {5.602352380836633, -0.970638457490299, 2.451782812662428};
        std::vector<double> gradient16 = {0.000000000000008, 2.192662660184668, 0.868055152065908};
        std::vector<double> gradient17 = {0.000000000000021, -0.006560377328662, 0.037599955385659};
        std::vector<double> gradient18 = {-0.000000000000028, 1.194008590043404, -0.037599955385641};
        std::vector<double> gradient19 = {-0.000000000000007, -0.208475274559328, -0.868055152065867};
        std::vector<double> gradient20 = {0.000000000000007, 5.209001702131119, -2.451782812662477};
        std::vector<double> gradient21 = {18.097994437108714, 8.870576986489658, -22.406621153367627};
        std::vector<double> gradient22 = {-0.000000000000121, 3.895170376708266, 1.542062431706231};
        std::vector<double> gradient23 = {0.000000000000011, 0.657630120689917, -3.769122103737656};
        std::vector<double> gradient24 = {-0.000000000000085, 0.092840969189012, -0.002923610707697};
        std::vector<double> gradient25 = {-0.000000000000014, -0.905206038526934, -3.769122103737637};
        std::vector<double> gradient26 = {-0.000000000000085, -3.276230582115929, 1.542062431706356};
        std::vector<double> gradient27 = {-0.000000000000027, -16.827303500317022, -22.406621153367290};

        KRATOS_CHECK_VECTOR_NEAR(derivatives[0], positionVct, TOLERANCE);
        KRATOS_CHECK_VECTOR_NEAR(derivatives[1], gradient1, TOLERANCE);
        KRATOS_CHECK_VECTOR_NEAR(derivatives[2], gradient2, TOLERANCE);
        KRATOS_CHECK_VECTOR_NEAR(derivatives[3], gradient3, TOLERANCE);
        KRATOS_CHECK_VECTOR_NEAR(derivatives[4], gradient4, TOLERANCE);
        KRATOS_CHECK_VECTOR_NEAR(derivatives[5], gradient5, TOLERANCE);
        KRATOS_CHECK_VECTOR_NEAR(derivatives[6], gradient6, TOLERANCE);
        KRATOS_CHECK_VECTOR_NEAR(derivatives[7], gradient7, TOLERANCE);
        KRATOS_CHECK_VECTOR_NEAR(derivatives[8], gradient8, TOLERANCE);
        KRATOS_CHECK_VECTOR_NEAR(derivatives[9], gradient9, TOLERANCE);
        KRATOS_CHECK_VECTOR_NEAR(derivatives[10], gradient10, TOLERANCE);
        KRATOS_CHECK_VECTOR_NEAR(derivatives[11], gradient11, TOLERANCE);
        KRATOS_CHECK_VECTOR_NEAR(derivatives[12], gradient12, TOLERANCE);
        KRATOS_CHECK_VECTOR_NEAR(derivatives[13], gradient13, TOLERANCE);
        KRATOS_CHECK_VECTOR_NEAR(derivatives[14], gradient14, TOLERANCE);
        KRATOS_CHECK_VECTOR_NEAR(derivatives[15], gradient15, TOLERANCE);
        KRATOS_CHECK_VECTOR_NEAR(derivatives[16], gradient16, TOLERANCE);
        KRATOS_CHECK_VECTOR_NEAR(derivatives[17], gradient17, TOLERANCE);
        KRATOS_CHECK_VECTOR_NEAR(derivatives[18], gradient18, TOLERANCE);
        KRATOS_CHECK_VECTOR_NEAR(derivatives[19], gradient19, TOLERANCE);
        KRATOS_CHECK_VECTOR_NEAR(derivatives[20], gradient20, TOLERANCE);
        KRATOS_CHECK_VECTOR_NEAR(derivatives[21], gradient21, TOLERANCE);
        KRATOS_CHECK_VECTOR_NEAR(derivatives[22], gradient22, TOLERANCE);
        KRATOS_CHECK_VECTOR_NEAR(derivatives[23], gradient23, TOLERANCE);
        KRATOS_CHECK_VECTOR_NEAR(derivatives[24], gradient24, TOLERANCE);
        KRATOS_CHECK_VECTOR_NEAR(derivatives[25], gradient25, TOLERANCE);
        KRATOS_CHECK_VECTOR_NEAR(derivatives[26], gradient26, TOLERANCE);
        KRATOS_CHECK_VECTOR_NEAR(derivatives[27], gradient27, TOLERANCE);
    }
} // namespace Testing.
} // namespace Kratos.<|MERGE_RESOLUTION|>--- conflicted
+++ resolved
@@ -447,7 +447,12 @@
 
         auto element = Element(0, quadrature_points(2));
 
-<<<<<<< HEAD
+        // Check polynomial degree
+        KRATOS_CHECK_EQUAL(
+            quadrature_points(2)->PolynomialDegree(0), 2);
+        KRATOS_CHECK_EQUAL(
+            quadrature_points(2)->PolynomialDegree(1), 1);
+
         // Check element sizes / knot span size
         array_1d<double, 3> characteristic_length;
         quadrature_points(2)->Calculate(CHARACTERISTIC_LENGTH, characteristic_length);
@@ -455,14 +460,6 @@
             characteristic_length[0], 10, TOLERANCE);
         KRATOS_CHECK_NEAR(
             characteristic_length[1], 5, TOLERANCE);
-=======
-        // Check polynomial degree
-        KRATOS_CHECK_EQUAL(
-            quadrature_points(2)->PolynomialDegree(0), 2);
-        KRATOS_CHECK_EQUAL(
-            quadrature_points(2)->PolynomialDegree(1), 1);
->>>>>>> d8f8a28d
-
         // Check shape functions
         KRATOS_CHECK_MATRIX_NEAR(
             element.pGetGeometry()->ShapeFunctionsValues(),
