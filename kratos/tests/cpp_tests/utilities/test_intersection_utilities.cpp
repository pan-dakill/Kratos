--- conflicted
+++ resolved
@@ -612,21 +612,6 @@
         point_1.X() = 0.25;
         point_1.Z() = 0.0;
         point_2.Z() = 0.0;
-<<<<<<< HEAD
-        array_1d<double,3> intersection_point3, intersection_point4;
-        intersection = IntersectionUtilities::ComputeTetrahedraLineIntersection(tetrahedra, point_1.Coordinates(), point_2.Coordinates(), intersection_point3, intersection_point4);
-        KRATOS_CHECK_EQUAL(intersection, 1);
-        KRATOS_CHECK_VECTOR_EQUAL(intersection_point3, Point(1.0, 0.0, 0.0).Coordinates());
-        KRATOS_CHECK_VECTOR_EQUAL(intersection_point4, point_1.Coordinates());
-
-        // Intersecting line (edge second)
-        point_2.X() = 0.75;
-        array_1d<double,3> intersection_point5, intersection_point6;
-        intersection = IntersectionUtilities::ComputeTetrahedraLineIntersection(tetrahedra, point_1.Coordinates(), point_2.Coordinates(), intersection_point5, intersection_point6);
-        KRATOS_CHECK_EQUAL(intersection, 1);
-        KRATOS_CHECK_VECTOR_EQUAL(intersection_point5, point_1.Coordinates());
-        KRATOS_CHECK_VECTOR_EQUAL(intersection_point6, point_2.Coordinates());
-=======
         intersection = IntersectionUtilities::ComputeTetrahedraLineIntersection(tetrahedra, point_1.Coordinates(), point_2.Coordinates(), intersection_point1, intersection_point2);
         KRATOS_CHECK_EQUAL(intersection, 1);
         KRATOS_CHECK_VECTOR_EQUAL(intersection_point1, Point(1.0, 0.0, 0.0).Coordinates());
@@ -638,7 +623,6 @@
         KRATOS_CHECK_EQUAL(intersection, 1);
         KRATOS_CHECK_VECTOR_EQUAL(intersection_point1, point_1.Coordinates());
         KRATOS_CHECK_VECTOR_EQUAL(intersection_point2, point_2.Coordinates());
->>>>>>> 98909d36
 
         // Intersecting line 
         point_1.X() = 0.0; 
@@ -647,32 +631,17 @@
         point_2.X() = 1.0;
         point_2.Y() = 0.25;
         point_2.Z() = 0.5;
-<<<<<<< HEAD
-        array_1d<double,3> intersection_point7, intersection_point8;
-        intersection = IntersectionUtilities::ComputeTetrahedraLineIntersection(tetrahedra, point_1.Coordinates(), point_2.Coordinates(), intersection_point7, intersection_point8);
-=======
         intersection = IntersectionUtilities::ComputeTetrahedraLineIntersection(tetrahedra, point_1.Coordinates(), point_2.Coordinates(), intersection_point1, intersection_point2);
->>>>>>> 98909d36
         KRATOS_CHECK_EQUAL(intersection, 1);
         expected_intersection_point1[0] = 0.25;
         expected_intersection_point1[1] = 0.25;
         expected_intersection_point2[1] = 0.25;
-<<<<<<< HEAD
-        KRATOS_CHECK_VECTOR_EQUAL(intersection_point7, expected_intersection_point1);
-        KRATOS_CHECK_VECTOR_EQUAL(intersection_point8, expected_intersection_point2);
-=======
         KRATOS_CHECK_VECTOR_EQUAL(intersection_point1, expected_intersection_point1);
         KRATOS_CHECK_VECTOR_EQUAL(intersection_point2, expected_intersection_point2);
->>>>>>> 98909d36
 
         // Not intersecting line 
         point_1.Z() = 1.25; 
         point_2.Z() = 1.25;
-<<<<<<< HEAD
-        array_1d<double,3> intersection_point9, intersection_point10;
-        intersection = IntersectionUtilities::ComputeTetrahedraLineIntersection(tetrahedra, point_1.Coordinates(), point_2.Coordinates(), intersection_point9, intersection_point10);
-        KRATOS_CHECK_EQUAL(intersection, 0);
-=======
         intersection = IntersectionUtilities::ComputeTetrahedraLineIntersection(tetrahedra, point_1.Coordinates(), point_2.Coordinates(), intersection_point1, intersection_point2);
         KRATOS_CHECK_EQUAL(intersection, 0);
 
@@ -693,7 +662,6 @@
         expected_intersection_point1[2] = 98.9604;
         KRATOS_CHECK_VECTOR_NEAR(intersection_point1, expected_intersection_point1, 1.0e-4);
         KRATOS_CHECK_VECTOR_EQUAL(intersection_point2, point_1.Coordinates());
->>>>>>> 98909d36
     }
 
     KRATOS_TEST_CASE_IN_SUITE(ComputeShortestLineBetweenTwoLines, KratosCoreFastSuite)
