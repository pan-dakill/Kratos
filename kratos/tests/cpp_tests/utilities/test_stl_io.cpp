--- conflicted
+++ resolved
@@ -45,23 +45,6 @@
 {
     using Kratos::operator<<; // needed bcs it is inside the namespace "Testing"
 
-<<<<<<< HEAD
-    std::set<int> int_vector {1,5,-63,581,6};
-    std::set<double> double_vector {4.335, 8.639, -888.47, 9874.0};
-    std::set<std::string> string_vector {"val_1", "custom", "again_test"};
-
-    std::stringstream ss_int;
-    ss_int << int_vector;
-    KRATOS_CHECK_EQUAL(ss_int.str(), "[1, 5, -63, 581, 6]");
-
-    std::stringstream ss_double;
-    ss_double << double_vector;
-    KRATOS_CHECK_EQUAL(ss_double.str(), "[4.335, 8.639, -888.47, 9874]");
-
-    std::stringstream ss_string;
-    ss_string << string_vector;
-    KRATOS_CHECK_EQUAL(ss_string.str(), "[val_1, custom, again_test]");
-=======
     std::set<int> int_set {1, 5,-63, 581, 6};
     std::set<double> double_set {4.335, 8.639, -888.47, 9874.0};
     std::set<std::string> string_set {"short", "middle", "largest"};
@@ -77,7 +60,6 @@
     std::stringstream ss_string;
     ss_string << string_set;
     KRATOS_CHECK_STRING_EQUAL(ss_string.str(), "[largest, middle, short]");
->>>>>>> ec99f3e7
 }
 
 KRATOS_TEST_CASE_IN_SUITE(StdWeakPtrOutputStream, KratosCoreFastSuite)
@@ -91,20 +73,12 @@
       wp=sp;
       std::stringstream ss_wp;
       ss_wp << wp;
-<<<<<<< HEAD
-      KRATOS_CHECK_EQUAL(ss_wp.str(), "42");
-=======
       KRATOS_CHECK_STRING_EQUAL(ss_wp.str(), "42");
->>>>>>> ec99f3e7
     }
 
     std::stringstream ss_wp;
     ss_wp << wp;
-<<<<<<< HEAD
-    KRATOS_CHECK_EQUAL(ss_wp.str(), " expired weak_ptr ");
-=======
     KRATOS_CHECK_STRING_EQUAL(ss_wp.str(), " expired weak_ptr ");
->>>>>>> ec99f3e7
 }
 
 }   // namespace Testing
