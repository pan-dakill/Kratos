--- conflicted
+++ resolved
@@ -34,7 +34,6 @@
         rModelPart.CreateNewCondition("LineCondition2D2N", 2, {{1,4}}, p_elem_prop);
         rModelPart.CreateNewCondition("LineCondition2D2N", 3, {{2,5}}, p_elem_prop);
         rModelPart.CreateNewCondition("LineCondition2D2N", 4, {{5,6}}, p_elem_prop);
-<<<<<<< HEAD
 
         std::vector<NodeType::Pointer> condition_nodes_3 (2);
         condition_nodes_3[0] = rModelPart.pGetNode(5);
@@ -54,8 +53,6 @@
         rModelPart.CreateNewGeometry("Triangle2D3", rModelPart.pGetElement(1)->pGetGeometry());
         rModelPart.CreateNewGeometry("Triangle2D3", "Geometry_7", {{2,5,3}});
         rModelPart.CreateNewGeometry("Triangle2D3", "Geometry_8", {{5,6,3}});
-=======
->>>>>>> d578593f
     }
 
     KRATOS_TEST_CASE_IN_SUITE(ModelPartSubModelPartsIterator, KratosCoreFastSuite)
