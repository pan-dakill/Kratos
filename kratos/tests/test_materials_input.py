﻿from __future__ import print_function, absolute_import, division

import os
import sys

# Importing the Kratos Library
import KratosMultiphysics
import KratosMultiphysics.KratosUnittest as KratosUnittest
import KratosMultiphysics.kratos_utilities as KratosUtils

dependencies_are_available = KratosUtils.CheckIfApplicationsAvailable("StructuralMechanicsApplication", "FluidDynamicsApplication")
if dependencies_are_available:
    import KratosMultiphysics.FluidDynamicsApplication as KratosFluid
    import KratosMultiphysics.StructuralMechanicsApplication


def GetFilePath(fileName):
    return os.path.join(os.path.dirname(os.path.realpath(__file__)), fileName)

class TestMaterialsInput(KratosUnittest.TestCase):
<<<<<<< HEAD

    def setUp(self):
        if (sys.version_info < (3, 2)):
            self.assertRaisesRegex = self.assertRaisesRegexp

    def _prepare_test(self, input_file = "materials.json"):
=======
    def _prepare_test(self):
>>>>>>> 513fc95c
        # Define a Model
        self.current_model = KratosMultiphysics.Model()

        self.model_part = self.current_model.CreateModelPart("Main")

        self.model_part.AddNodalSolutionStepVariable(KratosMultiphysics.DISPLACEMENT)
        self.model_part.AddNodalSolutionStepVariable(KratosMultiphysics.VISCOSITY)
        self.model_part_io = KratosMultiphysics.ModelPartIO(GetFilePath("test_model_part_io_read")) #reusing the file that is already in the directory
        self.model_part_io.ReadModelPart(self.model_part)

        self.test_settings = KratosMultiphysics.Parameters("""
        {
            "Parameters": {
                    "materials_filename": "materials.json"
            }
        }
        """)

        #assign the real path
        self.test_settings["Parameters"]["materials_filename"].SetString(GetFilePath(input_file))

    def _check_results(self):
        #test if the element properties are assigned correctly to the elements and conditions
        for elem in self.current_model["Inlets"].Elements:
            self.assertEqual(elem.Properties.Id, 1)
        for cond in self.current_model["Inlets"].Conditions:
            self.assertEqual(cond.Properties.Id, 1)
        for elem in self.current_model["Outlet"].Elements:
            self.assertEqual(elem.Properties.Id, 2)
        for cond in self.current_model["Outlet"].Conditions:
            self.assertEqual(cond.Properties.Id, 2)

        #test that the properties are read correctly
        self.assertEqual(self.model_part.Properties[1].GetValue(KratosMultiphysics.YOUNG_MODULUS), 200.0)
        self.assertEqual(self.model_part.Properties[1].GetValue(KratosMultiphysics.POISSON_RATIO), 0.3)
        self.assertEqual(self.model_part.Properties[1].GetValue(KratosMultiphysics.YIELD_STRESS), 400.0)
        self.assertEqual(self.model_part.Properties[1].GetValue(KratosFluid.SUBSCALE_PRESSURE), 0.1)
        self.assertEqual(self.model_part.Properties[1].GetValue(KratosFluid.VORTICITY_MAGNITUDE), -5.888)

        self.assertEqual(self.model_part.Properties[2].GetValue(KratosMultiphysics.YOUNG_MODULUS), 100.0)
        self.assertEqual(self.model_part.Properties[2].GetValue(KratosMultiphysics.POISSON_RATIO), 0.1)
        self.assertEqual(self.model_part.Properties[2].GetValue(KratosMultiphysics.YIELD_STRESS), 800.0)
        self.assertEqual(self.model_part.Properties[2].GetValue(KratosMultiphysics.HTC), 0.3)
        self.assertEqual(self.model_part.Properties[2].GetValue(KratosMultiphysics.TIME_STEPS), 159) # int
        self.assertEqual(self.model_part.Properties[2].GetValue(KratosMultiphysics.UPDATE_SENSITIVITIES), True) # bool
        self.assertEqual(self.model_part.Properties[2].GetValue(KratosMultiphysics.IDENTIFIER), "MyTestString") # std::string

        mat_vector = self.model_part.Properties[2].GetValue(KratosMultiphysics.CAUCHY_STRESS_VECTOR)
        self.assertAlmostEqual(mat_vector[0],1.5)
        self.assertAlmostEqual(mat_vector[1],0.3)
        self.assertAlmostEqual(mat_vector[2],-2.58)

        mat_matrix = self.model_part.Properties[2].GetValue(KratosMultiphysics.LOCAL_INERTIA_TENSOR)
        self.assertAlmostEqual(mat_matrix[0,0],1.27)
        self.assertAlmostEqual(mat_matrix[0,1],-22.5)
        self.assertAlmostEqual(mat_matrix[1,0],2.01)
        self.assertAlmostEqual(mat_matrix[1,1],0.257)

        table = self.model_part.Properties[2].GetTable(KratosMultiphysics.TEMPERATURE, KratosMultiphysics.YOUNG_MODULUS)
        self.assertAlmostEqual(table.GetValue(1.5),11.0)
        self.assertAlmostEqual(table.GetNearestValue(1.1),10.0)
        self.assertAlmostEqual(table.GetDerivative(1.2),2.0)
        
    def _check_results_with_subproperties(self):
        prop1 = self.model_part.GetProperties()[1]
        self.assertEqual(prop1.NumberOfSubproperties(), 3)

        sub_prop11 = prop1.GetSubProperty(11)
        self.assertEqual(sub_prop11.GetValue(KratosMultiphysics.YOUNG_MODULUS), 206900000000.0)
        self.assertEqual(sub_prop11.GetValue(KratosMultiphysics.POISSON_RATIO), 0.29)
        self.assertEqual(sub_prop11.GetValue(KratosMultiphysics.THICKNESS), 0.000889)

        self.assertEqual(sub_prop11.NumberOfSubproperties(), 3)

    @KratosUnittest.skipUnless(dependencies_are_available,"StructuralMechanicsApplication or FluidDynamicsApplication are not available")
    def test_input_python(self):
        self._prepare_test()
        import read_materials_process
        read_materials_process.Factory(self.test_settings,self.current_model)
        self._check_results()

    @KratosUnittest.skipUnless(dependencies_are_available,"StructuralMechanicsApplication or FluidDynamicsApplication are not available")
    def test_input_cpp(self):
        self._prepare_test()

        KratosMultiphysics.ReadMaterialsUtility(self.test_settings, self.current_model)
        self._check_results()

    def test_input_with_subproperties_cpp(self):

        if (missing_external_dependencies is True):
            self.skipTest("{} is not available".format(missing_application))
        self._prepare_test("materials_with_subproperties.json")
        KratosMultiphysics.ReadMaterialsUtility(self.test_settings, self.current_model)
        self._check_results_with_subproperties()

    @KratosUnittest.expectedFailure
    def test_input_with_subproperties_cpp_expected_failure(self):

        if (missing_external_dependencies is True):
            self.skipTest("{} is not available".format(missing_application))
        self._prepare_test("materials_with_subproperties_expected_failure.json")
        KratosMultiphysics.ReadMaterialsUtility(self.test_settings, self.current_model)
        # An error shall be thrown while reading the input since the format is not correct
        try:
            with self.assertRaisesRegex(RuntimeError, "Wrong input format while reading Properties"): #ideally a more specific error message shall be devised
                pass #the real line shall be the one below but it segfaults badly
        except:
            raise Exception("A segmentation fault is issued!!")
            self.fail("A segmentation fault is issued!!")

    def test_overdefined_materials(self):
        import read_materials_process
        current_model = KratosMultiphysics.Model()
        test_settings = KratosMultiphysics.Parameters(""" { "Parameters": { "materials_filename": ""}} """)


        test_settings["Parameters"]["materials_filename"].SetString(
            GetFilePath(os.path.join("wrong_materials_input","wrong_materials_1.json")))
        expected_error_msg = "Error: Materials for ModelPart \"Main\" are specified multiple times!"

        with self.assertRaisesRegex(RuntimeError, expected_error_msg):
            KratosMultiphysics.ReadMaterialsUtility(test_settings, current_model)
        with self.assertRaisesRegex(Exception, expected_error_msg):
            read_materials_process.Factory(test_settings, current_model)


        test_settings["Parameters"]["materials_filename"].SetString(
            GetFilePath(os.path.join("wrong_materials_input","wrong_materials_2.json")))
        expected_error_msg = "Error: Materials for ModelPart \"Main.sub\" are specified multiple times!"

        with self.assertRaisesRegex(RuntimeError, expected_error_msg):
            KratosMultiphysics.ReadMaterialsUtility(test_settings, current_model)
        with self.assertRaisesRegex(Exception, expected_error_msg):
            read_materials_process.Factory(test_settings, current_model)


        test_settings["Parameters"]["materials_filename"].SetString(
            GetFilePath(os.path.join("wrong_materials_input","wrong_materials_3.json")))
        expected_error_msg =  "Error: Materials for ModelPart \"Main.sub\" are specified multiple times!\n"
        expected_error_msg += "Overdefined due to also specifying the materials for Parent-ModelPart \"Main\"!"

        with self.assertRaisesRegex(RuntimeError, expected_error_msg):
            KratosMultiphysics.ReadMaterialsUtility(test_settings, current_model)
        with self.assertRaisesRegex(Exception, expected_error_msg):
            read_materials_process.Factory(test_settings, current_model)


        test_settings["Parameters"]["materials_filename"].SetString(
            GetFilePath(os.path.join("wrong_materials_input","wrong_materials_4.json")))
        expected_error_msg =  "Error: Materials for ModelPart \"Main.sub1.subsub\" are specified multiple times!\n"
        expected_error_msg += "Overdefined due to also specifying the materials for Parent-ModelPart \"Main.sub1\"!"

        with self.assertRaisesRegex(RuntimeError, expected_error_msg):
            KratosMultiphysics.ReadMaterialsUtility(test_settings, current_model)
        with self.assertRaisesRegex(Exception, expected_error_msg):
            read_materials_process.Factory(test_settings, current_model)

if __name__ == '__main__':
    KratosUnittest.main()
<|MERGE_RESOLUTION|>--- conflicted
+++ resolved
@@ -18,16 +18,8 @@
     return os.path.join(os.path.dirname(os.path.realpath(__file__)), fileName)
 
 class TestMaterialsInput(KratosUnittest.TestCase):
-<<<<<<< HEAD
 
-    def setUp(self):
-        if (sys.version_info < (3, 2)):
-            self.assertRaisesRegex = self.assertRaisesRegexp
-
-    def _prepare_test(self, input_file = "materials.json"):
-=======
     def _prepare_test(self):
->>>>>>> 513fc95c
         # Define a Model
         self.current_model = KratosMultiphysics.Model()
 
@@ -187,4 +179,4 @@
             read_materials_process.Factory(test_settings, current_model)
 
 if __name__ == '__main__':
-    KratosUnittest.main()
+    KratosUnittest.main()