--- conflicted
+++ resolved
@@ -36,11 +36,7 @@
 -DLAPACK_LIBRARIES=%LAPACK%                                                                         ^
 -DBLAS_LIBRARIES=%BLAS%                                                                             ^
 -DINSTALL_RUNKRATOS=OFF                                                                             ^
-<<<<<<< HEAD
--DUSE_COTIRE=%USE_COTIRE%                                                                           ^
-=======
 -DCMAKE_UNITY_BUILD=%CMAKE_UNITY_BUILD%                                                                           ^
->>>>>>> 734b7410
 -DKRATOS_BUILD_TESTING=OFF
 
 :add_app
