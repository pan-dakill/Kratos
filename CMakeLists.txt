--- conflicted
+++ resolved
@@ -398,11 +398,8 @@
 # Add external applications by directory (Thrid party apps, located elsewhere)
 message("-- This external applications will be compiled:")
 if(DEFINED ENV{KRATOS_EXT_APP})
-<<<<<<< HEAD
     set(KRATOS_EXT_APP ${KRATOS_EXT_APP};$ENV{KRATOS_EXT_APP})
-=======
-message("ENV{KRATOS_EXT_APP} : $ENV{KRATOS_EXT_APP}")
->>>>>>> b6078850
+	message("ENV{KRATOS_EXT_APP} : $ENV{KRATOS_EXT_APP}")
     foreach(APPLICATION_PATH $ENV{KRATOS_EXT_APP})
         get_filename_component(APPLICATION_NAME ${APPLICATION_PATH} NAME)
         message("\t${APPLICATION_NAME}")
