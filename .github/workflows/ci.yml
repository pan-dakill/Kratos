name: CI

on:
  pull_request:
    branches:
      - master

  schedule:
    - cron:  '0 1 * * *'

jobs:
  ubuntu:
    runs-on: ubuntu-latest
    strategy:
      fail-fast: false
      matrix:
        build-type: [Custom, FullDebug]
        compiler: [gcc, clang]
    env:
      KRATOS_BUILD_TYPE: ${{ matrix.build-type }}
      MKLVARS_ARCHITECTURE: intel64
      MKLVARS_INTERFACE: lp64

    container:
      image: oberbichler/kratos-dev:latest
      env:
        CCACHE_SLOPPINESS: pch_defines,time_macros
        CCACHE_COMPILERCHECK: content
        CCACHE_COMPRESS: true
        CCACHE_NODISABLE: true
        CCACHE_MAXSIZE: 500M
        FC: gfortran-7

    steps:
    - uses: actions/checkout@v2

    - name: Cache Build
      id: cache-build
      uses: actions/cache@v1
      with:
        path: ~/.ccache
        key: ${{ runner.os }}-${{ matrix.build-type }}-${{ matrix.compiler }}-ccache-${{ github.sha }}
        restore-keys: ${{ runner.os }}-${{ matrix.build-type }}-${{ matrix.compiler }}-ccache-

    - name: Build
      run: |
<<<<<<< HEAD
        export MKLVARS_ARCHITECTURE=intel64
        export MKLVARS_INTERFACE=lp64
=======
        if [ ${{ matrix.compiler }} = gcc ]; then
          export CC=/usr/lib/ccache/gcc
          export CXX=/usr/lib/ccache/g++
          export KRATOS_CMAKE_OPTIONS_FLAGS="-DUSE_EIGEN_MKL=ON"
          export KRATOS_CMAKE_CXX_FLAGS="-Wignored-qualifiers -Werror=ignored-qualifiers -Werror=suggest-override -Werror=unused-variable -Werror=misleading-indentation -Werror=return-type -Werror=sign-compare -Werror=unused-but-set-variable -Werror=unused-local-typedefs -Werror=reorder -Werror=maybe-uninitialized -Wno-deprecated-declarations"
        elif [ ${{ matrix.compiler }} = clang ]; then
          export CC=clang-9
          export CXX=clang++-9
        else
          echo 'Unsupported compiler: ${{ matrix.compiler }}'
          exit 1
        fi
>>>>>>> 29e3c7cf
        . /opt/intel/mkl/bin/mklvars.sh
        cp .github/workflows/configure.sh configure.sh
        bash configure.sh
        ccache -s

    - name: Running small tests
      if: github.event_name == 'pull_request'
      run: |
<<<<<<< HEAD
        export MKLVARS_ARCHITECTURE=intel64
        export MKLVARS_INTERFACE=lp64
        . /opt/intel/mkl/bin/mklvars.sh
        export PYTHONPATH=${PYTHONPATH}:${GITHUB_WORKSPACE}/bin/Custom
        export LD_LIBRARY_PATH=${LD_LIBRARY_PATH}:${GITHUB_WORKSPACE}/bin/Custom/libs
=======
        . /opt/intel/mkl/bin/mklvars.sh
        export PYTHONPATH=${PYTHONPATH}:${GITHUB_WORKSPACE}/bin/${{ matrix.build-type }}
        export LD_LIBRARY_PATH=${LD_LIBRARY_PATH}:${GITHUB_WORKSPACE}/bin/${{ matrix.build-type }}/libs
>>>>>>> 29e3c7cf
        python3 kratos/python_scripts/run_tests.py -l small -c python3

    - name: Running nightly tests
      if: github.event_name == 'schedule' # this is the nightly build
      run: |
<<<<<<< HEAD
        export MKLVARS_ARCHITECTURE=intel64
        export MKLVARS_INTERFACE=lp64
        . /opt/intel/mkl/bin/mklvars.sh
        export PYTHONPATH=${PYTHONPATH}:${GITHUB_WORKSPACE}/bin/Custom
        export LD_LIBRARY_PATH=${LD_LIBRARY_PATH}:${GITHUB_WORKSPACE}/bin/Custom/libs
=======
        . /opt/intel/mkl/bin/mklvars.sh
        export PYTHONPATH=${PYTHONPATH}:${GITHUB_WORKSPACE}/bin/${{ matrix.build-type }}
        export LD_LIBRARY_PATH=${LD_LIBRARY_PATH}:${GITHUB_WORKSPACE}/bin/${{ matrix.build-type }}/libs
>>>>>>> 29e3c7cf
        python3 kratos/python_scripts/run_tests.py -l nightly -c python3

  windows:
    runs-on: windows-latest

    steps:
    - uses: actions/checkout@v2
    - uses: actions/setup-python@v1
      with:
        python-version: '3.6'
    - name: Cache Build
      id: cache-build
      uses: actions/cache@v1
      with:
        path: build
        key: ${{ runner.os }}-build-${{ github.sha }}
        restore-keys: ${{ runner.os }}-build-
    - name: Build
      shell: cmd
      run: |
        call "%ProgramFiles(x86)%\Microsoft Visual Studio\2019\Enterprise\VC\Auxiliary\Build\vcvarsall.bat" x64 || goto :error

        set CC=cl.exe
        set CXX=cl.exe

        set KRATOS_BUILD_TYPE=Release
        set KRATOS_SOURCE=%cd%
        set KRATOS_BUILD=%cd%\build
        set KRATOS_APP_DIR=applications

        set KRATOS_APPLICATIONS=
        set KRATOS_APPLICATIONS=%KRATOS_APPLICATIONS%%KRATOS_APP_DIR%\FluidDynamicsApplication;
        set KRATOS_APPLICATIONS=%KRATOS_APPLICATIONS%%KRATOS_APP_DIR%\StructuralMechanicsApplication;
        set KRATOS_APPLICATIONS=%KRATOS_APPLICATIONS%%KRATOS_APP_DIR%\ContactStructuralMechanicsApplication;
        set KRATOS_APPLICATIONS=%KRATOS_APPLICATIONS%%KRATOS_APP_DIR%\MeshingApplication;
        set KRATOS_APPLICATIONS=%KRATOS_APPLICATIONS%%KRATOS_APP_DIR%\MeshMovingApplication;
        set KRATOS_APPLICATIONS=%KRATOS_APPLICATIONS%%KRATOS_APP_DIR%\DEMApplication;
        set KRATOS_APPLICATIONS=%KRATOS_APPLICATIONS%%KRATOS_APP_DIR%\SwimmingDEMApplication;
        set KRATOS_APPLICATIONS=%KRATOS_APPLICATIONS%%KRATOS_APP_DIR%\CSharpWrapperApplication;
        set KRATOS_APPLICATIONS=%KRATOS_APPLICATIONS%%KRATOS_APP_DIR%\EigenSolversApplication;

        del /F /Q "%KRATOS_BUILD%\%KRATOS_BUILD_TYPE%\cmake_install.cmake"
        del /F /Q "%KRATOS_BUILD%\%KRATOS_BUILD_TYPE%\CMakeCache.txt"
        del /F /Q "%KRATOS_BUILD%\%KRATOS_BUILD_TYPE%\CMakeFiles"

        cmake                                                ^
          -G"Visual Studio 16 2019"                          ^
          -H"%KRATOS_SOURCE%"                                ^
          -B"%KRATOS_BUILD%\%KRATOS_BUILD_TYPE%"             ^
          -DBOOST_ROOT="%BOOST_ROOT%"                        ^
          -DINCLUDE_FEAST=OFF                                ^
          -DINSTALL_RUNKRATOS=OFF                            ^
          -DUSE_COTIRE=ON                                    || goto :error

        cmake --build "%KRATOS_BUILD%\%KRATOS_BUILD_TYPE%" --target all_unity || goto :error

        goto :EOF

        :error
        echo Failed with error #%errorlevel%.
        exit /b %errorlevel%<|MERGE_RESOLUTION|>--- conflicted
+++ resolved
@@ -44,10 +44,6 @@
 
     - name: Build
       run: |
-<<<<<<< HEAD
-        export MKLVARS_ARCHITECTURE=intel64
-        export MKLVARS_INTERFACE=lp64
-=======
         if [ ${{ matrix.compiler }} = gcc ]; then
           export CC=/usr/lib/ccache/gcc
           export CXX=/usr/lib/ccache/g++
@@ -60,7 +56,6 @@
           echo 'Unsupported compiler: ${{ matrix.compiler }}'
           exit 1
         fi
->>>>>>> 29e3c7cf
         . /opt/intel/mkl/bin/mklvars.sh
         cp .github/workflows/configure.sh configure.sh
         bash configure.sh
@@ -69,33 +64,17 @@
     - name: Running small tests
       if: github.event_name == 'pull_request'
       run: |
-<<<<<<< HEAD
-        export MKLVARS_ARCHITECTURE=intel64
-        export MKLVARS_INTERFACE=lp64
-        . /opt/intel/mkl/bin/mklvars.sh
-        export PYTHONPATH=${PYTHONPATH}:${GITHUB_WORKSPACE}/bin/Custom
-        export LD_LIBRARY_PATH=${LD_LIBRARY_PATH}:${GITHUB_WORKSPACE}/bin/Custom/libs
-=======
         . /opt/intel/mkl/bin/mklvars.sh
         export PYTHONPATH=${PYTHONPATH}:${GITHUB_WORKSPACE}/bin/${{ matrix.build-type }}
         export LD_LIBRARY_PATH=${LD_LIBRARY_PATH}:${GITHUB_WORKSPACE}/bin/${{ matrix.build-type }}/libs
->>>>>>> 29e3c7cf
         python3 kratos/python_scripts/run_tests.py -l small -c python3
 
     - name: Running nightly tests
       if: github.event_name == 'schedule' # this is the nightly build
       run: |
-<<<<<<< HEAD
-        export MKLVARS_ARCHITECTURE=intel64
-        export MKLVARS_INTERFACE=lp64
-        . /opt/intel/mkl/bin/mklvars.sh
-        export PYTHONPATH=${PYTHONPATH}:${GITHUB_WORKSPACE}/bin/Custom
-        export LD_LIBRARY_PATH=${LD_LIBRARY_PATH}:${GITHUB_WORKSPACE}/bin/Custom/libs
-=======
         . /opt/intel/mkl/bin/mklvars.sh
         export PYTHONPATH=${PYTHONPATH}:${GITHUB_WORKSPACE}/bin/${{ matrix.build-type }}
         export LD_LIBRARY_PATH=${LD_LIBRARY_PATH}:${GITHUB_WORKSPACE}/bin/${{ matrix.build-type }}/libs
->>>>>>> 29e3c7cf
         python3 kratos/python_scripts/run_tests.py -l nightly -c python3
 
   windows:
