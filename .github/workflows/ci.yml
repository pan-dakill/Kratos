--- conflicted
+++ resolved
@@ -290,60 +290,8 @@
     - name: Build
       shell: cmd
       run: |
-<<<<<<< HEAD
-        call "%ProgramFiles(x86)%\Microsoft Visual Studio\2019\Enterprise\VC\Auxiliary\Build\vcvarsall.bat" x64 || goto :error
-
-        set CC=cl.exe
-        set CXX=cl.exe
-
-        set KRATOS_SOURCE=%cd%
-        set KRATOS_BUILD=%cd%\build
-        set KRATOS_APP_DIR=applications
-
-        set KRATOS_APPLICATIONS=
-        set KRATOS_APPLICATIONS=%KRATOS_APPLICATIONS%%KRATOS_APP_DIR%\ConvectionDiffusionApplication;
-        set KRATOS_APPLICATIONS=%KRATOS_APPLICATIONS%%KRATOS_APP_DIR%\FluidDynamicsApplication;
-        set KRATOS_APPLICATIONS=%KRATOS_APPLICATIONS%%KRATOS_APP_DIR%\MeshingApplication;
-        set KRATOS_APPLICATIONS=%KRATOS_APPLICATIONS%%KRATOS_APP_DIR%\MeshMovingApplication;
-        set KRATOS_APPLICATIONS=%KRATOS_APPLICATIONS%%KRATOS_APP_DIR%\LinearSolversApplication;
-        set KRATOS_APPLICATIONS=%KRATOS_APPLICATIONS%%KRATOS_APP_DIR%\StructuralMechanicsApplication;
-        set KRATOS_APPLICATIONS=%KRATOS_APPLICATIONS%%KRATOS_APP_DIR%\DEMApplication;
-        set KRATOS_APPLICATIONS=%KRATOS_APPLICATIONS%%KRATOS_APP_DIR%\ChimeraApplication;
-        set KRATOS_APPLICATIONS=%KRATOS_APPLICATIONS%%KRATOS_APP_DIR%\IgaApplication;
-        set KRATOS_APPLICATIONS=%KRATOS_APPLICATIONS%%KRATOS_APP_DIR%\ParticleMechanicsApplication;
-        set KRATOS_APPLICATIONS=%KRATOS_APPLICATIONS%%KRATOS_APP_DIR%\MappingApplication;
-        set KRATOS_APPLICATIONS=%KRATOS_APPLICATIONS%%KRATOS_APP_DIR%\CoSimulationApplication;
-        set KRATOS_APPLICATIONS=%KRATOS_APPLICATIONS%%KRATOS_APP_DIR%\StatisticsApplication;
-        set KRATOS_APPLICATIONS=%KRATOS_APPLICATIONS%%KRATOS_APP_DIR%\SwimmingDEMApplication;
-        set KRATOS_APPLICATIONS=%KRATOS_APPLICATIONS%%KRATOS_APP_DIR%\ConstitutiveLawsApplication;
-
-        del /F /Q "%KRATOS_BUILD%\%KRATOS_BUILD_TYPE%\cmake_install.cmake"
-        del /F /Q "%KRATOS_BUILD%\%KRATOS_BUILD_TYPE%\CMakeCache.txt"
-        del /F /Q "%KRATOS_BUILD%\%KRATOS_BUILD_TYPE%\CMakeFiles"
-
-        cmake                                                ^
-          -G"Visual Studio 16 2019"                          ^
-          -H"%KRATOS_SOURCE%"                                ^
-          -B"%KRATOS_BUILD%\%KRATOS_BUILD_TYPE%"             ^
-          -DBOOST_ROOT="%BOOST_ROOT_1_72_0%"                 ^
-          -DINSTALL_RUNKRATOS=OFF                            ^
-          -DCMAKE_CXX_FLAGS="/Od /we4661 /we4804"            ^
-          -DFORCE_LOCAL_ZLIB_COMPILATION=ON                  ^
-          -DUSE_COTIRE=ON                                    || goto :error
-
-        cmake --build "%KRATOS_BUILD%\%KRATOS_BUILD_TYPE%" --target all_unity -- /property:configuration=%KRATOS_BUILD_TYPE% /p:Platform=x64 || goto :error
-        cmake --build "%KRATOS_BUILD%\%KRATOS_BUILD_TYPE%" --target zlibstatic -- /property:configuration=%KRATOS_BUILD_TYPE% /p:Platform=x64 || goto :error
-        cmake --build "%KRATOS_BUILD%\%KRATOS_BUILD_TYPE%" --target install -- /property:configuration=%KRATOS_BUILD_TYPE% /p:Platform=x64 || goto :error
-
-        goto :EOF
-
-        :error
-        echo Failed with error #%errorlevel%.
-        exit /b %errorlevel%
-=======
         copy .\.github\workflows\configure.cmd
         configure.cmd
->>>>>>> 8ec0d42f
 
     - name: Running small tests
       shell: cmd
