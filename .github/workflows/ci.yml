--- conflicted
+++ resolved
@@ -230,7 +230,8 @@
         # Buid
         cmake --build "${KRATOS_BUILD}/${KRATOS_BUILD_TYPE}" --target install -- -j2
 
-<<<<<<< HEAD
+        ccache -s
+
 
   ubuntu-intel:
     runs-on: ubuntu-latest
@@ -314,7 +315,4 @@
         source /opt/intel/oneapi/setvars.sh
         export PYTHONPATH=${PYTHONPATH}:${GITHUB_WORKSPACE}/bin/Custom
         export LD_LIBRARY_PATH=${LD_LIBRARY_PATH}:${GITHUB_WORKSPACE}/bin/Custom/libs
-        python3 kratos/python_scripts/testing/run_python_mpi_tests.py -l small -n 4 -f--oversubscribe
-=======
-        ccache -s
->>>>>>> ded49e41
+        python3 kratos/python_scripts/testing/run_python_mpi_tests.py -l small -n 4 -f--oversubscribe